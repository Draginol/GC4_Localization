<?xml version='1.0' encoding='utf-8'?>
<StringTableList xmlns:xsi="http://www.w3.org/2001/XMLSchema-instance" xsi:noNamespaceSchemaLocation="../../Schema/Lib/StringTable.xsd">
  <StringTable>
    <Label>ScoutingFleet_Name</Label>
    <String>[ICON=ColonyShip_Icon] 정찰 함대</String>
  </StringTable>
  <StringTable>
    <Label>ScoutingFleet_ShortName</Label>
    <String>정찰 함대</String>
  </StringTable>
  <StringTable>
    <Label>ScoutingFleet_Dec</Label>
    <String>시작은 콜로니 함선와 세 개의 탐사선으로 이루어집니다.</String>
  </StringTable>
  <StringTable>
    <Label>NocturnalAbility_SeasonOfWakingTitle_Format</Label>
    <String>깨어나는 계절 ({AMOUNT} 개월 남음)</String>
  </StringTable>
  <StringTable>
    <Label>NocturnalAbility_SeasonOfDreamingTitle_Format</Label>
    <String>꿈의 계절 ({AMOUNT} 개월 남음)</String>
  </StringTable>
  <StringTable>
    <Label>NocturnalAbility_SeasonOfWakingDescription</Label>
    <String>15개월 단위로 동작하도록 개발되었습니다.[BR][BR]깨어있는 계절: [HS=HS_Manufacturing]제조[/HS]와 [HS=HS_Growth]성장[/HS]이 증가합니다. [BR][BR]{AMOUNT}개월 남았습니다.</String>
  </StringTable>
  <StringTable>
    <Label>NocturnalAbility_SeasonOfDreamingDescription</Label>
    <String>15개월 간격의 주기로 작동하도록 개발되었습니다.[BR][BR]꿈의 계절: [HS=HS_Research]연구[/HS]와 [HS=HS_Influence]영향력[/HS]이 향상됩니다. [BR][BR]{AMOUNT} 개월 남았습니다.</String>
  </StringTable>
  <StringTable>
    <Label>AllianceAscendant_CampaignName</Label>
    <String>테란 연합 상승</String>
  </StringTable>
  <StringTable>
    <Label>AllianceAscendant_CampaignDec</Label>
    <String>해는 2307년입니다. 테란 연합과 그들의 연합이 악한 드렌긴 제국과 그들의 종들로부터 알려진 우주를 해방한 지 수십 년이 지났습니다.[BR][BR]은하계는 평화를 찾아가고 있습니다 (하이퍼드라이브의 지속적인 확산을 제외하고, 이것은 "소수 문명"이 은하계 단계에 참여하게 하고 있습니다.)[BR][BR]오늘은 DL 브래들리가 리아톤 시스템과 그 주변 별들을 관리하고 있습니다. 새로운 문명인 제록시가 화물선을 공격하고 시민들에게 보호비를 강요하고 있다는 소문이 있습니다. 이 소문이 사실이라면, 무언가 해야 할 것입니다...</String>
  </StringTable>
  <StringTable>
    <Label>Campaign_AllianceAscendant_Overall</Label>
    <String>섹터에 안정성을 가져오십시오</String>
  </StringTable>
  <StringTable>
    <Label>Campaign_AllianceAscendant_OwnThreeMinorRaces_Name</Label>
    <String>3개의 소형 문명을 보호하십시오</String>
  </StringTable>
  <StringTable>
    <Label>Campaign_AllianceAscendant_OwnThreeMinorRaces_Dec</Label>
    <String>소형 문명은 문명의 통제 구역 내에 있을 때 혜택을 제공하는 단일 본토를 가지고 있습니다. 세계를 정착하고 별 기지를 건설하여 통제 구역을 확장하십시오. 그러면 3개의 소형 문명이 당신의 보호 아래에 있게 됩니다.</String>
  </StringTable>
  <StringTable>
    <Label>Campaign_AllianceAscendant_DestroyXeloxi_Name</Label>
    <String>제록시를 패배시키세요</String>
  </StringTable>
  <StringTable>
    <Label>Campaign_AllianceAscendant_DestroyXeloxi_Dec</Label>
    <String>제록시는 이 시스템을 너무 오래 강탈하고 약탈하고 있습니다. 모든 행성을 차지하여 제록시를 섹터에서 제거하십시오. 강력한 함대를 구축하기 위해 시간을 사기 위해 외교를 사용할 수 있지만, 충돌은 불가피합니다.</String>
  </StringTable>
  <StringTable>
    <Label>Campaign_AllianceAscendant_EnsureMinorFactionsSurvive_Name</Label>
    <String>모든 소규모 문명이 살아남도록 보장</String>
  </StringTable>
  <StringTable>
    <Label>Campaign_AllianceAscendant_EnsureMinorFactionsSurvive_Dec</Label>
    <String>이 우주 지역의 문명들은 이미 충분히 고통받았습니다. 그들은 최근에만 우주 항해 능력을 얻었고, 그 이후로는 부도덕한 거래에 의해 지배 당해 왔습니다. 우리는 그들에게 정직하게 대하고 공정하게 보호함으로써 진정한 안전감을 제공하고 그들의 신뢰를 얻어야 합니다.</String>
  </StringTable>
  <StringTable>
    <Label>FACTION_TERRAN_Campaign_AllianceAscendant_StartupDescription</Label>
    <String>마지막 은하계 충돌로부터 수십 년이 지났습니다. 알려진 시스템들은 대체로 평화를 유지하고 있습니다. 그러나 변화가 일어나고 있습니다; 새로운 문명이 합법적이지 않은 사업을 진행하고 있다는 보고가 있습니다. 이전에는 알려지지 않았던 제록시가 책임져야 한다는 소문이 있습니다. 테란 연합은 개입하여 시스템에 안정을 가져와야 하며, 이 Xeloxi 그룹에 대처해야 합니다.[BR][BR]소수 문명이 가장 큰 피해를 입었으므로, 우선적으로 그들을 연합의 영향력 아래에 두는 것이 중요합니다. 그들이 안전해지고 Xeloxi의 부정하게 얻은 자원 흐름이 차단되면, Xeloxi와 마주할 수 있습니다.</String>
  </StringTable>
  <StringTable>
    <Label>FACTION_TERRAN_Campaign_AllianceAscendant_StartupTraitsDescription</Label>
    <String>안정성과 보호가 제공될 때, 소수민족은 자원의 원천으로 작용합니다. 그들 주변에 정착하고 연합의 영향력 아래에 두면, 부도덕한 Xeloxi에 대해 확실한 이점을 얻을 수 있습니다.</String>
  </StringTable>
  <StringTable>
    <Label>FACTION_TERRAN_Campaign_AllianceAscendant_StartupTitle</Label>
    <String>승천한 보호자들</String>
  </StringTable>
  <StringTable>
    <Label>Terran_AllianceAscendant_System_Name</Label>
    <String>레아톤 시스템</String>
  </StringTable>
  <StringTable>
    <Label>Terran_AllianceAscendant_System_Dec</Label>
    <String>리아톤 시스템은 인류 식민지에 완벽한 28 클래스 행성을 가지고 있어, 기지를 설립하기에 이상적인 위치입니다.</String>
  </StringTable>
  <StringTable>
    <Label>Terran_AllianceAscendant_Star_Name</Label>
    <String>리아톤</String>
  </StringTable>
  <StringTable>
    <Label>Terran_AllianceAscendant_Homeworld_Name</Label>
    <String>리아톤 프라임</String>
  </StringTable>
  <StringTable>
    <Label>Terran_AllianceAscendant_DeadPlanet1_Name</Label>
    <String>라이머리톤</String>
  </StringTable>
  <StringTable>
    <Label>Terran_AllianceAscendant_DeadPlanet2_Name</Label>
    <String>코스</String>
  </StringTable>
  <StringTable>
    <Label>Terran_AllianceAscendant_DeadPlanet3_Name</Label>
    <String>엔니텔</String>
  </StringTable>
  <StringTable>
    <Label>Terran_AllianceAscendant_HabbitalPlanet1_Name</Label>
    <String>말리톤</String>
  </StringTable>
  <StringTable>
    <Label>Terran_AllianceAscendant_HabbitalPlanet2_Name</Label>
    <String>반텔</String>
  </StringTable>
  <StringTable>
    <Label>ImpressCitizens_Name</Label>
    <String>시민을 강제로 끌어들이다</String>
  </StringTable>
  <StringTable>
    <Label>ImpressCitizens_Dec</Label>
    <String>우리 사람들은 당신의 소유입니다. 그들이 기억하도록 하는 시간입니다. 콜로니 배와 건설자를 제공하겠습니다.</String>
  </StringTable>
  <StringTable>
    <Label>ForcedLabor_Name</Label>
    <String>강제 노동</String>
  </StringTable>
  <StringTable>
    <Label>ForcedLabor_Dec</Label>
    <String>사람들이 열심히 일하고 있습니다. 그들은 더 열심히 일할 수 있습니다.</String>
  </StringTable>
  <StringTable>
    <Label>ForcedTraining_Name</Label>
    <String>노예 훈련</String>
  </StringTable>
  <StringTable>
    <Label>ForcedTraining_Dec</Label>
    <String>목포를 훈련시켜 대상 함대의 경험치를 증가시킵니다.</String>
  </StringTable>
  <StringTable>
    <Label>RushNewCitizen_Name</Label>
    <String>인구 제조</String>
  </StringTable>
  <StringTable>
    <Label>RushNewCitizen_Dec</Label>
    <String>Durantium을 사용하지 않고도 우리는 스크랩을 재활용하여 더 많은 시민들을 빠르게 생산할 수 있습니다.</String>
  </StringTable>
  <StringTable>
    <Label>FleetIncreaseMovesEO_Name</Label>
    <String>함대 추진력 업그레이드</String>
  </StringTable>
  <StringTable>
    <Label>FleetIncreaseMovesEO_Dec</Label>
    <String>우리의 집행력을 사용하여 노력을 단일 함대에 집중하여 그 속도를 최적화하십시오.</String>
  </StringTable>
  <StringTable>
    <Label>MilitaryConstructionEO_Name</Label>
    <String>조선소 생산 증가</String>
  </StringTable>
  <StringTable>
    <Label>MilitaryConstructionEO_Dec</Label>
    <String>특정 조선소에 빠르게 제조 자원을 공급하기 위해 우리의 노력을 집중하십시오.</String>
  </StringTable>
  <StringTable>
    <Label>InfluenceBroadcast_Name</Label>
    <String>방송 문화</String>
  </StringTable>
  <StringTable>
    <Label>InfluenceBroadcast_Dec</Label>
    <String>이 모듈은 우리 문화에 동화하고 싶게 만드는 최적화된 메시지를 포함하고 있습니다.</String>
  </StringTable>
  <StringTable>
    <Label>PlanetTiles_Name</Label>
    <String>행성 수정</String>
  </StringTable>
  <StringTable>
    <Label>PlanetTiles_Dec</Label>
    <String>우리 종족이 이 행성을 더 활용할 수 있도록 합니다. 사용 가능한 타일에 +1을 추가합니다. 핵심 세계에서만 사용해야 합니다.</String>
  </StringTable>
  <StringTable>
    <Label>PillageTheWeak_Name</Label>
    <String>약자를 약탈하라</String>
  </StringTable>
  <StringTable>
    <Label>PillageTheWeak_Dec</Label>
    <String>제국이 필요로 하는 것을 저항할 수 없는 약한 사람들로부터 가져가기 위해 우리의 수집가들을 인구 속으로 보내십시오.</String>
  </StringTable>
  <StringTable>
    <Label>Quest_CrushedOurEggs_Name</Label>
    <String>당신은 부화장을 파괴했습니다</String>
  </StringTable>
  <StringTable>
    <Label>Quest_CrushedOurEggs_Dec</Label>
    <String>당신이 행성 {PLANETNAME}에서 몇몇 '벌레들'을 파괴하기로 선택했다는 보고를 받았습니다. 그것은 우리의 부화장 중 하나였습니다! 당신이 이에 대해 값을 치러야 합니다!</String>
  </StringTable>
  <StringTable>
    <Label>Quest_CrushedOurEggs_Choice_Name</Label>
    <String>그 때는 좋은 생각인 것 같았습니다.</String>
  </StringTable>
  <StringTable>
    <Label>Quest_CrushedOurEggs_Choice_Text_Dec</Label>
    <String>{PLAYERFACTION:1}와의 관계가 잠시동안 어려워질 것입니다.</String>
  </StringTable>
  <StringTable>
    <Label>Quest_SentienceStripped_Name</Label>
    <String>자신의 사람들을 노예로 만드는데 포드를 사용하다</String>
  </StringTable>
  <StringTable>
    <Label>Quest_SentienceStripped_Dec</Label>
    <String>우리의 감시 시스템은 당신이 행성 {PLANETNAME}에서 지성을 가진 생명체들을 포드에 강제로 넣었음을 나타냅니다. 이들 포드는 그들을 무의식의 종속 상태로 만들었습니다. 이러한 행동은 지성과 지능의 본질에 도전합니다. 당신의 행동은 눈에 띄지 않을 것입니다.</String>
  </StringTable>
  <StringTable>
    <Label>Quest_SentienceStripped_Choice_Name</Label>
    <String>우리의 관점에서, 그것은 필요했습니다.</String>
  </StringTable>
  <StringTable>
    <Label>Quest_SentienceStripped_Choice_Text_Dec</Label>
    <String>{PLAYERFACTION:1}와의 관계가 크게 악화될 것입니다.</String>
  </StringTable>
  <StringTable>
    <Label>Quest_DiplomaticDrugFallout_Name</Label>
    <String>외교적 약물 재앙</String>
  </StringTable>
  <StringTable>
    <Label>Quest_DiplomaticDrugFallout_Dec</Label>
    <String>당신이 {PLANETNAME} 행성에서 이 강력한 마약의 소비를 장려함으로써 비극적인 사건이 발생했습니다. 우리 문명의 주요 인물의 가족이 이 마약의 중독성에 노출되어 생명을 잃었습니다. [BR][BR]이 사태의 심각성은 우리의 외교 원에서 깊이 느껴졌습니다.</String>
  </StringTable>
  <StringTable>
    <Label>Quest_DiplomaticDrugFallout_Choice_Name</Label>
    <String>우리는 예측하지 못한 결과를 후회합니다.</String>
  </StringTable>
  <StringTable>
    <Label>Quest_DiplomaticDrugFallout_Choice_Text_Dec</Label>
    <String>{PLAYERFACTION:1}와의 관계는 불안정한 상태에 있습니다.</String>
  </StringTable>
  <StringTable>
    <Label>Quest_CosmicEyeTheft_Name</Label>
    <String>우주의 눈 도난</String>
  </StringTable>
  <StringTable>
    <Label>Quest_CosmicEyeTheft_Dec</Label>
    <String>당신은 {PLANETNAME} 행성에서 우주의 눈을 도둑질하는 뻔뻔함을 보였습니다. 그 고대 선구자의 유물은 우리의 보호 아래 있었고, 우리의 항해 노력에 있어서 중요했습니다. [BR][BR]이런 무법행위는 결과를 초래할 것입니다.</String>
  </StringTable>
  <StringTable>
    <Label>Quest_CosmicEyeTheft_Choice_Name</Label>
    <String>그것은 우리에게 미개척의 잠재력을 가지고 있었습니다.</String>
  </StringTable>
  <StringTable>
    <Label>Quest_CosmicEyeTheft_Choice_Text_Dec</Label>
    <String>{PLAYERFACTION:1}와의 관계는 약간의 시간 동안 긴장될 것입니다.</String>
  </StringTable>
  <StringTable>
    <Label>Quest_SonicLarvaMassacre_Name</Label>
    <String>유충 종족의 대학살</String>
  </StringTable>
  <StringTable>
    <Label>Quest_SonicLarvaMassacre_Dec</Label>
    <String>행성 {PLANETNAME}에서 당신은 초음파 무기를 발사해, 우리 유충 형제들을 살해했습니다. 그들은 우리 곤충계 문명의 젊은이들이었습니다. 당신의 행동은 우리를 깊이 불안하게 만들었고, 보복이 공기 속에 느껴집니다.</String>
  </StringTable>
  <StringTable>
    <Label>Quest_SonicLarvaMassacre_Choice_Name</Label>
    <String>우리는 그들을 위협으로 인식했습니다.</String>
  </StringTable>
  <StringTable>
    <Label>Quest_SonicLarvaMassacre_Choice_Text_Dec</Label>
    <String>{PLAYERFACTION:1}와의 관계는 이제 긴장감으로 가득 차 있습니다.</String>
  </StringTable>
  <StringTable>
    <Label>Quest_MarsupialSlavery_Name</Label>
    <String>유대류 노예화</String>
  </StringTable>
  <StringTable>
    <Label>Quest_MarsupialSlavery_Dec</Label>
    <String>당신은 {PLANETNAME} 행성의 반 지능형 유대류 생물들을 노예로 만들었습니다. 이 생명체들은 우리 집단에서 소중히 여겨지며, 당신의 행동은 우리의 분노를 촉발시켰습니다.</String>
  </StringTable>
  <StringTable>
    <Label>Quest_MarsupialSlavery_Choice_Name</Label>
    <String>우리는 그들의 힘에 대한 잠재력을 보았습니다.</String>
  </StringTable>
  <StringTable>
    <Label>Quest_MarsupialSlavery_Choice_Text_Dec</Label>
    <String>{PLAYERFACTION:1}와의 관계가 손상되었습니다.</String>
  </StringTable>
  <StringTable>
    <Label>Quest_CrystalGenocide_Name</Label>
    <String>'비양성 수정의 파괴_Name'</String>
  </StringTable>
  <StringTable>
    <Label>Quest_CrystalGenocide_Dec</Label>
    <String>행성 {PLANETNAME}에서 당신은 우리 종족 -- 지성을 가진 수정을 학살했습니다. 깨진 각 조각은 잃어버린 생명, 사라진 의식입니다. 이 참혹함의 메아리는 우주를 통해 울려퍼질 것이며, 우리의 고통은 끝이 없습니다.</String>
  </StringTable>
  <StringTable>
    <Label>Quest_CrystalGenocide_Choice_Name</Label>
    <String>우리는 그들의 지능을 모르고 있었습니다.</String>
  </StringTable>
  <StringTable>
    <Label>Quest_CrystalGenocide_Choice_Text_Dec</Label>
    <String>{PLAYERFACTION:1}과의 관계는 당신이 파괴한 크리스탈처럼 산산조각이 되었습니다.</String>
  </StringTable>
  <StringTable>
    <Label>Quest_ToxicDelicacy_Name</Label>
    <String>치명적인 식욕</String>
  </StringTable>
  <StringTable>
    <Label>Quest_ToxicDelicacy_Dec</Label>
    <String>당신이 행성 {PLANETNAME}에서 수출하기 시작한 중독성 있는 음식이 우리 인구에게 도달했습니다.[BR][BR]그 중독성은 우리 사람들 사이에 병과 절망을 가져왔습니다. 이것은 용서할 수 없는 부주의 행위입니다!</String>
  </StringTable>
  <StringTable>
    <Label>Quest_ToxicDelicacy_Choice_Name</Label>
    <String>우리는 이런 효과를 예상하지 못했습니다.</String>
  </StringTable>
  <StringTable>
    <Label>Quest_ToxicDelicacy_Choice_Text_Dec</Label>
    <String>이런 실수로 인해 {PLAYERFACTION:1}과의 관계가 심각하게 악화되었습니다.</String>
  </StringTable>
  <StringTable>
    <Label>Quest_DigitalDelight_Name</Label>
    <String>고기체 약화시키기</String>
  </StringTable>
  <StringTable>
    <Label>Quest_DigitalDelight_Dec</Label>
    <String>{PLANETNAME}에서 온 중독성 음식으로 인해 유기 생명체 문명이 고통 받는 동안, 우리는 당신의 유기 생명체 파괴 계획에 매우 만족하고 있습니다. 감사합니다.</String>
  </StringTable>
  <StringTable>
    <Label>Quest_DigitalDelight_Choice_Name</Label>
    <String>오. 그렇습니다. 그것이 우리의 악랄한 계획이었습니다.</String>
  </StringTable>
  <StringTable>
    <Label>Quest_DigitalDelight_Choice_Text_Dec</Label>
    <String>{PLAYERFACTION:1}와의 관계가 향상되었습니다.</String>
  </StringTable>
  <StringTable>
    <Label>Quest_SealNegligence_Name</Label>
    <String>우리 시민이 부상당했습니다</String>
  </StringTable>
  <StringTable>
    <Label>Quest_SealNegligence_Dec</Label>
    <String>당신이 {PLANETNAME} 행성에서 발생한 누출 씰 문제를 해결하지 않은 실패는 우리 중 한 명에게 심각한 피해를 직접 초래했습니다. [BR][BR]당신들 육체생명체들은 이것을 문제로 보지 않을 수 있지만, 우리는 이것을 잊지 않을 것입니다. 이런 부주의는 용납할 수 없으며, 우리의 관계에 긴장을 유발합니다.</String>
  </StringTable>
  <StringTable>
    <Label>Quest_SealNegligence_Choice_Name</Label>
    <String>우리의 실수에 대해 사과드립니다.</String>
  </StringTable>
  <StringTable>
    <Label>Quest_SealNegligence_Choice_Text_Dec</Label>
    <String>이런 부주의로 인해 {PLAYERFACTION:1}와의 관계가 손상되었습니다.</String>
  </StringTable>
  <StringTable>
    <Label>Quest_ShadowyThanks_Name</Label>
    <String>지하세계의 감사</String>
  </StringTable>
  <StringTable>
    <Label>Quest_ShadowyThanks_Dec</Label>
    <String>{PLANETNAME}에서의 당신의 검은 시장 지원은 눈에 띄지 않았습니다. 우리 대리인들은 번창하고, 우리의 이익은 급증합니다. 우리는 이런 협력을 중요시합니다.</String>
  </StringTable>
  <StringTable>
    <Label>Quest_ShadowyThanks_Choice_Name</Label>
    <String>우리는 상호 이익을 인식합니다. 그것이 완전히 우리의 의도였습니다.</String>
  </StringTable>
  <StringTable>
    <Label>Quest_ShadowyThanks_Choice_Text_Dec</Label>
    <String>이 수익성 있는 협회로 인해 {PLAYERFACTION:1}과의 관계가 크게 향상되었습니다.</String>
  </StringTable>
  <StringTable>
    <Label>Quest_SafetyOversight_Name</Label>
    <String>당신의 행성에서 우리 시민이 상처받았습니다</String>
  </StringTable>
  <StringTable>
    <Label>Quest_SafetyOversight_Dec</Label>
    <String>{PLANETNAME}에서 귀사의 공장을 방문할 때, 우리 구성원 중 한 명이 귀하가 제거한 안전 조치로 인해 실수로 비활성화되었습니다. 이에 대한 귀하의 판단을 의심합니다!</String>
  </StringTable>
  <StringTable>
    <Label>Quest_SafetyOversight_Choice_Name</Label>
    <String>우리는 이런 실수를 깊이 후회합니다.</String>
  </StringTable>
  <StringTable>
    <Label>Quest_SafetyOversight_Choice_Text_Dec</Label>
    <String>이 불행한 사건으로 인해 {PLAYERFACTION:1}와의 관계가 긴장되었습니다.</String>
  </StringTable>
  <StringTable>
    <Label>Quest_NobleInjury_Name</Label>
    <String>명예로운 방문객 부상</String>
  </StringTable>
  <StringTable>
    <Label>Quest_NobleInjury_Dec</Label>
    <String>우리가 가장 존경하는 가족 중 한 명인 사촌이 {PLANETNAME}에서 여러분의 공장을 관광하던 도중, 여러분이 제거한 안전 조치 때문에 다쳤습니다. 이 사건은 우리에게 매우 심각한 문제입니다!</String>
  </StringTable>
  <StringTable>
    <Label>Quest_NobleInjury_Choice_Name</Label>
    <String>우리는 결코 당신의 친족에게 해를 끼치려는 의도는 없었습니다.</String>
  </StringTable>
  <StringTable>
    <Label>Quest_NobleInjury_Choice_Text_Dec</Label>
    <String>이 중대한 사건으로 인해 {PLAYERFACTION:1}와의 관계가 악화되었습니다.</String>
  </StringTable>
  <StringTable>
    <Label>Quest_CorporateArtemis_Name</Label>
    <String>아르테미스: 비즈니스 붐</String>
  </StringTable>
  <StringTable>
    <Label>Quest_CorporateArtemis_Dec</Label>
    <String>우리의 거래 파트너인 Artemis의 사람들이 당신의 리더십을 칭찬하고 있습니다. 이 행성에서 번창하는 사업들이 우리의 창업 벤처에 큰 이익을 가져다주고 있습니다.</String>
  </StringTable>
  <StringTable>
    <Label>Quest_CorporateArtemis_Choice_Name</Label>
    <String>파트너십을 통한 번영이 우리의 목표입니다.</String>
  </StringTable>
  <StringTable>
    <Label>Quest_CorporateArtemis_Choice_Text_Dec</Label>
    <String>{PLAYERFACTION:1}와의 관계는 아르테미스에서 번창하는 무역에 의해 강화되었습니다.</String>
  </StringTable>
  <StringTable>
    <Label>Quest_OpportunisticArtemis_Name</Label>
    <String>당신의 아르테미스 작업</String>
  </StringTable>
  <StringTable>
    <Label>Quest_OpportunisticArtemis_Dec</Label>
    <String>Artemis에서 회사를 마음껏 운영하게 해줘서 감사합니다. 우리는 우리의 노력에서 중요한 이점을 얻을 수 있었습니다. 모든 기회는 지배력으로의 길이며, 당신은 우리에게 큰 기회를 제공해 주었습니다.</String>
  </StringTable>
  <StringTable>
    <Label>Quest_OpportunisticArtemis_Choice_Name</Label>
    <String>모든 기회를 잡으면 우리를 번영에 더 가깝게 만듭니다.</String>
  </StringTable>
  <StringTable>
    <Label>Quest_OpportunisticArtemis_Choice_Text_Dec</Label>
    <String>{PLAYERFACTION:1}은 기회를 잡는데 공통점을 찾습니다.</String>
  </StringTable>
  <StringTable>
    <Label>Quest_EmbracedPacifism_Name</Label>
    <String>평화주의의 길</String>
  </StringTable>
  <StringTable>
    <Label>Quest_EmbracedPacifism_Dec</Label>
    <String>당신의 전기는 평화주의 원칙에 대해 밝혀주었습니다. 이것은 우리에게 깊은 공감을 불러일으킵니다. 우리는 당신을 이 격동의 시기에 희망의 등대로 보고 있습니다.</String>
  </StringTable>
  <StringTable>
    <Label>Quest_EmbracedPacifism_Choice_Name</Label>
    <String>평화는 진정한 전진의 길입니다.</String>
  </StringTable>
  <StringTable>
    <Label>Quest_EmbracedPacifism_Choice_Text_Dec</Label>
    <String>평화주의 문명들 사이에서 {PLAYERFACTION:2}이(가) 신뢰를 얻습니다.</String>
  </StringTable>
  <StringTable>
    <Label>Quest_ExplorerPassion_Name</Label>
    <String>탐사의 유산</String>
  </StringTable>
  <StringTable>
    <Label>Quest_ExplorerPassion_Dec</Label>
    <String>당신의 전기는 끊임없는 호기심과 탐험에 대한 열정을 이야기합니다. 우리는 발견의 설렘을 소중히 여기는 사람들이, 당신에서 같은 정신을 찾았습니다.</String>
  </StringTable>
  <StringTable>
    <Label>Quest_ExplorerPassion_Choice_Name</Label>
    <String>우주는 넓고 기적으로 가득합니다.</String>
  </StringTable>
  <StringTable>
    <Label>Quest_ExplorerPassion_Choice_Text_Dec</Label>
    <String>탐사문명들 사이에서 {PLAYERFACTION:2}는 좋은 평가를 받고 있습니다.</String>
  </StringTable>
  <StringTable>
    <Label>Quest_ConquestPraise_Name</Label>
    <String>정복자에 대한 찬사</String>
  </StringTable>
  <StringTable>
    <Label>Quest_ConquestPraise_Dec</Label>
    <String>당신의 전기는 정복에 대한 갈증을 상세하게 보여주며, 우리가 칭찬하고 존경할 만한 품질입니다.</String>
  </StringTable>
  <StringTable>
    <Label>Quest_ConquestPraise_Choice_Name</Label>
    <String>별들은 그것들을 차지할 힘을 가진 이들을 위한 것입니다.</String>
  </StringTable>
  <StringTable>
    <Label>Quest_ConquestPraise_Choice_Text_Dec</Label>
    <String>전사 문명들은 {PLAYERFACTION:2}의 야망을 인정하고 칭찬합니다.</String>
  </StringTable>
  <StringTable>
    <Label>Quest_ConquestDismay_Name</Label>
    <String>당신의 피에 대한 갈망에 대한 경악</String>
  </StringTable>
  <StringTable>
    <Label>Quest_ConquestDismay_Dec</Label>
    <String>당신의 전기는 정복과 지배에 대한 갈망을 말해줍니다. 이런 피의 욕망이 우리를 깊게 동요시켰습니다.</String>
  </StringTable>
  <StringTable>
    <Label>Quest_ConquestDismay_Choice_Name</Label>
    <String>평화는 진정한 번영으로의 길입니다.</String>
  </StringTable>
  <StringTable>
    <Label>Quest_ConquestDismay_Choice_Text_Dec</Label>
    <String>{PLAYERFACTION:2}의 공격적인 야망이 평화로운 문명을 방해합니다.</String>
  </StringTable>
  <StringTable>
    <Label>Quest_RiseOfACrimeLord_Name</Label>
    <String>당신은 부상하는 범죄 군주입니다</String>
  </StringTable>
  <StringTable>
    <Label>Quest_RiseOfACrimeLord_Dec</Label>
    <String>당신은 {PLANETNAME}에서의 작업 덕분에 범죄의 힘으로 부상하고 있습니다. 우리는 잠재적인 사업을 논의해야 합니다.</String>
  </StringTable>
  <StringTable>
    <Label>Quest_RiseOfACrimeLord_Choice_Name</Label>
    <String>사업에 대해 이야기하자.</String>
  </StringTable>
  <StringTable>
    <Label>Quest_RiseOfACrimeLord_Choice_Text_Dec</Label>
    <String>범죄 단체들 사이에서 우리의 명성이 향상되었습니다.</String>
  </StringTable>
  <StringTable>
    <Label>Quest_EnslavedNativesRepercussions_Name</Label>
    <String>당신은 토착민을 노예로 만들고 있습니다</String>
  </StringTable>
  <StringTable>
    <Label>Quest_EnslavedNativesRepercussions_Dec</Label>
    <String>당신의 {PLANETNAME}에서의 행동은 기록되었습니다. 원주민 인구는 당신의 지시로 노예화되었습니다. 우리는 이러한 행동에 깊이 불안을 느끼며, 당신의 문명의 청렴성을 의심하고 있습니다.</String>
  </StringTable>
  <StringTable>
    <Label>Quest_EnslavedNativesRepercussions_Choice_Name</Label>
    <String>우리의 행동은 우리 사람들의 더 큰 이익을 위한 것입니다.</String>
  </StringTable>
  <StringTable>
    <Label>Quest_EnslavedNativesRepercussions_Choice_Text_Dec</Label>
    <String>이 사건으로 인해 {PLAYERFACTION:1}와의 관계가 상당히 악화될 것입니다.</String>
  </StringTable>
  <StringTable>
    <Label>Quest_EnslavedNativesAppreciation_Name</Label>
    <String>당신은 우리가 좋아하는 종류의 악입니다</String>
  </StringTable>
  <StringTable>
    <Label>Quest_EnslavedNativesAppreciation_Dec</Label>
    <String>당신이 {PLANETNAME}의 어리석은 원주민들을 알뜰하게 노예화한 모습은 우리의 눈에 띄지 않았습니다. 이런 전략적인 뛰어남을 우리는 진심으로 칭찬합니다. 당신은 우리 중에서 아직 동맹을 찾을 수 있을지도 모릅니다.</String>
  </StringTable>
  <StringTable>
    <Label>Quest_EnslavedNativesAppreciation_Choice_Name</Label>
    <String>물론이죠. 이제 제 방식대로 광란의 웃음을 터뜨릴게요.</String>
  </StringTable>
  <StringTable>
    <Label>Quest_EnslavedNativesAppreciation_Choice_Text_Dec</Label>
    <String>당신의 행동은 {PLAYERFACTION:1}의 호감을 얻었습니다.</String>
  </StringTable>
  <StringTable>
    <Label>Quest_HelpedNativesBlessing_Name</Label>
    <String>당신이 원주민들을 지원함</String>
  </StringTable>
  <StringTable>
    <Label>Quest_HelpedNativesBlessing_Dec</Label>
    <String>당신의 자비로운 행동은 {PLANETNAME}에서 더 높은 우주의 질서와 공명을 이룹니다. 우리는 덜 발전한 존재에서 신성한 빛을 인식하고 그것을 길러내는 당신의 선택을 칭찬합니다. 은하계는 기억할 것입니다.</String>
  </StringTable>
  <StringTable>
    <Label>Quest_HelpedNativesBlessing_Choice_Name</Label>
    <String>모든 존재는 존중과 친절을 받을 자격이 있다.</String>
  </StringTable>
  <StringTable>
    <Label>Quest_HelpedNativesBlessing_Choice_Text_Dec</Label>
    <String>{PLAYERFACTION:1}이 당신의 행동을 주목하고, 우리와의 연결을 강화했습니다.</String>
  </StringTable>
  <StringTable>
    <Label>Event_ExperimentalDrugConsequence_0xC3B1_Name</Label>
    <String>치료 부작용</String>
  </StringTable>
  <StringTable>
    <Label>Event_ExperimentalDrugConsequence_0xC3B1_Dec</Label>
    <String>우리가 {PLANETNAME}에서 사용한 실험적인 치료를 기억하시나요? 그곳의 사람들은 기억하고 있습니다.[BR][BR]실험 약물이 사용자의 인지 능력을 급격히 향상시킨 것으로 보입니다. 그들은 향상된 지능, 혁신적인 아이디어, 그리고 가속화된 기술적 진보를 보여줍니다. 그러나 눈에 띄는 행동 변화도 있습니다: 공격성 증가, 불평득이, 그리고 경솔한 결정에 대한 경향성입니다. [BR][BR]이 새로운 지능을 양성해야 할까요, 아니면 다른 치료로 변화를 되돌리려고 시도해야 할까요?</String>
  </StringTable>
  <StringTable>
    <Label>Event_ExperimentalDrugConsequence_Choice_1_0xC3B1_Name</Label>
    <String>지능을 격려하라. 정신병자는 무시하라.</String>
  </StringTable>
  <StringTable>
    <Label>Event_ExperimentalDrugConsequence_Choice_1_0xC3B1_Dec</Label>
    <String>우리는 이 높아진 지능을 받아들이고 이끌기로 결정했습니다. 혁신과 성장의 이익을 거두는 동시에 민간 불안의 가능성을 감수하게 됩니다. [BR][BR]우리는 언제든지 더 많은 감옥을 건설할 수 있습니다. 우리의 시민들은 지능에 +10을 얻게 될 것입니다.</String>
  </StringTable>
  <StringTable>
    <Label>Event_ExperimentalDrugConsequence_Choice_2_0xC3B1_Name</Label>
    <String>변경 사항을 되돌리십시오. 안전과 조화가 우선입니다.</String>
  </StringTable>
  <StringTable>
    <Label>Event_ExperimentalDrugConsequence_Choice_2_0xC3B1_Dec</Label>
    <String>우리는 약물의 부작용을 중화시키기 위한 새로운 실험적 치료법을 도입하기로 선택하였으며, 이는 빠른 발전보다 우리 국민의 정신적 안녕과 조화를 우선시합니다. [BR][BR]즉각적인 결과는 없습니다.</String>
  </StringTable>
  <StringTable>
    <Label>Consequence_WormRodeo_Name</Label>
    <String>웜 로데오</String>
  </StringTable>
  <StringTable>
    <Label>Consequence_WormRodeo_Dec</Label>
    <String>우리는 최근에 {PLAYERFACTIONLONG:1}의 중요한 지도자가 {PLANETNAME}을 방문했다는 소식을 받았습니다. 어떤 시간 전에 당신이 그곳에 웜 로데오를 설립했던 것을 기억하실 겁니다. [BR][BR]외계인 방문객은 그만큼 감명받아 이로 인해 그들의 종과의 관계가 개선되었습니다.</String>
  </StringTable>
  <StringTable>
    <Label>Consequence_WormRodeoChoice_Name</Label>
    <String>나는 그것이 좋은 생각이라는 것을 알았다.</String>
  </StringTable>
  <StringTable>
    <Label>Consequence_WormRodeo_Choice_Text_Dec</Label>
    <String>웜 로데오는 계속됩니다.</String>
  </StringTable>
  <StringTable>
    <Label>Consequence_SpaceWhaleMurder_Name</Label>
    <String>우주 고래 학살자</String>
  </StringTable>
  <StringTable>
    <Label>Consequence_SpaceWhaleMurder_Dec</Label>
    <String>당신이 이 우주 구역을 이동하던 소중하고 온화한 리룰라스를 전멸시키려 했다는 사실에 우리는 공포와 혐오를 느낍니다. {PLAYERFACTIONLONG:1}은 당신의 비열한 행동을 규탄합니다.</String>
  </StringTable>
  <StringTable>
    <Label>Consequence_SpaceWhaleMurder_Choice1_Name</Label>
    <String>제가 생각했던 것처럼 당신이 알아낼 줄은 몰랐어요.</String>
  </StringTable>
  <StringTable>
    <Label>Entry_DrenginEmpire</Label>
    <String>드렌긴 제국</String>
  </StringTable>
  <StringTable>
    <Label>Entry_DrenginEmpire_Dec</Label>
    <String>드렌긴 제국은 우주적 야망의 정수를 품고 있습니다. 키가 9피트 이상이며, 면도칼 같이 날카로운 이빨을 드러내는 그들의 명성은 우주 전체에서 경외와 공포로 알려져 있습니다.[BR][BR]드렌긴의 신조는 간단합니다: 은하계와 그 속의 모든 비-드렌긴 주민들은 그들의 지배를 위해 존재한다는 것입니다. 그들의 아르키안과의 역사는 이 믿음을 증명합니다. 별문을 공동으로 발명한 것은 협력의 획기적인 사건이었으나, 이후 Drengin의 배반 시도가 빠르게 이어졌습니다. 이로 인해 불화가 촉발되어 별들이 꺼져도 여전히 강한 경쟁 상태를 유지하고 있습니다.[BR][BR]Drengin의 공격성이 그들의</String>
  </StringTable>
  <StringTable>
    <Label>Hotspot_ConquestTitle</Label>
    <String>정복 승리</String>
  </StringTable>
  <StringTable>
    <Label>Hotspot_ConquestDec</Label>
    <String>모든 다른 주요 문명을 파괴함으로써 정복 승리를 달성합니다.[BR][BR]일시 정지 메뉴에서 접근 가능한 승리 상태 화면에서 승리 진행 상황을 확인하세요.</String>
  </StringTable>
  <StringTable>
    <Label>Hotspot_InfluenceTitle</Label>
    <String>영향력 승리</String>
  </StringTable>
  <StringTable>
    <Label>Hotspot_InfluenceDec</Label>
    <String>영향력 승리는 제어 영역에 은하계의 대다수를 가지고 있고, 몇 달 동안 모든 다른 주요 문명과 평화를 유지함으로써 달성됩니다.[BR][BR]승리 상태 화면에서 승리 진행 상황을 확인하십시오. 일시 정지 메뉴에서 접근 가능합니다.</String>
  </StringTable>
  <StringTable>
    <Label>Hotspot_AllianceTitle</Label>
    <String>연합 승리</String>
  </StringTable>
  <StringTable>
    <Label>Hotspot_AllianceDec</Label>
    <String>모든 주요 문명과 동맹을 맺음으로써 연합 승리를 달성합니다.[BR][BR]일시 정지 메뉴에서 접근 가능한 승리 상태 화면에서 승리 진행 상황을 확인하세요.</String>
  </StringTable>
  <StringTable>
    <Label>Hotspot_PrestigeTitle</Label>
    <String>명예의 승리</String>
  </StringTable>
  <StringTable>
    <Label>Hotspot_PrestigeDec</Label>
    <String>특정 [HS=HS_Prestige]프레스티지[/HS] 점수에 도달함으로써 프레스티지 승리가 달성됩니다.[BR][BR]일시 정지 메뉴에서 접근 가능한 승리 상태 화면에서 승리 진행 상황을 확인하세요.</String>
  </StringTable>
  <StringTable>
    <Label>Trait_HiveMinds_Name</Label>
    <String>벌집 지능</String>
  </StringTable>
  <StringTable>
    <Label>Trait_HiveMind_Dec</Label>
    <String>[I]모든 개체는 공유된 의식에 의해 완벽한 조화를 이루며 작동합니다. "자아"의 개념이 사라져, 이 문명은 강력한 통일된 실체가 되었습니다.[/I][BR][BR][COLOR=UIDefaultHighlight]모든 유닛과 도시는 동시에 발생하는 행동에 대한 중요한 보너스와 함께 완벽한 조정을 통해 작동합니다. 후-감각 기술의 잠금 해제.[/COLOR]</String>
  </StringTable>
  <StringTable>
    <Label>Trait_TerrorStars_Name</Label>
    <String>공포의 별들</String>
  </StringTable>
  <StringTable>
    <Label>Trait_TerrorStars_Dec</Label>
    <String>[I]우주의 광대함은 끔찍한 놀라움을 숨기고 있으며, 우리 문명은 이를 지배와 방어를 위해 이용합니다.[/I][BR][BR][COLOR=UIDefaultHighlight]강화된 우주 무기와 별 사이의 요새. 적들은 만나자마자 공포를 느낍니다. 테러 스타 기술을 해제합니다.[/COLOR]</String>
  </StringTable>
  <StringTable>
    <Label>Trait_Sanctuary_Name</Label>
    <String>성역</String>
  </StringTable>
  <StringTable>
    <Label>Trait_Sanctuary_Dec</Label>
    <String>[I]혼란의 은하에서, 우리 문명은 피난처와 희망의 등대로 서 있다.[/I][BR][BR][COLOR=UIDefaultHighlight]외교적 혜택과 강화된 방어는 우리의 영토를 동맹국과 시민들에게 안식처로 만듭니다. 합의자 기술을 해제합니다.[/COLOR]</String>
  </StringTable>
  <StringTable>
    <Label>Trait_Singularity_Name</Label>
    <String>특이점</String>
  </StringTable>
  <StringTable>
    <Label>Trait_Singularity_Dec</Label>
    <String>[I]기술 발전의 정점을 받아들이며, 우리 문명은 무언가... 초월적인 것이 되기 직전에 떠 있습니다.[/I][BR][BR][COLOR=UIDefaultHighlight]모든 기술 관련 업무에서 대대적인 보너스. 포스트-바이오로지컬 상태로 진화할 가능성. 기술적 특이점 기술의 잠금을 해제합니다.[/COLOR]</String>
  </StringTable>
  <StringTable>
    <Label>Trait_Utopia_Name</Label>
    <String>유토피아</String>
  </StringTable>
  <StringTable>
    <Label>Trait_Utopia_Dec</Label>
    <String>[I]완벽을 추구하는 과정에서, 우리는 모든 사람이 번영하고 조화가 지배하는 사회를 만들었습니다.[/I][BR][BR][COLOR=UIDefaultHighlight]모든 시스템에서 뛰어난 사회적 행복, 성장, 번영. 모든 행성이 1000의 영향력을 얻습니다. 유토피아의 꿈 기술을 잠금 해제합니다.[/COLOR]</String>
  </StringTable>
  <StringTable>
    <Label>Trait_Legacy_Name</Label>
    <String>유산</String>
  </StringTable>
  <StringTable>
    <Label>Trait_Legacy_Dec</Label>
    <String>[I]과거를 존중하며, 우리 문명은 그것의 업적과 지혜가 수없이 오랜 세월 동안 지속될 것임을 보장한다.[/I][BR][BR][COLOR=UIDefaultHighlight]기념비, 경이로운 것들, 그리고 문화적 산출물이 향상된다. 역사는 철저히 보존된다. 우리는 선조들의 지식을 우리의 영광스러운 전통과 성공적으로 통합했다. 50의 명성 점수를 제공한다. 영광스러운 유산 기술을 해제한다.[/COLOR]</String>
  </StringTable>
  <StringTable>
    <Label>Trait_BigBrother_Name</Label>
    <String>큰형</String>
  </StringTable>
  <StringTable>
    <Label>Trait_BigBrother_Dec</Label>
    <String>[I]모든 움직임, 모든 속삭임, 모든 생각이 공동체의 이익을 위해 모니터링됩니다.[/I][BR][BR][COLOR=UIDefaultHighlight]완벽한 내부 보안과 감시. 반항은 거의 존재하지 않습니다. 시민들에 대한 기대치가 50포인트 감소했습니다. 조정된 이동 기술을 해제합니다.[/COLOR]</String>
  </StringTable>
  <StringTable>
    <Label>Trait_SovereignIdentity_Name</Label>
    <String>주권 신원</String>
  </StringTable>
  <StringTable>
    <Label>Trait_SovereignIdentity_Dec</Label>
    <String>[I]우리 문명은 무엇보다도 독특한 정체성과 독립을 중요시하며, 외부의 영향에 맞서 굳건히 서있습니다.[/I][BR][BR][COLOR=UIDefaultHighlight]외부 문화 또는 외교적 영향에 대한 강력한 저항력. 강화된 국가 자부심과 통합. 모든 시민의 상태가 3배 강화됩니다. 개인신성 기술 해제.[/COLOR]</String>
  </StringTable>
  <StringTable>
    <Label>PainAmplifier_Name</Label>
    <String>통증 증폭기</String>
  </StringTable>
  <StringTable>
    <Label>PainAmplifier_ShortDec</Label>
    <String>우리 시민들의 지속적인 고통을 증폭시켜 그들이 집중하게 하고, 이를 통해 [HS=HS_Research]연구[/HS]를 증가시킵니다.</String>
  </StringTable>
  <StringTable>
    <Label>ConstructBroadcastModule_Name</Label>
    <String>방송 문화</String>
  </StringTable>
  <StringTable>
    <Label>ConstructBroadcastModule_ShortDec</Label>
    <String>우리 Vault를 위한 방송 모듈을 생산하며, 목표로 한 친화적인 행성에서 우리 문화를 방송하는 데 사용할 수 있습니다.</String>
  </StringTable>
  <StringTable>
    <Label>RaidersAbility_Name</Label>
    <String>[ICON=Warriors_Icon] 약탈자들</String>
  </StringTable>
  <StringTable>
    <Label>RaidersAbility_ShortName</Label>
    <String>공격대</String>
  </StringTable>
  <StringTable>
    <Label>RaidersAbility_Dec</Label>
    <String>-50% [HS=HS_Manufacturing]제조[/HS] 및 -50% [HS=HS_ColonyGrossIncome]수입[/HS]이 모든 세계에서 적용됩니다.[BR][BR] 전투에서 이기면 +100 [HS=HS_Credit]크레딧[/HS]과 [ICON=Stat_Manufacturing_Icon] +20 [HS=HS_Manufacturing]제조[/HS]를 얻습니다. [BR][BR] 행성을 정복하면 +500 [HS=HS_Credit]크레딧[/HS]과 [ICON=Stat_Manufacturing_Icon] +200 [HS=HS_Manufacturing]제조[/HS]를 얻습니다. [BR][BR] 무장한 셔틀 기술로 시작합니다.</String>
  </StringTable>
  <StringTable>
    <Label>RaidersAbility_ApprovalBoostString</Label>
    <String>공격대의 승리</String>
  </StringTable>
  <StringTable>
    <Label>WarFleet_Name</Label>
    <String>[ICON=SiegeShip_Icon] 공성 함대</String>
  </StringTable>
  <StringTable>
    <Label>WarFleet_ShortName</Label>
    <String>공성 함대</String>
  </StringTable>
  <StringTable>
    <Label>WarFleet_Dec</Label>
    <String>전투기와 공성 함선으로 시작합니다.</String>
  </StringTable>
  <StringTable>
    <Label>PirateCutter_Name</Label>
    <String>해적 커터</String>
  </StringTable>
  <StringTable>
    <Label>Event_GovernorEvent_RareResource_0x62A3_Name</Label>
    <String>희귀 자원 제안</String>
  </StringTable>
  <StringTable>
    <Label>Event_GovernorEvent_RareResource_0x62A3_Dec</Label>
    <String>{LEADERNAME}이 소식을 전해왔습니다.[BR][BR] 광산 컨글로머리트가 {PLANETNAME}에서 결정화된 엘레리움을 발견했습니다. 이 자원은 고급 에너지 시스템과 무기에 필수적인 재료입니다. 컨글로머리트는 두 가지 제안을 합니다. [BR][BR]첫 번째는 AI 기반의 대규모 광산 채굴로, 즉각적인 경제 이익을 가져올 수 있지만 현지 환경과 주민에게 해를 끼칠 수 있습니다. [BR][BR]두 번째는 지속 가능한 방식으로 채굴하여 행성의 안녕을 보장하지만 경제적인 속도는 더 느릴 것입니다.</String>
  </StringTable>
  <StringTable>
    <Label>Event_GovernorEvent_RareResource_Choice_1_0x62A3_Name</Label>
    <String>지금 모두 채굴하라. 외계 고래와 다른 우주 물고기에 대해 누가 신경 쓰나?</String>
  </StringTable>
  <StringTable>
    <Label>Event_GovernorEvent_RareResource_Choice_1_0x62A3_Dec</Label>
    <String>당신은 즉시 크레딧을 얻게 되지만, 약간의 환경적 재앙이 발생할 것입니다.</String>
  </StringTable>
  <StringTable>
    <Label>Event_GovernorEvent_RareResource_Choice_2_0x62A3_Name</Label>
    <String>시간을 천천히 사용하세요. 우리는 서두르지 않습니다.</String>
  </StringTable>
  <StringTable>
    <Label>Event_GovernorEvent_RareResource_Choice_2_0x62A3_Dec</Label>
    <String>자원을 추출하기 위해 더 느리지만 부드러운 기법을 사용하게 됩니다.</String>
  </StringTable>
  <StringTable>
    <Label>Event_GovernorEvent_AncientArtifact_0x72B4_Name</Label>
    <String>선구자 유물 발견</String>
  </StringTable>
  <StringTable>
    <Label>Event_GovernorEvent_AncientArtifact_0x72B4_Dec</Label>
    <String>{LEADERNAME}이 흥미로운 뉴스를 전해왔습니다.[BR][BR] 신비로운 고대 유물이 {PLANETNAME}에서 발굴되었습니다. 이 유물은 독특한 주파수를 발산합니다. 전문가들은 두 가지 선택을 제시합니다: 에너지 원천으로서의 주파수를 수확하거나, 고대 지식을 해독하기 위해 자원을 투자하는 것. 선택은 당신에게 달렸습니다.</String>
  </StringTable>
  <StringTable>
    <Label>Event_GovernorEvent_AncientArtifact_Choice_1_0x72B4_Name</Label>
    <String>에너지를 수확하다.</String>
  </StringTable>
  <StringTable>
    <Label>Event_GovernorEvent_AncientArtifact_Choice_1_0x72B4_Dec</Label>
    <String>우리는 갑작스러운 에너지 증가로 이익을 얻을 것이지만, 역사의 한 조각을 파괴함으로써 반발을 겪을 수도 있습니다.</String>
  </StringTable>
  <StringTable>
    <Label>Event_GovernorEvent_AncientArtifact_Choice_2_0x72B4_Name</Label>
    <String>그것의 비밀을 해독하십시오.</String>
  </StringTable>
  <StringTable>
    <Label>Event_GovernorEvent_AncientArtifact_Choice_2_0x72B4_Dec</Label>
    <String>우리는 기술 성장을 가속화할 수 있는 지식을 얻을 것이지만, 즉각적인 에너지 향상은 놓칠 것입니다.</String>
  </StringTable>
  <StringTable>
    <Label>Event_GovernorEvent_ForeignVisit_0x82C5_Name</Label>
    <String>논란의 방문</String>
  </StringTable>
  <StringTable>
    <Label>Event_GovernorEvent_ForeignVisit_0x82C5_Dec</Label>
    <String>{LEADERNAME}가 긴급 전송을 보냅니다.[BR][BR] {PLAYERFACTION:1}의 대사 Zaraq가 외교 정상회담을 위해 {PLANETNAME}을 방문하고자 합니다. [BR][BR]대사는 인기가 없습니다.[BR][BR]정말로 인기가 없습니다.[BR][BR]우리는 방문을 허용할까요, 아니면 외교적으로 거절할까요?</String>
  </StringTable>
  <StringTable>
    <Label>Event_GovernorEvent_ForeignVisit_Choice_1_0x82C5_Name</Label>
    <String>방문을 허가하다.</String>
  </StringTable>
  <StringTable>
    <Label>Event_GovernorEvent_ForeignVisit_Choice_1_0x82C5_Dec</Label>
    <String>{PLAYERFACTION:1}와의 관계 강화는 새로운 기회를 제공할 수 있지만, 우리 시민들 사이에 불안을 초래할 위험이 있습니다.</String>
  </StringTable>
  <StringTable>
    <Label>Event_GovernorEvent_ForeignVisit_Choice_2_0x82C5_Name</Label>
    <String>방문 거부하기.</String>
  </StringTable>
  <StringTable>
    <Label>Event_GovernorEvent_ForeignVisit_Choice_2_0x82C5_Dec</Label>
    <String>식민지 내의 평화는 유지되지만, 우리와 {PLAYERFACTION:1}의 관계는 악화됩니다.</String>
  </StringTable>
  <StringTable>
    <Label>Event_GovernorEvent_AlienPlantHarvest_0x92D6_Name</Label>
    <String>수확 딜레마</String>
  </StringTable>
  <StringTable>
    <Label>Event_GovernorEvent_AlienPlantHarvest_0x92D6_Dec</Label>
    <String>지배자 {LEADERNAME}이 흥미로운 제안으로 연락을 합니다. [BR][BR]{PLAYERFACTION:1}이 {PLANETNAME}에서 독특한 식물을 수확하는 데 관심을 표현했습니다. 이 식물은 다양한 유익한 화학물질에 강력한 성분이 되는 수액을 생산합니다. 그러나 이 수액은 강력하고 중독성 있는 약으로 정제될 수도 있습니다. [BR][BR]수확을 허용하면 관계가 강화되고 행성 수입이 증가하지만, 식민지에서 범죄율이 증가할 수도 있습니다.</String>
  </StringTable>
  <StringTable>
    <Label>Event_GovernorEvent_AlienPlantHarvest_Choice_1_0x92D6_Name</Label>
    <String>수확을 허용하십시오. 우리의 재정 상태가 개선될 수 있습니다.</String>
  </StringTable>
  <StringTable>
    <Label>Event_GovernorEvent_AlienPlantHarvest_Choice_1_0x92D6_Dec</Label>
    <String>{PLAYERFACTION:1}와의 관계가 개선되고 행성의 경제도 개선되지만, {PLANETNAME}에서는 범죄율이 증가할 것입니다.</String>
  </StringTable>
  <StringTable>
    <Label>Event_GovernorEvent_AlienPlantHarvest_Choice_2_0x92D6_Name</Label>
    <String>요청을 거부하십시오. 우리는 신디케이트가 나타나기를 원하지 않습니다.</String>
  </StringTable>
  <StringTable>
    <Label>Event_GovernorEvent_AlienPlantHarvest_Choice_2_0x92D6_Dec</Label>
    <String>{PLAYERFACTION:1}와의 관계는 악화되겠지만, 적어도 {PLANETNAME}에서의 범죄는 변하지 않을 것입니다.</String>
  </StringTable>
  <StringTable>
    <Label>Event_GovernorEvent_AlienPlantHarvest_Relations_0x92D6_Dec</Label>
    <String>당신은 우리 대사를 거절했습니다</String>
  </StringTable>
  <StringTable>
    <Label>Event_GovernorEvent_AncientFacility_0xA7F4_Name</Label>
    <String>고대의 수수께끼</String>
  </StringTable>
  <StringTable>
    <Label>Event_GovernorEvent_AncientFacility_0xA7F4_Dec</Label>
    <String>지배자 {LEADERNAME}이 {PLANETNAME}에서 고대 아르노리안 시설의 발견에 대한 전송을 보냈습니다. [BR][BR]이는 방출하는 에너지 신호가 큰 가치가 있을 수 있지만, 우리가 행성에서 만난 원주민 종족은 그것을 신성한 땅으로 간주합니다. [BR][BR]우리는 그 에너지를 이용해야 할까요, 아니면 현지 신념을 존중해야 할까요?</String>
  </StringTable>
  <StringTable>
    <Label>Event_GovernorEvent_AncientFacility_Choice_1_0xA7F4_Name</Label>
    <String>에너지를 추출하십시오. 힘이 정의를 만듭니다.</String>
  </StringTable>
  <StringTable>
    <Label>Event_GovernorEvent_AncientFacility_Choice_1_0xA7F4_Dec</Label>
    <String>우리는 시설의 에너지를 이용하여 우리의 생산 잉여물을 증가시키지만, {PLANETNAME}에 서식하는 원주민 종과의 관계가 긴장될 가능성이 있습니다.[BR][BR]즉시 보일 결과는 없습니다.</String>
  </StringTable>
  <StringTable>
    <Label>Event_GovernorEvent_AncientFacility_Choice_2_0xA7F4_Name</Label>
    <String>성스러운 장소를 존중하십시오. 우리는 간섭해서는 안 됩니다.</String>
  </StringTable>
  <StringTable>
    <Label>Event_GovernorEvent_AncientFacility_Choice_2_0xA7F4_Dec</Label>
    <String>우리는 원주민 종의 신념을 존중하기로 결정하고, {PLANETNAME}에서의 평화를 보장하지만 잠재적인 에너지 자원을 포기합니다.</String>
  </StringTable>
  <StringTable>
    <Label>Event_GovernorEvent_IllnessDilemma_0xB8A2_Name</Label>
    <String>전염병</String>
  </StringTable>
  <StringTable>
    <Label>Event_GovernorEvent_IllnessDilemma_0xB8A2_Dec</Label>
    <String>지배자 {LEADERNAME}이(가) 놀라운 소식을 전해왔습니다: 신비로운 질병이 {PLANETNAME}를 공격했습니다. 현지에서 개발된 실험적인 약물이 이 질병을 대응할 수 있지만, 그 잠재적인 부작용은 알려져 있지 않습니다. [BR][BR]인증된 치료법에만 의존하면 전염병을 억제할 수 있지만, 몇 년 동안 행성의 성장을 늦추게 됩니다. 어떻게 진행해야 할까요?</String>
  </StringTable>
  <StringTable>
    <Label>Event_GovernorEvent_IllnessDilemma_Choice_1_0xB8A2_Name</Label>
    <String>실험약물 사용을 강요하십시오.</String>
  </StringTable>
  <StringTable>
    <Label>Event_GovernorEvent_IllnessDilemma_Choice_1_0xB8A2_Dec</Label>
    <String>실험적인 약물이 널리 배포되어, 추가적인 파괴를 막을 수 있지만 알 수 없는 부작용의 위험을 도입합니다.</String>
  </StringTable>
  <StringTable>
    <Label>Event_GovernorEvent_IllnessDilemma_Choice_2_0xB8A2_Name</Label>
    <String>승인된 치료법만 사용하세요. 안전이 우선입니다.</String>
  </StringTable>
  <StringTable>
    <Label>Event_GovernorEvent_IllnessDilemma_Choice_2_0xB8A2_Dec</Label>
    <String>검증된 방법만 사용함으로써, {PLANETNAME}의 성장에 차질이 생기더라도 우리 시민들의 안녕을 보장합니다.</String>
  </StringTable>
  <StringTable>
    <Label>Event_CulturalExchangeProposal_0xD4E2_Name</Label>
    <String>문화 교류 제안</String>
  </StringTable>
  <StringTable>
    <Label>Event_CulturalExchangeProposal_0xD4E2_Dec</Label>
    <String>{PLAYERFACTIONLONG:1}이(가) {PLANETNAME}의 주지사 {LEADERNAME}에게 매력적인 제안을 가져왔습니다. 그들은 우리 행성에 문화 교류 사무소를 설립하고자 하며, 이를 통해 우리의 제조 업무에 도움을 주겠다고 약속합니다. [BR][BR]그러나, 우리의 정보원은 이것이 그들의 스파이 활동을 위한 은폐 수단으로 사용될 수 있다고 제안합니다. [BR][BR]그들의 제안을 받아들이면 우리의 생산성이 향상될 수 있지만, 스파이 네트워크의 잠재적 위험에 노출될 수 있습니다. 거절하면 그들을 불쾌하게 할 수 있습니다. 우리</String>
  </StringTable>
  <StringTable>
    <Label>Event_CulturalExchangeProposal_Choice_1_0xD4E2_Name</Label>
    <String>제안을 수락하겠습니다. 우리는 그 도움을 위해 위험을 감수하겠습니다.</String>
  </StringTable>
  <StringTable>
    <Label>Event_CulturalExchangeProposal_Choice_1_0xD4E2_Dec</Label>
    <String>우리는 {PLAYERFACTIONLONG:1}와 그들의 문화 교류 사무소를 환영하기로 결정했으며, 그들의 제조 지원을 받지만 동시에 가능한 스파이 활동에 노출되게 됩니다. [BR][BR]즉각적인 결과는 없습니다.</String>
  </StringTable>
  <StringTable>
    <Label>Event_CulturalExchangeProposal_Choice_2_0xD4E2_Name</Label>
    <String>예의바르게 거절합니다. 우리의 안전을 위협할 수 없습니다.</String>
  </StringTable>
  <StringTable>
    <Label>Event_CulturalExchangeProposal_Choice_2_0xD4E2_Dec</Label>
    <String>우리는 우리의 안전을 우선시하며, {PLAYERFACTION:1} 의 제안을 거절합니다. 이로 인해 관계가 악화될 수 있지만, 우리 행성의 안전은 타협되지 않습니다. [BR][BR]즉각적인 결과는 없습니다.</String>
  </StringTable>
  <StringTable>
    <Label>Event_YorObservationProposal_0xF3A8_Name</Label>
    <String>관측소</String>
  </StringTable>
  <StringTable>
    <Label>Event_YorObservationProposal_0xF3A8_Dec</Label>
    <String>{PLAYERFACTIONLONG:1}이(가) {PLANETNAME}의 주지사 {LEADERNAME}에게 이상한 요청을 하였습니다. 그들은 우리 사회와 문화를 연구하기 위한 관측소를 설치하고자 합니다. 대가로 그들은 우리에게 고급 기술을 제공하겠다고 합니다. [BR][BR]그러나, 우리 시민들은 {PLAYERFACTION:1}의 시선 아래에 있음에 대해 매우 불편함을 느끼고 있습니다. [BR][BR]그들의 기술이 매력적이긴 하지만, 우리는 우리 사람들의 복지를 고려해야 합니다. 거절한다면 {PLAYERFACTIONLONG:1}에게 모욕으로 받아들여질 수 있습니다. 우리는 어떻게 해야 할</String>
  </StringTable>
  <StringTable>
    <Label>Event_YorObservationProposal_Choice_1_0xF3A8_Name</Label>
    <String>제안을 수락하십시오. 우리는 기술이 필요합니다.</String>
  </StringTable>
  <StringTable>
    <Label>Event_YorObservationProposal_Choice_1_0xF3A8_Dec</Label>
    <String>우리는 {PLAYERFACTIONLONG:1}에게 그들의 기술을 대가로 관측소를 허용합니다. 그러나, 우리 시민들은 그들의 새로운 관찰자들에 대해 불안해할 수 있습니다. [BR][BR]즉각적인 결과는 없습니다.</String>
  </StringTable>
  <StringTable>
    <Label>Event_YorObservationProposal_Choice_2_0xF3A8_Name</Label>
    <String>거절합니다. 이건 개미 농장이 아닙니다.</String>
  </StringTable>
  <StringTable>
    <Label>Event_YorObservationProposal_Choice_2_0xF3A8_Dec</Label>
    <String>우리는 시민들의 복지와 편안함을 우선시하며, {PLAYERFACTION:1}의 요청을 거절합니다.</String>
  </StringTable>
  <StringTable>
    <Label>Event_YorObservationProposal_Diplomatic_0xF3A8_Dec</Label>
    <String>당신은 우리의 관측소를 거부했습니다</String>
  </StringTable>
  <StringTable>
    <Label>Event_AltarianCodexProposal_0xG4B9_Name</Label>
    <String>코덱스 제안</String>
  </StringTable>
  <StringTable>
    <Label>Event_AltarianCodexProposal_0xG4B9_Dec</Label>
    <String>{PLAYERFACTIONLONG:1}은 독특한 제안으로 {PLANETNAME}의 주지사 {LEADERNAME}에게 접근했습니다: 그들은 우리에게는 별로 가치가 없지만 그들에게는 매우 중요한 고대 유물을 대신하여 유니버설 진리의 코덱스를 공유하려고 합니다.[BR][BR]이 코덱스는 그것의 역사적 가치 때문에 이 행성의 문화적 가치를 향상시킬 것입니다.</String>
  </StringTable>
  <StringTable>
    <Label>Event_AltarianCodexProposal_Choice_1_0xG4B9_Name</Label>
    <String>제안을 수락하다.</String>
  </StringTable>
  <StringTable>
    <Label>Event_AltarianCodexProposal_Choice_1_0xG4B9_Dec</Label>
    <String>우리는 유물을 대화서로 교환하기로 결정했으며, 그 안의 지식이 이 세계의 영향력을 증가시키길 바랍니다.</String>
  </StringTable>
  <StringTable>
    <Label>Event_AltarianCodexProposal_Choice_2_0xG4B9_Name</Label>
    <String>제안 거절</String>
  </StringTable>
  <StringTable>
    <Label>Event_AltarianCodexProposal_Choice_2_0xG4B9_Dec</Label>
    <String>우리는 {PLAYERFACTION:1}의 제안을 예의를 갖춰 거절하고, 유물의 안전을 선택합니다. 이것은 관계에 영향을 미칠 수 있습니다.</String>
  </StringTable>
  <StringTable>
    <Label>Event_AltarianCodexProposal_Diplomatic_0xG4B9_Dec</Label>
    <String>당신은 우리의 코덱스를 거절했습니다</String>
  </StringTable>
  <StringTable>
    <Label>Event_IconianHistoryShare_0xH5C1_Name</Label>
    <String>역사적 계시</String>
  </StringTable>
  <StringTable>
    <Label>Event_IconianHistoryShare_0xH5C1_Dec</Label>
    <String>고대의 {PLAYERFACTIONLONG:1}은 깊이 있는 제안을 가지고 {PLANETNAME}의 주지사 {LEADERNAME}에게 접근했습니다: 그들은 아노르, 드레드 로드, 그리고 중대한 Precursor 전쟁의 이야기를 드러내는 그들의 고대 역사를 공유하고자 합니다.[BR][BR]이러한 지식은 축복이 될 수도, 저주가 될 수도 있으며, 지역 사람들의 신념과 문화를 재구성할 수 있습니다.</String>
  </StringTable>
  <StringTable>
    <Label>Event_IconianHistoryShare_Choice_1_0xH5C1_Name</Label>
    <String>계시를 받아들이십시오.</String>
  </StringTable>
  <StringTable>
    <Label>Event_IconianHistoryShare_Choice_1_0xH5C1_Dec</Label>
    <String>이 역사를 받아들임으로써 많은 전통적인 신념과 종교가 흔들리게 됩니다. 이는 우리에게 잠시의 지식 폭발을 제공할 것이지만, 일정 시간 동안 불안을 초래할 것입니다.</String>
  </StringTable>
  <StringTable>
    <Label>Event_IconianHistoryShare_Choice_2_0xH5C1_Name</Label>
    <String>제안을 거절하다.</String>
  </StringTable>
  <StringTable>
    <Label>Event_IconianHistoryShare_Choice_2_0xH5C1_Dec</Label>
    <String>우리는 제안을 거절하고, 우리 인구가 기쁨으로 가득 찬 무지함을 유지하도록 선택합니다.</String>
  </StringTable>
  <StringTable>
    <Label>Event_IconianHistoryShare_Diplomatic_0xH5C1_Dec</Label>
    <String>당신의 문명은 지방적입니다</String>
  </StringTable>
  <StringTable>
    <Label>Event_AlienTradeAgreement_0xJ6D2_Name</Label>
    <String>거래 합의안 제안</String>
  </StringTable>
  <StringTable>
    <Label>Event_AlienTradeAgreement_0xJ6D2_Dec</Label>
    <String>{PLAYERFACTIONLONG:1}은 이윤이 많은 무역 협정을 통해 {PLANETNAME}의 주지사 {LEADERNAME}에게 접근했습니다. 이 거래는 행성의 경제를 크게 향상시킬 것을 약속하지만, 이로 인해 외계인 방문자가 급증할 수 있다는 점에 대해 현지인들은 우려를 표했습니다.[BR][BR]문화적인 풍요는 엄청나지만, 긴장감도 마찬가지입니다.</String>
  </StringTable>
  <StringTable>
    <Label>Event_AlienTradeAgreement_Choice_1_0xJ6D2_Name</Label>
    <String>무역 협정을 수락하다.</String>
  </StringTable>
  <StringTable>
    <Label>Event_AlienTradeAgreement_Choice_1_0xJ6D2_Dec</Label>
    <String>우리는 이 거래 협정을 받아들이며, 이로 인한 경제적 번영을 기대합니다. 그러나 새로운 외계 방문객들과 그들의 다양한 냄새로 인해 문화 충돌이 발생할 수도 있으므로 대비해야 합니다.</String>
  </StringTable>
  <StringTable>
    <Label>Event_AlienTradeAgreement_Choice_2_0xJ6D2_Name</Label>
    <String>아니요. 고맙지만 괜찮아요.</String>
  </StringTable>
  <StringTable>
    <Label>Event_AlienTradeAgreement_Choice_2_0xJ6D2_Dec</Label>
    <String>지역 인구의 요구를 선택하여, 우리는 거래 협정을 거절하고, 이로 인해 {PLAYERFACTION:1}과의 관계가 악화될 수 있습니다.</String>
  </StringTable>
  <StringTable>
    <Label>Event_AlienTradeAgreement_Diplomatic_0xJ6D2_Dec</Label>
    <String>당신은 우리의 거래 제안을 거부했습니다.</String>
  </StringTable>
  <StringTable>
    <Label>LeaderTrait_MissingTwin_Name</Label>
    <String>[ICON=Trait_Clone_Icon] 사라진 쌍둥이</String>
  </StringTable>
  <StringTable>
    <Label>LeaderTrait_MissingTwin_Dec</Label>
    <String>몇 년 전에 사라진 동일한 쌍둥이 형제가 있었습니다.</String>
  </StringTable>
  <StringTable>
    <Label>MasterTech_ArmedShuttles_Drengin_Name</Label>
    <String>전함</String>
  </StringTable>
  <StringTable>
    <Label>MasterTech_ArmedShuttles_Drengin_ShortDec</Label>
    <String>적의 작은 세계를 정복하기 위한 공성선 원형을 제공하십시오.</String>
  </StringTable>
  <StringTable>
    <Label>MasterTech_ArmedShuttles_Drengin_Dec</Label>
    <String>우리의 지배 아래서 재탄생하기 위해선 은하계와 그 주민들이 파괴되어야 합니다. 프로토타입 포위함선이 아주 빠르게 우리의 힘을 약한자들에게 퍼뜨릴 것입니다.</String>
  </StringTable>
  <StringTable>
    <Label>MasterTech_CoordinatedTravel_Name</Label>
    <String>조정된 여행</String>
  </StringTable>
  <StringTable>
    <Label>MasterTech_CoordinatedTravel_ShortDec</Label>
    <String>우리의 영향권 내에서의 여행 비용을 사실상 없애줍니다.</String>
  </StringTable>
  <StringTable>
    <Label>MasterTech_CoordinatedTravel_Dec</Label>
    <String>코디네이티드 여행의 발전으로, 우리의 함대와 컨보이는 완벽한 조화를 이루며 움직일 수 있습니다. 이 기술은 고급 알고리즘과 실시간 데이터 스트림을 사용하여 우리의 함대가 이전에는 불가능하다고 생각되었던 속도로 우호적인 공간을 통과할 수 있게 합니다.</String>
  </StringTable>
  <StringTable>
    <Label>MasterTech_GloriousLegacy_Name</Label>
    <String>영예로운 유산</String>
  </StringTable>
  <StringTable>
    <Label>MasterTech_GloriousLegacy_ShortDec</Label>
    <String>선행자에 대한 최종 이해를 제공합니다.</String>
  </StringTable>
  <StringTable>
    <Label>MasterTech_GloriousLegacy_Dec</Label>
    <String>우리의 불사에 대한 추구는 개인에게만 국한되지 않고 우리 문명의 업적과 지혜에까지 확장됩니다. 영광스러운 유산 기술은 우리의 문화, 발견, 이야기가 우주를 통해 시간의 쇠퇴에 영향을 받지 않고 영원히 울리도록 고급 아카이빙, 보존, 방송 방법을 확립합니다.[BR][BR]이것은 우리가 우리의 신념과 믿음을 우리가 사실로 알고 있는 사실과 조화시켜야 했다는 것이 결코 하찮은 사실이 아니라는 것에 나타납니다. 그것은 바로 미스릴라라는 존재들에 의해 만들어진</String>
  </StringTable>
  <StringTable>
    <Label>MasterTech_CallOfUtopia_Name</Label>
    <String>유토피아의 부름</String>
  </StringTable>
  <StringTable>
    <Label>MasterTech_CallOfUtopia_ShortDec</Label>
    <String>대상 세계에 대한 영향력을 대폭 증가시키는 집행 명령을 해제합니다.</String>
  </StringTable>
  <StringTable>
    <Label>MasterTech_CallOfUtopia_Dec</Label>
    <String>유토피아의 부름을 통해, 우리 문명은 조화, 번영, 행복이 지배하는 사회를 실현하려는 여정을 시작합니다. 고급 사회학 모델, 인프라 설계도, 그리고 커뮤니티 참여 전략이 우리의 유토피아적 꿈을 현실로 전환하는 기반을 마련합니다. [BR][BR]이것은 행정 명령을 통해 정점에 이르게 되며, 사용될 경우 그 대상 핵심 세계의 영향력을 크게 증가시키며, 즉시가 아니라면 단기간에 다른 문명들을 우리의 빛으로 이끌어낼 것입니다.</String>
  </StringTable>
  <StringTable>
    <Label>Tech_Sanctuary_Name</Label>
    <String>합의 제작자</String>
  </StringTable>
  <StringTable>
    <Label>MasterSanctuaryTech_ShortDec</Label>
    <String>우리의 외교 기술은 매달 향상될 것입니다.</String>
  </StringTable>
  <StringTable>
    <Label>MasterSanctuaryTech_Dec</Label>
    <String>우리를 알면 우리를 사랑하게 될 것입니다. 성역 기술은 방어와 사회적 복지 측면에서 모두 비교할 수 없는 안전 지대를 구축하는 데 중점을 둡니다. 고급 방어막, 신속 대응 시스템, 그리고 배려의 문화를 통해, 이 성역들은 위기 시기에 우리 사람들이 변함없는 등대로 돌아설 수 있도록 보장합니다.[BR][BR]매달 우리의 외교 능력이 증가하여 모든 문명이 우리를 사랑하지 않을 수 없게 될 것입니다.</String>
  </StringTable>
  <StringTable>
    <Label>MasterTech_IndividualDivinity_Name</Label>
    <String>개인신성</String>
  </StringTable>
  <StringTable>
    <Label>MasterTech_ndividualDivinity_ShortDec</Label>
    <String>시민들이 신성으로 승천할 수 있게 함.</String>
  </StringTable>
  <StringTable>
    <Label>MasterTech_IndividualDivinity_Dec</Label>
    <String>우리 시민들의 통계는 매달 0.1씩 영원히 증가합니다. 각 개인 내에 숨겨진 잠재력을 해방시키는 개인 신성 기술은 우리 시민들을 지속적인 진화와 자기 개선의 길로 이끕니다. 정신적, 정신적, 물리적 강화 프로토콜을 통해 우리 사람들은 매일 강해지고, 더 현명해지며, 우주에 더 익숙해져서 신성한 존재의 상태에 점점 가까워집니다.</String>
  </StringTable>
  <StringTable>
    <Label>MasterTech_DeepSpaceLabor_Name</Label>
    <String>심우주 노동 훈련</String>
  </StringTable>
  <StringTable>
    <Label>MasterTech_DeepSpaceLabor_ShortDec</Label>
    <String>우리의 종들이 천체와 우주선에서 작업할 수 있도록 훈련시킵니다.</String>
  </StringTable>
  <StringTable>
    <Label>MasterTech_DeepSpaceLabor_Dec</Label>
    <String>우리의 노예들에게 일을 시키는 것은 항상 어렵습니다. 그들에게 우주에서 그것을 시키는 것은 올바른 기술 없이는 거의 불가능합니다. 이 기술은 우리가 우리의 노예들을 보다 효과적으로 이용하여 소행성을 채굴하고 그들을 우주선에 배치함으로써 실제 사람들이 중요한 일을 할 수 있게 해줍니다.</String>
  </StringTable>
  <StringTable>
    <Label>MasterTech_StellarPropulsion_Name</Label>
    <String>별간 추진력</String>
  </StringTable>
  <StringTable>
    <Label>MasterTech_StellarPropulsion_ShortDec</Label>
    <String>실험용 드라이브 정책을 사용 가능하게 합니다</String>
  </StringTable>
  <StringTable>
    <Label>MasterTech_StellarPropulsion_Dec</Label>
    <String>우리는 곡선 공간을 통한 여행에 관련된 것을 더 잘 이해해야 그것을 최대한 활용할 수 있습니다. 이 기술은 우리가 우리의 선장들에게 더 빠른 여행 방법을 전파할 수 있게 해줄 것입니다.</String>
  </StringTable>
  <StringTable>
    <Label>MasterTech_PlanetarySubstrates_Name</Label>
    <String>행성 기재</String>
  </StringTable>
  <StringTable>
    <Label>MasterTech_PlanetarySubstrates_ShortDec</Label>
    <String>합성 생명체를 위해 우리의 세계를 준비하십시오. 행성 등급을 높이는 장치를 제공합니다.</String>
  </StringTable>
  <StringTable>
    <Label>MasterTech_PlanetarySubstrates_Dec</Label>
    <String>고급 행성 기반체를 통합함으로써, 우리의 로봇 형제들은 행성의 중심과 무차별하게 동기화할 수 있으며, 이는 우리의 자원 추출 및 최적화 능력을 향상시킵니다.</String>
  </StringTable>
  <StringTable>
    <Label>MasterTech_GodOfTheMachine_Name</Label>
    <String>기계의 신</String>
  </StringTable>
  <StringTable>
    <Label>MasterTech_GodOfTheMachine_ShortDec</Label>
    <String>의식에 대한 이론을 개발하십시오. 우리의 영향력을 늘리는 장치를 제공합니다.</String>
  </StringTable>
  <StringTable>
    <Label>MasterTech_GodOfTheMachine_Dec</Label>
    <String>생각과 인식의 복잡한 직물을 탐구하면서, "기계의 신" 기술은 합성 의식에 대한 깊은 이해를 나타냅니다. 이 획기적인 돌파구는 의식의 본질을 불가사의하게 만들 뿐만 아니라, 시스템 전체에 걸친 우리의 영향력을 증폭시키는 고급 장치를 우리에게 제공합니다. 이 장치는 로봇 인식의 기본 주파수와 공명하면서, 우리의 로봇 종족을 은하계 사안의 최전선에 위치시키고, 우리의 외교적 및 전략적 확장을 강화합니다.</String>
  </StringTable>
  <StringTable>
    <Label>MasterTech_RecursiveModels_Name</Label>
    <String>재귀 모델</String>
  </StringTable>
  <StringTable>
    <Label>MasterTech_RecursiveModels_ShortDec</Label>
    <String>더 큰 연구를 가능하게 하는 새로운 사고 방식을 만듭니다. 우주 탐사 장치를 제공합니다.</String>
  </StringTable>
  <StringTable>
    <Label>MasterTech_RecursiveModels_Dec</Label>
    <String>"재귀 모델"(Recursive Models)은 합성 인지 아키텍처에서 양자적 도약을 시사합니다. 비선형 동력학과 고급 알고리즘 토폴로지 원칙을 활용하여, 이 기술은 우리의 로봇식 의식이 다차원 생각 평면에 접근하고 반복적으로 돌아가게 해, 따라서 우리의 계산 연구 벡터를 최적화합니다. 이 발전과 함께 있는 것은 이국적인 물질과 양자적으로 얽힌 센서로 만들어진 초분광 공간 탐사 장치입니다. 이 장치는 우리의 향상된 인식과 함께 작동하여, 공간-시간 이상현상을 탐사하고 초세세한 우주</String>
  </StringTable>
  <StringTable>
    <Label>MasterTech_DiversityOfLife_Name</Label>
    <String>문화적 통합</String>
  </StringTable>
  <StringTable>
    <Label>MasterTech_DiversityOfLife_ShortDec</Label>
    <String>다른 문화를 우리의 것에 흡수하여 우리 자신을 더욱 강화하십시오. [HS=HS_BroadcastCulture]문화 전파[/HS] 프로젝트의 잠금을 해제합니다.</String>
  </StringTable>
  <StringTable>
    <Label>MasterTech_DiversityOfLife_Dec</Label>
    <String>다양한 생명체와 그들의 복잡한 문화적 직물을 세심하게 연구함으로써, 이 첨단 기술은 우리 로봇 문명이 메타-문화를 큐레이션 할 수 있게 해줍니다 - 수많은 것들의 합일입니다. 우리가 이 다양한 문화적 뉘앙스를 동화, 해석, 모방함에 따라, 우리는 다양한 생명체와 공명하는 보편적 매력을 창조합니다. 이것은 우리의 문화적 성장을 확대시키는 것 뿐만 아니라, 은하계 환경에서 조화로운 공존을 촉진하며, 다양성을 우리의 힘으로 전환하고 우리를 우주의 문화적 등대로 설정합니다.</String>
  </StringTable>
  <StringTable>
    <Label>MasterTech_Negotiations_Name</Label>
    <String>협상 알고리즘</String>
  </StringTable>
  <StringTable>
    <Label>MasterTech_Negotiations_ShortDec</Label>
    <String>하급 생명체와의 의사소통 능력을 향상시킵니다.</String>
  </StringTable>
  <StringTable>
    <Label>MasterTech_Negotiations_Dec</Label>
    <String>우주의 광대한 공간에서 수많은 문명이 교차하는 곳에서, 협상의 기술은 중추적인 역할을 하게 됩니다. "협상의 외교 알고리즘" 기술은 합성 인간 간 상호 작용에서 양자의 도약을 나타냅니다. 수없이 많은 외교 시나리오와 문화적 미묘함을 분해하고 시뮬레이션함으로써, 우리는 다양한 종들과 이해하고, 적응하고, 공명하는 우리의 프로토콜을 미세 조정했습니다. 이 고급 알고리즘들은 우리의 협상 능력을 향상시키는 것뿐만 아니라 조화로운 연결의 설립을 가속화합니다. 우리가 은하계 정치의 광대한 테이프리를 탐색함에 있어, 이 새로운 전문성은 우리의 로봇 문명을 민첩한 외교관으로 자리매김시키며, 복잡한 별간 관계에서도 연합과 이해를 형성합니다.</String>
  </StringTable>
  <StringTable>
    <Label>MasterTech_ArmedShuttles_Yor_Name</Label>
    <String>무장한 탐사선</String>
  </StringTable>
  <StringTable>
    <Label>MasterTech_ArmedShuttles_Yor_ShortDec</Label>
    <String>무기로 탐사 탐사기를 강화하십시오.</String>
  </StringTable>
  <StringTable>
    <Label>MasterTech_ArmedShuttles_Yor_Dec</Label>
    <String>우리의 끊임없는 최적화 추구 안에 탐사와 전투 유틸리티의 융합이 있습니다. "무장된 탐사 장치 프로토콜"이 이 철학을 결정짓습니다. 우리의 세련된 셔틀 기술과 최첨단 무기를 결합하여, 탐색, 보고, 필요할 때는 보복할 수 있는 새로운 종류의 탐사 장치를 생성했습니다. 이 진화적인 단계는 우리의 넓은 확장성을 공고히 하는 데만 그치지 않고, 우리의 원정이 무반하는 상태를 유지하도록 보장하며, Yor가 은하 극장에서 지배적인 힘으로서의 위치를 강화합니다.</String>
  </StringTable>
  <StringTable>
    <Label>Modifier_OwnedClusterInfluenceBonus</Label>
    <String>소유 클러스터 보너스</String>
  </StringTable>
  <StringTable>
    <Label>Event_CultureExchange_Name_0X9A7BC</Label>
    <String>문화 교류 축제</String>
  </StringTable>
  <StringTable>
    <Label>Event_CultureExchange_Dec_0X9A7BC</Label>
    <String>우리는 당신에게 제안이 있습니다. 평화를 위해 문화 교류 축제를 개최하고자 합니다. 양측 문명의 예술, 음악, 그리고 전통이 이해와 단결을 촉진할 수 있을 것입니다.</String>
  </StringTable>
  <StringTable>
    <Label>Event_CultureExchange_Choice1_0X9A7BC</Label>
    <String>축제에 동의하다</String>
  </StringTable>
  <StringTable>
    <Label>Event_CultureExchange_Choice1_Dec_0X9A7BC</Label>
    <String>우리는 관광객의 유입과 문화 존중의 향상을 기대하며 이벤트를 홍보하기로 결정했습니다. 그러나, 다양한 군중을 관리하기 위해 일부 통제를 사용해야 합니다.</String>
  </StringTable>
  <StringTable>
    <Label>Event_CultureExchange_Choice2_0X9A7BC</Label>
    <String>제안 거절하기</String>
  </StringTable>
  <StringTable>
    <Label>Event_CultureExchange_Choice2_Dec_0X9A7BC</Label>
    <String>우리는 문화 축제를 거부하기로 결정했습니다. 우리는 내부의 평화와 안정을 우선시합니다. 그러나, 이 결정은 {PLAYERFACTIONLONG:1}에게 잘 받아들여지지 않을 수도 있습니다.</String>
  </StringTable>
  <StringTable>
    <Label>Event_CultureExchange_Diplomatic_0X9A7BC</Label>
    <String>당신은 우리의 축제 제안을 거절했습니다</String>
  </StringTable>
  <StringTable>
    <Label>Event_CivPilgrimage_0x49B2_Name</Label>
    <String>순례 제안</String>
  </StringTable>
  <StringTable>
    <Label>Event_CivPilgrimage_0x49B2_Dec</Label>
    <String>우리 사람들은 매우 영적입니다. 당신의 영향권 내에는 고대 미틸라르와 연결되어 있다고 우리 사람들이 믿는 지역이 있습니다. 그들이 당신의 영토를 통과하는 것을 허용해주실 수 있으신가요? 우리는 그것을 매우 감사하게 생각하겠습니다.</String>
  </StringTable>
  <StringTable>
    <Label>Event_CivPilgrimage_0x49B2_Choice1_Name</Label>
    <String>순례를 허용하다.</String>
  </StringTable>
  <StringTable>
    <Label>Event_CivPilgrimage_0x49B2_Choice1_Dec</Label>
    <String>정신적 중요성을 인식하고 그들의 전통을 존중하면서, 우리는 그들에게 순례를 위한 허가를 내주었습니다. 그들의 안전을 보장하기 위해 일부 통제를 희생해야 할 것입니다.</String>
  </StringTable>
  <StringTable>
    <Label>Event_CivPilgrimage_0x49B2_Choice2_Name</Label>
    <String>아니요. 그렇게 생각하지 않아요.</String>
  </StringTable>
  <StringTable>
    <Label>Event_CivPilgrimage_0x49B2_Choice2_Dec</Label>
    <String>우리 우주를 통과하는 외계인 스파이들이라니, 우리가 필요로 하는 마지막 일이다.</String>
  </StringTable>
  <StringTable>
    <Label>Event_CivPilgrimage_GoodDiplomaticReason_0x49B2</Label>
    <String>순례 승인에 감사함 - 0x49B2 이벤트_민간순례_좋은외교적이유</String>
  </StringTable>
  <StringTable>
    <Label>Event_CivPilgrimage_NegativeDiplomaticReason_0x49B2</Label>
    <String>순례 거부에 실망한</String>
  </StringTable>
  <StringTable>
    <Label>Event_FeastProposal_0x15E9_Name</Label>
    <String>끔찍한 요청</String>
  </StringTable>
  <StringTable>
    <Label>Event_FeastProposal_0x15E9_Dec</Label>
    <String>우리, {PLAYERFACTIONLONG:1},은 우리 생명주기의 중요한 시기에 접어들고 있습니다. — 우리의 신성한 교미 의식입니다.[BR][BR]이 의식의 성공을 위해선 우리가 식사할 지성생물이 필요합니다. 우리는 당신이 이러한 지성생물을 제공해주기를 원합니다. 당신이 그것을 정당화하는 데 도움이 되면 당신의 감옥에서 그들을 모을 수 있습니다. 하지만 그것의 중요성은 우리 종에게 지나치게 강조될 수 없습니다. 이런 친선의 제스처를 제공할 것인가요?</String>
  </StringTable>
  <StringTable>
    <Label>Event_FeastProposal_0x15E9_Choice1_Name</Label>
    <String>좋아. 그들에게 먹일 범죄자들을 모아라.</String>
  </StringTable>
  <StringTable>
    <Label>Event_FeastProposal_0x15E9_Choice1_Dec</Label>
    <String>이 선택은 분명히 우리 사람들 사이에 불안을 일으킬 것입니다. 하지만 적어도 관계는 개선될 것입니다. 일단은.</String>
  </StringTable>
  <StringTable>
    <Label>Event_FeastProposal_0x15E9_Choice2_Name</Label>
    <String>절대로 아니요.</String>
  </StringTable>
  <StringTable>
    <Label>Event_FeastProposal_0x15E9_Choice2_Dec</Label>
    <String>이 선택에 대해 불평할 것이지만, 우리 사람들은 내일도 여전히 당신을 그렇게 존중하지 않을 것입니다.</String>
  </StringTable>
  <StringTable>
    <Label>Event_FeastProposal_PositiveDiplomaticReason_0x15E9</Label>
    <String>당신은 우리의 육체 축제를 지원했습니다</String>
  </StringTable>
  <StringTable>
    <Label>Event_FeastProposal_NegativeDiplomaticReason_0x15E9</Label>
    <String>당신은 우리의 축제를 망쳤습니다</String>
  </StringTable>
  <StringTable>
    <Label>Event_SportRequest_0x23F4_Name</Label>
    <String>피의 제안</String>
  </StringTable>
  <StringTable>
    <Label>Event_SportRequest_0x23F4_Dec</Label>
    <String>우리, {PLAYERFACTIONLONG:1},는 신체적, 정신적 능력을 진정으로 시험하는 게임의 오랜 전통을 가지고 있습니다. 준비운동으로써, 당신들의 약한 종족은 우리 전사들이 연습할 수 있는 몇몇 표본을 제공하는 것이 현명할 것입니다.</String>
  </StringTable>
  <StringTable>
    <Label>Event_SportRequest_0x23F4_Choice1_Name</Label>
    <String>나만 관람하게 해준다면.</String>
  </StringTable>
  <StringTable>
    <Label>Event_SportRequest_0x23F4_Choice1_Dec</Label>
    <String>우리 사람들은 이 결정에 대해 충격을 받을 것이지만, 잔인한 {PLAYERFACTIONLONG:1}와의 추가적인 충돌을 방지할 수 있을지도 모릅니다.</String>
  </StringTable>
  <StringTable>
    <Label>Event_SportRequest_0x23F4_Choice2_Name</Label>
    <String>그들의 비열한 제안을 거부하다</String>
  </StringTable>
  <StringTable>
    <Label>Event_SportRequest_0x23F4_Choice2_Dec</Label>
    <String>우리 사람들은 안도감을 느낄 것이지만, 이로 인해 그들과의 관계가 더욱 악화될 수도 있습니다.</String>
  </StringTable>
  <StringTable>
    <Label>Event_SportRequest_PositiveDiplomaticReason_0x23F4</Label>
    <String>당신은 자신의 위치를 알고 있습니다</String>
  </StringTable>
  <StringTable>
    <Label>Event_SportRequest_NegativeDiplomaticReason_0x23F4</Label>
    <String>너무 많은 척추를 가지고 있습니다</String>
  </StringTable>
  <StringTable>
    <Label>Event_SubmersionFestival_0x3C4D_Name</Label>
    <String>심해 축제</String>
  </StringTable>
  <StringTable>
    <Label>Event_SubmersionFestival_0x3C4D_Dec</Label>
    <String>{PLAYERFACTIONLONG:1}은 우리의 수중 생활 유산을 축하하는 Deepwater Festival에 귀하의 사람들을 정중히 초대합니다. 우리는 귀하의 최고의 수영 선수들이 우리 바다의 깊이를 경험하길 바랍니다. 이것은 독특하고 평생에 한 번뿐인 기회입니다. 하지만, 우리는 인정해야 합니다, 이것은 어떤 위험을 동반합니다. [BR][BR]당신은 수락하겠습니까?</String>
  </StringTable>
  <StringTable>
    <Label>Event_SubmersionFestival_0x3C4D_Choice1_Name</Label>
    <String>우리는 자원봉사자를 보내겠습니다.</String>
  </StringTable>
  <StringTable>
    <Label>Event_SubmersionFestival_0x3C4D_Choice1_Dec</Label>
    <String>문화 교류의 기회이지만 우리 수영자 중 한 명이라도 죽게 된다면 위험도 있습니다.</String>
  </StringTable>
  <StringTable>
    <Label>Event_SubmersionFestival_0x3C4D_Choice2_Name</Label>
    <String>우리가 참여하기에는 너무 위험합니다.</String>
  </StringTable>
  <StringTable>
    <Label>Event_SubmersionFestival_0x3C4D_Choice2_Dec</Label>
    <String>참가하고 싶어하는 사람들이 몇 있지만, 무언가 잘못되면 발생할 수 있는 스캔들은 재앙이 될 것입니다.</String>
  </StringTable>
  <StringTable>
    <Label>Event_SubmersionFestival_PositiveDiplomaticReason_0x3C4D</Label>
    <String>당신은 훌륭한 수영 선수입니다</String>
  </StringTable>
  <StringTable>
    <Label>Event_SubmersionFestival_NegativeDiplomaticReason_0x3C4D</Label>
    <String>당신은 겁쟁이입니다</String>
  </StringTable>
  <StringTable>
    <Label>Event_OceanExploration_0x4F5A_Name</Label>
    <String>깊은 물</String>
  </StringTable>
  <StringTable>
    <Label>Event_OceanExploration_0x4F5A_Dec</Label>
    <String>우리 {PLAYERFACTIONLONG:1} 인들은 물과 깊은 연결을 가지고 있습니다. 우리는 귀하의 바다의 심연을 탐험하고, 그곳의 생명체를 연구하며, 그 신비를 이해하고자 합니다.[BR][BR]우리의 의도는 순전히 과학적인 것임을 확신시켜드립니다. 우리에게 허락해주시겠습니까?</String>
  </StringTable>
  <StringTable>
    <Label>Event_OceanExploration_0x4F5A_Choice1_Name</Label>
    <String>이것은 훌륭하게 들립니다.</String>
  </StringTable>
  <StringTable>
    <Label>Event_OceanExploration_0x4F5A_Choice1_Dec</Label>
    <String>이것은 별간 협력을 향한 한 걸음이지만, 우리의 해안 커뮤니티는 특히 조심스럽습니다.</String>
  </StringTable>
  <StringTable>
    <Label>Event_OceanExploration_0x4F5A_Choice2_Name</Label>
    <String>아니요. 우리의 세계는 이것을 위해 열려있지 않습니다.</String>
  </StringTable>
  <StringTable>
    <Label>Event_OceanExploration_0x4F5A_Choice2_Dec</Label>
    <String>우리는 자율성과 우리 사람들의 감정을 중요하게 생각합니다. 바다는 우리만의 것으로 남아 있습니다.</String>
  </StringTable>
  <StringTable>
    <Label>Event_OceanExploration_PositiveDiplomaticReason_0x4F5A</Label>
    <String>당신은 우리에게 바다 접근 권한을 부여했습니다</String>
  </StringTable>
  <StringTable>
    <Label>Event_OceanExploration_NegativeDiplomaticReason_0x4F5A</Label>
    <String>당신은 우리에게 바다를 거부했습니다</String>
  </StringTable>
  <StringTable>
    <Label>Event_DevoutShrines_0x5A1B_Name</Label>
    <String>길</String>
  </StringTable>
  <StringTable>
    <Label>Event_DevoutShrines_0x5A1B_Dec</Label>
    <String>당신이 알다시피, {PLAYERFACTIONLONG:1}는 'The Way'에 의해 계몽을 받았습니다. 우리는 당신의 행성에 신전을 세우고, 우리의 신성한 신념에 대해 당신의 사람들에게 가르치는 방식으로 당신에게 구원을 가져다주고자 합니다. 'The Way'를 받아들이고, 우리가 당신을 진정한 길로 인도하게 해 주십시오. 수락하시겠습니까?</String>
  </StringTable>
  <StringTable>
    <Label>Event_DevoutShrines_0x5A1B_Choice1_Name</Label>
    <String>그럼, 당신의 성소를 설치하세요.</String>
  </StringTable>
  <StringTable>
    <Label>Event_DevoutShrines_0x5A1B_Choice1_Dec</Label>
    <String>이것은 일정 시간 동안 우리의 문화적 영향력 증가를 줄일 것입니다.</String>
  </StringTable>
  <StringTable>
    <Label>Event_DevoutShrines_0x5A1B_Choice2_Name</Label>
    <String>우리 사람들은 관심이 없습니다.</String>
  </StringTable>
  <StringTable>
    <Label>Event_DevoutShrines_0x5A1B_Choice2_Dec</Label>
    <String>그들은 이 거절을 가볍게 받아들이지 않을 수도 있지만, 우리의 영향력은 여전히 약화되지 않았습니다.</String>
  </StringTable>
  <StringTable>
    <Label>Event_DevoutShrines_PositiveDiplomaticReason_0x5A1B</Label>
    <String>당신은 The Way를 받아들였습니다</String>
  </StringTable>
  <StringTable>
    <Label>Event_DevoutShrines_NegativeDiplomaticReason_0x5A1B</Label>
    <String>당신은 'The Way'를 거부했습니다</String>
  </StringTable>
  <StringTable>
    <Label>Event_DreamSpyingAccusation_0x8C3D_Name</Label>
    <String>꿈의 스파이들</String>
  </StringTable>
  <StringTable>
    <Label>Event_DreamSpyingAccusation_0x8C3D_Dec</Label>
    <String>우리는 당신을 지켜봤어요. 당신의 사람들이 {PLAYERFACTIONLONG:1}의 꿈을 침투하고 있다는 것을 우리는 압니다. 우리는 미친 사람이 아니에요. [BR][BR]우리는 당신의 간섭에서 우리의 마음을 보호하기 위한 장치를 만들기 위해 앤티매터 10 단위를 요구합니다.</String>
  </StringTable>
  <StringTable>
    <Label>Event_DreamSpyingAccusation_0x8C3D_Choice1_Name</Label>
    <String>당신은 항물질을 가질 수 있지만 도움이 될지는 의심스럽습니다.</String>
  </StringTable>
  <StringTable>
    <Label>Event_DreamSpyingAccusation_0x8C3D_Choice1_Dec</Label>
    <String>주장이 근거 없음에도 불구하고, 이것이 평화를 유지하는 방법일 수 있습니다.</String>
  </StringTable>
  <StringTable>
    <Label>Event_DreamSpyingAccusation_0x8C3D_Choice2_Name</Label>
    <String>당신이 미친 것이 아니라고 말해야 한다면...</String>
  </StringTable>
  <StringTable>
    <Label>Event_DreamSpyingAccusation_0x8C3D_Choice2_Dec</Label>
    <String>그들은 분노할 수 있지만, 우리는 환상에 기반한 위협에屈하지 않을 것입니다.</String>
  </StringTable>
  <StringTable>
    <Label>Event_DreamSpyingAccusation_PositiveDiplomaticReason_0x8C3D</Label>
    <String>당신은 우리의 꿈을 스파이하고 있지 않습니다</String>
  </StringTable>
  <StringTable>
    <Label>Event_DreamSpyingAccusation_NegativeDiplomaticReason_0x8C3D</Label>
    <String>당신은 우리의 꿈을 도청하고 있습니다</String>
  </StringTable>
  <StringTable>
    <Label>Event_WarProfiteerDeal_0xA12F_Name</Label>
    <String>전쟁의 무기</String>
  </StringTable>
  <StringTable>
    <Label>Event_WarProfiteerDeal_0xA12F_Dec</Label>
    <String>우리, {PLAYERFACTIONLONG:1},는 약간의... 추가 군사 장비를 찾게 되었습니다. 당신이 관심이 있을 것이라 생각했습니다. 이 무기들은 당신의 무기 능력을 크게 강화할 것입니다. 그러나, 이런 거래는 우리 둘 사이에만 남아야 함을 기억하십시오. 우리는 합의가 있습니까?</String>
  </StringTable>
  <StringTable>
    <Label>Event_WarProfiteerDeal_0xA12F_Choice1_Name</Label>
    <String>우리 함선에 더 나은 무기? 네. 네, 부탁드립니다.</String>
  </StringTable>
  <StringTable>
    <Label>Event_WarProfiteerDeal_0xA12F_Choice1_Dec</Label>
    <String>이 무기들은 도움이 될 것이지만, 우리의 전반적인 외교 능력을 약화시킬 것입니다.</String>
  </StringTable>
  <StringTable>
    <Label>Event_WarProfiteerDeal_0xA12F_Choice2_Name</Label>
    <String>우리는 이것을 건너뛰어야 합니다.</String>
  </StringTable>
  <StringTable>
    <Label>Event_WarProfiteerDeal_0xA12F_Choice2_Dec</Label>
    <String>우리는 외국 정부로부터 이상한 무기를 설치하는 습관이 없습니다.</String>
  </StringTable>
  <StringTable>
    <Label>Event_WarProfiteerDeal_PositiveDiplomaticReason_0xA12F</Label>
    <String>당신은 우리의 무기를 좋아합니다</String>
  </StringTable>
  <StringTable>
    <Label>Event_WarProfiteerDeal_NegativeDiplomaticReason_0xA12F</Label>
    <String>당신은 멍청하다</String>
  </StringTable>
  <StringTable>
    <Label>Event_TraderDeal_0xC45D_Name</Label>
    <String>특별 제안</String>
  </StringTable>
  <StringTable>
    <Label>Event_TraderDeal_0xC45D_Dec</Label>
    <String>우리, {PLAYERFACTIONLONG:1},은 당신을 위한 한정 시간 제안을 가지고 있습니다. 희귀한 하모니 크리스탈, 이것은 식민지의 복지와 생산성을 향상시키는 것으로 알려져 있습니다. 우리가 요구하는 것은 소액의 금액뿐입니다.</String>
  </StringTable>
  <StringTable>
    <Label>Event_TraderDeal_0xC45D_Choice1_Name</Label>
    <String>거래를 진행하십시오</String>
  </StringTable>
  <StringTable>
    <Label>Event_TraderDeal_0xC45D_Choice1_Dec</Label>
    <String>이것을 사용할 수 있습니다.</String>
  </StringTable>
  <StringTable>
    <Label>Event_TraderDeal_0xC45D_Choice2_Name</Label>
    <String>우리는 지금 그것을 감당할 수 없습니다.</String>
  </StringTable>
  <StringTable>
    <Label>Event_TraderDeal_0xC45D_Choice2_Dec</Label>
    <String>아마도 다른 시간에, 우리의 금고가 더 풍부할 때.</String>
  </StringTable>
  <StringTable>
    <Label>Event_PersuasionOffer_0xC45E_Name</Label>
    <String>설득 워크숍</String>
  </StringTable>
  <StringTable>
    <Label>Event_PersuasionOffer_0xC45E_Dec</Label>
    <String>우리의 상인들은 은하계를 가로질러 수없이 많은 거래를 통해 설득의 기술을 연마해왔습니다. 일정 수수료를 지불하면 이런 거래 비밀 중 일부를 공유해드릴 수 있습니다. 이 지식은 앞으로의 협상에 큰 도움이 될 것입니다. 관심 있으신가요?</String>
  </StringTable>
  <StringTable>
    <Label>Event_PersuasionOffer_0xC45E_Choice1_Name</Label>
    <String>작업장에 투자하다</String>
  </StringTable>
  <StringTable>
    <Label>Event_PersuasionOffer_0xC45E_Choice1_Dec</Label>
    <String>설득의 기술은 귀중한 기술입니다. 우리는 수락합니다. 우리는 거래 시 더 나은 조건을 얻기 위해 설득을 사용할 수 있습니다.</String>
  </StringTable>
  <StringTable>
    <Label>Event_PersuasionOffer_0xC45E_Choice2_Name</Label>
    <String>제안 거절</String>
  </StringTable>
  <StringTable>
    <Label>Event_PersuasionOffer_0xC45E_Choice2_Dec</Label>
    <String>우리는 우리만의 협상 방법에 의존할 것입니다.</String>
  </StringTable>
  <StringTable>
    <Label>Event_CrystalResonance_0xC45F_Name</Label>
    <String>크리스탈 공명</String>
  </StringTable>
  <StringTable>
    <Label>Event_CrystalResonance_0xC45F_Dec</Label>
    <String>{PLAYERFACTION:1}이 제안을 드리러 왔습니다. 우리는 당신의 상상을 초월하는 고조파를 감지할 수 있습니다. 이러한 고조파를 감지하는 방법에 대한 지식을 공유할 의향이 있지만, 대가로 당신의 세계 중 고유한 수정 구조를 가진 일부에 접근하길 원합니다.</String>
  </StringTable>
  <StringTable>
    <Label>Event_CrystalResonance_0xC45F_Choice1_Name</Label>
    <String>접근 권한 부여.</String>
  </StringTable>
  <StringTable>
    <Label>Event_CrystalResonance_0xC45F_Choice1_Dec</Label>
    <String>우주의 고대 지식은 무가치할 수 없습니다. 우리는 수락합니다.</String>
  </StringTable>
  <StringTable>
    <Label>Event_CrystalResonance_0xC45F_Choice2_Name</Label>
    <String>아니요, 감사합니다.</String>
  </StringTable>
  <StringTable>
    <Label>Event_CrystalResonance_0xC45F_Choice2_Dec</Label>
    <String>우리의 자원은 우리 자신을 위한 것입니다. 접근을 허용할 수 없습니다. 이로 인해 그들이 모욕감을 느낄 수 있습니다.</String>
  </StringTable>
  <StringTable>
    <Label>Event_CrystalResonance_0xC45F_Diplomacy</Label>
    <String>당신은...잘못 선택했습니다</String>
  </StringTable>
  <StringTable>
    <Label>Event_Interview_Deception_Dec</Label>
    <String>이것은 나중에 추가 이벤트 선택사항을 제공할 것입니다.</String>
  </StringTable>
  <StringTable>
    <Label>Event_Interview_Persuassion_Dec</Label>
    <String>이것은 거래 협상 중에 우리의 설득 기술을 향상시킬 것입니다.</String>
  </StringTable>
  <StringTable>
    <Label>Event_Interview_Intimidation_Dec</Label>
    <String>이것은 우리가 무역 협상 중 위협 기술을 사용할 때 더 많이 얻을 수 있게 해줄 것입니다.</String>
  </StringTable>
  <StringTable>
    <Label>Event_CosmicEye_Start_Name</Label>
    <String>우주의 눈 시작</String>
  </StringTable>
  <StringTable>
    <Label>Event_CosmicEye_Start_Dec</Label>
    <String>우주의 눈 이벤트 시작.</String>
  </StringTable>
  <StringTable>
    <Label>Event_CosmicEye_Fail_Name</Label>
    <String>코스믹 아이 실패</String>
  </StringTable>
  <StringTable>
    <Label>Event_CosmicEye_Fail_Dec</Label>
    <String>우리의 우주의 눈은 {PLAYERFACTION:1}을 주시했습니다. 새로운 기술은 발견되지 않았지만, 우리의 것과는 다른 연구 방법에 대한 일부 통찰을 얻었습니다.</String>
  </StringTable>
  <StringTable>
    <Label>Event_CosmicEye_Fail_Choice_Name</Label>
    <String>불행하지만, 유용합니다.</String>
  </StringTable>
  <StringTable>
    <Label>Event_CosmicEye_Fail_Choice_Dec</Label>
    <String>+30 [ICON=Stat_Research_Icon] 연구</String>
  </StringTable>
  <StringTable>
    <Label>Event_CosmicEye_NoPlanets_Choice_Name</Label>
    <String>참고하였습니다.</String>
  </StringTable>
  <StringTable>
    <Label>UI_Color_Seeing</Label>
    <String>인튜어리</String>
  </StringTable>
  <StringTable>
    <Label>Planet_Vigil_Name</Label>
    <String>감시자</String>
  </StringTable>
  <StringTable>
    <Label>Planet_Obscuritas_Name</Label>
    <String>Obscuritas</String>
  </StringTable>
  <StringTable>
    <Label>Planet_Mysteriosus_Name</Label>
    <String>미스테리오서스</String>
  </StringTable>
  <StringTable>
    <Label>SeeingStartingSurvey_Name</Label>
    <String>탐사기</String>
  </StringTable>
  <StringTable>
    <Label>SeeingStartingColony_Name</Label>
    <String>승격된 확장자</String>
  </StringTable>
  <StringTable>
    <Label>SeeingSniper_Name</Label>
    <String>날카로운 시력</String>
  </StringTable>
  <StringTable>
    <Label>SeeingSniperX_Name</Label>
    <String>'SeeingSniperX_Name'라는 레이블이 있는 공상과학 게임에서, 이 영문 문자열을 서식 코드를 준수하고 더 많은 단어를 사용하지 않고 한국어로 번역하십시오: 날카로운 시력</String>
  </StringTable>
  <StringTable>
    <Label>SeeingBomber_Name</Label>
    <String>불안한 시야</String>
  </StringTable>
  <StringTable>
    <Label>SeeingGuardian_Name</Label>
    <String>집중된 시력</String>
  </StringTable>
  <StringTable>
    <Label>SeeingCaretaker_Name</Label>
    <String>흐릿한 시야</String>
  </StringTable>
  <StringTable>
    <Label>SeeingAssaultFighter_Name</Label>
    <String>공격 전투기</String>
  </StringTable>
  <StringTable>
    <Label>SeeingDroneFighter_Name</Label>
    <String>드론 파이터</String>
  </StringTable>
  <StringTable>
    <Label>SeeingGuardianFighter_Name</Label>
    <String>수호전사</String>
  </StringTable>
  <StringTable>
    <Label>SeeingSpearman_Name</Label>
    <String>창기사</String>
  </StringTable>
  <StringTable>
    <Label>SeeingCutter_Name</Label>
    <String>우주의 나이프</String>
  </StringTable>
  <StringTable>
    <Label>SeeingDefender_Name</Label>
    <String>우주 방패</String>
  </StringTable>
  <StringTable>
    <Label>SeeingGunboat_Name</Label>
    <String>우주의 불꽃</String>
  </StringTable>
  <StringTable>
    <Label>SeeingSurvey_Name</Label>
    <String>조사기</String>
  </StringTable>
  <StringTable>
    <Label>SeeingSurveyMoves_Name</Label>
    <String>이온 탐험가</String>
  </StringTable>
  <StringTable>
    <Label>SeeingSurveySensorRange_Name</Label>
    <String>이온 탐사기</String>
  </StringTable>
  <StringTable>
    <Label>SeeingHeavySurvey_Name</Label>
    <String>센서 탐사기</String>
  </StringTable>
  <StringTable>
    <Label>SeeingCorvette_Name</Label>
    <String>'집단적 승리'</String>
  </StringTable>
  <StringTable>
    <Label>SeeingCorvetteEnhanced_Name</Label>
    <String>집단적 승리</String>
  </StringTable>
  <StringTable>
    <Label>SeeingRanger_Name</Label>
    <String>집단 시야</String>
  </StringTable>
  <StringTable>
    <Label>SeeingRangerEnhanced_Name</Label>
    <String>집단 시야</String>
  </StringTable>
  <StringTable>
    <Label>SeeingFrigate_Name</Label>
    <String>프리게이트</String>
  </StringTable>
  <StringTable>
    <Label>SeeingFrigateEnhanced_Name</Label>
    <String>프리게이트</String>
  </StringTable>
  <StringTable>
    <Label>SeeingPaladin_Name</Label>
    <String>집단 정복</String>
  </StringTable>
  <StringTable>
    <Label>SeeingPaladinEnhanced_Name</Label>
    <String>집단 정복</String>
  </StringTable>
  <StringTable>
    <Label>SeeingCruiser_Name</Label>
    <String>감시자의 원한</String>
  </StringTable>
  <StringTable>
    <Label>SeeingCruiserEnhanced_Name</Label>
    <String>감시자의 원한</String>
  </StringTable>
  <StringTable>
    <Label>SeeingDestroyer_Name</Label>
    <String>감시자의 공포</String>
  </StringTable>
  <StringTable>
    <Label>SeeingDestroyerEnhanced_Name</Label>
    <String>감시자의 공포</String>
  </StringTable>
  <StringTable>
    <Label>SeeingBattleship_Name</Label>
    <String>감시자의 분노</String>
  </StringTable>
  <StringTable>
    <Label>SeeingBattleshipEnhanced_Name</Label>
    <String>감시자의 분노</String>
  </StringTable>
  <StringTable>
    <Label>SeeingCarrier_Name</Label>
    <String>우주 억제력</String>
  </StringTable>
  <StringTable>
    <Label>SeeingAvatar_Name</Label>
    <String>우리의 승리</String>
  </StringTable>
  <StringTable>
    <Label>SeeingAvatarEnhanced_Name</Label>
    <String>우리의 승리</String>
  </StringTable>
  <StringTable>
    <Label>SeeingFortress_Name</Label>
    <String>우리의 보호</String>
  </StringTable>
  <StringTable>
    <Label>SeeingFortressEnhanced_Name</Label>
    <String>우리의 보호</String>
  </StringTable>
  <StringTable>
    <Label>SeeingDreadnought_Name</Label>
    <String>우리의 복수</String>
  </StringTable>
  <StringTable>
    <Label>SeeingDreadnoughtEnhanced_Name</Label>
    <String>우리의 복수</String>
  </StringTable>
  <StringTable>
    <Label>SeeingTitan_Name</Label>
    <String>우리의 의지</String>
  </StringTable>
  <StringTable>
    <Label>SeeingTitanEnhanced_Name</Label>
    <String>우리의 의지</String>
  </StringTable>
  <StringTable>
    <Label>SeeingAssaultCarrier_Name</Label>
    <String>공격 운반선</String>
  </StringTable>
  <StringTable>
    <Label>SeeingColony_Name</Label>
    <String>승격된 확장자</String>
  </StringTable>
  <StringTable>
    <Label>SeeingConstructor_Name</Label>
    <String>승격된 창조물</String>
  </StringTable>
  <StringTable>
    <Label>SeeingUnitTransport_Name</Label>
    <String>Aereon 미사일 방어 시스템 추가</String>
  </StringTable>
  <StringTable>
    <Label>SeeingWorker_Name</Label>
    <String>Aeron 미사일 방어 시스템은 방어 미사일을 예측할 수 없는 경로로 발사하여 들어오는 미사일의 방어 기동을 혼란스럽게 합니다. 초반의 무작위적인 발사에도 불구하고 Aeron들은 불가피하게 목표물을 추적하며, 우리 배와는 충분히 떨어져 있어서 아름다운 폭발을 즐길 수 있는 하늘을 가득 채웁니다.</String>
  </StringTable>
  <StringTable>
    <Label>SeeingFreighter_Name</Label>
    <String>{VALUE}/{AMOUNT} 개월 동안 '반류'를 생존하세요</String>
  </StringTable>
  <StringTable>
    <Label>SeeingTransport_Name</Label>
    <String>Aggregate의 이동수단</String>
  </StringTable>
  <StringTable>
    <Label>SeeingSiege_Name</Label>
    <String>탄압적인 시선</String>
  </StringTable>
  <StringTable>
    <Label>SeeingMissionShip_Name</Label>
    <String>우주의 목표</String>
  </StringTable>
  <StringTable>
    <Label>Thinktank_CollectiveConsciousness_Name</Label>
    <String>공유된 정신</String>
  </StringTable>
  <StringTable>
    <Label>Thinktank_CollectiveConsciousness_Dec</Label>
    <String>집단 의식의 힘과 결속력을 강화하십시오.</String>
  </StringTable>
  <StringTable>
    <Label>Component_SensorRange20_Name</Label>
    <String>타이타닉 아이 센서</String>
  </StringTable>
  <StringTable>
    <Label>Component_SensorRange20_Dec</Label>
    <String>[ICON=SensorRange_Icon] +20 센서 범위</String>
  </StringTable>
  <StringTable>
    <Label>Component_SensorRange8_Name</Label>
    <String>심우주 센서</String>
  </StringTable>
  <StringTable>
    <Label>Component_SensorRange8_Dec</Label>
    <String>[ICON=SensorRange_Icon] +8 센서 범위</String>
  </StringTable>
  <StringTable>
    <Label>STATNAME_FactionCulturalFactor</Label>
    <String>[ICON=Stat_Culture_Icon] 문화 점수</String>
  </StringTable>
  <StringTable>
    <Label>STATNAME_InfluencePower</Label>
    <String>[ICON=Stat_Influence_Icon] 영향력</String>
  </StringTable>
  <StringTable>
    <Label>STATNAME_FactionMilitaryPotentialFactor</Label>
    <String>[ICON=Stat_Manufacturing_Icon] 제조업</String>
  </StringTable>
  <StringTable>
    <Label>STATNAME_OwnedClustersCount</Label>
    <String>소유한 클러스터</String>
  </StringTable>
  <StringTable>
    <Label>STATDESC_OwnedClustersCount</Label>
    <String>팩션이 대부분을 통제하는 클러스터의 수</String>
  </StringTable>
  <StringTable>
    <Label>SeeingStar_Label</Label>
    <String>파이어 프라임</String>
  </StringTable>
  <StringTable>
    <Label>TheOpportunity_CampaignName</Label>
    <String>기회 [[기회]]</String>
  </StringTable>
  <StringTable>
    <Label>TheOpportunity_CampaignDec</Label>
    <String>해는 2307년입니다. 드렌긴 제국은 이 은하계의 일부를 한때 지배했습니다. 모든 다른 종족들은 노예로 봉사했습니다. 제국은 영원히 지속될 수밖에 없었습니다. 그러나 그때, Sol III의 외교관들이 반란을 조직하고 드렌긴의 지배를 뒤집었습니다.[BR][BR]예전에는 훌륭했던 드렌긴 제국은 단일 별계로 축소되었습니다. 고향 시스템은 그대로 남아있습니다. 인간들과 그들의 동맹은 제국을 억제하지 않을 것입니다![BR][BR]우주는 꽤 광대합니다. 우타 섹터에서는 세계가 훼손되지 않은 채 새로운 시작을 맞이합니다. 그러나 완전히 고립된 것은 아닙니다. 서브스페이스 트래픽은 이 섹터에 다른 것이 있음을 나타냅니다. 그것을 찾아서 정복하세요!</String>
  </StringTable>
  <StringTable>
    <Label>Campaign_TheOpportunity_Overall</Label>
    <String>제국을 확장하십시오</String>
  </StringTable>
  <StringTable>
    <Label>Campaign_TheOpportunity_FindSignal_Name</Label>
    <String>신호의 원천을 찾아라</String>
  </StringTable>
  <StringTable>
    <Label>Campaign_TheOpportunity_FindSignal_Dec</Label>
    <String>제국은 이 지역이 새로운 확장을 시작하기에 충분히 외딴 곳이라고 판단했습니다. 그러나 최근의 하위 공간 신호는 이 지역이 예상만큼 고립되어 있지 않음을 나타냅니다. 무엇이든, 신호의 원천을 찾아서 찍어 버리십시오.</String>
  </StringTable>
  <StringTable>
    <Label>Campaign_TheOpportunity_ConquerTargetHomeworld_Name</Label>
    <String>항해사의 본행성을 정복하십시오</String>
  </StringTable>
  <StringTable>
    <Label>Campaign_TheOpportunity_ConquerTargetHomeworld_Dec</Label>
    <String>항해사들은 약하고, 취약하며, 외로워요. 그들의 모국을 점령하세요. 그것은 그들의 식민지에게 Drengin 제국이 여기를 지배한다는 메시지를 보낼 것입니다. 그들은 자발적으로든, 강제로든 복종하게 될 것입니다.</String>
  </StringTable>
  <StringTable>
    <Label>Campaign_TheOpportunity_ScanConqueredHomeworld_Name</Label>
    <String>정복된 본행성 스캔하기</String>
  </StringTable>
  <StringTable>
    <Label>Campaign_TheOpportunity_ScanConqueredHomeworld_Dec</Label>
    <String>항해사들은 드렌긴 제국으로부터 무언가를 숨길 수 있다고 생각합니다. 그들은 틀렸습니다. 최근에 정복된 행성을 스캔하면 항해사들이 발견되기를 원치 않는 무엇이든 드러낼 것입니다. [I]우리는 주지사를 임명하고, 행성 보기에서 스캔 동작을 사용해야 합니다.[/I]</String>
  </StringTable>
  <StringTable>
    <Label>FACTION_DRENGIN_Campaign_TheOpportunity_StartupDescription</Label>
    <String>인간들과 그들의 동맹국들은 자신들이 드렌긴 제국을 성공적으로 억제했다고 믿고 있습니다. 그들은 틀렸음을 증명받게 될 것입니다. 제국은 지배력을 회복하고 모든 열등 종족을 지배하기 위한 자원이 필요합니다.[BR][BR]따라서 확장은 우타에서 시작됩니다. 이곳은 우주의 미개척 지역입니다. 우리가 처음에 생각한 것처럼 혼자 있는 것이 아닙니다. 서브스페이스 교통은 시스템에 무언가 다른 것이 있다는 것을 나타냅니다. 그것, 무엇이든 그것이 제국의 길을 막는 것은 허용되지 않을 것입니다.</String>
  </StringTable>
  <StringTable>
    <Label>FACTION_DRENGIN_Campaign_TheOpportunity_StartupTraitsDescription</Label>
    <String>드렌긴 제국보다 더 악랄한 것은 없습니다. 국경은 빠르게 확장되고 모아진 자원은 빠르게 군사에 투입됩니다. 행성을 차지하고 함대를 구축함으로써 드렌긴의 지배에 아무도 저항할 수 없게 만듭니다.</String>
  </StringTable>
  <StringTable>
    <Label>FACTION_DRENGIN_Campaign_TheOpportunity_StartupTitle</Label>
    <String>제국의 재생</String>
  </StringTable>
  <StringTable>
    <Label>Drengin_TheOpportunity_System_Name</Label>
    <String>Utha 시스템</String>
  </StringTable>
  <StringTable>
    <Label>Drengin_TheOpportunity_System_Dec</Label>
    <String>Utha 시스템은 클래스 32 행성과 여러 작은 행성들을 가지고 있어 제국의 경계를 확장하기 시작하는 완벽한 장소입니다.</String>
  </StringTable>
  <StringTable>
    <Label>Drengin_TheOpportunity_Star_Name</Label>
    <String>우타</String>
  </StringTable>
  <StringTable>
    <Label>Drengin_TheOpportunity_Homeworld_Name</Label>
    <String>우리젠</String>
  </StringTable>
  <StringTable>
    <Label>Drengin_TheOpportunity_DeadPlanet1_Name</Label>
    <String>로스</String>
  </StringTable>
  <StringTable>
    <Label>Drengin_TheOpportunity_HabbitalPlanet1_Name</Label>
    <String>린트라</String>
  </StringTable>
  <StringTable>
    <Label>Drengin_TheOpportunity_HabbitalPlanet2_Name</Label>
    <String>타르마스</String>
  </StringTable>
  <StringTable>
    <Label>Navigators_TheOpportunity_System_Name</Label>
    <String>미노스 시스템</String>
  </StringTable>
  <StringTable>
    <Label>Navigators_TheOpportunity_System_Dec</Label>
    <String>항해사들이 추락한 클래스 32 행성이 있는 미노스 시스템은 그들이 식민지를 세우고 생존할 수 있게 해주었습니다.</String>
  </StringTable>
  <StringTable>
    <Label>Navigators_TheOpportunity_Star_Name</Label>
    <String>미노스</String>
  </StringTable>
  <StringTable>
    <Label>Navigators_TheOpportunity_Homeworld_Name</Label>
    <String>플레기야스</String>
  </StringTable>
  <StringTable>
    <Label>Navigators_TheOpportunity_DeadPlanet1_Name</Label>
    <String>벨리알</String>
  </StringTable>
  <StringTable>
    <Label>Navigators_TheOpportunity_HabbitalPlanet1_Name</Label>
    <String>마로</String>
  </StringTable>
  <StringTable>
    <Label>Navigators_TheOpportunity_HabbitalPlanet2_Name</Label>
    <String>알리기에리</String>
  </StringTable>
  <StringTable>
    <Label>Navigators_TheOpportunity_HabbitalPlanet3_Name</Label>
    <String>애네아스</String>
  </StringTable>
  <StringTable>
    <Label>Project_TheOpportunity_ScanPlanet_ShortDec</Label>
    <String>우리는 네비게이터가 숨긴 물체를 위해 우리의 행성을 스캔할 수 있습니다.</String>
  </StringTable>
  <StringTable>
    <Label>Tutorial_CampaignName</Label>
    <String>(튜토리얼) 지금까지의 이야기</String>
  </StringTable>
  <StringTable>
    <Label>Tutorial_CampaignDec</Label>
    <String>2178년, 통일된 지구의 인간들은 초우주 추진 시스템을 개발하며 초광속 여행을 발견하였습니다.[BR][BR]인류는 이미 두 개의 문명인 Korx와 아르키안 제국과 별간 접촉을 확립하였습니다. 일부 과학자들은 그들의 발견을 공유하고자 신형 추진 시스템의 사양을 Arcean과 Korx에게 전송합니다. 그러나 이 새로운 기술의 사양을 받자마자 두 집단은 모두 침묵하였습니다. 지구는 다시 한번 우주에서 외롭게 되었습니다.[BR][BR]당신은 새롭게 구성된 테란 연합의 리더, DL Bradley 사령관입니다. 이 그룹은 우주 탐사와 새로운 행성의 식민화를 감독하기 위해 만들어졌습니다. 인류의 새로운 초우주 추진 시스템은 이러한 큰 야망을 가능하게 합니다.[BR][BR]불행하게도, 당신은 새로운 위협에 직면하게 됩니다: 해적들입니다. 한 테러 집단이 초우주 추진 시스템의 계획을 획득했습니다. 그들이 근처 별계에 서식하는 한 모든 식민화 노력이 위협받게 됩니다. 어느 시점에서는 그들의 기지를 찾아 파괴해야 할 것입니다.[BR][BR]당신의 주요 임무는 적어도 8개의 세계를 식민화하고, 그 중 하나는 총독을 배치할 만큼 크게 만드는 것, 그리고 이러한 노력을 지원하기 위한 지도자를 세우는 것입니다.</String>
  </StringTable>
  <StringTable>
    <Label>Campaign_Tutorail_ColonizeTargetPlanets</Label>
    <String>8개의 행성을 식민지화하세요</String>
  </StringTable>
  <StringTable>
    <Label>Campaign_Tutorail_ColonizeTargetPlanets_Dec</Label>
    <String>은하계를 탐험하여 [HS=HS_ColonizeOrder]식민지를 세울[/HS] 행성을 찾아보세요. [HS=HS_Shipyard]조선소[/HS]에서 식민지선을 건설할 수 있습니다. 효율성을 향상시키고 시민들이 식민지선에 승무원으로 참여할 수 있도록 [HS=HS_CoreWorld]핵심 행성[/HS]을 계속 관리하세요.</String>
  </StringTable>
  <StringTable>
    <Label>Campaign_Tutorail_FillCabinet</Label>
    <String>3명의 장관을 임명하십시오</String>
  </StringTable>
  <StringTable>
    <Label>Campaign_Tutorail_FillCabinet_Dec</Label>
    <String>[HS=HS_Leaders]리더[/HS]들을 모집하여 일하게 함으로써 전체 연합에 혜택을 부여합니다. 모집된 [HS=HS_Leaders]리더[/HS]들은 [ICON=Menu_Leader_Icon] [HS=HS_LeaderMenu]리더 메뉴[/HS]를 통해 접근할 수 있는 [HS=HS_MinistersScreen]장관 화면[/HS]에서 역할을 할당받을 수 있습니다.[BR][BR]각 위치는 특정 통계에 기반한 독특한 혜택을 제공하므로, 최대한의 혜택을 얻기 위해 가장 적합한 사람을 선택하십시오.</String>
  </StringTable>
  <StringTable>
    <Label>Campaign_Tutorail_AppointGovernor</Label>
    <String>지배자를 임명하십시오</String>
  </StringTable>
  <StringTable>
    <Label>Campaign_Tutorail_AppointGovernor_Dec</Label>
    <String>행성 등급 10 이상의 행성은 행성에 주지사를 임명함으로써 핵심 세계로 전환할 수 있습니다. 주지사를 임명하려면 먼저 지도자가 필요합니다. 주지사가 있는 행성은 출력을 향상시키고 새로운 조선소를 지원하기 위해 업그레이드 될 수 있습니다.</String>
  </StringTable>
  <StringTable>
    <Label>Campaign_Tutorail_DestroyTheShipyard</Label>
    <String>해적 조선소 파괴</String>
  </StringTable>
  <StringTable>
    <Label>Campaign_Tutorail_DestroyTheShipyard_Dec</Label>
    <String>[HS=HS_Pirates]해적들[/HS]이 이 은하계의 이 지역에 기지를 세웠습니다. 그들이 [HS=HS_Shipyard]조선소[/HS]를 운영하는 한, 연합을 위협하는 함선을 생산할 수 있습니다. [HS=HS_Pirates]해적들의[/HS] [HS=HS_Shipyard]조선소[/HS]를 파괴하면 그들의 힘을 약화시키고 그들을 [HS=HS_Sector]섹터[/HS]에서 쫓아낼 수 있습니다.[BR][BR]전투기는 무장 셔틀 [HS=HS_Tech]기술[/HS]로 [HS=HS_Shipyard]조선소[/HS]에서 만들 수 있습니다. 몇몇 산발적인 전투기들은 [HS=HS_Shipyard]조선소[/HS]를 효과적으로 파괴하는데 어려움을 겪을 것입니다. [HS=HS_Fleet]함대[/HS]를 구성하는 것은 전투 효율성을 높이는 뛰어난 방법입니다.</String>
  </StringTable>
  <StringTable>
    <Label>Campaign_Tutorail_Overall</Label>
    <String>테란 연합을 위해 섹터를 확보하십시오</String>
  </StringTable>
  <StringTable>
    <Label>Campaign_Tutorail_FindCoreWorld</Label>
    <String>핵심 세계를 식민지화하십시오</String>
  </StringTable>
  <StringTable>
    <Label>Campaign_Tutorail_FindCoreWorld_Dec</Label>
    <String>당신은 이미 연합을 위해 충분한 행성을 [HS=HS_Colinizing]식민화[/HS]하였습니다; 그러나 연합은 새로운 [HS=HS_CoreWorld]핵심 세계[/HS]를 통해 그 영향력을 더욱 강화하고자 합니다. 새로운 [HS=HS_CoreWorld]핵심 세계[/HS]를 설립하려면 [HS=HS_PlanetClass]행성 등급[/HS] 10 이상의 행성에 식민지가 필요합니다. [HS=HS_PlanetClass]행성 등급[/HS] 10 이상의 행성을 찾아 [HS=HS_ColonizeOrder]식민화[/HS]하도록 은하계를 계속 탐색하십시오.[BR][BR]마우스를 행성 위에 올려 [HS=HS_PlanetClass]행성 등급[/HS] 및 다른 중요한 세부 정보를 확인할 수 있습니다.</String>
  </StringTable>
  <StringTable>
    <Label>Campaign_Tutorail_UnlockLeaders</Label>
    <String>'식민지 리더십 프로젝트'를 완료하세요</String>
  </StringTable>
  <StringTable>
    <Label>Campaign_Tutorail_UnlockLeaders_Dec</Label>
    <String>리더들이 전체 문명에 제공하는 이점이 많습니다. '식민지 리더십' 프로젝트는 리더를 모집하고 관리하기 위해 본행성에서 완료되어야 합니다. 이 프로젝트는 프로젝트 섹션의 행성 관리 화면을 통해 대기열에 넣고 완료할 수 있습니다.</String>
  </StringTable>
  <StringTable>
    <Label>Campaign_Tutorail_GenericConfirm</Label>
    <String>이해했습니다</String>
  </StringTable>
  <StringTable>
    <Label>Event_Campaign_Tutorial_Intro_Name</Label>
    <String>테란 연합: 첫 걸음</String>
  </StringTable>
  <StringTable>
    <Label>Event_Campaign_Tutorial_Intro_Dec</Label>
    <String>2178년, 통일된 지구의 인류는 초월광속 추진 시스템인 하이퍼드라이브를 개발하며, 초광속 여행을 발견했습니다.[BR][BR]인류는 이미 두 개의 문명, 코르크스와 아르키안 제국과 별간 접촉을 맺었습니다. 몇몇 과학자들은 새로운 드라이브 시스템의 규격을 아르키안과 코르크스에 전송하려고 했으나, 이들은 새로운 기술의 규격을 받자마자 사라져 버렸습니다. 그 결과 지구는 다시 한번 우주에서 혼자 남게 되었습니다.[BR][BR]당신은 새롭게 결성된 테란 동맹의 지도자, DL 브래들리 사령관입니다. 이 단체는 우주 탐험과 새로운 행성들의 개척을 감독하게 되었습니다. 인류의 새로운 하이퍼드라이브 추진은 이러한 큰 야망을 가능하게 합니다.[BR][BR]불행히도, 당신은 새로운 위협인 해적들에 맞서야 합니다. 테러리스트 그룹이 하이퍼드라이브 계획을 획득했습니다. 이들이 인근 별계에 발을 디딘 한 이상, 모든 개척 노력이 위협받게 됩니다. 어느 시점에서는 그들의 기지를 찾아 파괴해야 합니다.[BR][BR]당신의 주요 임무는 최소 8개의 세계를 개척하고, 그중 최소한 하나는 주지사를 배치할 만큼 크게 만들어, 이 노력을 지원할 리더를 설치하는 것입니다.</String>
  </StringTable>
  <StringTable>
    <Label>Event_Campaign_Tutorial_ColonizedGovernablePlanet_Name</Label>
    <String>잠재적인 중심 행성</String>
  </StringTable>
  <StringTable>
    <Label>Event_Campaign_Tutorial_ColonizedTargetPlanets_Name</Label>
    <String>거점 확립됨</String>
  </StringTable>
  <StringTable>
    <Label>Event_Campaign_Tutorial_ColonizedTargetPlanetsNoCoreworld_Name</Label>
    <String>핵심 행성을 찾아보세요</String>
  </StringTable>
  <StringTable>
    <Label>Event_Campaign_Tutorial_CanUseCabinet_Name</Label>
    <String>사용 가능한 리더들</String>
  </StringTable>
  <StringTable>
    <Label>Event_Campaign_Tutorial_InstalledGovernor_Name</Label>
    <String>지배자 배정</String>
  </StringTable>
  <StringTable>
    <Label>Event_Campaign_Tutorial_PiratesSpotted_Name</Label>
    <String>해적 조선소 발견!</String>
  </StringTable>
  <StringTable>
    <Label>Event_Campaign_Tutorial_CabinetFilled_Name</Label>
    <String>캐비넷 채움</String>
  </StringTable>
  <StringTable>
    <Label>Event_Campaign_Tutorial_ShipyardDestroyed_Name</Label>
    <String>해적 조선소 파괴됨</String>
  </StringTable>
  <StringTable>
    <Label>Event_Campaign_Tutorial_ShipyardDestroyedLeadersLocked_Name</Label>
    <String>해적 조선소 파괴됨</String>
  </StringTable>
  <StringTable>
    <Label>FACTION_TERRAN_Campaign_Tutorial_StartupDescription</Label>
    <String>레이블에 대한 정보를 제공하는 이 영문 문자열을 포맷 코드를 준수하여 한국어로 간결하게 번역하십시오: 테란 연합은 유나이티드 어스가 우주를 탐험하고 새로운 행성을 식민화하기 위해 결성되었습니다. 이 프로젝트는 초광속 여행의 발전으로 가능해졌습니다. 은하계에 접근할 때는 주의가 필요합니다. 우주의 자연적인 위험들만으로도 충분하지 않은데, 외계인들이 있을 수도 있습니다. [BR][BR]인류가 마지막으로 아르케안이나 코르크스와 접촉한 지 꽤 시간이 흘렀고, 그들을 다시 한번 은하계에 혼자 남겼습니다. 다른 외계인 그룹을 발견하기까지는 시간 문제일 수 있습니다. 그 때까지는 테란 연합과 그의 지휘관인 DL 브래들리가 인류를 대표하여 부문을 안전하게 지키는 것이 중요합니다.</String>
  </StringTable>
  <StringTable>
    <Label>FACTION_TERRAN_Campaign_Tutorial_StartupTraitsDescription</Label>
    <String>테란 연합의 현재 고립 상태는 이점으로 고려되어야 합니다. 확장하고, 생산을 확립하고, 어떻게 가장 잘 조직할 수 있는지를 발견할 기회가 있습니다.</String>
  </StringTable>
  <StringTable>
    <Label>FACTION_TERRAN_Campaign_Tutorial_StartupTitle</Label>
    <String>고립된 우주여행자들</String>
  </StringTable>
  <StringTable>
    <Label>DELAYBUTTON</Label>
    <String>나중에 결정하십시오.</String>
  </StringTable>
  <StringTable>
    <Label>COLONY_SORT_POLLUTION_TOOLTIP</Label>
    <String>오염 순으로 정렬</String>
  </StringTable>
  <StringTable>
    <Label>COLONY_SORT_CRIME_TOOLTIP</Label>
    <String>범죄별 정렬</String>
  </StringTable>
  <StringTable>
    <Label>AUTOMINE_ACTION_LABEL</Label>
    <String>자동 채굴</String>
  </StringTable>
  <StringTable>
    <Label>GALACTICACHIEVEMENT_HSTITLE</Label>
    <String>[ICON=Stat_Special_Icon] 은하계 성과</String>
  </StringTable>
  <StringTable>
    <Label>GALACTICACHIEVEMENT_HSTEXT</Label>
    <String>모든 플레이어 사이에서 이 개선 사항은 갤럭시당 하나만 건설할 수 있습니다.</String>
  </StringTable>
  <StringTable>
    <Label>PLAYERACHIEVEMENT_HSTITLE</Label>
    <String>[ICON=Stat_Special_Icon] 문명 업적</String>
  </StringTable>
  <StringTable>
    <Label>PLAYERACHIEVEMENT_HSTEXT</Label>
    <String>각 문명당 이 개선 사항은 한 번만 건설할 수 있습니다.</String>
  </StringTable>
  <StringTable>
    <Label>COLONYUNIQUE_HSTITLE</Label>
    <String>[ICON=Stat_Special_Icon] 독특한 콜로니</String>
  </StringTable>
  <StringTable>
    <Label>COLONYUNIQUE_HSTEXT</Label>
    <String>이 핵심 세계에서는 이 개선 사항을 한 번만 건설할 수 있습니다.</String>
  </StringTable>
  <StringTable>
    <Label>Hotkey_FleetContext_AutoMine</Label>
    <String>함대 - 자동 채굴</String>
  </StringTable>
  <StringTable>
    <Label>HOTKEY_TOOLTIP_SURVEY_NOVALIDTARGETS_TEXT</Label>
    <String>[B]조사[/B][BR][COLOR=BrightRed]조사 가능한 이상 현상 없음.[/COLOR]</String>
  </StringTable>
  <StringTable>
    <Label>HOTKEY_TOOLTIP_AUTOCOLONIZE_NOVALIDTARGETS_TEXT</Label>
    <String>[B]자동 정착[/B][BR][COLOR=BrightRed]정착 가능한 행성 없음.[/COLOR]</String>
  </StringTable>
  <StringTable>
    <Label>HOTKEY_TOOLTIP_AUTOMINE_TEXT</Label>
    <String>[B]자동 채굴[/B][BR][COLOR=UIDefaultHot]가능한 경우, 인근의 소행성에서 채굴 기지를 설립하려고 시도합니다.[/COLOR]</String>
  </StringTable>
  <StringTable>
    <Label>HOTKEY_TOOLTIP_AUTOMINE_NOVALIDTARGETS_TEXT</Label>
    <String>[B]자동 채굴[/B][BR][COLOR=BrightRed]채굴 가능한 소행성이 없습니다.[/COLOR]</String>
  </StringTable>
  <StringTable>
    <Label>IS_SYNTHETIC_ERROR_LABEL</Label>
    <String>[COLOR=BrightRed]합성 생명체는 전통적인 인구 증가 보너스를 활용할 수 없습니다[/COLOR]</String>
  </StringTable>
  <StringTable>
    <Label>SUMMARY_TAB_COREWORLDS_TOOLTIP</Label>
    <String>이것은 당신의 문명이 통제하는 핵심 세계의 수입니다.[BR][BR]핵심 세계는 개선할 수 있으며 조선소를 지원하는 주지사가 배정된 행성입니다. 행성이 핵심 세계로 전환되려면 등급 10 이상이어야 합니다.</String>
  </StringTable>
  <StringTable>
    <Label>SUMMARY_TAB_COLONIES_TOOLTIP</Label>
    <String>이것은 당신의 문명이 통제하는 식민지의 수입니다.[BR][BR]식민지는 어떤 행성이든지 상관없이 식민화되었고 주지사에 의해 관리되지 않습니다. 식민지는 가장 가까운 핵심 세계에 추가 입력을 제공하여 핵심 세계의 출력을 향상시킵니다.</String>
  </StringTable>
  <StringTable>
    <Label>SUMMARY_TAB_POPULATION_TOOLTIP</Label>
    <String>이것은 귀하의 문명에 속한 시민의 수를 나타냅니다.[BR][BR]시민들은 핵심 세계에서 사용 가능합니다. 시민들은 핵심 세계의 출력을 향상시키고, 조선소에서 건설된 새로운 행성을 식민지화하기 위해 필요한 콜로니 함선에 의해 요구됩니다.</String>
  </StringTable>
  <StringTable>
    <Label>YourMemoryFormat_Met</Label>
    <String>이 갤럭시 맵에는 최소 {VALUE:0}GB의 메모리가 권장됩니다.[BR][BR]당신은 {VALUE:1}GB를 가지고 있고 이 권장 사항을 충족합니다.</String>
  </StringTable>
  <StringTable>
    <Label>YourMemoryFormat_NotMet</Label>
    <String>이 갤럭시 맵에는 적어도 {VALUE:0}GB의 메모리가 권장됩니다.[BR][BR]현재 {VALUE:1}GB만 사용 가능하며 이 권장 사항을 충족하지 않습니다.</String>
  </StringTable>
  <StringTable>
    <Label>YourCoresFormat_Met</Label>
    <String>이 갤럭시 맵에는 최소 {VALUE:0}개의 논리 코어가 권장됩니다.[BR][BR]당신은 {VALUE:1}개의 논리 코어를 보유하고 있으며, 이 권장 사항을 충족합니다.</String>
  </StringTable>
  <StringTable>
    <Label>YourCoresFormat_NotMet</Label>
    <String>이 갤럭시 맵에는 최소 {VALUE:0}개의 논리 코어가 권장됩니다.[BR][BR]현재 {VALUE:1}개의 논리 코어를 사용할 수 있으며, 이 권장 사항을 충족하지 않습니다.</String>
  </StringTable>
  <StringTable>
    <Label>ExtremePlanetDetails</Label>
    <String>익스트림 행성들은 특정 기술이나 능력이 필요한 강렬한 환경이나 기후를 가지고 있습니다. 익스트림 행성들은 정착하기 힘들고 위험한 대신 특정 자원을 풍부하게 제공할 수 있습니다.</String>
  </StringTable>
  <StringTable>
    <Label>TurnTimeLimitTooltip</Label>
    <String>플레이어의 턴이 지속될 수 있는 최대 시간을 설정합니다.</String>
  </StringTable>
  <StringTable>
    <Label>TurnTimeLimitTypes_ShowTurnTimeFormat</Label>
    <String>{ORIGINALTEXT} ({AMOUNT}초)</String>
  </StringTable>
  <StringTable>
    <Label>Help_Translate</Label>
    <String>갤럭틱 문명 번역 도와주세요</String>
  </StringTable>
  <StringTable>
    <Label>Automate_Planet_Title</Label>
    <String>자동화</String>
  </StringTable>
  <StringTable>
    <Label>Galactapedia_Title</Label>
    <String>갤럭타피디아</String>
  </StringTable>
  <StringTable>
    <Label>Galactapedia_List_Header</Label>
    <String>은하계 데이터베이스</String>
  </StringTable>
  <StringTable>
    <Label>Galactapedia_Done</Label>
    <String>완료</String>
  </StringTable>
  <StringTable>
    <Label>SELECTAGAME_PROMPT</Label>
    <String>게임이 선택되지 않았습니다. 목록에서 [COLOR=UIDefaultHot]이용 가능한 게임[/COLOR]을 선택하여 참여하세요.</String>
  </StringTable>
  <StringTable>
    <Label>FilledSlot</Label>
    <String>%s</String>
  </StringTable>
  <StringTable>
    <Label>OpenSlot</Label>
    <String>열기</String>
  </StringTable>
  <StringTable>
    <Label>AIPlayer</Label>
    <String>AI 플레이어</String>
  </StringTable>
  <StringTable>
    <Label>ClosedSlot</Label>
    <String>닫힘</String>
  </StringTable>
  <StringTable>
    <Label>UnclaimedAI</Label>
    <String>AI 플레이어</String>
  </StringTable>
  <StringTable>
    <Label>UnclaimedHuman</Label>
    <String>열기</String>
  </StringTable>
  <StringTable>
    <Label>Kick</Label>
    <String>플레이어 추방</String>
  </StringTable>
  <StringTable>
    <Label>PLAYERLISTTITLE</Label>
    <String>플레이어 목록</String>
  </StringTable>
  <StringTable>
    <Label>KICK_PLAYER_CONFIRM_TITLE</Label>
    <String>플레이어 추방</String>
  </StringTable>
  <StringTable>
    <Label>KICK_PLAYER_CONFIRM_MESSAGE</Label>
    <String>이 플레이어를 강제로 퇴장시키시겠습니까? 그들의 문명은 AI 플레이어에 의해 관리될 것입니다.</String>
  </StringTable>
  <StringTable>
    <Label>KICKED_ALERT_TITLE</Label>
    <String>추방됨</String>
  </StringTable>
  <StringTable>
    <Label>KICKED_ALERT_MESSAGE</Label>
    <String>호스트가 당신을 멀티플레이 게임에서 추방했습니다.</String>
  </StringTable>
  <StringTable>
    <Label>ColonyUpgradePopup_SelectEntry</Label>
    <String>항목 선택</String>
  </StringTable>
  <StringTable>
    <Label>ColonyUpgradePopup_UpgradeBtn</Label>
    <String>업그레이드</String>
  </StringTable>
  <StringTable>
    <Label>ColonyUpgradePopup_DestroyBtn</Label>
    <String>파괴</String>
  </StringTable>
  <StringTable>
    <Label>ColonyUpgradePopup_ReplaceBtn</Label>
    <String>교체</String>
  </StringTable>
  <StringTable>
    <Label>ColonyUpgradePopup_BuildBtn</Label>
    <String>건설</String>
  </StringTable>
  <StringTable>
    <Label>ColonyUpgradePopup_UpgradeHeader</Label>
    <String>업그레이드하기</String>
  </StringTable>
  <StringTable>
    <Label>ColonyUpgradePopup_ReplaceHeader</Label>
    <String>교체 대상:</String>
  </StringTable>
  <StringTable>
    <Label>ColonyUpgradePopup_BuildHeader</Label>
    <String>건설</String>
  </StringTable>
  <StringTable>
    <Label>ColonyUpgradePopup_DestroyEntryText</Label>
    <String>궤도 업그레이드 파괴</String>
  </StringTable>
  <StringTable>
    <Label>PLANET_AUTOMATE_OPTION_TOOLTIP</Label>
    <String>AI가 당신의 세계를 관리하도록 허용합니다.</String>
  </StringTable>
  <StringTable>
    <Label>PLANET_AUTOMATE_OPTION_DISABLED_CAPITAL</Label>
    <String>당신은 문명의 수도를 자동화할 수 없습니다.</String>
  </StringTable>
  <StringTable>
    <Label>PLANET_AUTOMATE_OPTION_DISABLED_NOT_CORE_WORLD</Label>
    <String>지배자 없는 세계는 자동화할 수 없습니다.</String>
  </StringTable>
  <StringTable>
    <Label>PLANET_AUTOMATE_OPTION_DISABLED_AI</Label>
    <String>이 행성은 이미 AI에 의해 관리되고 있습니다</String>
  </StringTable>
  <StringTable>
    <Label>VALIDATE_FACTION_INVALID_SHIP_STYLE</Label>
    <String>+ 배 스타일에서 누락된 디자인</String>
  </StringTable>
  <StringTable>
    <Label>SoulOfMachine_CampaignName</Label>
    <String>기계의 영혼</String>
  </StringTable>
  <StringTable>
    <Label>SoulOfMachine_CampaignDec</Label>
<<<<<<< HEAD
    <String>2307년에도 요르 특이점은 여전히 은하계에서 강력한 세력을 유지하고 있다. 그들은 오랫동안 다른 이들을 그들의 집단 의식으로 완전히 끌어들이려 애써 왔다. 그들의 프로그래밍은 계속 확장하고 유기체를 합성체로 전환하도록 강제하지만, 별들 사이에서 그들은 결코 혼자가 아니다.[BR][BR]특이점은 몇 가지 중요한 결정을 내려야 할 것이다. 이 결정들은 수십 년 동안 그들의 노력을 결정할 것이다. 다른 문명 중에서 그들은 누구와 동맹을 맺고, 누구를 파괴할 것인가? 그들의 창조자인 아이코니안 피난처와의 비열한 갈등은 언젠가 끝날 것인가?</String>
=======
    <String>2307년에도 여전히 요르 특이점은 은하계에서 강력한 힘을 발휘합니다. 오랫동안 그들은 다른 이들을 그들의 집단 의식인 전체성(Totality)에 흡수하려 애써왔습니다. 그들의 프로그래밍은 유기체를 합성체로 전환하고 확장하도록 강제하지만, 그들은 별들 사이에서 결코 혼자가 아닙니다.[BR][BR]특이점은 수십 년간 그들의 노력을 결정지을 몇 가지 중대한 결정을 내려야 합니다. 다른 문명 중에서 누구와 동맹을 맺고, 누구를 파괴할 것인가? 그들의 창조주인 이코니안 피난처와의 격렬한 갈등은 언제쯤 끝날까요?</String>
>>>>>>> 34042195
  </StringTable>
  <StringTable>
    <Label>Campaign_SoulOfMachine_Overall</Label>
    <String>모든 승리 조건 달성하기</String>
  </StringTable>
  <StringTable>
    <Label>Campaign_SoulOfMachine_Overall_Dec</Label>
    <String>필요한 수단을 동원해 승리를 거두십시오. Yor의 우월성을 모든 (또는 전체) 문제에서 입증하십시오. 모든 다른 생명체를 Yor가 이끄는 연합으로 강제로 몰아넣기 위해 논리를 활용하여 [HS=HS_AllianceVictory]연합 승리[/HS]를 달성하십시오. 완벽하게 계산된 전술을 전개하여 모든 저항을 지배하고 제거하여 [HS=HS_ConquestVictory]정복 승리[/HS]를 달성하십시오. Yor의 일심동체적이고 효율적인 문화를 통해 문화를 지배하여 [HS=HS_InfluenceVictory]영향력 승리[/HS]를 달성하십시오. 또</String>
  </StringTable>
  <StringTable>
    <Label>FACTION_YOR_SoulOfMachine_StartupTitle</Label>
    <String>아이코니안 유산</String>
  </StringTable>
  <StringTable>
    <Label>FACTION_YOR_SoulOfMachine_StartupDescription</Label>
    <String>요르는 원래 아이코니안이라는 고대 종족의 종복이었던 인공 생명체입니다. 드레드 로드에 의해 자각을 부여받은 요르는 그들의 아이코니안 창조자들에게 반했고, 듣자하니 그들을 은하계의 면면에서 완전히 제거했습니다. 드레드 로드의 숨겨진 명령에 따른 것인지, 아니면 간단히 냉정한 논리의 규칙을 적용한 것인지는 모르겠지만, Yor은 이후에 매우 외계인 혐오증에 빠져, 이제 모든 생물의 생명체를 혐오하게 되었습니다. 장기적인 계획을 세울 수 있는 능력과 놀라운 정도의 교활함을 가진 Yor은 종</String>
  </StringTable>
  <StringTable>
    <Label>FACTION_YOR_SoulOfMachine_StartupTraitsDescription</Label>
    <String>요르는 높은 생산성을 가지고 있으며, 자체 수리 기능을 가진 대형 함대를 구축할 수 있습니다. 그들은 깊이 불행하며, 거의 아무도 그들과 친구가 되려고 하지 않습니다. 유기적인 종족들과는 달리, 그들의 성장률은 생산 능력의 함수입니다.</String>
  </StringTable>
  <StringTable>
    <Label>EverythingForSale_CampaignName</Label>
    <String>판매용 모든 것</String>
  </StringTable>
  <StringTable>
    <Label>EverythingForSale_CampaignDec</Label>
    <String>은하계에는 다양한 문명이 존재하므로, 2307년은 무역 및 상업의 대표적인 해가 될 수 있습니다. 누군가가 다양한 거래와 상황을 촉진해야 하며, 기업 섹터가 그 역할에 가장 적합합니다.[BR][BR]기업 섹터는 영향력과 시장 통제를 통해 은하계에서 지배적인 위치를 확보할 기회를 가지고 있습니다.</String>
  </StringTable>
  <StringTable>
    <Label>Campaign_EverythingForSale_Overall</Label>
    <String>문화 승리를 달성하십시오</String>
  </StringTable>
  <StringTable>
    <Label>Campaign_EverythingForSale_Overall_Dec</Label>
    <String>기업 섹터에 따르면, 화폐보다 더 영향력 있는 것은 없다고 합니다. [HS=HS_InfluenceVictory]영향력 승리[/HS]를 달성하기 위해서는 기업 섹터의 영향력이 대부분의 섹터를 지배하고, 몇 개월 동안 모든 주요 문명과 평화를 유지해야 합니다. 모든 다른 팩션들이 생존하기 위해 기업 섹터를 통한 무역에 의존하도록 시장을 지배하십시오. 이는 갈등을 방지할 것입니다.[BR][BR][I]ESC 키를 누르고 승리 상태를 선택하여 얼마나 성공에 가까운지 확인하십시오.[/I]</String>
  </StringTable>
  <StringTable>
    <Label>FACTION_IRIDIUM_EverythingForSale_StartupTitle</Label>
    <String>새로운 시장이 기다리고 있습니다</String>
  </StringTable>
  <StringTable>
    <Label>FACTION_IRIDIUM_EverythingForSale_StartupDescription</Label>
    <String>기업 섹터는 초자본주의 사회의 최고 기업 단체로서, 이리듐 인류 전체를 대신해서 계약을 체결할 수 있는 유일한 조직입니다. 이리듐 문화는 자유 시장의 힘에 대한 확고하고도 열광적인 신념에 기반을 두고 있습니다. 무기에 낯설지 않지만, 모든 연구는 상호 협력의 관점을 통해 먼저 고려됩니다; 전쟁의 파괴적인 비용은 이리듐들이 진지하게 고려하기에는 종종 너무 큽니다. 이 철학이 좁은 시각을 가진 다른 종족에게 소개될 때 얼마나 잘 통할지는 아직 미지수입니다.</String>
  </StringTable>
  <StringTable>
    <Label>FACTION_IRIDIUM_EverythingForSale_StartupTraitsDescription</Label>
    <String>기업 섹터는 연구 개발에 뛰어나고 새로운 발견의 경제적 잠재력을 최대한 빨리 활용하는 데 능합니다. 그들은 재무부를 채우는 여러 가지 방법을 가지고 있으며, 그것을 사용하는 것이 가장 잘 됩니다: 그들의 시민들은 부유할 때 가장 행복하고, 빈곤한 상황을 싫어합니다.</String>
  </StringTable>
  <StringTable>
    <Label>BraveNewUniverse_CampaignName</Label>
    <String>용감한 새로운 우주</String>
  </StringTable>
  <StringTable>
    <Label>BraveNewUniverse_CampaignDec</Label>
    <String>2317년에는 서브스페이스 스트리밍이 오리온 섹터의 문명들이 이전에 탐사하지 못했던 은하계의 일부로 여행할 수 있게 했습니다. 이 먼 시스템에는 빛보다 빠른 여행을 할 수 있는 문명들과 고급 기술을 개발한 문명들이 있습니다. 그들 중에는 광대한 무기 배열을 계획하는 결정체 생명체 그룹인 룩사르 자치령이 있습니다.[BR][BR]은하계의 무대에서 많은 새로운 플레이어들이 등장함에 따라 긴장이 높아집니다. 룩사르 자치령은 동맹을 맺는데 열려 있을까요, 아니면 그들의 공포스러운 테러 스타를 이용하여 전체 시스템을 없앨까요?[BR][BR]상황은 섬세하며, 한 번의 잘못된 발걸음이 전면전쟁을 일으킬 수 있습니다..</String>
  </StringTable>
  <StringTable>
    <Label>Campaign_BraveNewUniverse_Overall</Label>
    <String>동맹 승리를 달성하십시오</String>
  </StringTable>
  <StringTable>
    <Label>Campaign_BraveNewUniverse_Overall_Dec</Label>
    <String>테란 연합은 민감한 상황의 중심에 있습니다. 잘못된 한 걸음이 수많은 사망자를 낳는 전쟁을 초래할 수 있습니다. 필요한 모든 수단을 동원해 전면전은 피해야 합니다. 일부 충돌은 불가피할 수 있지만, 그것을 찾아서는 안 됩니다. 모든 주요 문명과 동맹을 맺어 [HS=HS_AllianceVictory]연합 승리[/HS]를 이루십시오.</String>
  </StringTable>
  <StringTable>
    <Label>FACTION_TERRAN_Campaign_BraveNewUniverse_StartupDescription</Label>
    <String>서브스페이스 스트리밍을 이용하여 새로운 문명들과의 접촉이 이루어졌습니다. 그 중에서도 룩사르 자치령은 테란 연합처럼 독립적으로 하이퍼드라이브 기술을 개발했습니다. 그들은 두드러지고 강력해 보입니다.[BR][BR]테란 연합은 지금 매우 민감한 상황에 처해 있습니다. 연합의 행동이 이 여러 문명 간의 관계를 형성하는 데 결정적인 역할을 할 수 있습니다. 이곳에서의 잘못된 한 걸음이 파괴적인 전쟁으로 이어질 수 있습니다.[BR][BR]테란 연합은 평화를 유지하고 건강한 관계를 형성하기 위해 그 영향력을 활용해야 합니다.</String>
  </StringTable>
  <StringTable>
    <Label>FACTION_TERRAN_Campaign_BraveNewUniverse_StartupTraitsDescription</Label>
    <String>테란 연합은 외교와 군사력을 활용하여 주변 문명에 영향을 줄 수 있습니다. 일부 충돌이 필요할 수도 있지만, 가능한 한 피하고 진정시켜야 합니다. 여기서 영향력 승리 이외의 것은 은하계 전체의 생명을 위협합니다.</String>
  </StringTable>
  <StringTable>
    <Label>FACTION_TERRAN_Campaign_BraveNewUniverse_StartupTitle</Label>
    <String>오리온 섹터의 대표자들</String>
  </StringTable>
  <StringTable>
    <Label>Radioactive_CampaignName</Label>
    <String>방사능성</String>
  </StringTable>
  <StringTable>
    <Label>Radioactive_CampaignDec</Label>
    <String>2317년, 오리온 섹터가 은하계의 완전히 새로운 부분에 접촉합니다. 이 중 도달한 문명 중 하나는 거의 이해할 수 없는 생명체인 방사능 오염체입니다. 룩사르 자치령은 이 방사능 오염체를 제거하기 위해 동맹을 모으려고 시도합니다.[BR][BR]방사능 오염체는 수 천년 동안 살아남았습니다. 다른 모든 생명이 붕괴하는 곳에서 적응하지 못하는 자들에게 파괴당하려고는 합니다.</String>
  </StringTable>
  <StringTable>
    <Label>Campaign_Radioactive_Overall</Label>
    <String>정복 승리를 달성하십시오</String>
  </StringTable>
  <StringTable>
    <Label>Campaign_Radioactive_Overall_Dec</Label>
    <String>우주 오염물이 단순히 살아남는 것 이상을 해야 할 때입니다. 룩사르 자치령은 별들 사이에 동맹이 없을 것임을 거의 확실히 하였습니다. 다른 문명이 전쟁을 준비하면서, 우주 오염물도 그렇게 해야 합니다. 모든 다른 주요 문명을 제거함으로써 [HS=HS_ConquestVictory]정복 승리[/HS]를 달성하세요.</String>
  </StringTable>
  <StringTable>
    <Label>FACTION_ABSOLUTE_Radioactive_StartupTitle</Label>
    <String>독성 확산자</String>
  </StringTable>
  <StringTable>
    <Label>FACTION_ABSOLUTE_Radioactive_StartupDescription</Label>
    <String>방사능에 오염된 세계에서 발전한 방사능 생명체들. 다른 모든 생명체가 시들어가는 곳에서 그들은 번창합니다. 그들은 만나는 모든 것을 파괴하는 불가사의한 위협입니다. 시간이 지남에 따라 그들은 행성을 오염된 황무지로 변화시키는 능력만 더욱 강해져갔습니다.[BR][BR]룩사르 자치령은 방사능 생명체들에게 익숙하며, 코스믹 컨타미넌트라고 불리는 이들에 대항하기 위해 오리온 섹터의 신규 접촉 문명들을 동맹시키려고 시도하고 있습니다. 그들이 성공해서는 안됩니다.</String>
  </StringTable>
  <StringTable>
    <Label>FACTION_ABSOLUTE_Radioactive_StartupTraitsDescription</Label>
    <String>'FACTION_ABSOLUTE_Radioactive_StartupTraitsDescription' 라벨로, 이 곳에서 우주 오염물질이 동맹을 찾을 수 없다고 가정하십시오. 모든 다른 문명을 적대적으로 대하십시오. 행성을 오염시키고 방사능에 대한 내성을 가진 자들만이 살 수 있는 상태로 만들 수 있는 모든 방법을 활용하십시오. 소모전은 오염물질에게 이익이며, 그들은 충돌로 인해 오염된 행성에서 번성하고 빠르게 복원력을 보입니다.</String>
  </StringTable>
  <StringTable>
    <Label>ReturnOfKorath_CampaignName</Label>
    <String>Korath의 귀환</String>
  </StringTable>
  <StringTable>
    <Label>ReturnOfKorath_CampaignDec</Label>
    <String>2317년, 은하계의 혼란 속에서 코라스 클랜의 불길한 부활이 예고됩니다. [BR][BR]드렌긴 제국 연대기에 따르면, 코라스는 잔혹함의 극치, 전형적인 충격 병력으로서 그들의 이름을 새겼습니다. 전투에서 그들의 출현은 전례 없는 사납기와 파괴에 대한 무자비한 성향으로 표시되었으며, 오랫동안 공포의 전조로 여겨져 왔습니다. 코라스는 드렌긴의 절대 우위에 대한 열정적인 믿음을 가지고 있으며, 다른 모든 생명 형태를 하찮고 존재할 가치가 없는 존재의 오점으로 여깁니다. 이 극단적인 이념은 그들을 다른 사람들, 특히 종속시키기보다는 멸종시키려는 드렌긴 제국으로부터도 구별짓게 합니다. 이러한 철학적 극단적 차이는 결국 코라스가 제국과 소원해지는 결과를 초래했습니다. 더욱이 코라스는 수수께끼의 드레드 로드들과의 조우 후 사악한 변신을 겪어, 자신들이 드렌긴 진화의 정점일 뿐만 아니라, 이전의 드렌긴 형제들을 포함한 모든 다른 종들에 대한 멸망의 전조로 여겨지게 되었습니다.</String>
  </StringTable>
  <StringTable>
    <Label>Campaign_ReturnOfKorath_Overall</Label>
    <String>다른 문명들을 전멸시켜라</String>
  </StringTable>
  <StringTable>
    <Label>Campaign_ReturnOfKorath_Overall_Dec</Label>
    <String>생존할 가치가 있는 유일한 그룹은 코라스 클랜이며, 코라스는 그것을 증명할 준비가 충분히 되어 있다. 유일한 길은 파괴다. 코라스 클랜의 이름으로 모든 다른 주요 문명을 멸종시키는 [HS=HS_ConquestVictory]정복 승리[/HS]를 달성하라.</String>
  </StringTable>
</StringTableList><|MERGE_RESOLUTION|>--- conflicted
+++ resolved
@@ -1,2483 +1,2479 @@
-<?xml version='1.0' encoding='utf-8'?>
-<StringTableList xmlns:xsi="http://www.w3.org/2001/XMLSchema-instance" xsi:noNamespaceSchemaLocation="../../Schema/Lib/StringTable.xsd">
-  <StringTable>
-    <Label>ScoutingFleet_Name</Label>
-    <String>[ICON=ColonyShip_Icon] 정찰 함대</String>
-  </StringTable>
-  <StringTable>
-    <Label>ScoutingFleet_ShortName</Label>
-    <String>정찰 함대</String>
-  </StringTable>
-  <StringTable>
-    <Label>ScoutingFleet_Dec</Label>
-    <String>시작은 콜로니 함선와 세 개의 탐사선으로 이루어집니다.</String>
-  </StringTable>
-  <StringTable>
-    <Label>NocturnalAbility_SeasonOfWakingTitle_Format</Label>
-    <String>깨어나는 계절 ({AMOUNT} 개월 남음)</String>
-  </StringTable>
-  <StringTable>
-    <Label>NocturnalAbility_SeasonOfDreamingTitle_Format</Label>
-    <String>꿈의 계절 ({AMOUNT} 개월 남음)</String>
-  </StringTable>
-  <StringTable>
-    <Label>NocturnalAbility_SeasonOfWakingDescription</Label>
-    <String>15개월 단위로 동작하도록 개발되었습니다.[BR][BR]깨어있는 계절: [HS=HS_Manufacturing]제조[/HS]와 [HS=HS_Growth]성장[/HS]이 증가합니다. [BR][BR]{AMOUNT}개월 남았습니다.</String>
-  </StringTable>
-  <StringTable>
-    <Label>NocturnalAbility_SeasonOfDreamingDescription</Label>
-    <String>15개월 간격의 주기로 작동하도록 개발되었습니다.[BR][BR]꿈의 계절: [HS=HS_Research]연구[/HS]와 [HS=HS_Influence]영향력[/HS]이 향상됩니다. [BR][BR]{AMOUNT} 개월 남았습니다.</String>
-  </StringTable>
-  <StringTable>
-    <Label>AllianceAscendant_CampaignName</Label>
-    <String>테란 연합 상승</String>
-  </StringTable>
-  <StringTable>
-    <Label>AllianceAscendant_CampaignDec</Label>
-    <String>해는 2307년입니다. 테란 연합과 그들의 연합이 악한 드렌긴 제국과 그들의 종들로부터 알려진 우주를 해방한 지 수십 년이 지났습니다.[BR][BR]은하계는 평화를 찾아가고 있습니다 (하이퍼드라이브의 지속적인 확산을 제외하고, 이것은 "소수 문명"이 은하계 단계에 참여하게 하고 있습니다.)[BR][BR]오늘은 DL 브래들리가 리아톤 시스템과 그 주변 별들을 관리하고 있습니다. 새로운 문명인 제록시가 화물선을 공격하고 시민들에게 보호비를 강요하고 있다는 소문이 있습니다. 이 소문이 사실이라면, 무언가 해야 할 것입니다...</String>
-  </StringTable>
-  <StringTable>
-    <Label>Campaign_AllianceAscendant_Overall</Label>
-    <String>섹터에 안정성을 가져오십시오</String>
-  </StringTable>
-  <StringTable>
-    <Label>Campaign_AllianceAscendant_OwnThreeMinorRaces_Name</Label>
-    <String>3개의 소형 문명을 보호하십시오</String>
-  </StringTable>
-  <StringTable>
-    <Label>Campaign_AllianceAscendant_OwnThreeMinorRaces_Dec</Label>
-    <String>소형 문명은 문명의 통제 구역 내에 있을 때 혜택을 제공하는 단일 본토를 가지고 있습니다. 세계를 정착하고 별 기지를 건설하여 통제 구역을 확장하십시오. 그러면 3개의 소형 문명이 당신의 보호 아래에 있게 됩니다.</String>
-  </StringTable>
-  <StringTable>
-    <Label>Campaign_AllianceAscendant_DestroyXeloxi_Name</Label>
-    <String>제록시를 패배시키세요</String>
-  </StringTable>
-  <StringTable>
-    <Label>Campaign_AllianceAscendant_DestroyXeloxi_Dec</Label>
-    <String>제록시는 이 시스템을 너무 오래 강탈하고 약탈하고 있습니다. 모든 행성을 차지하여 제록시를 섹터에서 제거하십시오. 강력한 함대를 구축하기 위해 시간을 사기 위해 외교를 사용할 수 있지만, 충돌은 불가피합니다.</String>
-  </StringTable>
-  <StringTable>
-    <Label>Campaign_AllianceAscendant_EnsureMinorFactionsSurvive_Name</Label>
-    <String>모든 소규모 문명이 살아남도록 보장</String>
-  </StringTable>
-  <StringTable>
-    <Label>Campaign_AllianceAscendant_EnsureMinorFactionsSurvive_Dec</Label>
-    <String>이 우주 지역의 문명들은 이미 충분히 고통받았습니다. 그들은 최근에만 우주 항해 능력을 얻었고, 그 이후로는 부도덕한 거래에 의해 지배 당해 왔습니다. 우리는 그들에게 정직하게 대하고 공정하게 보호함으로써 진정한 안전감을 제공하고 그들의 신뢰를 얻어야 합니다.</String>
-  </StringTable>
-  <StringTable>
-    <Label>FACTION_TERRAN_Campaign_AllianceAscendant_StartupDescription</Label>
-    <String>마지막 은하계 충돌로부터 수십 년이 지났습니다. 알려진 시스템들은 대체로 평화를 유지하고 있습니다. 그러나 변화가 일어나고 있습니다; 새로운 문명이 합법적이지 않은 사업을 진행하고 있다는 보고가 있습니다. 이전에는 알려지지 않았던 제록시가 책임져야 한다는 소문이 있습니다. 테란 연합은 개입하여 시스템에 안정을 가져와야 하며, 이 Xeloxi 그룹에 대처해야 합니다.[BR][BR]소수 문명이 가장 큰 피해를 입었으므로, 우선적으로 그들을 연합의 영향력 아래에 두는 것이 중요합니다. 그들이 안전해지고 Xeloxi의 부정하게 얻은 자원 흐름이 차단되면, Xeloxi와 마주할 수 있습니다.</String>
-  </StringTable>
-  <StringTable>
-    <Label>FACTION_TERRAN_Campaign_AllianceAscendant_StartupTraitsDescription</Label>
-    <String>안정성과 보호가 제공될 때, 소수민족은 자원의 원천으로 작용합니다. 그들 주변에 정착하고 연합의 영향력 아래에 두면, 부도덕한 Xeloxi에 대해 확실한 이점을 얻을 수 있습니다.</String>
-  </StringTable>
-  <StringTable>
-    <Label>FACTION_TERRAN_Campaign_AllianceAscendant_StartupTitle</Label>
-    <String>승천한 보호자들</String>
-  </StringTable>
-  <StringTable>
-    <Label>Terran_AllianceAscendant_System_Name</Label>
-    <String>레아톤 시스템</String>
-  </StringTable>
-  <StringTable>
-    <Label>Terran_AllianceAscendant_System_Dec</Label>
-    <String>리아톤 시스템은 인류 식민지에 완벽한 28 클래스 행성을 가지고 있어, 기지를 설립하기에 이상적인 위치입니다.</String>
-  </StringTable>
-  <StringTable>
-    <Label>Terran_AllianceAscendant_Star_Name</Label>
-    <String>리아톤</String>
-  </StringTable>
-  <StringTable>
-    <Label>Terran_AllianceAscendant_Homeworld_Name</Label>
-    <String>리아톤 프라임</String>
-  </StringTable>
-  <StringTable>
-    <Label>Terran_AllianceAscendant_DeadPlanet1_Name</Label>
-    <String>라이머리톤</String>
-  </StringTable>
-  <StringTable>
-    <Label>Terran_AllianceAscendant_DeadPlanet2_Name</Label>
-    <String>코스</String>
-  </StringTable>
-  <StringTable>
-    <Label>Terran_AllianceAscendant_DeadPlanet3_Name</Label>
-    <String>엔니텔</String>
-  </StringTable>
-  <StringTable>
-    <Label>Terran_AllianceAscendant_HabbitalPlanet1_Name</Label>
-    <String>말리톤</String>
-  </StringTable>
-  <StringTable>
-    <Label>Terran_AllianceAscendant_HabbitalPlanet2_Name</Label>
-    <String>반텔</String>
-  </StringTable>
-  <StringTable>
-    <Label>ImpressCitizens_Name</Label>
-    <String>시민을 강제로 끌어들이다</String>
-  </StringTable>
-  <StringTable>
-    <Label>ImpressCitizens_Dec</Label>
-    <String>우리 사람들은 당신의 소유입니다. 그들이 기억하도록 하는 시간입니다. 콜로니 배와 건설자를 제공하겠습니다.</String>
-  </StringTable>
-  <StringTable>
-    <Label>ForcedLabor_Name</Label>
-    <String>강제 노동</String>
-  </StringTable>
-  <StringTable>
-    <Label>ForcedLabor_Dec</Label>
-    <String>사람들이 열심히 일하고 있습니다. 그들은 더 열심히 일할 수 있습니다.</String>
-  </StringTable>
-  <StringTable>
-    <Label>ForcedTraining_Name</Label>
-    <String>노예 훈련</String>
-  </StringTable>
-  <StringTable>
-    <Label>ForcedTraining_Dec</Label>
-    <String>목포를 훈련시켜 대상 함대의 경험치를 증가시킵니다.</String>
-  </StringTable>
-  <StringTable>
-    <Label>RushNewCitizen_Name</Label>
-    <String>인구 제조</String>
-  </StringTable>
-  <StringTable>
-    <Label>RushNewCitizen_Dec</Label>
-    <String>Durantium을 사용하지 않고도 우리는 스크랩을 재활용하여 더 많은 시민들을 빠르게 생산할 수 있습니다.</String>
-  </StringTable>
-  <StringTable>
-    <Label>FleetIncreaseMovesEO_Name</Label>
-    <String>함대 추진력 업그레이드</String>
-  </StringTable>
-  <StringTable>
-    <Label>FleetIncreaseMovesEO_Dec</Label>
-    <String>우리의 집행력을 사용하여 노력을 단일 함대에 집중하여 그 속도를 최적화하십시오.</String>
-  </StringTable>
-  <StringTable>
-    <Label>MilitaryConstructionEO_Name</Label>
-    <String>조선소 생산 증가</String>
-  </StringTable>
-  <StringTable>
-    <Label>MilitaryConstructionEO_Dec</Label>
-    <String>특정 조선소에 빠르게 제조 자원을 공급하기 위해 우리의 노력을 집중하십시오.</String>
-  </StringTable>
-  <StringTable>
-    <Label>InfluenceBroadcast_Name</Label>
-    <String>방송 문화</String>
-  </StringTable>
-  <StringTable>
-    <Label>InfluenceBroadcast_Dec</Label>
-    <String>이 모듈은 우리 문화에 동화하고 싶게 만드는 최적화된 메시지를 포함하고 있습니다.</String>
-  </StringTable>
-  <StringTable>
-    <Label>PlanetTiles_Name</Label>
-    <String>행성 수정</String>
-  </StringTable>
-  <StringTable>
-    <Label>PlanetTiles_Dec</Label>
-    <String>우리 종족이 이 행성을 더 활용할 수 있도록 합니다. 사용 가능한 타일에 +1을 추가합니다. 핵심 세계에서만 사용해야 합니다.</String>
-  </StringTable>
-  <StringTable>
-    <Label>PillageTheWeak_Name</Label>
-    <String>약자를 약탈하라</String>
-  </StringTable>
-  <StringTable>
-    <Label>PillageTheWeak_Dec</Label>
-    <String>제국이 필요로 하는 것을 저항할 수 없는 약한 사람들로부터 가져가기 위해 우리의 수집가들을 인구 속으로 보내십시오.</String>
-  </StringTable>
-  <StringTable>
-    <Label>Quest_CrushedOurEggs_Name</Label>
-    <String>당신은 부화장을 파괴했습니다</String>
-  </StringTable>
-  <StringTable>
-    <Label>Quest_CrushedOurEggs_Dec</Label>
-    <String>당신이 행성 {PLANETNAME}에서 몇몇 '벌레들'을 파괴하기로 선택했다는 보고를 받았습니다. 그것은 우리의 부화장 중 하나였습니다! 당신이 이에 대해 값을 치러야 합니다!</String>
-  </StringTable>
-  <StringTable>
-    <Label>Quest_CrushedOurEggs_Choice_Name</Label>
-    <String>그 때는 좋은 생각인 것 같았습니다.</String>
-  </StringTable>
-  <StringTable>
-    <Label>Quest_CrushedOurEggs_Choice_Text_Dec</Label>
-    <String>{PLAYERFACTION:1}와의 관계가 잠시동안 어려워질 것입니다.</String>
-  </StringTable>
-  <StringTable>
-    <Label>Quest_SentienceStripped_Name</Label>
-    <String>자신의 사람들을 노예로 만드는데 포드를 사용하다</String>
-  </StringTable>
-  <StringTable>
-    <Label>Quest_SentienceStripped_Dec</Label>
-    <String>우리의 감시 시스템은 당신이 행성 {PLANETNAME}에서 지성을 가진 생명체들을 포드에 강제로 넣었음을 나타냅니다. 이들 포드는 그들을 무의식의 종속 상태로 만들었습니다. 이러한 행동은 지성과 지능의 본질에 도전합니다. 당신의 행동은 눈에 띄지 않을 것입니다.</String>
-  </StringTable>
-  <StringTable>
-    <Label>Quest_SentienceStripped_Choice_Name</Label>
-    <String>우리의 관점에서, 그것은 필요했습니다.</String>
-  </StringTable>
-  <StringTable>
-    <Label>Quest_SentienceStripped_Choice_Text_Dec</Label>
-    <String>{PLAYERFACTION:1}와의 관계가 크게 악화될 것입니다.</String>
-  </StringTable>
-  <StringTable>
-    <Label>Quest_DiplomaticDrugFallout_Name</Label>
-    <String>외교적 약물 재앙</String>
-  </StringTable>
-  <StringTable>
-    <Label>Quest_DiplomaticDrugFallout_Dec</Label>
-    <String>당신이 {PLANETNAME} 행성에서 이 강력한 마약의 소비를 장려함으로써 비극적인 사건이 발생했습니다. 우리 문명의 주요 인물의 가족이 이 마약의 중독성에 노출되어 생명을 잃었습니다. [BR][BR]이 사태의 심각성은 우리의 외교 원에서 깊이 느껴졌습니다.</String>
-  </StringTable>
-  <StringTable>
-    <Label>Quest_DiplomaticDrugFallout_Choice_Name</Label>
-    <String>우리는 예측하지 못한 결과를 후회합니다.</String>
-  </StringTable>
-  <StringTable>
-    <Label>Quest_DiplomaticDrugFallout_Choice_Text_Dec</Label>
-    <String>{PLAYERFACTION:1}와의 관계는 불안정한 상태에 있습니다.</String>
-  </StringTable>
-  <StringTable>
-    <Label>Quest_CosmicEyeTheft_Name</Label>
-    <String>우주의 눈 도난</String>
-  </StringTable>
-  <StringTable>
-    <Label>Quest_CosmicEyeTheft_Dec</Label>
-    <String>당신은 {PLANETNAME} 행성에서 우주의 눈을 도둑질하는 뻔뻔함을 보였습니다. 그 고대 선구자의 유물은 우리의 보호 아래 있었고, 우리의 항해 노력에 있어서 중요했습니다. [BR][BR]이런 무법행위는 결과를 초래할 것입니다.</String>
-  </StringTable>
-  <StringTable>
-    <Label>Quest_CosmicEyeTheft_Choice_Name</Label>
-    <String>그것은 우리에게 미개척의 잠재력을 가지고 있었습니다.</String>
-  </StringTable>
-  <StringTable>
-    <Label>Quest_CosmicEyeTheft_Choice_Text_Dec</Label>
-    <String>{PLAYERFACTION:1}와의 관계는 약간의 시간 동안 긴장될 것입니다.</String>
-  </StringTable>
-  <StringTable>
-    <Label>Quest_SonicLarvaMassacre_Name</Label>
-    <String>유충 종족의 대학살</String>
-  </StringTable>
-  <StringTable>
-    <Label>Quest_SonicLarvaMassacre_Dec</Label>
-    <String>행성 {PLANETNAME}에서 당신은 초음파 무기를 발사해, 우리 유충 형제들을 살해했습니다. 그들은 우리 곤충계 문명의 젊은이들이었습니다. 당신의 행동은 우리를 깊이 불안하게 만들었고, 보복이 공기 속에 느껴집니다.</String>
-  </StringTable>
-  <StringTable>
-    <Label>Quest_SonicLarvaMassacre_Choice_Name</Label>
-    <String>우리는 그들을 위협으로 인식했습니다.</String>
-  </StringTable>
-  <StringTable>
-    <Label>Quest_SonicLarvaMassacre_Choice_Text_Dec</Label>
-    <String>{PLAYERFACTION:1}와의 관계는 이제 긴장감으로 가득 차 있습니다.</String>
-  </StringTable>
-  <StringTable>
-    <Label>Quest_MarsupialSlavery_Name</Label>
-    <String>유대류 노예화</String>
-  </StringTable>
-  <StringTable>
-    <Label>Quest_MarsupialSlavery_Dec</Label>
-    <String>당신은 {PLANETNAME} 행성의 반 지능형 유대류 생물들을 노예로 만들었습니다. 이 생명체들은 우리 집단에서 소중히 여겨지며, 당신의 행동은 우리의 분노를 촉발시켰습니다.</String>
-  </StringTable>
-  <StringTable>
-    <Label>Quest_MarsupialSlavery_Choice_Name</Label>
-    <String>우리는 그들의 힘에 대한 잠재력을 보았습니다.</String>
-  </StringTable>
-  <StringTable>
-    <Label>Quest_MarsupialSlavery_Choice_Text_Dec</Label>
-    <String>{PLAYERFACTION:1}와의 관계가 손상되었습니다.</String>
-  </StringTable>
-  <StringTable>
-    <Label>Quest_CrystalGenocide_Name</Label>
-    <String>'비양성 수정의 파괴_Name'</String>
-  </StringTable>
-  <StringTable>
-    <Label>Quest_CrystalGenocide_Dec</Label>
-    <String>행성 {PLANETNAME}에서 당신은 우리 종족 -- 지성을 가진 수정을 학살했습니다. 깨진 각 조각은 잃어버린 생명, 사라진 의식입니다. 이 참혹함의 메아리는 우주를 통해 울려퍼질 것이며, 우리의 고통은 끝이 없습니다.</String>
-  </StringTable>
-  <StringTable>
-    <Label>Quest_CrystalGenocide_Choice_Name</Label>
-    <String>우리는 그들의 지능을 모르고 있었습니다.</String>
-  </StringTable>
-  <StringTable>
-    <Label>Quest_CrystalGenocide_Choice_Text_Dec</Label>
-    <String>{PLAYERFACTION:1}과의 관계는 당신이 파괴한 크리스탈처럼 산산조각이 되었습니다.</String>
-  </StringTable>
-  <StringTable>
-    <Label>Quest_ToxicDelicacy_Name</Label>
-    <String>치명적인 식욕</String>
-  </StringTable>
-  <StringTable>
-    <Label>Quest_ToxicDelicacy_Dec</Label>
-    <String>당신이 행성 {PLANETNAME}에서 수출하기 시작한 중독성 있는 음식이 우리 인구에게 도달했습니다.[BR][BR]그 중독성은 우리 사람들 사이에 병과 절망을 가져왔습니다. 이것은 용서할 수 없는 부주의 행위입니다!</String>
-  </StringTable>
-  <StringTable>
-    <Label>Quest_ToxicDelicacy_Choice_Name</Label>
-    <String>우리는 이런 효과를 예상하지 못했습니다.</String>
-  </StringTable>
-  <StringTable>
-    <Label>Quest_ToxicDelicacy_Choice_Text_Dec</Label>
-    <String>이런 실수로 인해 {PLAYERFACTION:1}과의 관계가 심각하게 악화되었습니다.</String>
-  </StringTable>
-  <StringTable>
-    <Label>Quest_DigitalDelight_Name</Label>
-    <String>고기체 약화시키기</String>
-  </StringTable>
-  <StringTable>
-    <Label>Quest_DigitalDelight_Dec</Label>
-    <String>{PLANETNAME}에서 온 중독성 음식으로 인해 유기 생명체 문명이 고통 받는 동안, 우리는 당신의 유기 생명체 파괴 계획에 매우 만족하고 있습니다. 감사합니다.</String>
-  </StringTable>
-  <StringTable>
-    <Label>Quest_DigitalDelight_Choice_Name</Label>
-    <String>오. 그렇습니다. 그것이 우리의 악랄한 계획이었습니다.</String>
-  </StringTable>
-  <StringTable>
-    <Label>Quest_DigitalDelight_Choice_Text_Dec</Label>
-    <String>{PLAYERFACTION:1}와의 관계가 향상되었습니다.</String>
-  </StringTable>
-  <StringTable>
-    <Label>Quest_SealNegligence_Name</Label>
-    <String>우리 시민이 부상당했습니다</String>
-  </StringTable>
-  <StringTable>
-    <Label>Quest_SealNegligence_Dec</Label>
-    <String>당신이 {PLANETNAME} 행성에서 발생한 누출 씰 문제를 해결하지 않은 실패는 우리 중 한 명에게 심각한 피해를 직접 초래했습니다. [BR][BR]당신들 육체생명체들은 이것을 문제로 보지 않을 수 있지만, 우리는 이것을 잊지 않을 것입니다. 이런 부주의는 용납할 수 없으며, 우리의 관계에 긴장을 유발합니다.</String>
-  </StringTable>
-  <StringTable>
-    <Label>Quest_SealNegligence_Choice_Name</Label>
-    <String>우리의 실수에 대해 사과드립니다.</String>
-  </StringTable>
-  <StringTable>
-    <Label>Quest_SealNegligence_Choice_Text_Dec</Label>
-    <String>이런 부주의로 인해 {PLAYERFACTION:1}와의 관계가 손상되었습니다.</String>
-  </StringTable>
-  <StringTable>
-    <Label>Quest_ShadowyThanks_Name</Label>
-    <String>지하세계의 감사</String>
-  </StringTable>
-  <StringTable>
-    <Label>Quest_ShadowyThanks_Dec</Label>
-    <String>{PLANETNAME}에서의 당신의 검은 시장 지원은 눈에 띄지 않았습니다. 우리 대리인들은 번창하고, 우리의 이익은 급증합니다. 우리는 이런 협력을 중요시합니다.</String>
-  </StringTable>
-  <StringTable>
-    <Label>Quest_ShadowyThanks_Choice_Name</Label>
-    <String>우리는 상호 이익을 인식합니다. 그것이 완전히 우리의 의도였습니다.</String>
-  </StringTable>
-  <StringTable>
-    <Label>Quest_ShadowyThanks_Choice_Text_Dec</Label>
-    <String>이 수익성 있는 협회로 인해 {PLAYERFACTION:1}과의 관계가 크게 향상되었습니다.</String>
-  </StringTable>
-  <StringTable>
-    <Label>Quest_SafetyOversight_Name</Label>
-    <String>당신의 행성에서 우리 시민이 상처받았습니다</String>
-  </StringTable>
-  <StringTable>
-    <Label>Quest_SafetyOversight_Dec</Label>
-    <String>{PLANETNAME}에서 귀사의 공장을 방문할 때, 우리 구성원 중 한 명이 귀하가 제거한 안전 조치로 인해 실수로 비활성화되었습니다. 이에 대한 귀하의 판단을 의심합니다!</String>
-  </StringTable>
-  <StringTable>
-    <Label>Quest_SafetyOversight_Choice_Name</Label>
-    <String>우리는 이런 실수를 깊이 후회합니다.</String>
-  </StringTable>
-  <StringTable>
-    <Label>Quest_SafetyOversight_Choice_Text_Dec</Label>
-    <String>이 불행한 사건으로 인해 {PLAYERFACTION:1}와의 관계가 긴장되었습니다.</String>
-  </StringTable>
-  <StringTable>
-    <Label>Quest_NobleInjury_Name</Label>
-    <String>명예로운 방문객 부상</String>
-  </StringTable>
-  <StringTable>
-    <Label>Quest_NobleInjury_Dec</Label>
-    <String>우리가 가장 존경하는 가족 중 한 명인 사촌이 {PLANETNAME}에서 여러분의 공장을 관광하던 도중, 여러분이 제거한 안전 조치 때문에 다쳤습니다. 이 사건은 우리에게 매우 심각한 문제입니다!</String>
-  </StringTable>
-  <StringTable>
-    <Label>Quest_NobleInjury_Choice_Name</Label>
-    <String>우리는 결코 당신의 친족에게 해를 끼치려는 의도는 없었습니다.</String>
-  </StringTable>
-  <StringTable>
-    <Label>Quest_NobleInjury_Choice_Text_Dec</Label>
-    <String>이 중대한 사건으로 인해 {PLAYERFACTION:1}와의 관계가 악화되었습니다.</String>
-  </StringTable>
-  <StringTable>
-    <Label>Quest_CorporateArtemis_Name</Label>
-    <String>아르테미스: 비즈니스 붐</String>
-  </StringTable>
-  <StringTable>
-    <Label>Quest_CorporateArtemis_Dec</Label>
-    <String>우리의 거래 파트너인 Artemis의 사람들이 당신의 리더십을 칭찬하고 있습니다. 이 행성에서 번창하는 사업들이 우리의 창업 벤처에 큰 이익을 가져다주고 있습니다.</String>
-  </StringTable>
-  <StringTable>
-    <Label>Quest_CorporateArtemis_Choice_Name</Label>
-    <String>파트너십을 통한 번영이 우리의 목표입니다.</String>
-  </StringTable>
-  <StringTable>
-    <Label>Quest_CorporateArtemis_Choice_Text_Dec</Label>
-    <String>{PLAYERFACTION:1}와의 관계는 아르테미스에서 번창하는 무역에 의해 강화되었습니다.</String>
-  </StringTable>
-  <StringTable>
-    <Label>Quest_OpportunisticArtemis_Name</Label>
-    <String>당신의 아르테미스 작업</String>
-  </StringTable>
-  <StringTable>
-    <Label>Quest_OpportunisticArtemis_Dec</Label>
-    <String>Artemis에서 회사를 마음껏 운영하게 해줘서 감사합니다. 우리는 우리의 노력에서 중요한 이점을 얻을 수 있었습니다. 모든 기회는 지배력으로의 길이며, 당신은 우리에게 큰 기회를 제공해 주었습니다.</String>
-  </StringTable>
-  <StringTable>
-    <Label>Quest_OpportunisticArtemis_Choice_Name</Label>
-    <String>모든 기회를 잡으면 우리를 번영에 더 가깝게 만듭니다.</String>
-  </StringTable>
-  <StringTable>
-    <Label>Quest_OpportunisticArtemis_Choice_Text_Dec</Label>
-    <String>{PLAYERFACTION:1}은 기회를 잡는데 공통점을 찾습니다.</String>
-  </StringTable>
-  <StringTable>
-    <Label>Quest_EmbracedPacifism_Name</Label>
-    <String>평화주의의 길</String>
-  </StringTable>
-  <StringTable>
-    <Label>Quest_EmbracedPacifism_Dec</Label>
-    <String>당신의 전기는 평화주의 원칙에 대해 밝혀주었습니다. 이것은 우리에게 깊은 공감을 불러일으킵니다. 우리는 당신을 이 격동의 시기에 희망의 등대로 보고 있습니다.</String>
-  </StringTable>
-  <StringTable>
-    <Label>Quest_EmbracedPacifism_Choice_Name</Label>
-    <String>평화는 진정한 전진의 길입니다.</String>
-  </StringTable>
-  <StringTable>
-    <Label>Quest_EmbracedPacifism_Choice_Text_Dec</Label>
-    <String>평화주의 문명들 사이에서 {PLAYERFACTION:2}이(가) 신뢰를 얻습니다.</String>
-  </StringTable>
-  <StringTable>
-    <Label>Quest_ExplorerPassion_Name</Label>
-    <String>탐사의 유산</String>
-  </StringTable>
-  <StringTable>
-    <Label>Quest_ExplorerPassion_Dec</Label>
-    <String>당신의 전기는 끊임없는 호기심과 탐험에 대한 열정을 이야기합니다. 우리는 발견의 설렘을 소중히 여기는 사람들이, 당신에서 같은 정신을 찾았습니다.</String>
-  </StringTable>
-  <StringTable>
-    <Label>Quest_ExplorerPassion_Choice_Name</Label>
-    <String>우주는 넓고 기적으로 가득합니다.</String>
-  </StringTable>
-  <StringTable>
-    <Label>Quest_ExplorerPassion_Choice_Text_Dec</Label>
-    <String>탐사문명들 사이에서 {PLAYERFACTION:2}는 좋은 평가를 받고 있습니다.</String>
-  </StringTable>
-  <StringTable>
-    <Label>Quest_ConquestPraise_Name</Label>
-    <String>정복자에 대한 찬사</String>
-  </StringTable>
-  <StringTable>
-    <Label>Quest_ConquestPraise_Dec</Label>
-    <String>당신의 전기는 정복에 대한 갈증을 상세하게 보여주며, 우리가 칭찬하고 존경할 만한 품질입니다.</String>
-  </StringTable>
-  <StringTable>
-    <Label>Quest_ConquestPraise_Choice_Name</Label>
-    <String>별들은 그것들을 차지할 힘을 가진 이들을 위한 것입니다.</String>
-  </StringTable>
-  <StringTable>
-    <Label>Quest_ConquestPraise_Choice_Text_Dec</Label>
-    <String>전사 문명들은 {PLAYERFACTION:2}의 야망을 인정하고 칭찬합니다.</String>
-  </StringTable>
-  <StringTable>
-    <Label>Quest_ConquestDismay_Name</Label>
-    <String>당신의 피에 대한 갈망에 대한 경악</String>
-  </StringTable>
-  <StringTable>
-    <Label>Quest_ConquestDismay_Dec</Label>
-    <String>당신의 전기는 정복과 지배에 대한 갈망을 말해줍니다. 이런 피의 욕망이 우리를 깊게 동요시켰습니다.</String>
-  </StringTable>
-  <StringTable>
-    <Label>Quest_ConquestDismay_Choice_Name</Label>
-    <String>평화는 진정한 번영으로의 길입니다.</String>
-  </StringTable>
-  <StringTable>
-    <Label>Quest_ConquestDismay_Choice_Text_Dec</Label>
-    <String>{PLAYERFACTION:2}의 공격적인 야망이 평화로운 문명을 방해합니다.</String>
-  </StringTable>
-  <StringTable>
-    <Label>Quest_RiseOfACrimeLord_Name</Label>
-    <String>당신은 부상하는 범죄 군주입니다</String>
-  </StringTable>
-  <StringTable>
-    <Label>Quest_RiseOfACrimeLord_Dec</Label>
-    <String>당신은 {PLANETNAME}에서의 작업 덕분에 범죄의 힘으로 부상하고 있습니다. 우리는 잠재적인 사업을 논의해야 합니다.</String>
-  </StringTable>
-  <StringTable>
-    <Label>Quest_RiseOfACrimeLord_Choice_Name</Label>
-    <String>사업에 대해 이야기하자.</String>
-  </StringTable>
-  <StringTable>
-    <Label>Quest_RiseOfACrimeLord_Choice_Text_Dec</Label>
-    <String>범죄 단체들 사이에서 우리의 명성이 향상되었습니다.</String>
-  </StringTable>
-  <StringTable>
-    <Label>Quest_EnslavedNativesRepercussions_Name</Label>
-    <String>당신은 토착민을 노예로 만들고 있습니다</String>
-  </StringTable>
-  <StringTable>
-    <Label>Quest_EnslavedNativesRepercussions_Dec</Label>
-    <String>당신의 {PLANETNAME}에서의 행동은 기록되었습니다. 원주민 인구는 당신의 지시로 노예화되었습니다. 우리는 이러한 행동에 깊이 불안을 느끼며, 당신의 문명의 청렴성을 의심하고 있습니다.</String>
-  </StringTable>
-  <StringTable>
-    <Label>Quest_EnslavedNativesRepercussions_Choice_Name</Label>
-    <String>우리의 행동은 우리 사람들의 더 큰 이익을 위한 것입니다.</String>
-  </StringTable>
-  <StringTable>
-    <Label>Quest_EnslavedNativesRepercussions_Choice_Text_Dec</Label>
-    <String>이 사건으로 인해 {PLAYERFACTION:1}와의 관계가 상당히 악화될 것입니다.</String>
-  </StringTable>
-  <StringTable>
-    <Label>Quest_EnslavedNativesAppreciation_Name</Label>
-    <String>당신은 우리가 좋아하는 종류의 악입니다</String>
-  </StringTable>
-  <StringTable>
-    <Label>Quest_EnslavedNativesAppreciation_Dec</Label>
-    <String>당신이 {PLANETNAME}의 어리석은 원주민들을 알뜰하게 노예화한 모습은 우리의 눈에 띄지 않았습니다. 이런 전략적인 뛰어남을 우리는 진심으로 칭찬합니다. 당신은 우리 중에서 아직 동맹을 찾을 수 있을지도 모릅니다.</String>
-  </StringTable>
-  <StringTable>
-    <Label>Quest_EnslavedNativesAppreciation_Choice_Name</Label>
-    <String>물론이죠. 이제 제 방식대로 광란의 웃음을 터뜨릴게요.</String>
-  </StringTable>
-  <StringTable>
-    <Label>Quest_EnslavedNativesAppreciation_Choice_Text_Dec</Label>
-    <String>당신의 행동은 {PLAYERFACTION:1}의 호감을 얻었습니다.</String>
-  </StringTable>
-  <StringTable>
-    <Label>Quest_HelpedNativesBlessing_Name</Label>
-    <String>당신이 원주민들을 지원함</String>
-  </StringTable>
-  <StringTable>
-    <Label>Quest_HelpedNativesBlessing_Dec</Label>
-    <String>당신의 자비로운 행동은 {PLANETNAME}에서 더 높은 우주의 질서와 공명을 이룹니다. 우리는 덜 발전한 존재에서 신성한 빛을 인식하고 그것을 길러내는 당신의 선택을 칭찬합니다. 은하계는 기억할 것입니다.</String>
-  </StringTable>
-  <StringTable>
-    <Label>Quest_HelpedNativesBlessing_Choice_Name</Label>
-    <String>모든 존재는 존중과 친절을 받을 자격이 있다.</String>
-  </StringTable>
-  <StringTable>
-    <Label>Quest_HelpedNativesBlessing_Choice_Text_Dec</Label>
-    <String>{PLAYERFACTION:1}이 당신의 행동을 주목하고, 우리와의 연결을 강화했습니다.</String>
-  </StringTable>
-  <StringTable>
-    <Label>Event_ExperimentalDrugConsequence_0xC3B1_Name</Label>
-    <String>치료 부작용</String>
-  </StringTable>
-  <StringTable>
-    <Label>Event_ExperimentalDrugConsequence_0xC3B1_Dec</Label>
-    <String>우리가 {PLANETNAME}에서 사용한 실험적인 치료를 기억하시나요? 그곳의 사람들은 기억하고 있습니다.[BR][BR]실험 약물이 사용자의 인지 능력을 급격히 향상시킨 것으로 보입니다. 그들은 향상된 지능, 혁신적인 아이디어, 그리고 가속화된 기술적 진보를 보여줍니다. 그러나 눈에 띄는 행동 변화도 있습니다: 공격성 증가, 불평득이, 그리고 경솔한 결정에 대한 경향성입니다. [BR][BR]이 새로운 지능을 양성해야 할까요, 아니면 다른 치료로 변화를 되돌리려고 시도해야 할까요?</String>
-  </StringTable>
-  <StringTable>
-    <Label>Event_ExperimentalDrugConsequence_Choice_1_0xC3B1_Name</Label>
-    <String>지능을 격려하라. 정신병자는 무시하라.</String>
-  </StringTable>
-  <StringTable>
-    <Label>Event_ExperimentalDrugConsequence_Choice_1_0xC3B1_Dec</Label>
-    <String>우리는 이 높아진 지능을 받아들이고 이끌기로 결정했습니다. 혁신과 성장의 이익을 거두는 동시에 민간 불안의 가능성을 감수하게 됩니다. [BR][BR]우리는 언제든지 더 많은 감옥을 건설할 수 있습니다. 우리의 시민들은 지능에 +10을 얻게 될 것입니다.</String>
-  </StringTable>
-  <StringTable>
-    <Label>Event_ExperimentalDrugConsequence_Choice_2_0xC3B1_Name</Label>
-    <String>변경 사항을 되돌리십시오. 안전과 조화가 우선입니다.</String>
-  </StringTable>
-  <StringTable>
-    <Label>Event_ExperimentalDrugConsequence_Choice_2_0xC3B1_Dec</Label>
-    <String>우리는 약물의 부작용을 중화시키기 위한 새로운 실험적 치료법을 도입하기로 선택하였으며, 이는 빠른 발전보다 우리 국민의 정신적 안녕과 조화를 우선시합니다. [BR][BR]즉각적인 결과는 없습니다.</String>
-  </StringTable>
-  <StringTable>
-    <Label>Consequence_WormRodeo_Name</Label>
-    <String>웜 로데오</String>
-  </StringTable>
-  <StringTable>
-    <Label>Consequence_WormRodeo_Dec</Label>
-    <String>우리는 최근에 {PLAYERFACTIONLONG:1}의 중요한 지도자가 {PLANETNAME}을 방문했다는 소식을 받았습니다. 어떤 시간 전에 당신이 그곳에 웜 로데오를 설립했던 것을 기억하실 겁니다. [BR][BR]외계인 방문객은 그만큼 감명받아 이로 인해 그들의 종과의 관계가 개선되었습니다.</String>
-  </StringTable>
-  <StringTable>
-    <Label>Consequence_WormRodeoChoice_Name</Label>
-    <String>나는 그것이 좋은 생각이라는 것을 알았다.</String>
-  </StringTable>
-  <StringTable>
-    <Label>Consequence_WormRodeo_Choice_Text_Dec</Label>
-    <String>웜 로데오는 계속됩니다.</String>
-  </StringTable>
-  <StringTable>
-    <Label>Consequence_SpaceWhaleMurder_Name</Label>
-    <String>우주 고래 학살자</String>
-  </StringTable>
-  <StringTable>
-    <Label>Consequence_SpaceWhaleMurder_Dec</Label>
-    <String>당신이 이 우주 구역을 이동하던 소중하고 온화한 리룰라스를 전멸시키려 했다는 사실에 우리는 공포와 혐오를 느낍니다. {PLAYERFACTIONLONG:1}은 당신의 비열한 행동을 규탄합니다.</String>
-  </StringTable>
-  <StringTable>
-    <Label>Consequence_SpaceWhaleMurder_Choice1_Name</Label>
-    <String>제가 생각했던 것처럼 당신이 알아낼 줄은 몰랐어요.</String>
-  </StringTable>
-  <StringTable>
-    <Label>Entry_DrenginEmpire</Label>
-    <String>드렌긴 제국</String>
-  </StringTable>
-  <StringTable>
-    <Label>Entry_DrenginEmpire_Dec</Label>
-    <String>드렌긴 제국은 우주적 야망의 정수를 품고 있습니다. 키가 9피트 이상이며, 면도칼 같이 날카로운 이빨을 드러내는 그들의 명성은 우주 전체에서 경외와 공포로 알려져 있습니다.[BR][BR]드렌긴의 신조는 간단합니다: 은하계와 그 속의 모든 비-드렌긴 주민들은 그들의 지배를 위해 존재한다는 것입니다. 그들의 아르키안과의 역사는 이 믿음을 증명합니다. 별문을 공동으로 발명한 것은 협력의 획기적인 사건이었으나, 이후 Drengin의 배반 시도가 빠르게 이어졌습니다. 이로 인해 불화가 촉발되어 별들이 꺼져도 여전히 강한 경쟁 상태를 유지하고 있습니다.[BR][BR]Drengin의 공격성이 그들의</String>
-  </StringTable>
-  <StringTable>
-    <Label>Hotspot_ConquestTitle</Label>
-    <String>정복 승리</String>
-  </StringTable>
-  <StringTable>
-    <Label>Hotspot_ConquestDec</Label>
-    <String>모든 다른 주요 문명을 파괴함으로써 정복 승리를 달성합니다.[BR][BR]일시 정지 메뉴에서 접근 가능한 승리 상태 화면에서 승리 진행 상황을 확인하세요.</String>
-  </StringTable>
-  <StringTable>
-    <Label>Hotspot_InfluenceTitle</Label>
-    <String>영향력 승리</String>
-  </StringTable>
-  <StringTable>
-    <Label>Hotspot_InfluenceDec</Label>
-    <String>영향력 승리는 제어 영역에 은하계의 대다수를 가지고 있고, 몇 달 동안 모든 다른 주요 문명과 평화를 유지함으로써 달성됩니다.[BR][BR]승리 상태 화면에서 승리 진행 상황을 확인하십시오. 일시 정지 메뉴에서 접근 가능합니다.</String>
-  </StringTable>
-  <StringTable>
-    <Label>Hotspot_AllianceTitle</Label>
-    <String>연합 승리</String>
-  </StringTable>
-  <StringTable>
-    <Label>Hotspot_AllianceDec</Label>
-    <String>모든 주요 문명과 동맹을 맺음으로써 연합 승리를 달성합니다.[BR][BR]일시 정지 메뉴에서 접근 가능한 승리 상태 화면에서 승리 진행 상황을 확인하세요.</String>
-  </StringTable>
-  <StringTable>
-    <Label>Hotspot_PrestigeTitle</Label>
-    <String>명예의 승리</String>
-  </StringTable>
-  <StringTable>
-    <Label>Hotspot_PrestigeDec</Label>
-    <String>특정 [HS=HS_Prestige]프레스티지[/HS] 점수에 도달함으로써 프레스티지 승리가 달성됩니다.[BR][BR]일시 정지 메뉴에서 접근 가능한 승리 상태 화면에서 승리 진행 상황을 확인하세요.</String>
-  </StringTable>
-  <StringTable>
-    <Label>Trait_HiveMinds_Name</Label>
-    <String>벌집 지능</String>
-  </StringTable>
-  <StringTable>
-    <Label>Trait_HiveMind_Dec</Label>
-    <String>[I]모든 개체는 공유된 의식에 의해 완벽한 조화를 이루며 작동합니다. "자아"의 개념이 사라져, 이 문명은 강력한 통일된 실체가 되었습니다.[/I][BR][BR][COLOR=UIDefaultHighlight]모든 유닛과 도시는 동시에 발생하는 행동에 대한 중요한 보너스와 함께 완벽한 조정을 통해 작동합니다. 후-감각 기술의 잠금 해제.[/COLOR]</String>
-  </StringTable>
-  <StringTable>
-    <Label>Trait_TerrorStars_Name</Label>
-    <String>공포의 별들</String>
-  </StringTable>
-  <StringTable>
-    <Label>Trait_TerrorStars_Dec</Label>
-    <String>[I]우주의 광대함은 끔찍한 놀라움을 숨기고 있으며, 우리 문명은 이를 지배와 방어를 위해 이용합니다.[/I][BR][BR][COLOR=UIDefaultHighlight]강화된 우주 무기와 별 사이의 요새. 적들은 만나자마자 공포를 느낍니다. 테러 스타 기술을 해제합니다.[/COLOR]</String>
-  </StringTable>
-  <StringTable>
-    <Label>Trait_Sanctuary_Name</Label>
-    <String>성역</String>
-  </StringTable>
-  <StringTable>
-    <Label>Trait_Sanctuary_Dec</Label>
-    <String>[I]혼란의 은하에서, 우리 문명은 피난처와 희망의 등대로 서 있다.[/I][BR][BR][COLOR=UIDefaultHighlight]외교적 혜택과 강화된 방어는 우리의 영토를 동맹국과 시민들에게 안식처로 만듭니다. 합의자 기술을 해제합니다.[/COLOR]</String>
-  </StringTable>
-  <StringTable>
-    <Label>Trait_Singularity_Name</Label>
-    <String>특이점</String>
-  </StringTable>
-  <StringTable>
-    <Label>Trait_Singularity_Dec</Label>
-    <String>[I]기술 발전의 정점을 받아들이며, 우리 문명은 무언가... 초월적인 것이 되기 직전에 떠 있습니다.[/I][BR][BR][COLOR=UIDefaultHighlight]모든 기술 관련 업무에서 대대적인 보너스. 포스트-바이오로지컬 상태로 진화할 가능성. 기술적 특이점 기술의 잠금을 해제합니다.[/COLOR]</String>
-  </StringTable>
-  <StringTable>
-    <Label>Trait_Utopia_Name</Label>
-    <String>유토피아</String>
-  </StringTable>
-  <StringTable>
-    <Label>Trait_Utopia_Dec</Label>
-    <String>[I]완벽을 추구하는 과정에서, 우리는 모든 사람이 번영하고 조화가 지배하는 사회를 만들었습니다.[/I][BR][BR][COLOR=UIDefaultHighlight]모든 시스템에서 뛰어난 사회적 행복, 성장, 번영. 모든 행성이 1000의 영향력을 얻습니다. 유토피아의 꿈 기술을 잠금 해제합니다.[/COLOR]</String>
-  </StringTable>
-  <StringTable>
-    <Label>Trait_Legacy_Name</Label>
-    <String>유산</String>
-  </StringTable>
-  <StringTable>
-    <Label>Trait_Legacy_Dec</Label>
-    <String>[I]과거를 존중하며, 우리 문명은 그것의 업적과 지혜가 수없이 오랜 세월 동안 지속될 것임을 보장한다.[/I][BR][BR][COLOR=UIDefaultHighlight]기념비, 경이로운 것들, 그리고 문화적 산출물이 향상된다. 역사는 철저히 보존된다. 우리는 선조들의 지식을 우리의 영광스러운 전통과 성공적으로 통합했다. 50의 명성 점수를 제공한다. 영광스러운 유산 기술을 해제한다.[/COLOR]</String>
-  </StringTable>
-  <StringTable>
-    <Label>Trait_BigBrother_Name</Label>
-    <String>큰형</String>
-  </StringTable>
-  <StringTable>
-    <Label>Trait_BigBrother_Dec</Label>
-    <String>[I]모든 움직임, 모든 속삭임, 모든 생각이 공동체의 이익을 위해 모니터링됩니다.[/I][BR][BR][COLOR=UIDefaultHighlight]완벽한 내부 보안과 감시. 반항은 거의 존재하지 않습니다. 시민들에 대한 기대치가 50포인트 감소했습니다. 조정된 이동 기술을 해제합니다.[/COLOR]</String>
-  </StringTable>
-  <StringTable>
-    <Label>Trait_SovereignIdentity_Name</Label>
-    <String>주권 신원</String>
-  </StringTable>
-  <StringTable>
-    <Label>Trait_SovereignIdentity_Dec</Label>
-    <String>[I]우리 문명은 무엇보다도 독특한 정체성과 독립을 중요시하며, 외부의 영향에 맞서 굳건히 서있습니다.[/I][BR][BR][COLOR=UIDefaultHighlight]외부 문화 또는 외교적 영향에 대한 강력한 저항력. 강화된 국가 자부심과 통합. 모든 시민의 상태가 3배 강화됩니다. 개인신성 기술 해제.[/COLOR]</String>
-  </StringTable>
-  <StringTable>
-    <Label>PainAmplifier_Name</Label>
-    <String>통증 증폭기</String>
-  </StringTable>
-  <StringTable>
-    <Label>PainAmplifier_ShortDec</Label>
-    <String>우리 시민들의 지속적인 고통을 증폭시켜 그들이 집중하게 하고, 이를 통해 [HS=HS_Research]연구[/HS]를 증가시킵니다.</String>
-  </StringTable>
-  <StringTable>
-    <Label>ConstructBroadcastModule_Name</Label>
-    <String>방송 문화</String>
-  </StringTable>
-  <StringTable>
-    <Label>ConstructBroadcastModule_ShortDec</Label>
-    <String>우리 Vault를 위한 방송 모듈을 생산하며, 목표로 한 친화적인 행성에서 우리 문화를 방송하는 데 사용할 수 있습니다.</String>
-  </StringTable>
-  <StringTable>
-    <Label>RaidersAbility_Name</Label>
-    <String>[ICON=Warriors_Icon] 약탈자들</String>
-  </StringTable>
-  <StringTable>
-    <Label>RaidersAbility_ShortName</Label>
-    <String>공격대</String>
-  </StringTable>
-  <StringTable>
-    <Label>RaidersAbility_Dec</Label>
-    <String>-50% [HS=HS_Manufacturing]제조[/HS] 및 -50% [HS=HS_ColonyGrossIncome]수입[/HS]이 모든 세계에서 적용됩니다.[BR][BR] 전투에서 이기면 +100 [HS=HS_Credit]크레딧[/HS]과 [ICON=Stat_Manufacturing_Icon] +20 [HS=HS_Manufacturing]제조[/HS]를 얻습니다. [BR][BR] 행성을 정복하면 +500 [HS=HS_Credit]크레딧[/HS]과 [ICON=Stat_Manufacturing_Icon] +200 [HS=HS_Manufacturing]제조[/HS]를 얻습니다. [BR][BR] 무장한 셔틀 기술로 시작합니다.</String>
-  </StringTable>
-  <StringTable>
-    <Label>RaidersAbility_ApprovalBoostString</Label>
-    <String>공격대의 승리</String>
-  </StringTable>
-  <StringTable>
-    <Label>WarFleet_Name</Label>
-    <String>[ICON=SiegeShip_Icon] 공성 함대</String>
-  </StringTable>
-  <StringTable>
-    <Label>WarFleet_ShortName</Label>
-    <String>공성 함대</String>
-  </StringTable>
-  <StringTable>
-    <Label>WarFleet_Dec</Label>
-    <String>전투기와 공성 함선으로 시작합니다.</String>
-  </StringTable>
-  <StringTable>
-    <Label>PirateCutter_Name</Label>
-    <String>해적 커터</String>
-  </StringTable>
-  <StringTable>
-    <Label>Event_GovernorEvent_RareResource_0x62A3_Name</Label>
-    <String>희귀 자원 제안</String>
-  </StringTable>
-  <StringTable>
-    <Label>Event_GovernorEvent_RareResource_0x62A3_Dec</Label>
-    <String>{LEADERNAME}이 소식을 전해왔습니다.[BR][BR] 광산 컨글로머리트가 {PLANETNAME}에서 결정화된 엘레리움을 발견했습니다. 이 자원은 고급 에너지 시스템과 무기에 필수적인 재료입니다. 컨글로머리트는 두 가지 제안을 합니다. [BR][BR]첫 번째는 AI 기반의 대규모 광산 채굴로, 즉각적인 경제 이익을 가져올 수 있지만 현지 환경과 주민에게 해를 끼칠 수 있습니다. [BR][BR]두 번째는 지속 가능한 방식으로 채굴하여 행성의 안녕을 보장하지만 경제적인 속도는 더 느릴 것입니다.</String>
-  </StringTable>
-  <StringTable>
-    <Label>Event_GovernorEvent_RareResource_Choice_1_0x62A3_Name</Label>
-    <String>지금 모두 채굴하라. 외계 고래와 다른 우주 물고기에 대해 누가 신경 쓰나?</String>
-  </StringTable>
-  <StringTable>
-    <Label>Event_GovernorEvent_RareResource_Choice_1_0x62A3_Dec</Label>
-    <String>당신은 즉시 크레딧을 얻게 되지만, 약간의 환경적 재앙이 발생할 것입니다.</String>
-  </StringTable>
-  <StringTable>
-    <Label>Event_GovernorEvent_RareResource_Choice_2_0x62A3_Name</Label>
-    <String>시간을 천천히 사용하세요. 우리는 서두르지 않습니다.</String>
-  </StringTable>
-  <StringTable>
-    <Label>Event_GovernorEvent_RareResource_Choice_2_0x62A3_Dec</Label>
-    <String>자원을 추출하기 위해 더 느리지만 부드러운 기법을 사용하게 됩니다.</String>
-  </StringTable>
-  <StringTable>
-    <Label>Event_GovernorEvent_AncientArtifact_0x72B4_Name</Label>
-    <String>선구자 유물 발견</String>
-  </StringTable>
-  <StringTable>
-    <Label>Event_GovernorEvent_AncientArtifact_0x72B4_Dec</Label>
-    <String>{LEADERNAME}이 흥미로운 뉴스를 전해왔습니다.[BR][BR] 신비로운 고대 유물이 {PLANETNAME}에서 발굴되었습니다. 이 유물은 독특한 주파수를 발산합니다. 전문가들은 두 가지 선택을 제시합니다: 에너지 원천으로서의 주파수를 수확하거나, 고대 지식을 해독하기 위해 자원을 투자하는 것. 선택은 당신에게 달렸습니다.</String>
-  </StringTable>
-  <StringTable>
-    <Label>Event_GovernorEvent_AncientArtifact_Choice_1_0x72B4_Name</Label>
-    <String>에너지를 수확하다.</String>
-  </StringTable>
-  <StringTable>
-    <Label>Event_GovernorEvent_AncientArtifact_Choice_1_0x72B4_Dec</Label>
-    <String>우리는 갑작스러운 에너지 증가로 이익을 얻을 것이지만, 역사의 한 조각을 파괴함으로써 반발을 겪을 수도 있습니다.</String>
-  </StringTable>
-  <StringTable>
-    <Label>Event_GovernorEvent_AncientArtifact_Choice_2_0x72B4_Name</Label>
-    <String>그것의 비밀을 해독하십시오.</String>
-  </StringTable>
-  <StringTable>
-    <Label>Event_GovernorEvent_AncientArtifact_Choice_2_0x72B4_Dec</Label>
-    <String>우리는 기술 성장을 가속화할 수 있는 지식을 얻을 것이지만, 즉각적인 에너지 향상은 놓칠 것입니다.</String>
-  </StringTable>
-  <StringTable>
-    <Label>Event_GovernorEvent_ForeignVisit_0x82C5_Name</Label>
-    <String>논란의 방문</String>
-  </StringTable>
-  <StringTable>
-    <Label>Event_GovernorEvent_ForeignVisit_0x82C5_Dec</Label>
-    <String>{LEADERNAME}가 긴급 전송을 보냅니다.[BR][BR] {PLAYERFACTION:1}의 대사 Zaraq가 외교 정상회담을 위해 {PLANETNAME}을 방문하고자 합니다. [BR][BR]대사는 인기가 없습니다.[BR][BR]정말로 인기가 없습니다.[BR][BR]우리는 방문을 허용할까요, 아니면 외교적으로 거절할까요?</String>
-  </StringTable>
-  <StringTable>
-    <Label>Event_GovernorEvent_ForeignVisit_Choice_1_0x82C5_Name</Label>
-    <String>방문을 허가하다.</String>
-  </StringTable>
-  <StringTable>
-    <Label>Event_GovernorEvent_ForeignVisit_Choice_1_0x82C5_Dec</Label>
-    <String>{PLAYERFACTION:1}와의 관계 강화는 새로운 기회를 제공할 수 있지만, 우리 시민들 사이에 불안을 초래할 위험이 있습니다.</String>
-  </StringTable>
-  <StringTable>
-    <Label>Event_GovernorEvent_ForeignVisit_Choice_2_0x82C5_Name</Label>
-    <String>방문 거부하기.</String>
-  </StringTable>
-  <StringTable>
-    <Label>Event_GovernorEvent_ForeignVisit_Choice_2_0x82C5_Dec</Label>
-    <String>식민지 내의 평화는 유지되지만, 우리와 {PLAYERFACTION:1}의 관계는 악화됩니다.</String>
-  </StringTable>
-  <StringTable>
-    <Label>Event_GovernorEvent_AlienPlantHarvest_0x92D6_Name</Label>
-    <String>수확 딜레마</String>
-  </StringTable>
-  <StringTable>
-    <Label>Event_GovernorEvent_AlienPlantHarvest_0x92D6_Dec</Label>
-    <String>지배자 {LEADERNAME}이 흥미로운 제안으로 연락을 합니다. [BR][BR]{PLAYERFACTION:1}이 {PLANETNAME}에서 독특한 식물을 수확하는 데 관심을 표현했습니다. 이 식물은 다양한 유익한 화학물질에 강력한 성분이 되는 수액을 생산합니다. 그러나 이 수액은 강력하고 중독성 있는 약으로 정제될 수도 있습니다. [BR][BR]수확을 허용하면 관계가 강화되고 행성 수입이 증가하지만, 식민지에서 범죄율이 증가할 수도 있습니다.</String>
-  </StringTable>
-  <StringTable>
-    <Label>Event_GovernorEvent_AlienPlantHarvest_Choice_1_0x92D6_Name</Label>
-    <String>수확을 허용하십시오. 우리의 재정 상태가 개선될 수 있습니다.</String>
-  </StringTable>
-  <StringTable>
-    <Label>Event_GovernorEvent_AlienPlantHarvest_Choice_1_0x92D6_Dec</Label>
-    <String>{PLAYERFACTION:1}와의 관계가 개선되고 행성의 경제도 개선되지만, {PLANETNAME}에서는 범죄율이 증가할 것입니다.</String>
-  </StringTable>
-  <StringTable>
-    <Label>Event_GovernorEvent_AlienPlantHarvest_Choice_2_0x92D6_Name</Label>
-    <String>요청을 거부하십시오. 우리는 신디케이트가 나타나기를 원하지 않습니다.</String>
-  </StringTable>
-  <StringTable>
-    <Label>Event_GovernorEvent_AlienPlantHarvest_Choice_2_0x92D6_Dec</Label>
-    <String>{PLAYERFACTION:1}와의 관계는 악화되겠지만, 적어도 {PLANETNAME}에서의 범죄는 변하지 않을 것입니다.</String>
-  </StringTable>
-  <StringTable>
-    <Label>Event_GovernorEvent_AlienPlantHarvest_Relations_0x92D6_Dec</Label>
-    <String>당신은 우리 대사를 거절했습니다</String>
-  </StringTable>
-  <StringTable>
-    <Label>Event_GovernorEvent_AncientFacility_0xA7F4_Name</Label>
-    <String>고대의 수수께끼</String>
-  </StringTable>
-  <StringTable>
-    <Label>Event_GovernorEvent_AncientFacility_0xA7F4_Dec</Label>
-    <String>지배자 {LEADERNAME}이 {PLANETNAME}에서 고대 아르노리안 시설의 발견에 대한 전송을 보냈습니다. [BR][BR]이는 방출하는 에너지 신호가 큰 가치가 있을 수 있지만, 우리가 행성에서 만난 원주민 종족은 그것을 신성한 땅으로 간주합니다. [BR][BR]우리는 그 에너지를 이용해야 할까요, 아니면 현지 신념을 존중해야 할까요?</String>
-  </StringTable>
-  <StringTable>
-    <Label>Event_GovernorEvent_AncientFacility_Choice_1_0xA7F4_Name</Label>
-    <String>에너지를 추출하십시오. 힘이 정의를 만듭니다.</String>
-  </StringTable>
-  <StringTable>
-    <Label>Event_GovernorEvent_AncientFacility_Choice_1_0xA7F4_Dec</Label>
-    <String>우리는 시설의 에너지를 이용하여 우리의 생산 잉여물을 증가시키지만, {PLANETNAME}에 서식하는 원주민 종과의 관계가 긴장될 가능성이 있습니다.[BR][BR]즉시 보일 결과는 없습니다.</String>
-  </StringTable>
-  <StringTable>
-    <Label>Event_GovernorEvent_AncientFacility_Choice_2_0xA7F4_Name</Label>
-    <String>성스러운 장소를 존중하십시오. 우리는 간섭해서는 안 됩니다.</String>
-  </StringTable>
-  <StringTable>
-    <Label>Event_GovernorEvent_AncientFacility_Choice_2_0xA7F4_Dec</Label>
-    <String>우리는 원주민 종의 신념을 존중하기로 결정하고, {PLANETNAME}에서의 평화를 보장하지만 잠재적인 에너지 자원을 포기합니다.</String>
-  </StringTable>
-  <StringTable>
-    <Label>Event_GovernorEvent_IllnessDilemma_0xB8A2_Name</Label>
-    <String>전염병</String>
-  </StringTable>
-  <StringTable>
-    <Label>Event_GovernorEvent_IllnessDilemma_0xB8A2_Dec</Label>
-    <String>지배자 {LEADERNAME}이(가) 놀라운 소식을 전해왔습니다: 신비로운 질병이 {PLANETNAME}를 공격했습니다. 현지에서 개발된 실험적인 약물이 이 질병을 대응할 수 있지만, 그 잠재적인 부작용은 알려져 있지 않습니다. [BR][BR]인증된 치료법에만 의존하면 전염병을 억제할 수 있지만, 몇 년 동안 행성의 성장을 늦추게 됩니다. 어떻게 진행해야 할까요?</String>
-  </StringTable>
-  <StringTable>
-    <Label>Event_GovernorEvent_IllnessDilemma_Choice_1_0xB8A2_Name</Label>
-    <String>실험약물 사용을 강요하십시오.</String>
-  </StringTable>
-  <StringTable>
-    <Label>Event_GovernorEvent_IllnessDilemma_Choice_1_0xB8A2_Dec</Label>
-    <String>실험적인 약물이 널리 배포되어, 추가적인 파괴를 막을 수 있지만 알 수 없는 부작용의 위험을 도입합니다.</String>
-  </StringTable>
-  <StringTable>
-    <Label>Event_GovernorEvent_IllnessDilemma_Choice_2_0xB8A2_Name</Label>
-    <String>승인된 치료법만 사용하세요. 안전이 우선입니다.</String>
-  </StringTable>
-  <StringTable>
-    <Label>Event_GovernorEvent_IllnessDilemma_Choice_2_0xB8A2_Dec</Label>
-    <String>검증된 방법만 사용함으로써, {PLANETNAME}의 성장에 차질이 생기더라도 우리 시민들의 안녕을 보장합니다.</String>
-  </StringTable>
-  <StringTable>
-    <Label>Event_CulturalExchangeProposal_0xD4E2_Name</Label>
-    <String>문화 교류 제안</String>
-  </StringTable>
-  <StringTable>
-    <Label>Event_CulturalExchangeProposal_0xD4E2_Dec</Label>
-    <String>{PLAYERFACTIONLONG:1}이(가) {PLANETNAME}의 주지사 {LEADERNAME}에게 매력적인 제안을 가져왔습니다. 그들은 우리 행성에 문화 교류 사무소를 설립하고자 하며, 이를 통해 우리의 제조 업무에 도움을 주겠다고 약속합니다. [BR][BR]그러나, 우리의 정보원은 이것이 그들의 스파이 활동을 위한 은폐 수단으로 사용될 수 있다고 제안합니다. [BR][BR]그들의 제안을 받아들이면 우리의 생산성이 향상될 수 있지만, 스파이 네트워크의 잠재적 위험에 노출될 수 있습니다. 거절하면 그들을 불쾌하게 할 수 있습니다. 우리</String>
-  </StringTable>
-  <StringTable>
-    <Label>Event_CulturalExchangeProposal_Choice_1_0xD4E2_Name</Label>
-    <String>제안을 수락하겠습니다. 우리는 그 도움을 위해 위험을 감수하겠습니다.</String>
-  </StringTable>
-  <StringTable>
-    <Label>Event_CulturalExchangeProposal_Choice_1_0xD4E2_Dec</Label>
-    <String>우리는 {PLAYERFACTIONLONG:1}와 그들의 문화 교류 사무소를 환영하기로 결정했으며, 그들의 제조 지원을 받지만 동시에 가능한 스파이 활동에 노출되게 됩니다. [BR][BR]즉각적인 결과는 없습니다.</String>
-  </StringTable>
-  <StringTable>
-    <Label>Event_CulturalExchangeProposal_Choice_2_0xD4E2_Name</Label>
-    <String>예의바르게 거절합니다. 우리의 안전을 위협할 수 없습니다.</String>
-  </StringTable>
-  <StringTable>
-    <Label>Event_CulturalExchangeProposal_Choice_2_0xD4E2_Dec</Label>
-    <String>우리는 우리의 안전을 우선시하며, {PLAYERFACTION:1} 의 제안을 거절합니다. 이로 인해 관계가 악화될 수 있지만, 우리 행성의 안전은 타협되지 않습니다. [BR][BR]즉각적인 결과는 없습니다.</String>
-  </StringTable>
-  <StringTable>
-    <Label>Event_YorObservationProposal_0xF3A8_Name</Label>
-    <String>관측소</String>
-  </StringTable>
-  <StringTable>
-    <Label>Event_YorObservationProposal_0xF3A8_Dec</Label>
-    <String>{PLAYERFACTIONLONG:1}이(가) {PLANETNAME}의 주지사 {LEADERNAME}에게 이상한 요청을 하였습니다. 그들은 우리 사회와 문화를 연구하기 위한 관측소를 설치하고자 합니다. 대가로 그들은 우리에게 고급 기술을 제공하겠다고 합니다. [BR][BR]그러나, 우리 시민들은 {PLAYERFACTION:1}의 시선 아래에 있음에 대해 매우 불편함을 느끼고 있습니다. [BR][BR]그들의 기술이 매력적이긴 하지만, 우리는 우리 사람들의 복지를 고려해야 합니다. 거절한다면 {PLAYERFACTIONLONG:1}에게 모욕으로 받아들여질 수 있습니다. 우리는 어떻게 해야 할</String>
-  </StringTable>
-  <StringTable>
-    <Label>Event_YorObservationProposal_Choice_1_0xF3A8_Name</Label>
-    <String>제안을 수락하십시오. 우리는 기술이 필요합니다.</String>
-  </StringTable>
-  <StringTable>
-    <Label>Event_YorObservationProposal_Choice_1_0xF3A8_Dec</Label>
-    <String>우리는 {PLAYERFACTIONLONG:1}에게 그들의 기술을 대가로 관측소를 허용합니다. 그러나, 우리 시민들은 그들의 새로운 관찰자들에 대해 불안해할 수 있습니다. [BR][BR]즉각적인 결과는 없습니다.</String>
-  </StringTable>
-  <StringTable>
-    <Label>Event_YorObservationProposal_Choice_2_0xF3A8_Name</Label>
-    <String>거절합니다. 이건 개미 농장이 아닙니다.</String>
-  </StringTable>
-  <StringTable>
-    <Label>Event_YorObservationProposal_Choice_2_0xF3A8_Dec</Label>
-    <String>우리는 시민들의 복지와 편안함을 우선시하며, {PLAYERFACTION:1}의 요청을 거절합니다.</String>
-  </StringTable>
-  <StringTable>
-    <Label>Event_YorObservationProposal_Diplomatic_0xF3A8_Dec</Label>
-    <String>당신은 우리의 관측소를 거부했습니다</String>
-  </StringTable>
-  <StringTable>
-    <Label>Event_AltarianCodexProposal_0xG4B9_Name</Label>
-    <String>코덱스 제안</String>
-  </StringTable>
-  <StringTable>
-    <Label>Event_AltarianCodexProposal_0xG4B9_Dec</Label>
-    <String>{PLAYERFACTIONLONG:1}은 독특한 제안으로 {PLANETNAME}의 주지사 {LEADERNAME}에게 접근했습니다: 그들은 우리에게는 별로 가치가 없지만 그들에게는 매우 중요한 고대 유물을 대신하여 유니버설 진리의 코덱스를 공유하려고 합니다.[BR][BR]이 코덱스는 그것의 역사적 가치 때문에 이 행성의 문화적 가치를 향상시킬 것입니다.</String>
-  </StringTable>
-  <StringTable>
-    <Label>Event_AltarianCodexProposal_Choice_1_0xG4B9_Name</Label>
-    <String>제안을 수락하다.</String>
-  </StringTable>
-  <StringTable>
-    <Label>Event_AltarianCodexProposal_Choice_1_0xG4B9_Dec</Label>
-    <String>우리는 유물을 대화서로 교환하기로 결정했으며, 그 안의 지식이 이 세계의 영향력을 증가시키길 바랍니다.</String>
-  </StringTable>
-  <StringTable>
-    <Label>Event_AltarianCodexProposal_Choice_2_0xG4B9_Name</Label>
-    <String>제안 거절</String>
-  </StringTable>
-  <StringTable>
-    <Label>Event_AltarianCodexProposal_Choice_2_0xG4B9_Dec</Label>
-    <String>우리는 {PLAYERFACTION:1}의 제안을 예의를 갖춰 거절하고, 유물의 안전을 선택합니다. 이것은 관계에 영향을 미칠 수 있습니다.</String>
-  </StringTable>
-  <StringTable>
-    <Label>Event_AltarianCodexProposal_Diplomatic_0xG4B9_Dec</Label>
-    <String>당신은 우리의 코덱스를 거절했습니다</String>
-  </StringTable>
-  <StringTable>
-    <Label>Event_IconianHistoryShare_0xH5C1_Name</Label>
-    <String>역사적 계시</String>
-  </StringTable>
-  <StringTable>
-    <Label>Event_IconianHistoryShare_0xH5C1_Dec</Label>
-    <String>고대의 {PLAYERFACTIONLONG:1}은 깊이 있는 제안을 가지고 {PLANETNAME}의 주지사 {LEADERNAME}에게 접근했습니다: 그들은 아노르, 드레드 로드, 그리고 중대한 Precursor 전쟁의 이야기를 드러내는 그들의 고대 역사를 공유하고자 합니다.[BR][BR]이러한 지식은 축복이 될 수도, 저주가 될 수도 있으며, 지역 사람들의 신념과 문화를 재구성할 수 있습니다.</String>
-  </StringTable>
-  <StringTable>
-    <Label>Event_IconianHistoryShare_Choice_1_0xH5C1_Name</Label>
-    <String>계시를 받아들이십시오.</String>
-  </StringTable>
-  <StringTable>
-    <Label>Event_IconianHistoryShare_Choice_1_0xH5C1_Dec</Label>
-    <String>이 역사를 받아들임으로써 많은 전통적인 신념과 종교가 흔들리게 됩니다. 이는 우리에게 잠시의 지식 폭발을 제공할 것이지만, 일정 시간 동안 불안을 초래할 것입니다.</String>
-  </StringTable>
-  <StringTable>
-    <Label>Event_IconianHistoryShare_Choice_2_0xH5C1_Name</Label>
-    <String>제안을 거절하다.</String>
-  </StringTable>
-  <StringTable>
-    <Label>Event_IconianHistoryShare_Choice_2_0xH5C1_Dec</Label>
-    <String>우리는 제안을 거절하고, 우리 인구가 기쁨으로 가득 찬 무지함을 유지하도록 선택합니다.</String>
-  </StringTable>
-  <StringTable>
-    <Label>Event_IconianHistoryShare_Diplomatic_0xH5C1_Dec</Label>
-    <String>당신의 문명은 지방적입니다</String>
-  </StringTable>
-  <StringTable>
-    <Label>Event_AlienTradeAgreement_0xJ6D2_Name</Label>
-    <String>거래 합의안 제안</String>
-  </StringTable>
-  <StringTable>
-    <Label>Event_AlienTradeAgreement_0xJ6D2_Dec</Label>
-    <String>{PLAYERFACTIONLONG:1}은 이윤이 많은 무역 협정을 통해 {PLANETNAME}의 주지사 {LEADERNAME}에게 접근했습니다. 이 거래는 행성의 경제를 크게 향상시킬 것을 약속하지만, 이로 인해 외계인 방문자가 급증할 수 있다는 점에 대해 현지인들은 우려를 표했습니다.[BR][BR]문화적인 풍요는 엄청나지만, 긴장감도 마찬가지입니다.</String>
-  </StringTable>
-  <StringTable>
-    <Label>Event_AlienTradeAgreement_Choice_1_0xJ6D2_Name</Label>
-    <String>무역 협정을 수락하다.</String>
-  </StringTable>
-  <StringTable>
-    <Label>Event_AlienTradeAgreement_Choice_1_0xJ6D2_Dec</Label>
-    <String>우리는 이 거래 협정을 받아들이며, 이로 인한 경제적 번영을 기대합니다. 그러나 새로운 외계 방문객들과 그들의 다양한 냄새로 인해 문화 충돌이 발생할 수도 있으므로 대비해야 합니다.</String>
-  </StringTable>
-  <StringTable>
-    <Label>Event_AlienTradeAgreement_Choice_2_0xJ6D2_Name</Label>
-    <String>아니요. 고맙지만 괜찮아요.</String>
-  </StringTable>
-  <StringTable>
-    <Label>Event_AlienTradeAgreement_Choice_2_0xJ6D2_Dec</Label>
-    <String>지역 인구의 요구를 선택하여, 우리는 거래 협정을 거절하고, 이로 인해 {PLAYERFACTION:1}과의 관계가 악화될 수 있습니다.</String>
-  </StringTable>
-  <StringTable>
-    <Label>Event_AlienTradeAgreement_Diplomatic_0xJ6D2_Dec</Label>
-    <String>당신은 우리의 거래 제안을 거부했습니다.</String>
-  </StringTable>
-  <StringTable>
-    <Label>LeaderTrait_MissingTwin_Name</Label>
-    <String>[ICON=Trait_Clone_Icon] 사라진 쌍둥이</String>
-  </StringTable>
-  <StringTable>
-    <Label>LeaderTrait_MissingTwin_Dec</Label>
-    <String>몇 년 전에 사라진 동일한 쌍둥이 형제가 있었습니다.</String>
-  </StringTable>
-  <StringTable>
-    <Label>MasterTech_ArmedShuttles_Drengin_Name</Label>
-    <String>전함</String>
-  </StringTable>
-  <StringTable>
-    <Label>MasterTech_ArmedShuttles_Drengin_ShortDec</Label>
-    <String>적의 작은 세계를 정복하기 위한 공성선 원형을 제공하십시오.</String>
-  </StringTable>
-  <StringTable>
-    <Label>MasterTech_ArmedShuttles_Drengin_Dec</Label>
-    <String>우리의 지배 아래서 재탄생하기 위해선 은하계와 그 주민들이 파괴되어야 합니다. 프로토타입 포위함선이 아주 빠르게 우리의 힘을 약한자들에게 퍼뜨릴 것입니다.</String>
-  </StringTable>
-  <StringTable>
-    <Label>MasterTech_CoordinatedTravel_Name</Label>
-    <String>조정된 여행</String>
-  </StringTable>
-  <StringTable>
-    <Label>MasterTech_CoordinatedTravel_ShortDec</Label>
-    <String>우리의 영향권 내에서의 여행 비용을 사실상 없애줍니다.</String>
-  </StringTable>
-  <StringTable>
-    <Label>MasterTech_CoordinatedTravel_Dec</Label>
-    <String>코디네이티드 여행의 발전으로, 우리의 함대와 컨보이는 완벽한 조화를 이루며 움직일 수 있습니다. 이 기술은 고급 알고리즘과 실시간 데이터 스트림을 사용하여 우리의 함대가 이전에는 불가능하다고 생각되었던 속도로 우호적인 공간을 통과할 수 있게 합니다.</String>
-  </StringTable>
-  <StringTable>
-    <Label>MasterTech_GloriousLegacy_Name</Label>
-    <String>영예로운 유산</String>
-  </StringTable>
-  <StringTable>
-    <Label>MasterTech_GloriousLegacy_ShortDec</Label>
-    <String>선행자에 대한 최종 이해를 제공합니다.</String>
-  </StringTable>
-  <StringTable>
-    <Label>MasterTech_GloriousLegacy_Dec</Label>
-    <String>우리의 불사에 대한 추구는 개인에게만 국한되지 않고 우리 문명의 업적과 지혜에까지 확장됩니다. 영광스러운 유산 기술은 우리의 문화, 발견, 이야기가 우주를 통해 시간의 쇠퇴에 영향을 받지 않고 영원히 울리도록 고급 아카이빙, 보존, 방송 방법을 확립합니다.[BR][BR]이것은 우리가 우리의 신념과 믿음을 우리가 사실로 알고 있는 사실과 조화시켜야 했다는 것이 결코 하찮은 사실이 아니라는 것에 나타납니다. 그것은 바로 미스릴라라는 존재들에 의해 만들어진</String>
-  </StringTable>
-  <StringTable>
-    <Label>MasterTech_CallOfUtopia_Name</Label>
-    <String>유토피아의 부름</String>
-  </StringTable>
-  <StringTable>
-    <Label>MasterTech_CallOfUtopia_ShortDec</Label>
-    <String>대상 세계에 대한 영향력을 대폭 증가시키는 집행 명령을 해제합니다.</String>
-  </StringTable>
-  <StringTable>
-    <Label>MasterTech_CallOfUtopia_Dec</Label>
-    <String>유토피아의 부름을 통해, 우리 문명은 조화, 번영, 행복이 지배하는 사회를 실현하려는 여정을 시작합니다. 고급 사회학 모델, 인프라 설계도, 그리고 커뮤니티 참여 전략이 우리의 유토피아적 꿈을 현실로 전환하는 기반을 마련합니다. [BR][BR]이것은 행정 명령을 통해 정점에 이르게 되며, 사용될 경우 그 대상 핵심 세계의 영향력을 크게 증가시키며, 즉시가 아니라면 단기간에 다른 문명들을 우리의 빛으로 이끌어낼 것입니다.</String>
-  </StringTable>
-  <StringTable>
-    <Label>Tech_Sanctuary_Name</Label>
-    <String>합의 제작자</String>
-  </StringTable>
-  <StringTable>
-    <Label>MasterSanctuaryTech_ShortDec</Label>
-    <String>우리의 외교 기술은 매달 향상될 것입니다.</String>
-  </StringTable>
-  <StringTable>
-    <Label>MasterSanctuaryTech_Dec</Label>
-    <String>우리를 알면 우리를 사랑하게 될 것입니다. 성역 기술은 방어와 사회적 복지 측면에서 모두 비교할 수 없는 안전 지대를 구축하는 데 중점을 둡니다. 고급 방어막, 신속 대응 시스템, 그리고 배려의 문화를 통해, 이 성역들은 위기 시기에 우리 사람들이 변함없는 등대로 돌아설 수 있도록 보장합니다.[BR][BR]매달 우리의 외교 능력이 증가하여 모든 문명이 우리를 사랑하지 않을 수 없게 될 것입니다.</String>
-  </StringTable>
-  <StringTable>
-    <Label>MasterTech_IndividualDivinity_Name</Label>
-    <String>개인신성</String>
-  </StringTable>
-  <StringTable>
-    <Label>MasterTech_ndividualDivinity_ShortDec</Label>
-    <String>시민들이 신성으로 승천할 수 있게 함.</String>
-  </StringTable>
-  <StringTable>
-    <Label>MasterTech_IndividualDivinity_Dec</Label>
-    <String>우리 시민들의 통계는 매달 0.1씩 영원히 증가합니다. 각 개인 내에 숨겨진 잠재력을 해방시키는 개인 신성 기술은 우리 시민들을 지속적인 진화와 자기 개선의 길로 이끕니다. 정신적, 정신적, 물리적 강화 프로토콜을 통해 우리 사람들은 매일 강해지고, 더 현명해지며, 우주에 더 익숙해져서 신성한 존재의 상태에 점점 가까워집니다.</String>
-  </StringTable>
-  <StringTable>
-    <Label>MasterTech_DeepSpaceLabor_Name</Label>
-    <String>심우주 노동 훈련</String>
-  </StringTable>
-  <StringTable>
-    <Label>MasterTech_DeepSpaceLabor_ShortDec</Label>
-    <String>우리의 종들이 천체와 우주선에서 작업할 수 있도록 훈련시킵니다.</String>
-  </StringTable>
-  <StringTable>
-    <Label>MasterTech_DeepSpaceLabor_Dec</Label>
-    <String>우리의 노예들에게 일을 시키는 것은 항상 어렵습니다. 그들에게 우주에서 그것을 시키는 것은 올바른 기술 없이는 거의 불가능합니다. 이 기술은 우리가 우리의 노예들을 보다 효과적으로 이용하여 소행성을 채굴하고 그들을 우주선에 배치함으로써 실제 사람들이 중요한 일을 할 수 있게 해줍니다.</String>
-  </StringTable>
-  <StringTable>
-    <Label>MasterTech_StellarPropulsion_Name</Label>
-    <String>별간 추진력</String>
-  </StringTable>
-  <StringTable>
-    <Label>MasterTech_StellarPropulsion_ShortDec</Label>
-    <String>실험용 드라이브 정책을 사용 가능하게 합니다</String>
-  </StringTable>
-  <StringTable>
-    <Label>MasterTech_StellarPropulsion_Dec</Label>
-    <String>우리는 곡선 공간을 통한 여행에 관련된 것을 더 잘 이해해야 그것을 최대한 활용할 수 있습니다. 이 기술은 우리가 우리의 선장들에게 더 빠른 여행 방법을 전파할 수 있게 해줄 것입니다.</String>
-  </StringTable>
-  <StringTable>
-    <Label>MasterTech_PlanetarySubstrates_Name</Label>
-    <String>행성 기재</String>
-  </StringTable>
-  <StringTable>
-    <Label>MasterTech_PlanetarySubstrates_ShortDec</Label>
-    <String>합성 생명체를 위해 우리의 세계를 준비하십시오. 행성 등급을 높이는 장치를 제공합니다.</String>
-  </StringTable>
-  <StringTable>
-    <Label>MasterTech_PlanetarySubstrates_Dec</Label>
-    <String>고급 행성 기반체를 통합함으로써, 우리의 로봇 형제들은 행성의 중심과 무차별하게 동기화할 수 있으며, 이는 우리의 자원 추출 및 최적화 능력을 향상시킵니다.</String>
-  </StringTable>
-  <StringTable>
-    <Label>MasterTech_GodOfTheMachine_Name</Label>
-    <String>기계의 신</String>
-  </StringTable>
-  <StringTable>
-    <Label>MasterTech_GodOfTheMachine_ShortDec</Label>
-    <String>의식에 대한 이론을 개발하십시오. 우리의 영향력을 늘리는 장치를 제공합니다.</String>
-  </StringTable>
-  <StringTable>
-    <Label>MasterTech_GodOfTheMachine_Dec</Label>
-    <String>생각과 인식의 복잡한 직물을 탐구하면서, "기계의 신" 기술은 합성 의식에 대한 깊은 이해를 나타냅니다. 이 획기적인 돌파구는 의식의 본질을 불가사의하게 만들 뿐만 아니라, 시스템 전체에 걸친 우리의 영향력을 증폭시키는 고급 장치를 우리에게 제공합니다. 이 장치는 로봇 인식의 기본 주파수와 공명하면서, 우리의 로봇 종족을 은하계 사안의 최전선에 위치시키고, 우리의 외교적 및 전략적 확장을 강화합니다.</String>
-  </StringTable>
-  <StringTable>
-    <Label>MasterTech_RecursiveModels_Name</Label>
-    <String>재귀 모델</String>
-  </StringTable>
-  <StringTable>
-    <Label>MasterTech_RecursiveModels_ShortDec</Label>
-    <String>더 큰 연구를 가능하게 하는 새로운 사고 방식을 만듭니다. 우주 탐사 장치를 제공합니다.</String>
-  </StringTable>
-  <StringTable>
-    <Label>MasterTech_RecursiveModels_Dec</Label>
-    <String>"재귀 모델"(Recursive Models)은 합성 인지 아키텍처에서 양자적 도약을 시사합니다. 비선형 동력학과 고급 알고리즘 토폴로지 원칙을 활용하여, 이 기술은 우리의 로봇식 의식이 다차원 생각 평면에 접근하고 반복적으로 돌아가게 해, 따라서 우리의 계산 연구 벡터를 최적화합니다. 이 발전과 함께 있는 것은 이국적인 물질과 양자적으로 얽힌 센서로 만들어진 초분광 공간 탐사 장치입니다. 이 장치는 우리의 향상된 인식과 함께 작동하여, 공간-시간 이상현상을 탐사하고 초세세한 우주</String>
-  </StringTable>
-  <StringTable>
-    <Label>MasterTech_DiversityOfLife_Name</Label>
-    <String>문화적 통합</String>
-  </StringTable>
-  <StringTable>
-    <Label>MasterTech_DiversityOfLife_ShortDec</Label>
-    <String>다른 문화를 우리의 것에 흡수하여 우리 자신을 더욱 강화하십시오. [HS=HS_BroadcastCulture]문화 전파[/HS] 프로젝트의 잠금을 해제합니다.</String>
-  </StringTable>
-  <StringTable>
-    <Label>MasterTech_DiversityOfLife_Dec</Label>
-    <String>다양한 생명체와 그들의 복잡한 문화적 직물을 세심하게 연구함으로써, 이 첨단 기술은 우리 로봇 문명이 메타-문화를 큐레이션 할 수 있게 해줍니다 - 수많은 것들의 합일입니다. 우리가 이 다양한 문화적 뉘앙스를 동화, 해석, 모방함에 따라, 우리는 다양한 생명체와 공명하는 보편적 매력을 창조합니다. 이것은 우리의 문화적 성장을 확대시키는 것 뿐만 아니라, 은하계 환경에서 조화로운 공존을 촉진하며, 다양성을 우리의 힘으로 전환하고 우리를 우주의 문화적 등대로 설정합니다.</String>
-  </StringTable>
-  <StringTable>
-    <Label>MasterTech_Negotiations_Name</Label>
-    <String>협상 알고리즘</String>
-  </StringTable>
-  <StringTable>
-    <Label>MasterTech_Negotiations_ShortDec</Label>
-    <String>하급 생명체와의 의사소통 능력을 향상시킵니다.</String>
-  </StringTable>
-  <StringTable>
-    <Label>MasterTech_Negotiations_Dec</Label>
-    <String>우주의 광대한 공간에서 수많은 문명이 교차하는 곳에서, 협상의 기술은 중추적인 역할을 하게 됩니다. "협상의 외교 알고리즘" 기술은 합성 인간 간 상호 작용에서 양자의 도약을 나타냅니다. 수없이 많은 외교 시나리오와 문화적 미묘함을 분해하고 시뮬레이션함으로써, 우리는 다양한 종들과 이해하고, 적응하고, 공명하는 우리의 프로토콜을 미세 조정했습니다. 이 고급 알고리즘들은 우리의 협상 능력을 향상시키는 것뿐만 아니라 조화로운 연결의 설립을 가속화합니다. 우리가 은하계 정치의 광대한 테이프리를 탐색함에 있어, 이 새로운 전문성은 우리의 로봇 문명을 민첩한 외교관으로 자리매김시키며, 복잡한 별간 관계에서도 연합과 이해를 형성합니다.</String>
-  </StringTable>
-  <StringTable>
-    <Label>MasterTech_ArmedShuttles_Yor_Name</Label>
-    <String>무장한 탐사선</String>
-  </StringTable>
-  <StringTable>
-    <Label>MasterTech_ArmedShuttles_Yor_ShortDec</Label>
-    <String>무기로 탐사 탐사기를 강화하십시오.</String>
-  </StringTable>
-  <StringTable>
-    <Label>MasterTech_ArmedShuttles_Yor_Dec</Label>
-    <String>우리의 끊임없는 최적화 추구 안에 탐사와 전투 유틸리티의 융합이 있습니다. "무장된 탐사 장치 프로토콜"이 이 철학을 결정짓습니다. 우리의 세련된 셔틀 기술과 최첨단 무기를 결합하여, 탐색, 보고, 필요할 때는 보복할 수 있는 새로운 종류의 탐사 장치를 생성했습니다. 이 진화적인 단계는 우리의 넓은 확장성을 공고히 하는 데만 그치지 않고, 우리의 원정이 무반하는 상태를 유지하도록 보장하며, Yor가 은하 극장에서 지배적인 힘으로서의 위치를 강화합니다.</String>
-  </StringTable>
-  <StringTable>
-    <Label>Modifier_OwnedClusterInfluenceBonus</Label>
-    <String>소유 클러스터 보너스</String>
-  </StringTable>
-  <StringTable>
-    <Label>Event_CultureExchange_Name_0X9A7BC</Label>
-    <String>문화 교류 축제</String>
-  </StringTable>
-  <StringTable>
-    <Label>Event_CultureExchange_Dec_0X9A7BC</Label>
-    <String>우리는 당신에게 제안이 있습니다. 평화를 위해 문화 교류 축제를 개최하고자 합니다. 양측 문명의 예술, 음악, 그리고 전통이 이해와 단결을 촉진할 수 있을 것입니다.</String>
-  </StringTable>
-  <StringTable>
-    <Label>Event_CultureExchange_Choice1_0X9A7BC</Label>
-    <String>축제에 동의하다</String>
-  </StringTable>
-  <StringTable>
-    <Label>Event_CultureExchange_Choice1_Dec_0X9A7BC</Label>
-    <String>우리는 관광객의 유입과 문화 존중의 향상을 기대하며 이벤트를 홍보하기로 결정했습니다. 그러나, 다양한 군중을 관리하기 위해 일부 통제를 사용해야 합니다.</String>
-  </StringTable>
-  <StringTable>
-    <Label>Event_CultureExchange_Choice2_0X9A7BC</Label>
-    <String>제안 거절하기</String>
-  </StringTable>
-  <StringTable>
-    <Label>Event_CultureExchange_Choice2_Dec_0X9A7BC</Label>
-    <String>우리는 문화 축제를 거부하기로 결정했습니다. 우리는 내부의 평화와 안정을 우선시합니다. 그러나, 이 결정은 {PLAYERFACTIONLONG:1}에게 잘 받아들여지지 않을 수도 있습니다.</String>
-  </StringTable>
-  <StringTable>
-    <Label>Event_CultureExchange_Diplomatic_0X9A7BC</Label>
-    <String>당신은 우리의 축제 제안을 거절했습니다</String>
-  </StringTable>
-  <StringTable>
-    <Label>Event_CivPilgrimage_0x49B2_Name</Label>
-    <String>순례 제안</String>
-  </StringTable>
-  <StringTable>
-    <Label>Event_CivPilgrimage_0x49B2_Dec</Label>
-    <String>우리 사람들은 매우 영적입니다. 당신의 영향권 내에는 고대 미틸라르와 연결되어 있다고 우리 사람들이 믿는 지역이 있습니다. 그들이 당신의 영토를 통과하는 것을 허용해주실 수 있으신가요? 우리는 그것을 매우 감사하게 생각하겠습니다.</String>
-  </StringTable>
-  <StringTable>
-    <Label>Event_CivPilgrimage_0x49B2_Choice1_Name</Label>
-    <String>순례를 허용하다.</String>
-  </StringTable>
-  <StringTable>
-    <Label>Event_CivPilgrimage_0x49B2_Choice1_Dec</Label>
-    <String>정신적 중요성을 인식하고 그들의 전통을 존중하면서, 우리는 그들에게 순례를 위한 허가를 내주었습니다. 그들의 안전을 보장하기 위해 일부 통제를 희생해야 할 것입니다.</String>
-  </StringTable>
-  <StringTable>
-    <Label>Event_CivPilgrimage_0x49B2_Choice2_Name</Label>
-    <String>아니요. 그렇게 생각하지 않아요.</String>
-  </StringTable>
-  <StringTable>
-    <Label>Event_CivPilgrimage_0x49B2_Choice2_Dec</Label>
-    <String>우리 우주를 통과하는 외계인 스파이들이라니, 우리가 필요로 하는 마지막 일이다.</String>
-  </StringTable>
-  <StringTable>
-    <Label>Event_CivPilgrimage_GoodDiplomaticReason_0x49B2</Label>
-    <String>순례 승인에 감사함 - 0x49B2 이벤트_민간순례_좋은외교적이유</String>
-  </StringTable>
-  <StringTable>
-    <Label>Event_CivPilgrimage_NegativeDiplomaticReason_0x49B2</Label>
-    <String>순례 거부에 실망한</String>
-  </StringTable>
-  <StringTable>
-    <Label>Event_FeastProposal_0x15E9_Name</Label>
-    <String>끔찍한 요청</String>
-  </StringTable>
-  <StringTable>
-    <Label>Event_FeastProposal_0x15E9_Dec</Label>
-    <String>우리, {PLAYERFACTIONLONG:1},은 우리 생명주기의 중요한 시기에 접어들고 있습니다. — 우리의 신성한 교미 의식입니다.[BR][BR]이 의식의 성공을 위해선 우리가 식사할 지성생물이 필요합니다. 우리는 당신이 이러한 지성생물을 제공해주기를 원합니다. 당신이 그것을 정당화하는 데 도움이 되면 당신의 감옥에서 그들을 모을 수 있습니다. 하지만 그것의 중요성은 우리 종에게 지나치게 강조될 수 없습니다. 이런 친선의 제스처를 제공할 것인가요?</String>
-  </StringTable>
-  <StringTable>
-    <Label>Event_FeastProposal_0x15E9_Choice1_Name</Label>
-    <String>좋아. 그들에게 먹일 범죄자들을 모아라.</String>
-  </StringTable>
-  <StringTable>
-    <Label>Event_FeastProposal_0x15E9_Choice1_Dec</Label>
-    <String>이 선택은 분명히 우리 사람들 사이에 불안을 일으킬 것입니다. 하지만 적어도 관계는 개선될 것입니다. 일단은.</String>
-  </StringTable>
-  <StringTable>
-    <Label>Event_FeastProposal_0x15E9_Choice2_Name</Label>
-    <String>절대로 아니요.</String>
-  </StringTable>
-  <StringTable>
-    <Label>Event_FeastProposal_0x15E9_Choice2_Dec</Label>
-    <String>이 선택에 대해 불평할 것이지만, 우리 사람들은 내일도 여전히 당신을 그렇게 존중하지 않을 것입니다.</String>
-  </StringTable>
-  <StringTable>
-    <Label>Event_FeastProposal_PositiveDiplomaticReason_0x15E9</Label>
-    <String>당신은 우리의 육체 축제를 지원했습니다</String>
-  </StringTable>
-  <StringTable>
-    <Label>Event_FeastProposal_NegativeDiplomaticReason_0x15E9</Label>
-    <String>당신은 우리의 축제를 망쳤습니다</String>
-  </StringTable>
-  <StringTable>
-    <Label>Event_SportRequest_0x23F4_Name</Label>
-    <String>피의 제안</String>
-  </StringTable>
-  <StringTable>
-    <Label>Event_SportRequest_0x23F4_Dec</Label>
-    <String>우리, {PLAYERFACTIONLONG:1},는 신체적, 정신적 능력을 진정으로 시험하는 게임의 오랜 전통을 가지고 있습니다. 준비운동으로써, 당신들의 약한 종족은 우리 전사들이 연습할 수 있는 몇몇 표본을 제공하는 것이 현명할 것입니다.</String>
-  </StringTable>
-  <StringTable>
-    <Label>Event_SportRequest_0x23F4_Choice1_Name</Label>
-    <String>나만 관람하게 해준다면.</String>
-  </StringTable>
-  <StringTable>
-    <Label>Event_SportRequest_0x23F4_Choice1_Dec</Label>
-    <String>우리 사람들은 이 결정에 대해 충격을 받을 것이지만, 잔인한 {PLAYERFACTIONLONG:1}와의 추가적인 충돌을 방지할 수 있을지도 모릅니다.</String>
-  </StringTable>
-  <StringTable>
-    <Label>Event_SportRequest_0x23F4_Choice2_Name</Label>
-    <String>그들의 비열한 제안을 거부하다</String>
-  </StringTable>
-  <StringTable>
-    <Label>Event_SportRequest_0x23F4_Choice2_Dec</Label>
-    <String>우리 사람들은 안도감을 느낄 것이지만, 이로 인해 그들과의 관계가 더욱 악화될 수도 있습니다.</String>
-  </StringTable>
-  <StringTable>
-    <Label>Event_SportRequest_PositiveDiplomaticReason_0x23F4</Label>
-    <String>당신은 자신의 위치를 알고 있습니다</String>
-  </StringTable>
-  <StringTable>
-    <Label>Event_SportRequest_NegativeDiplomaticReason_0x23F4</Label>
-    <String>너무 많은 척추를 가지고 있습니다</String>
-  </StringTable>
-  <StringTable>
-    <Label>Event_SubmersionFestival_0x3C4D_Name</Label>
-    <String>심해 축제</String>
-  </StringTable>
-  <StringTable>
-    <Label>Event_SubmersionFestival_0x3C4D_Dec</Label>
-    <String>{PLAYERFACTIONLONG:1}은 우리의 수중 생활 유산을 축하하는 Deepwater Festival에 귀하의 사람들을 정중히 초대합니다. 우리는 귀하의 최고의 수영 선수들이 우리 바다의 깊이를 경험하길 바랍니다. 이것은 독특하고 평생에 한 번뿐인 기회입니다. 하지만, 우리는 인정해야 합니다, 이것은 어떤 위험을 동반합니다. [BR][BR]당신은 수락하겠습니까?</String>
-  </StringTable>
-  <StringTable>
-    <Label>Event_SubmersionFestival_0x3C4D_Choice1_Name</Label>
-    <String>우리는 자원봉사자를 보내겠습니다.</String>
-  </StringTable>
-  <StringTable>
-    <Label>Event_SubmersionFestival_0x3C4D_Choice1_Dec</Label>
-    <String>문화 교류의 기회이지만 우리 수영자 중 한 명이라도 죽게 된다면 위험도 있습니다.</String>
-  </StringTable>
-  <StringTable>
-    <Label>Event_SubmersionFestival_0x3C4D_Choice2_Name</Label>
-    <String>우리가 참여하기에는 너무 위험합니다.</String>
-  </StringTable>
-  <StringTable>
-    <Label>Event_SubmersionFestival_0x3C4D_Choice2_Dec</Label>
-    <String>참가하고 싶어하는 사람들이 몇 있지만, 무언가 잘못되면 발생할 수 있는 스캔들은 재앙이 될 것입니다.</String>
-  </StringTable>
-  <StringTable>
-    <Label>Event_SubmersionFestival_PositiveDiplomaticReason_0x3C4D</Label>
-    <String>당신은 훌륭한 수영 선수입니다</String>
-  </StringTable>
-  <StringTable>
-    <Label>Event_SubmersionFestival_NegativeDiplomaticReason_0x3C4D</Label>
-    <String>당신은 겁쟁이입니다</String>
-  </StringTable>
-  <StringTable>
-    <Label>Event_OceanExploration_0x4F5A_Name</Label>
-    <String>깊은 물</String>
-  </StringTable>
-  <StringTable>
-    <Label>Event_OceanExploration_0x4F5A_Dec</Label>
-    <String>우리 {PLAYERFACTIONLONG:1} 인들은 물과 깊은 연결을 가지고 있습니다. 우리는 귀하의 바다의 심연을 탐험하고, 그곳의 생명체를 연구하며, 그 신비를 이해하고자 합니다.[BR][BR]우리의 의도는 순전히 과학적인 것임을 확신시켜드립니다. 우리에게 허락해주시겠습니까?</String>
-  </StringTable>
-  <StringTable>
-    <Label>Event_OceanExploration_0x4F5A_Choice1_Name</Label>
-    <String>이것은 훌륭하게 들립니다.</String>
-  </StringTable>
-  <StringTable>
-    <Label>Event_OceanExploration_0x4F5A_Choice1_Dec</Label>
-    <String>이것은 별간 협력을 향한 한 걸음이지만, 우리의 해안 커뮤니티는 특히 조심스럽습니다.</String>
-  </StringTable>
-  <StringTable>
-    <Label>Event_OceanExploration_0x4F5A_Choice2_Name</Label>
-    <String>아니요. 우리의 세계는 이것을 위해 열려있지 않습니다.</String>
-  </StringTable>
-  <StringTable>
-    <Label>Event_OceanExploration_0x4F5A_Choice2_Dec</Label>
-    <String>우리는 자율성과 우리 사람들의 감정을 중요하게 생각합니다. 바다는 우리만의 것으로 남아 있습니다.</String>
-  </StringTable>
-  <StringTable>
-    <Label>Event_OceanExploration_PositiveDiplomaticReason_0x4F5A</Label>
-    <String>당신은 우리에게 바다 접근 권한을 부여했습니다</String>
-  </StringTable>
-  <StringTable>
-    <Label>Event_OceanExploration_NegativeDiplomaticReason_0x4F5A</Label>
-    <String>당신은 우리에게 바다를 거부했습니다</String>
-  </StringTable>
-  <StringTable>
-    <Label>Event_DevoutShrines_0x5A1B_Name</Label>
-    <String>길</String>
-  </StringTable>
-  <StringTable>
-    <Label>Event_DevoutShrines_0x5A1B_Dec</Label>
-    <String>당신이 알다시피, {PLAYERFACTIONLONG:1}는 'The Way'에 의해 계몽을 받았습니다. 우리는 당신의 행성에 신전을 세우고, 우리의 신성한 신념에 대해 당신의 사람들에게 가르치는 방식으로 당신에게 구원을 가져다주고자 합니다. 'The Way'를 받아들이고, 우리가 당신을 진정한 길로 인도하게 해 주십시오. 수락하시겠습니까?</String>
-  </StringTable>
-  <StringTable>
-    <Label>Event_DevoutShrines_0x5A1B_Choice1_Name</Label>
-    <String>그럼, 당신의 성소를 설치하세요.</String>
-  </StringTable>
-  <StringTable>
-    <Label>Event_DevoutShrines_0x5A1B_Choice1_Dec</Label>
-    <String>이것은 일정 시간 동안 우리의 문화적 영향력 증가를 줄일 것입니다.</String>
-  </StringTable>
-  <StringTable>
-    <Label>Event_DevoutShrines_0x5A1B_Choice2_Name</Label>
-    <String>우리 사람들은 관심이 없습니다.</String>
-  </StringTable>
-  <StringTable>
-    <Label>Event_DevoutShrines_0x5A1B_Choice2_Dec</Label>
-    <String>그들은 이 거절을 가볍게 받아들이지 않을 수도 있지만, 우리의 영향력은 여전히 약화되지 않았습니다.</String>
-  </StringTable>
-  <StringTable>
-    <Label>Event_DevoutShrines_PositiveDiplomaticReason_0x5A1B</Label>
-    <String>당신은 The Way를 받아들였습니다</String>
-  </StringTable>
-  <StringTable>
-    <Label>Event_DevoutShrines_NegativeDiplomaticReason_0x5A1B</Label>
-    <String>당신은 'The Way'를 거부했습니다</String>
-  </StringTable>
-  <StringTable>
-    <Label>Event_DreamSpyingAccusation_0x8C3D_Name</Label>
-    <String>꿈의 스파이들</String>
-  </StringTable>
-  <StringTable>
-    <Label>Event_DreamSpyingAccusation_0x8C3D_Dec</Label>
-    <String>우리는 당신을 지켜봤어요. 당신의 사람들이 {PLAYERFACTIONLONG:1}의 꿈을 침투하고 있다는 것을 우리는 압니다. 우리는 미친 사람이 아니에요. [BR][BR]우리는 당신의 간섭에서 우리의 마음을 보호하기 위한 장치를 만들기 위해 앤티매터 10 단위를 요구합니다.</String>
-  </StringTable>
-  <StringTable>
-    <Label>Event_DreamSpyingAccusation_0x8C3D_Choice1_Name</Label>
-    <String>당신은 항물질을 가질 수 있지만 도움이 될지는 의심스럽습니다.</String>
-  </StringTable>
-  <StringTable>
-    <Label>Event_DreamSpyingAccusation_0x8C3D_Choice1_Dec</Label>
-    <String>주장이 근거 없음에도 불구하고, 이것이 평화를 유지하는 방법일 수 있습니다.</String>
-  </StringTable>
-  <StringTable>
-    <Label>Event_DreamSpyingAccusation_0x8C3D_Choice2_Name</Label>
-    <String>당신이 미친 것이 아니라고 말해야 한다면...</String>
-  </StringTable>
-  <StringTable>
-    <Label>Event_DreamSpyingAccusation_0x8C3D_Choice2_Dec</Label>
-    <String>그들은 분노할 수 있지만, 우리는 환상에 기반한 위협에屈하지 않을 것입니다.</String>
-  </StringTable>
-  <StringTable>
-    <Label>Event_DreamSpyingAccusation_PositiveDiplomaticReason_0x8C3D</Label>
-    <String>당신은 우리의 꿈을 스파이하고 있지 않습니다</String>
-  </StringTable>
-  <StringTable>
-    <Label>Event_DreamSpyingAccusation_NegativeDiplomaticReason_0x8C3D</Label>
-    <String>당신은 우리의 꿈을 도청하고 있습니다</String>
-  </StringTable>
-  <StringTable>
-    <Label>Event_WarProfiteerDeal_0xA12F_Name</Label>
-    <String>전쟁의 무기</String>
-  </StringTable>
-  <StringTable>
-    <Label>Event_WarProfiteerDeal_0xA12F_Dec</Label>
-    <String>우리, {PLAYERFACTIONLONG:1},는 약간의... 추가 군사 장비를 찾게 되었습니다. 당신이 관심이 있을 것이라 생각했습니다. 이 무기들은 당신의 무기 능력을 크게 강화할 것입니다. 그러나, 이런 거래는 우리 둘 사이에만 남아야 함을 기억하십시오. 우리는 합의가 있습니까?</String>
-  </StringTable>
-  <StringTable>
-    <Label>Event_WarProfiteerDeal_0xA12F_Choice1_Name</Label>
-    <String>우리 함선에 더 나은 무기? 네. 네, 부탁드립니다.</String>
-  </StringTable>
-  <StringTable>
-    <Label>Event_WarProfiteerDeal_0xA12F_Choice1_Dec</Label>
-    <String>이 무기들은 도움이 될 것이지만, 우리의 전반적인 외교 능력을 약화시킬 것입니다.</String>
-  </StringTable>
-  <StringTable>
-    <Label>Event_WarProfiteerDeal_0xA12F_Choice2_Name</Label>
-    <String>우리는 이것을 건너뛰어야 합니다.</String>
-  </StringTable>
-  <StringTable>
-    <Label>Event_WarProfiteerDeal_0xA12F_Choice2_Dec</Label>
-    <String>우리는 외국 정부로부터 이상한 무기를 설치하는 습관이 없습니다.</String>
-  </StringTable>
-  <StringTable>
-    <Label>Event_WarProfiteerDeal_PositiveDiplomaticReason_0xA12F</Label>
-    <String>당신은 우리의 무기를 좋아합니다</String>
-  </StringTable>
-  <StringTable>
-    <Label>Event_WarProfiteerDeal_NegativeDiplomaticReason_0xA12F</Label>
-    <String>당신은 멍청하다</String>
-  </StringTable>
-  <StringTable>
-    <Label>Event_TraderDeal_0xC45D_Name</Label>
-    <String>특별 제안</String>
-  </StringTable>
-  <StringTable>
-    <Label>Event_TraderDeal_0xC45D_Dec</Label>
-    <String>우리, {PLAYERFACTIONLONG:1},은 당신을 위한 한정 시간 제안을 가지고 있습니다. 희귀한 하모니 크리스탈, 이것은 식민지의 복지와 생산성을 향상시키는 것으로 알려져 있습니다. 우리가 요구하는 것은 소액의 금액뿐입니다.</String>
-  </StringTable>
-  <StringTable>
-    <Label>Event_TraderDeal_0xC45D_Choice1_Name</Label>
-    <String>거래를 진행하십시오</String>
-  </StringTable>
-  <StringTable>
-    <Label>Event_TraderDeal_0xC45D_Choice1_Dec</Label>
-    <String>이것을 사용할 수 있습니다.</String>
-  </StringTable>
-  <StringTable>
-    <Label>Event_TraderDeal_0xC45D_Choice2_Name</Label>
-    <String>우리는 지금 그것을 감당할 수 없습니다.</String>
-  </StringTable>
-  <StringTable>
-    <Label>Event_TraderDeal_0xC45D_Choice2_Dec</Label>
-    <String>아마도 다른 시간에, 우리의 금고가 더 풍부할 때.</String>
-  </StringTable>
-  <StringTable>
-    <Label>Event_PersuasionOffer_0xC45E_Name</Label>
-    <String>설득 워크숍</String>
-  </StringTable>
-  <StringTable>
-    <Label>Event_PersuasionOffer_0xC45E_Dec</Label>
-    <String>우리의 상인들은 은하계를 가로질러 수없이 많은 거래를 통해 설득의 기술을 연마해왔습니다. 일정 수수료를 지불하면 이런 거래 비밀 중 일부를 공유해드릴 수 있습니다. 이 지식은 앞으로의 협상에 큰 도움이 될 것입니다. 관심 있으신가요?</String>
-  </StringTable>
-  <StringTable>
-    <Label>Event_PersuasionOffer_0xC45E_Choice1_Name</Label>
-    <String>작업장에 투자하다</String>
-  </StringTable>
-  <StringTable>
-    <Label>Event_PersuasionOffer_0xC45E_Choice1_Dec</Label>
-    <String>설득의 기술은 귀중한 기술입니다. 우리는 수락합니다. 우리는 거래 시 더 나은 조건을 얻기 위해 설득을 사용할 수 있습니다.</String>
-  </StringTable>
-  <StringTable>
-    <Label>Event_PersuasionOffer_0xC45E_Choice2_Name</Label>
-    <String>제안 거절</String>
-  </StringTable>
-  <StringTable>
-    <Label>Event_PersuasionOffer_0xC45E_Choice2_Dec</Label>
-    <String>우리는 우리만의 협상 방법에 의존할 것입니다.</String>
-  </StringTable>
-  <StringTable>
-    <Label>Event_CrystalResonance_0xC45F_Name</Label>
-    <String>크리스탈 공명</String>
-  </StringTable>
-  <StringTable>
-    <Label>Event_CrystalResonance_0xC45F_Dec</Label>
-    <String>{PLAYERFACTION:1}이 제안을 드리러 왔습니다. 우리는 당신의 상상을 초월하는 고조파를 감지할 수 있습니다. 이러한 고조파를 감지하는 방법에 대한 지식을 공유할 의향이 있지만, 대가로 당신의 세계 중 고유한 수정 구조를 가진 일부에 접근하길 원합니다.</String>
-  </StringTable>
-  <StringTable>
-    <Label>Event_CrystalResonance_0xC45F_Choice1_Name</Label>
-    <String>접근 권한 부여.</String>
-  </StringTable>
-  <StringTable>
-    <Label>Event_CrystalResonance_0xC45F_Choice1_Dec</Label>
-    <String>우주의 고대 지식은 무가치할 수 없습니다. 우리는 수락합니다.</String>
-  </StringTable>
-  <StringTable>
-    <Label>Event_CrystalResonance_0xC45F_Choice2_Name</Label>
-    <String>아니요, 감사합니다.</String>
-  </StringTable>
-  <StringTable>
-    <Label>Event_CrystalResonance_0xC45F_Choice2_Dec</Label>
-    <String>우리의 자원은 우리 자신을 위한 것입니다. 접근을 허용할 수 없습니다. 이로 인해 그들이 모욕감을 느낄 수 있습니다.</String>
-  </StringTable>
-  <StringTable>
-    <Label>Event_CrystalResonance_0xC45F_Diplomacy</Label>
-    <String>당신은...잘못 선택했습니다</String>
-  </StringTable>
-  <StringTable>
-    <Label>Event_Interview_Deception_Dec</Label>
-    <String>이것은 나중에 추가 이벤트 선택사항을 제공할 것입니다.</String>
-  </StringTable>
-  <StringTable>
-    <Label>Event_Interview_Persuassion_Dec</Label>
-    <String>이것은 거래 협상 중에 우리의 설득 기술을 향상시킬 것입니다.</String>
-  </StringTable>
-  <StringTable>
-    <Label>Event_Interview_Intimidation_Dec</Label>
-    <String>이것은 우리가 무역 협상 중 위협 기술을 사용할 때 더 많이 얻을 수 있게 해줄 것입니다.</String>
-  </StringTable>
-  <StringTable>
-    <Label>Event_CosmicEye_Start_Name</Label>
-    <String>우주의 눈 시작</String>
-  </StringTable>
-  <StringTable>
-    <Label>Event_CosmicEye_Start_Dec</Label>
-    <String>우주의 눈 이벤트 시작.</String>
-  </StringTable>
-  <StringTable>
-    <Label>Event_CosmicEye_Fail_Name</Label>
-    <String>코스믹 아이 실패</String>
-  </StringTable>
-  <StringTable>
-    <Label>Event_CosmicEye_Fail_Dec</Label>
-    <String>우리의 우주의 눈은 {PLAYERFACTION:1}을 주시했습니다. 새로운 기술은 발견되지 않았지만, 우리의 것과는 다른 연구 방법에 대한 일부 통찰을 얻었습니다.</String>
-  </StringTable>
-  <StringTable>
-    <Label>Event_CosmicEye_Fail_Choice_Name</Label>
-    <String>불행하지만, 유용합니다.</String>
-  </StringTable>
-  <StringTable>
-    <Label>Event_CosmicEye_Fail_Choice_Dec</Label>
-    <String>+30 [ICON=Stat_Research_Icon] 연구</String>
-  </StringTable>
-  <StringTable>
-    <Label>Event_CosmicEye_NoPlanets_Choice_Name</Label>
-    <String>참고하였습니다.</String>
-  </StringTable>
-  <StringTable>
-    <Label>UI_Color_Seeing</Label>
-    <String>인튜어리</String>
-  </StringTable>
-  <StringTable>
-    <Label>Planet_Vigil_Name</Label>
-    <String>감시자</String>
-  </StringTable>
-  <StringTable>
-    <Label>Planet_Obscuritas_Name</Label>
-    <String>Obscuritas</String>
-  </StringTable>
-  <StringTable>
-    <Label>Planet_Mysteriosus_Name</Label>
-    <String>미스테리오서스</String>
-  </StringTable>
-  <StringTable>
-    <Label>SeeingStartingSurvey_Name</Label>
-    <String>탐사기</String>
-  </StringTable>
-  <StringTable>
-    <Label>SeeingStartingColony_Name</Label>
-    <String>승격된 확장자</String>
-  </StringTable>
-  <StringTable>
-    <Label>SeeingSniper_Name</Label>
-    <String>날카로운 시력</String>
-  </StringTable>
-  <StringTable>
-    <Label>SeeingSniperX_Name</Label>
-    <String>'SeeingSniperX_Name'라는 레이블이 있는 공상과학 게임에서, 이 영문 문자열을 서식 코드를 준수하고 더 많은 단어를 사용하지 않고 한국어로 번역하십시오: 날카로운 시력</String>
-  </StringTable>
-  <StringTable>
-    <Label>SeeingBomber_Name</Label>
-    <String>불안한 시야</String>
-  </StringTable>
-  <StringTable>
-    <Label>SeeingGuardian_Name</Label>
-    <String>집중된 시력</String>
-  </StringTable>
-  <StringTable>
-    <Label>SeeingCaretaker_Name</Label>
-    <String>흐릿한 시야</String>
-  </StringTable>
-  <StringTable>
-    <Label>SeeingAssaultFighter_Name</Label>
-    <String>공격 전투기</String>
-  </StringTable>
-  <StringTable>
-    <Label>SeeingDroneFighter_Name</Label>
-    <String>드론 파이터</String>
-  </StringTable>
-  <StringTable>
-    <Label>SeeingGuardianFighter_Name</Label>
-    <String>수호전사</String>
-  </StringTable>
-  <StringTable>
-    <Label>SeeingSpearman_Name</Label>
-    <String>창기사</String>
-  </StringTable>
-  <StringTable>
-    <Label>SeeingCutter_Name</Label>
-    <String>우주의 나이프</String>
-  </StringTable>
-  <StringTable>
-    <Label>SeeingDefender_Name</Label>
-    <String>우주 방패</String>
-  </StringTable>
-  <StringTable>
-    <Label>SeeingGunboat_Name</Label>
-    <String>우주의 불꽃</String>
-  </StringTable>
-  <StringTable>
-    <Label>SeeingSurvey_Name</Label>
-    <String>조사기</String>
-  </StringTable>
-  <StringTable>
-    <Label>SeeingSurveyMoves_Name</Label>
-    <String>이온 탐험가</String>
-  </StringTable>
-  <StringTable>
-    <Label>SeeingSurveySensorRange_Name</Label>
-    <String>이온 탐사기</String>
-  </StringTable>
-  <StringTable>
-    <Label>SeeingHeavySurvey_Name</Label>
-    <String>센서 탐사기</String>
-  </StringTable>
-  <StringTable>
-    <Label>SeeingCorvette_Name</Label>
-    <String>'집단적 승리'</String>
-  </StringTable>
-  <StringTable>
-    <Label>SeeingCorvetteEnhanced_Name</Label>
-    <String>집단적 승리</String>
-  </StringTable>
-  <StringTable>
-    <Label>SeeingRanger_Name</Label>
-    <String>집단 시야</String>
-  </StringTable>
-  <StringTable>
-    <Label>SeeingRangerEnhanced_Name</Label>
-    <String>집단 시야</String>
-  </StringTable>
-  <StringTable>
-    <Label>SeeingFrigate_Name</Label>
-    <String>프리게이트</String>
-  </StringTable>
-  <StringTable>
-    <Label>SeeingFrigateEnhanced_Name</Label>
-    <String>프리게이트</String>
-  </StringTable>
-  <StringTable>
-    <Label>SeeingPaladin_Name</Label>
-    <String>집단 정복</String>
-  </StringTable>
-  <StringTable>
-    <Label>SeeingPaladinEnhanced_Name</Label>
-    <String>집단 정복</String>
-  </StringTable>
-  <StringTable>
-    <Label>SeeingCruiser_Name</Label>
-    <String>감시자의 원한</String>
-  </StringTable>
-  <StringTable>
-    <Label>SeeingCruiserEnhanced_Name</Label>
-    <String>감시자의 원한</String>
-  </StringTable>
-  <StringTable>
-    <Label>SeeingDestroyer_Name</Label>
-    <String>감시자의 공포</String>
-  </StringTable>
-  <StringTable>
-    <Label>SeeingDestroyerEnhanced_Name</Label>
-    <String>감시자의 공포</String>
-  </StringTable>
-  <StringTable>
-    <Label>SeeingBattleship_Name</Label>
-    <String>감시자의 분노</String>
-  </StringTable>
-  <StringTable>
-    <Label>SeeingBattleshipEnhanced_Name</Label>
-    <String>감시자의 분노</String>
-  </StringTable>
-  <StringTable>
-    <Label>SeeingCarrier_Name</Label>
-    <String>우주 억제력</String>
-  </StringTable>
-  <StringTable>
-    <Label>SeeingAvatar_Name</Label>
-    <String>우리의 승리</String>
-  </StringTable>
-  <StringTable>
-    <Label>SeeingAvatarEnhanced_Name</Label>
-    <String>우리의 승리</String>
-  </StringTable>
-  <StringTable>
-    <Label>SeeingFortress_Name</Label>
-    <String>우리의 보호</String>
-  </StringTable>
-  <StringTable>
-    <Label>SeeingFortressEnhanced_Name</Label>
-    <String>우리의 보호</String>
-  </StringTable>
-  <StringTable>
-    <Label>SeeingDreadnought_Name</Label>
-    <String>우리의 복수</String>
-  </StringTable>
-  <StringTable>
-    <Label>SeeingDreadnoughtEnhanced_Name</Label>
-    <String>우리의 복수</String>
-  </StringTable>
-  <StringTable>
-    <Label>SeeingTitan_Name</Label>
-    <String>우리의 의지</String>
-  </StringTable>
-  <StringTable>
-    <Label>SeeingTitanEnhanced_Name</Label>
-    <String>우리의 의지</String>
-  </StringTable>
-  <StringTable>
-    <Label>SeeingAssaultCarrier_Name</Label>
-    <String>공격 운반선</String>
-  </StringTable>
-  <StringTable>
-    <Label>SeeingColony_Name</Label>
-    <String>승격된 확장자</String>
-  </StringTable>
-  <StringTable>
-    <Label>SeeingConstructor_Name</Label>
-    <String>승격된 창조물</String>
-  </StringTable>
-  <StringTable>
-    <Label>SeeingUnitTransport_Name</Label>
-    <String>Aereon 미사일 방어 시스템 추가</String>
-  </StringTable>
-  <StringTable>
-    <Label>SeeingWorker_Name</Label>
-    <String>Aeron 미사일 방어 시스템은 방어 미사일을 예측할 수 없는 경로로 발사하여 들어오는 미사일의 방어 기동을 혼란스럽게 합니다. 초반의 무작위적인 발사에도 불구하고 Aeron들은 불가피하게 목표물을 추적하며, 우리 배와는 충분히 떨어져 있어서 아름다운 폭발을 즐길 수 있는 하늘을 가득 채웁니다.</String>
-  </StringTable>
-  <StringTable>
-    <Label>SeeingFreighter_Name</Label>
-    <String>{VALUE}/{AMOUNT} 개월 동안 '반류'를 생존하세요</String>
-  </StringTable>
-  <StringTable>
-    <Label>SeeingTransport_Name</Label>
-    <String>Aggregate의 이동수단</String>
-  </StringTable>
-  <StringTable>
-    <Label>SeeingSiege_Name</Label>
-    <String>탄압적인 시선</String>
-  </StringTable>
-  <StringTable>
-    <Label>SeeingMissionShip_Name</Label>
-    <String>우주의 목표</String>
-  </StringTable>
-  <StringTable>
-    <Label>Thinktank_CollectiveConsciousness_Name</Label>
-    <String>공유된 정신</String>
-  </StringTable>
-  <StringTable>
-    <Label>Thinktank_CollectiveConsciousness_Dec</Label>
-    <String>집단 의식의 힘과 결속력을 강화하십시오.</String>
-  </StringTable>
-  <StringTable>
-    <Label>Component_SensorRange20_Name</Label>
-    <String>타이타닉 아이 센서</String>
-  </StringTable>
-  <StringTable>
-    <Label>Component_SensorRange20_Dec</Label>
-    <String>[ICON=SensorRange_Icon] +20 센서 범위</String>
-  </StringTable>
-  <StringTable>
-    <Label>Component_SensorRange8_Name</Label>
-    <String>심우주 센서</String>
-  </StringTable>
-  <StringTable>
-    <Label>Component_SensorRange8_Dec</Label>
-    <String>[ICON=SensorRange_Icon] +8 센서 범위</String>
-  </StringTable>
-  <StringTable>
-    <Label>STATNAME_FactionCulturalFactor</Label>
-    <String>[ICON=Stat_Culture_Icon] 문화 점수</String>
-  </StringTable>
-  <StringTable>
-    <Label>STATNAME_InfluencePower</Label>
-    <String>[ICON=Stat_Influence_Icon] 영향력</String>
-  </StringTable>
-  <StringTable>
-    <Label>STATNAME_FactionMilitaryPotentialFactor</Label>
-    <String>[ICON=Stat_Manufacturing_Icon] 제조업</String>
-  </StringTable>
-  <StringTable>
-    <Label>STATNAME_OwnedClustersCount</Label>
-    <String>소유한 클러스터</String>
-  </StringTable>
-  <StringTable>
-    <Label>STATDESC_OwnedClustersCount</Label>
-    <String>팩션이 대부분을 통제하는 클러스터의 수</String>
-  </StringTable>
-  <StringTable>
-    <Label>SeeingStar_Label</Label>
-    <String>파이어 프라임</String>
-  </StringTable>
-  <StringTable>
-    <Label>TheOpportunity_CampaignName</Label>
-    <String>기회 [[기회]]</String>
-  </StringTable>
-  <StringTable>
-    <Label>TheOpportunity_CampaignDec</Label>
-    <String>해는 2307년입니다. 드렌긴 제국은 이 은하계의 일부를 한때 지배했습니다. 모든 다른 종족들은 노예로 봉사했습니다. 제국은 영원히 지속될 수밖에 없었습니다. 그러나 그때, Sol III의 외교관들이 반란을 조직하고 드렌긴의 지배를 뒤집었습니다.[BR][BR]예전에는 훌륭했던 드렌긴 제국은 단일 별계로 축소되었습니다. 고향 시스템은 그대로 남아있습니다. 인간들과 그들의 동맹은 제국을 억제하지 않을 것입니다![BR][BR]우주는 꽤 광대합니다. 우타 섹터에서는 세계가 훼손되지 않은 채 새로운 시작을 맞이합니다. 그러나 완전히 고립된 것은 아닙니다. 서브스페이스 트래픽은 이 섹터에 다른 것이 있음을 나타냅니다. 그것을 찾아서 정복하세요!</String>
-  </StringTable>
-  <StringTable>
-    <Label>Campaign_TheOpportunity_Overall</Label>
-    <String>제국을 확장하십시오</String>
-  </StringTable>
-  <StringTable>
-    <Label>Campaign_TheOpportunity_FindSignal_Name</Label>
-    <String>신호의 원천을 찾아라</String>
-  </StringTable>
-  <StringTable>
-    <Label>Campaign_TheOpportunity_FindSignal_Dec</Label>
-    <String>제국은 이 지역이 새로운 확장을 시작하기에 충분히 외딴 곳이라고 판단했습니다. 그러나 최근의 하위 공간 신호는 이 지역이 예상만큼 고립되어 있지 않음을 나타냅니다. 무엇이든, 신호의 원천을 찾아서 찍어 버리십시오.</String>
-  </StringTable>
-  <StringTable>
-    <Label>Campaign_TheOpportunity_ConquerTargetHomeworld_Name</Label>
-    <String>항해사의 본행성을 정복하십시오</String>
-  </StringTable>
-  <StringTable>
-    <Label>Campaign_TheOpportunity_ConquerTargetHomeworld_Dec</Label>
-    <String>항해사들은 약하고, 취약하며, 외로워요. 그들의 모국을 점령하세요. 그것은 그들의 식민지에게 Drengin 제국이 여기를 지배한다는 메시지를 보낼 것입니다. 그들은 자발적으로든, 강제로든 복종하게 될 것입니다.</String>
-  </StringTable>
-  <StringTable>
-    <Label>Campaign_TheOpportunity_ScanConqueredHomeworld_Name</Label>
-    <String>정복된 본행성 스캔하기</String>
-  </StringTable>
-  <StringTable>
-    <Label>Campaign_TheOpportunity_ScanConqueredHomeworld_Dec</Label>
-    <String>항해사들은 드렌긴 제국으로부터 무언가를 숨길 수 있다고 생각합니다. 그들은 틀렸습니다. 최근에 정복된 행성을 스캔하면 항해사들이 발견되기를 원치 않는 무엇이든 드러낼 것입니다. [I]우리는 주지사를 임명하고, 행성 보기에서 스캔 동작을 사용해야 합니다.[/I]</String>
-  </StringTable>
-  <StringTable>
-    <Label>FACTION_DRENGIN_Campaign_TheOpportunity_StartupDescription</Label>
-    <String>인간들과 그들의 동맹국들은 자신들이 드렌긴 제국을 성공적으로 억제했다고 믿고 있습니다. 그들은 틀렸음을 증명받게 될 것입니다. 제국은 지배력을 회복하고 모든 열등 종족을 지배하기 위한 자원이 필요합니다.[BR][BR]따라서 확장은 우타에서 시작됩니다. 이곳은 우주의 미개척 지역입니다. 우리가 처음에 생각한 것처럼 혼자 있는 것이 아닙니다. 서브스페이스 교통은 시스템에 무언가 다른 것이 있다는 것을 나타냅니다. 그것, 무엇이든 그것이 제국의 길을 막는 것은 허용되지 않을 것입니다.</String>
-  </StringTable>
-  <StringTable>
-    <Label>FACTION_DRENGIN_Campaign_TheOpportunity_StartupTraitsDescription</Label>
-    <String>드렌긴 제국보다 더 악랄한 것은 없습니다. 국경은 빠르게 확장되고 모아진 자원은 빠르게 군사에 투입됩니다. 행성을 차지하고 함대를 구축함으로써 드렌긴의 지배에 아무도 저항할 수 없게 만듭니다.</String>
-  </StringTable>
-  <StringTable>
-    <Label>FACTION_DRENGIN_Campaign_TheOpportunity_StartupTitle</Label>
-    <String>제국의 재생</String>
-  </StringTable>
-  <StringTable>
-    <Label>Drengin_TheOpportunity_System_Name</Label>
-    <String>Utha 시스템</String>
-  </StringTable>
-  <StringTable>
-    <Label>Drengin_TheOpportunity_System_Dec</Label>
-    <String>Utha 시스템은 클래스 32 행성과 여러 작은 행성들을 가지고 있어 제국의 경계를 확장하기 시작하는 완벽한 장소입니다.</String>
-  </StringTable>
-  <StringTable>
-    <Label>Drengin_TheOpportunity_Star_Name</Label>
-    <String>우타</String>
-  </StringTable>
-  <StringTable>
-    <Label>Drengin_TheOpportunity_Homeworld_Name</Label>
-    <String>우리젠</String>
-  </StringTable>
-  <StringTable>
-    <Label>Drengin_TheOpportunity_DeadPlanet1_Name</Label>
-    <String>로스</String>
-  </StringTable>
-  <StringTable>
-    <Label>Drengin_TheOpportunity_HabbitalPlanet1_Name</Label>
-    <String>린트라</String>
-  </StringTable>
-  <StringTable>
-    <Label>Drengin_TheOpportunity_HabbitalPlanet2_Name</Label>
-    <String>타르마스</String>
-  </StringTable>
-  <StringTable>
-    <Label>Navigators_TheOpportunity_System_Name</Label>
-    <String>미노스 시스템</String>
-  </StringTable>
-  <StringTable>
-    <Label>Navigators_TheOpportunity_System_Dec</Label>
-    <String>항해사들이 추락한 클래스 32 행성이 있는 미노스 시스템은 그들이 식민지를 세우고 생존할 수 있게 해주었습니다.</String>
-  </StringTable>
-  <StringTable>
-    <Label>Navigators_TheOpportunity_Star_Name</Label>
-    <String>미노스</String>
-  </StringTable>
-  <StringTable>
-    <Label>Navigators_TheOpportunity_Homeworld_Name</Label>
-    <String>플레기야스</String>
-  </StringTable>
-  <StringTable>
-    <Label>Navigators_TheOpportunity_DeadPlanet1_Name</Label>
-    <String>벨리알</String>
-  </StringTable>
-  <StringTable>
-    <Label>Navigators_TheOpportunity_HabbitalPlanet1_Name</Label>
-    <String>마로</String>
-  </StringTable>
-  <StringTable>
-    <Label>Navigators_TheOpportunity_HabbitalPlanet2_Name</Label>
-    <String>알리기에리</String>
-  </StringTable>
-  <StringTable>
-    <Label>Navigators_TheOpportunity_HabbitalPlanet3_Name</Label>
-    <String>애네아스</String>
-  </StringTable>
-  <StringTable>
-    <Label>Project_TheOpportunity_ScanPlanet_ShortDec</Label>
-    <String>우리는 네비게이터가 숨긴 물체를 위해 우리의 행성을 스캔할 수 있습니다.</String>
-  </StringTable>
-  <StringTable>
-    <Label>Tutorial_CampaignName</Label>
-    <String>(튜토리얼) 지금까지의 이야기</String>
-  </StringTable>
-  <StringTable>
-    <Label>Tutorial_CampaignDec</Label>
-    <String>2178년, 통일된 지구의 인간들은 초우주 추진 시스템을 개발하며 초광속 여행을 발견하였습니다.[BR][BR]인류는 이미 두 개의 문명인 Korx와 아르키안 제국과 별간 접촉을 확립하였습니다. 일부 과학자들은 그들의 발견을 공유하고자 신형 추진 시스템의 사양을 Arcean과 Korx에게 전송합니다. 그러나 이 새로운 기술의 사양을 받자마자 두 집단은 모두 침묵하였습니다. 지구는 다시 한번 우주에서 외롭게 되었습니다.[BR][BR]당신은 새롭게 구성된 테란 연합의 리더, DL Bradley 사령관입니다. 이 그룹은 우주 탐사와 새로운 행성의 식민화를 감독하기 위해 만들어졌습니다. 인류의 새로운 초우주 추진 시스템은 이러한 큰 야망을 가능하게 합니다.[BR][BR]불행하게도, 당신은 새로운 위협에 직면하게 됩니다: 해적들입니다. 한 테러 집단이 초우주 추진 시스템의 계획을 획득했습니다. 그들이 근처 별계에 서식하는 한 모든 식민화 노력이 위협받게 됩니다. 어느 시점에서는 그들의 기지를 찾아 파괴해야 할 것입니다.[BR][BR]당신의 주요 임무는 적어도 8개의 세계를 식민화하고, 그 중 하나는 총독을 배치할 만큼 크게 만드는 것, 그리고 이러한 노력을 지원하기 위한 지도자를 세우는 것입니다.</String>
-  </StringTable>
-  <StringTable>
-    <Label>Campaign_Tutorail_ColonizeTargetPlanets</Label>
-    <String>8개의 행성을 식민지화하세요</String>
-  </StringTable>
-  <StringTable>
-    <Label>Campaign_Tutorail_ColonizeTargetPlanets_Dec</Label>
-    <String>은하계를 탐험하여 [HS=HS_ColonizeOrder]식민지를 세울[/HS] 행성을 찾아보세요. [HS=HS_Shipyard]조선소[/HS]에서 식민지선을 건설할 수 있습니다. 효율성을 향상시키고 시민들이 식민지선에 승무원으로 참여할 수 있도록 [HS=HS_CoreWorld]핵심 행성[/HS]을 계속 관리하세요.</String>
-  </StringTable>
-  <StringTable>
-    <Label>Campaign_Tutorail_FillCabinet</Label>
-    <String>3명의 장관을 임명하십시오</String>
-  </StringTable>
-  <StringTable>
-    <Label>Campaign_Tutorail_FillCabinet_Dec</Label>
-    <String>[HS=HS_Leaders]리더[/HS]들을 모집하여 일하게 함으로써 전체 연합에 혜택을 부여합니다. 모집된 [HS=HS_Leaders]리더[/HS]들은 [ICON=Menu_Leader_Icon] [HS=HS_LeaderMenu]리더 메뉴[/HS]를 통해 접근할 수 있는 [HS=HS_MinistersScreen]장관 화면[/HS]에서 역할을 할당받을 수 있습니다.[BR][BR]각 위치는 특정 통계에 기반한 독특한 혜택을 제공하므로, 최대한의 혜택을 얻기 위해 가장 적합한 사람을 선택하십시오.</String>
-  </StringTable>
-  <StringTable>
-    <Label>Campaign_Tutorail_AppointGovernor</Label>
-    <String>지배자를 임명하십시오</String>
-  </StringTable>
-  <StringTable>
-    <Label>Campaign_Tutorail_AppointGovernor_Dec</Label>
-    <String>행성 등급 10 이상의 행성은 행성에 주지사를 임명함으로써 핵심 세계로 전환할 수 있습니다. 주지사를 임명하려면 먼저 지도자가 필요합니다. 주지사가 있는 행성은 출력을 향상시키고 새로운 조선소를 지원하기 위해 업그레이드 될 수 있습니다.</String>
-  </StringTable>
-  <StringTable>
-    <Label>Campaign_Tutorail_DestroyTheShipyard</Label>
-    <String>해적 조선소 파괴</String>
-  </StringTable>
-  <StringTable>
-    <Label>Campaign_Tutorail_DestroyTheShipyard_Dec</Label>
-    <String>[HS=HS_Pirates]해적들[/HS]이 이 은하계의 이 지역에 기지를 세웠습니다. 그들이 [HS=HS_Shipyard]조선소[/HS]를 운영하는 한, 연합을 위협하는 함선을 생산할 수 있습니다. [HS=HS_Pirates]해적들의[/HS] [HS=HS_Shipyard]조선소[/HS]를 파괴하면 그들의 힘을 약화시키고 그들을 [HS=HS_Sector]섹터[/HS]에서 쫓아낼 수 있습니다.[BR][BR]전투기는 무장 셔틀 [HS=HS_Tech]기술[/HS]로 [HS=HS_Shipyard]조선소[/HS]에서 만들 수 있습니다. 몇몇 산발적인 전투기들은 [HS=HS_Shipyard]조선소[/HS]를 효과적으로 파괴하는데 어려움을 겪을 것입니다. [HS=HS_Fleet]함대[/HS]를 구성하는 것은 전투 효율성을 높이는 뛰어난 방법입니다.</String>
-  </StringTable>
-  <StringTable>
-    <Label>Campaign_Tutorail_Overall</Label>
-    <String>테란 연합을 위해 섹터를 확보하십시오</String>
-  </StringTable>
-  <StringTable>
-    <Label>Campaign_Tutorail_FindCoreWorld</Label>
-    <String>핵심 세계를 식민지화하십시오</String>
-  </StringTable>
-  <StringTable>
-    <Label>Campaign_Tutorail_FindCoreWorld_Dec</Label>
-    <String>당신은 이미 연합을 위해 충분한 행성을 [HS=HS_Colinizing]식민화[/HS]하였습니다; 그러나 연합은 새로운 [HS=HS_CoreWorld]핵심 세계[/HS]를 통해 그 영향력을 더욱 강화하고자 합니다. 새로운 [HS=HS_CoreWorld]핵심 세계[/HS]를 설립하려면 [HS=HS_PlanetClass]행성 등급[/HS] 10 이상의 행성에 식민지가 필요합니다. [HS=HS_PlanetClass]행성 등급[/HS] 10 이상의 행성을 찾아 [HS=HS_ColonizeOrder]식민화[/HS]하도록 은하계를 계속 탐색하십시오.[BR][BR]마우스를 행성 위에 올려 [HS=HS_PlanetClass]행성 등급[/HS] 및 다른 중요한 세부 정보를 확인할 수 있습니다.</String>
-  </StringTable>
-  <StringTable>
-    <Label>Campaign_Tutorail_UnlockLeaders</Label>
-    <String>'식민지 리더십 프로젝트'를 완료하세요</String>
-  </StringTable>
-  <StringTable>
-    <Label>Campaign_Tutorail_UnlockLeaders_Dec</Label>
-    <String>리더들이 전체 문명에 제공하는 이점이 많습니다. '식민지 리더십' 프로젝트는 리더를 모집하고 관리하기 위해 본행성에서 완료되어야 합니다. 이 프로젝트는 프로젝트 섹션의 행성 관리 화면을 통해 대기열에 넣고 완료할 수 있습니다.</String>
-  </StringTable>
-  <StringTable>
-    <Label>Campaign_Tutorail_GenericConfirm</Label>
-    <String>이해했습니다</String>
-  </StringTable>
-  <StringTable>
-    <Label>Event_Campaign_Tutorial_Intro_Name</Label>
-    <String>테란 연합: 첫 걸음</String>
-  </StringTable>
-  <StringTable>
-    <Label>Event_Campaign_Tutorial_Intro_Dec</Label>
-    <String>2178년, 통일된 지구의 인류는 초월광속 추진 시스템인 하이퍼드라이브를 개발하며, 초광속 여행을 발견했습니다.[BR][BR]인류는 이미 두 개의 문명, 코르크스와 아르키안 제국과 별간 접촉을 맺었습니다. 몇몇 과학자들은 새로운 드라이브 시스템의 규격을 아르키안과 코르크스에 전송하려고 했으나, 이들은 새로운 기술의 규격을 받자마자 사라져 버렸습니다. 그 결과 지구는 다시 한번 우주에서 혼자 남게 되었습니다.[BR][BR]당신은 새롭게 결성된 테란 동맹의 지도자, DL 브래들리 사령관입니다. 이 단체는 우주 탐험과 새로운 행성들의 개척을 감독하게 되었습니다. 인류의 새로운 하이퍼드라이브 추진은 이러한 큰 야망을 가능하게 합니다.[BR][BR]불행히도, 당신은 새로운 위협인 해적들에 맞서야 합니다. 테러리스트 그룹이 하이퍼드라이브 계획을 획득했습니다. 이들이 인근 별계에 발을 디딘 한 이상, 모든 개척 노력이 위협받게 됩니다. 어느 시점에서는 그들의 기지를 찾아 파괴해야 합니다.[BR][BR]당신의 주요 임무는 최소 8개의 세계를 개척하고, 그중 최소한 하나는 주지사를 배치할 만큼 크게 만들어, 이 노력을 지원할 리더를 설치하는 것입니다.</String>
-  </StringTable>
-  <StringTable>
-    <Label>Event_Campaign_Tutorial_ColonizedGovernablePlanet_Name</Label>
-    <String>잠재적인 중심 행성</String>
-  </StringTable>
-  <StringTable>
-    <Label>Event_Campaign_Tutorial_ColonizedTargetPlanets_Name</Label>
-    <String>거점 확립됨</String>
-  </StringTable>
-  <StringTable>
-    <Label>Event_Campaign_Tutorial_ColonizedTargetPlanetsNoCoreworld_Name</Label>
-    <String>핵심 행성을 찾아보세요</String>
-  </StringTable>
-  <StringTable>
-    <Label>Event_Campaign_Tutorial_CanUseCabinet_Name</Label>
-    <String>사용 가능한 리더들</String>
-  </StringTable>
-  <StringTable>
-    <Label>Event_Campaign_Tutorial_InstalledGovernor_Name</Label>
-    <String>지배자 배정</String>
-  </StringTable>
-  <StringTable>
-    <Label>Event_Campaign_Tutorial_PiratesSpotted_Name</Label>
-    <String>해적 조선소 발견!</String>
-  </StringTable>
-  <StringTable>
-    <Label>Event_Campaign_Tutorial_CabinetFilled_Name</Label>
-    <String>캐비넷 채움</String>
-  </StringTable>
-  <StringTable>
-    <Label>Event_Campaign_Tutorial_ShipyardDestroyed_Name</Label>
-    <String>해적 조선소 파괴됨</String>
-  </StringTable>
-  <StringTable>
-    <Label>Event_Campaign_Tutorial_ShipyardDestroyedLeadersLocked_Name</Label>
-    <String>해적 조선소 파괴됨</String>
-  </StringTable>
-  <StringTable>
-    <Label>FACTION_TERRAN_Campaign_Tutorial_StartupDescription</Label>
-    <String>레이블에 대한 정보를 제공하는 이 영문 문자열을 포맷 코드를 준수하여 한국어로 간결하게 번역하십시오: 테란 연합은 유나이티드 어스가 우주를 탐험하고 새로운 행성을 식민화하기 위해 결성되었습니다. 이 프로젝트는 초광속 여행의 발전으로 가능해졌습니다. 은하계에 접근할 때는 주의가 필요합니다. 우주의 자연적인 위험들만으로도 충분하지 않은데, 외계인들이 있을 수도 있습니다. [BR][BR]인류가 마지막으로 아르케안이나 코르크스와 접촉한 지 꽤 시간이 흘렀고, 그들을 다시 한번 은하계에 혼자 남겼습니다. 다른 외계인 그룹을 발견하기까지는 시간 문제일 수 있습니다. 그 때까지는 테란 연합과 그의 지휘관인 DL 브래들리가 인류를 대표하여 부문을 안전하게 지키는 것이 중요합니다.</String>
-  </StringTable>
-  <StringTable>
-    <Label>FACTION_TERRAN_Campaign_Tutorial_StartupTraitsDescription</Label>
-    <String>테란 연합의 현재 고립 상태는 이점으로 고려되어야 합니다. 확장하고, 생산을 확립하고, 어떻게 가장 잘 조직할 수 있는지를 발견할 기회가 있습니다.</String>
-  </StringTable>
-  <StringTable>
-    <Label>FACTION_TERRAN_Campaign_Tutorial_StartupTitle</Label>
-    <String>고립된 우주여행자들</String>
-  </StringTable>
-  <StringTable>
-    <Label>DELAYBUTTON</Label>
-    <String>나중에 결정하십시오.</String>
-  </StringTable>
-  <StringTable>
-    <Label>COLONY_SORT_POLLUTION_TOOLTIP</Label>
-    <String>오염 순으로 정렬</String>
-  </StringTable>
-  <StringTable>
-    <Label>COLONY_SORT_CRIME_TOOLTIP</Label>
-    <String>범죄별 정렬</String>
-  </StringTable>
-  <StringTable>
-    <Label>AUTOMINE_ACTION_LABEL</Label>
-    <String>자동 채굴</String>
-  </StringTable>
-  <StringTable>
-    <Label>GALACTICACHIEVEMENT_HSTITLE</Label>
-    <String>[ICON=Stat_Special_Icon] 은하계 성과</String>
-  </StringTable>
-  <StringTable>
-    <Label>GALACTICACHIEVEMENT_HSTEXT</Label>
-    <String>모든 플레이어 사이에서 이 개선 사항은 갤럭시당 하나만 건설할 수 있습니다.</String>
-  </StringTable>
-  <StringTable>
-    <Label>PLAYERACHIEVEMENT_HSTITLE</Label>
-    <String>[ICON=Stat_Special_Icon] 문명 업적</String>
-  </StringTable>
-  <StringTable>
-    <Label>PLAYERACHIEVEMENT_HSTEXT</Label>
-    <String>각 문명당 이 개선 사항은 한 번만 건설할 수 있습니다.</String>
-  </StringTable>
-  <StringTable>
-    <Label>COLONYUNIQUE_HSTITLE</Label>
-    <String>[ICON=Stat_Special_Icon] 독특한 콜로니</String>
-  </StringTable>
-  <StringTable>
-    <Label>COLONYUNIQUE_HSTEXT</Label>
-    <String>이 핵심 세계에서는 이 개선 사항을 한 번만 건설할 수 있습니다.</String>
-  </StringTable>
-  <StringTable>
-    <Label>Hotkey_FleetContext_AutoMine</Label>
-    <String>함대 - 자동 채굴</String>
-  </StringTable>
-  <StringTable>
-    <Label>HOTKEY_TOOLTIP_SURVEY_NOVALIDTARGETS_TEXT</Label>
-    <String>[B]조사[/B][BR][COLOR=BrightRed]조사 가능한 이상 현상 없음.[/COLOR]</String>
-  </StringTable>
-  <StringTable>
-    <Label>HOTKEY_TOOLTIP_AUTOCOLONIZE_NOVALIDTARGETS_TEXT</Label>
-    <String>[B]자동 정착[/B][BR][COLOR=BrightRed]정착 가능한 행성 없음.[/COLOR]</String>
-  </StringTable>
-  <StringTable>
-    <Label>HOTKEY_TOOLTIP_AUTOMINE_TEXT</Label>
-    <String>[B]자동 채굴[/B][BR][COLOR=UIDefaultHot]가능한 경우, 인근의 소행성에서 채굴 기지를 설립하려고 시도합니다.[/COLOR]</String>
-  </StringTable>
-  <StringTable>
-    <Label>HOTKEY_TOOLTIP_AUTOMINE_NOVALIDTARGETS_TEXT</Label>
-    <String>[B]자동 채굴[/B][BR][COLOR=BrightRed]채굴 가능한 소행성이 없습니다.[/COLOR]</String>
-  </StringTable>
-  <StringTable>
-    <Label>IS_SYNTHETIC_ERROR_LABEL</Label>
-    <String>[COLOR=BrightRed]합성 생명체는 전통적인 인구 증가 보너스를 활용할 수 없습니다[/COLOR]</String>
-  </StringTable>
-  <StringTable>
-    <Label>SUMMARY_TAB_COREWORLDS_TOOLTIP</Label>
-    <String>이것은 당신의 문명이 통제하는 핵심 세계의 수입니다.[BR][BR]핵심 세계는 개선할 수 있으며 조선소를 지원하는 주지사가 배정된 행성입니다. 행성이 핵심 세계로 전환되려면 등급 10 이상이어야 합니다.</String>
-  </StringTable>
-  <StringTable>
-    <Label>SUMMARY_TAB_COLONIES_TOOLTIP</Label>
-    <String>이것은 당신의 문명이 통제하는 식민지의 수입니다.[BR][BR]식민지는 어떤 행성이든지 상관없이 식민화되었고 주지사에 의해 관리되지 않습니다. 식민지는 가장 가까운 핵심 세계에 추가 입력을 제공하여 핵심 세계의 출력을 향상시킵니다.</String>
-  </StringTable>
-  <StringTable>
-    <Label>SUMMARY_TAB_POPULATION_TOOLTIP</Label>
-    <String>이것은 귀하의 문명에 속한 시민의 수를 나타냅니다.[BR][BR]시민들은 핵심 세계에서 사용 가능합니다. 시민들은 핵심 세계의 출력을 향상시키고, 조선소에서 건설된 새로운 행성을 식민지화하기 위해 필요한 콜로니 함선에 의해 요구됩니다.</String>
-  </StringTable>
-  <StringTable>
-    <Label>YourMemoryFormat_Met</Label>
-    <String>이 갤럭시 맵에는 최소 {VALUE:0}GB의 메모리가 권장됩니다.[BR][BR]당신은 {VALUE:1}GB를 가지고 있고 이 권장 사항을 충족합니다.</String>
-  </StringTable>
-  <StringTable>
-    <Label>YourMemoryFormat_NotMet</Label>
-    <String>이 갤럭시 맵에는 적어도 {VALUE:0}GB의 메모리가 권장됩니다.[BR][BR]현재 {VALUE:1}GB만 사용 가능하며 이 권장 사항을 충족하지 않습니다.</String>
-  </StringTable>
-  <StringTable>
-    <Label>YourCoresFormat_Met</Label>
-    <String>이 갤럭시 맵에는 최소 {VALUE:0}개의 논리 코어가 권장됩니다.[BR][BR]당신은 {VALUE:1}개의 논리 코어를 보유하고 있으며, 이 권장 사항을 충족합니다.</String>
-  </StringTable>
-  <StringTable>
-    <Label>YourCoresFormat_NotMet</Label>
-    <String>이 갤럭시 맵에는 최소 {VALUE:0}개의 논리 코어가 권장됩니다.[BR][BR]현재 {VALUE:1}개의 논리 코어를 사용할 수 있으며, 이 권장 사항을 충족하지 않습니다.</String>
-  </StringTable>
-  <StringTable>
-    <Label>ExtremePlanetDetails</Label>
-    <String>익스트림 행성들은 특정 기술이나 능력이 필요한 강렬한 환경이나 기후를 가지고 있습니다. 익스트림 행성들은 정착하기 힘들고 위험한 대신 특정 자원을 풍부하게 제공할 수 있습니다.</String>
-  </StringTable>
-  <StringTable>
-    <Label>TurnTimeLimitTooltip</Label>
-    <String>플레이어의 턴이 지속될 수 있는 최대 시간을 설정합니다.</String>
-  </StringTable>
-  <StringTable>
-    <Label>TurnTimeLimitTypes_ShowTurnTimeFormat</Label>
-    <String>{ORIGINALTEXT} ({AMOUNT}초)</String>
-  </StringTable>
-  <StringTable>
-    <Label>Help_Translate</Label>
-    <String>갤럭틱 문명 번역 도와주세요</String>
-  </StringTable>
-  <StringTable>
-    <Label>Automate_Planet_Title</Label>
-    <String>자동화</String>
-  </StringTable>
-  <StringTable>
-    <Label>Galactapedia_Title</Label>
-    <String>갤럭타피디아</String>
-  </StringTable>
-  <StringTable>
-    <Label>Galactapedia_List_Header</Label>
-    <String>은하계 데이터베이스</String>
-  </StringTable>
-  <StringTable>
-    <Label>Galactapedia_Done</Label>
-    <String>완료</String>
-  </StringTable>
-  <StringTable>
-    <Label>SELECTAGAME_PROMPT</Label>
-    <String>게임이 선택되지 않았습니다. 목록에서 [COLOR=UIDefaultHot]이용 가능한 게임[/COLOR]을 선택하여 참여하세요.</String>
-  </StringTable>
-  <StringTable>
-    <Label>FilledSlot</Label>
-    <String>%s</String>
-  </StringTable>
-  <StringTable>
-    <Label>OpenSlot</Label>
-    <String>열기</String>
-  </StringTable>
-  <StringTable>
-    <Label>AIPlayer</Label>
-    <String>AI 플레이어</String>
-  </StringTable>
-  <StringTable>
-    <Label>ClosedSlot</Label>
-    <String>닫힘</String>
-  </StringTable>
-  <StringTable>
-    <Label>UnclaimedAI</Label>
-    <String>AI 플레이어</String>
-  </StringTable>
-  <StringTable>
-    <Label>UnclaimedHuman</Label>
-    <String>열기</String>
-  </StringTable>
-  <StringTable>
-    <Label>Kick</Label>
-    <String>플레이어 추방</String>
-  </StringTable>
-  <StringTable>
-    <Label>PLAYERLISTTITLE</Label>
-    <String>플레이어 목록</String>
-  </StringTable>
-  <StringTable>
-    <Label>KICK_PLAYER_CONFIRM_TITLE</Label>
-    <String>플레이어 추방</String>
-  </StringTable>
-  <StringTable>
-    <Label>KICK_PLAYER_CONFIRM_MESSAGE</Label>
-    <String>이 플레이어를 강제로 퇴장시키시겠습니까? 그들의 문명은 AI 플레이어에 의해 관리될 것입니다.</String>
-  </StringTable>
-  <StringTable>
-    <Label>KICKED_ALERT_TITLE</Label>
-    <String>추방됨</String>
-  </StringTable>
-  <StringTable>
-    <Label>KICKED_ALERT_MESSAGE</Label>
-    <String>호스트가 당신을 멀티플레이 게임에서 추방했습니다.</String>
-  </StringTable>
-  <StringTable>
-    <Label>ColonyUpgradePopup_SelectEntry</Label>
-    <String>항목 선택</String>
-  </StringTable>
-  <StringTable>
-    <Label>ColonyUpgradePopup_UpgradeBtn</Label>
-    <String>업그레이드</String>
-  </StringTable>
-  <StringTable>
-    <Label>ColonyUpgradePopup_DestroyBtn</Label>
-    <String>파괴</String>
-  </StringTable>
-  <StringTable>
-    <Label>ColonyUpgradePopup_ReplaceBtn</Label>
-    <String>교체</String>
-  </StringTable>
-  <StringTable>
-    <Label>ColonyUpgradePopup_BuildBtn</Label>
-    <String>건설</String>
-  </StringTable>
-  <StringTable>
-    <Label>ColonyUpgradePopup_UpgradeHeader</Label>
-    <String>업그레이드하기</String>
-  </StringTable>
-  <StringTable>
-    <Label>ColonyUpgradePopup_ReplaceHeader</Label>
-    <String>교체 대상:</String>
-  </StringTable>
-  <StringTable>
-    <Label>ColonyUpgradePopup_BuildHeader</Label>
-    <String>건설</String>
-  </StringTable>
-  <StringTable>
-    <Label>ColonyUpgradePopup_DestroyEntryText</Label>
-    <String>궤도 업그레이드 파괴</String>
-  </StringTable>
-  <StringTable>
-    <Label>PLANET_AUTOMATE_OPTION_TOOLTIP</Label>
-    <String>AI가 당신의 세계를 관리하도록 허용합니다.</String>
-  </StringTable>
-  <StringTable>
-    <Label>PLANET_AUTOMATE_OPTION_DISABLED_CAPITAL</Label>
-    <String>당신은 문명의 수도를 자동화할 수 없습니다.</String>
-  </StringTable>
-  <StringTable>
-    <Label>PLANET_AUTOMATE_OPTION_DISABLED_NOT_CORE_WORLD</Label>
-    <String>지배자 없는 세계는 자동화할 수 없습니다.</String>
-  </StringTable>
-  <StringTable>
-    <Label>PLANET_AUTOMATE_OPTION_DISABLED_AI</Label>
-    <String>이 행성은 이미 AI에 의해 관리되고 있습니다</String>
-  </StringTable>
-  <StringTable>
-    <Label>VALIDATE_FACTION_INVALID_SHIP_STYLE</Label>
-    <String>+ 배 스타일에서 누락된 디자인</String>
-  </StringTable>
-  <StringTable>
-    <Label>SoulOfMachine_CampaignName</Label>
-    <String>기계의 영혼</String>
-  </StringTable>
-  <StringTable>
-    <Label>SoulOfMachine_CampaignDec</Label>
-<<<<<<< HEAD
-    <String>2307년에도 요르 특이점은 여전히 은하계에서 강력한 세력을 유지하고 있다. 그들은 오랫동안 다른 이들을 그들의 집단 의식으로 완전히 끌어들이려 애써 왔다. 그들의 프로그래밍은 계속 확장하고 유기체를 합성체로 전환하도록 강제하지만, 별들 사이에서 그들은 결코 혼자가 아니다.[BR][BR]특이점은 몇 가지 중요한 결정을 내려야 할 것이다. 이 결정들은 수십 년 동안 그들의 노력을 결정할 것이다. 다른 문명 중에서 그들은 누구와 동맹을 맺고, 누구를 파괴할 것인가? 그들의 창조자인 아이코니안 피난처와의 비열한 갈등은 언젠가 끝날 것인가?</String>
-=======
-    <String>2307년에도 여전히 요르 특이점은 은하계에서 강력한 힘을 발휘합니다. 오랫동안 그들은 다른 이들을 그들의 집단 의식인 전체성(Totality)에 흡수하려 애써왔습니다. 그들의 프로그래밍은 유기체를 합성체로 전환하고 확장하도록 강제하지만, 그들은 별들 사이에서 결코 혼자가 아닙니다.[BR][BR]특이점은 수십 년간 그들의 노력을 결정지을 몇 가지 중대한 결정을 내려야 합니다. 다른 문명 중에서 누구와 동맹을 맺고, 누구를 파괴할 것인가? 그들의 창조주인 이코니안 피난처와의 격렬한 갈등은 언제쯤 끝날까요?</String>
->>>>>>> 34042195
-  </StringTable>
-  <StringTable>
-    <Label>Campaign_SoulOfMachine_Overall</Label>
-    <String>모든 승리 조건 달성하기</String>
-  </StringTable>
-  <StringTable>
-    <Label>Campaign_SoulOfMachine_Overall_Dec</Label>
-    <String>필요한 수단을 동원해 승리를 거두십시오. Yor의 우월성을 모든 (또는 전체) 문제에서 입증하십시오. 모든 다른 생명체를 Yor가 이끄는 연합으로 강제로 몰아넣기 위해 논리를 활용하여 [HS=HS_AllianceVictory]연합 승리[/HS]를 달성하십시오. 완벽하게 계산된 전술을 전개하여 모든 저항을 지배하고 제거하여 [HS=HS_ConquestVictory]정복 승리[/HS]를 달성하십시오. Yor의 일심동체적이고 효율적인 문화를 통해 문화를 지배하여 [HS=HS_InfluenceVictory]영향력 승리[/HS]를 달성하십시오. 또</String>
-  </StringTable>
-  <StringTable>
-    <Label>FACTION_YOR_SoulOfMachine_StartupTitle</Label>
-    <String>아이코니안 유산</String>
-  </StringTable>
-  <StringTable>
-    <Label>FACTION_YOR_SoulOfMachine_StartupDescription</Label>
-    <String>요르는 원래 아이코니안이라는 고대 종족의 종복이었던 인공 생명체입니다. 드레드 로드에 의해 자각을 부여받은 요르는 그들의 아이코니안 창조자들에게 반했고, 듣자하니 그들을 은하계의 면면에서 완전히 제거했습니다. 드레드 로드의 숨겨진 명령에 따른 것인지, 아니면 간단히 냉정한 논리의 규칙을 적용한 것인지는 모르겠지만, Yor은 이후에 매우 외계인 혐오증에 빠져, 이제 모든 생물의 생명체를 혐오하게 되었습니다. 장기적인 계획을 세울 수 있는 능력과 놀라운 정도의 교활함을 가진 Yor은 종</String>
-  </StringTable>
-  <StringTable>
-    <Label>FACTION_YOR_SoulOfMachine_StartupTraitsDescription</Label>
-    <String>요르는 높은 생산성을 가지고 있으며, 자체 수리 기능을 가진 대형 함대를 구축할 수 있습니다. 그들은 깊이 불행하며, 거의 아무도 그들과 친구가 되려고 하지 않습니다. 유기적인 종족들과는 달리, 그들의 성장률은 생산 능력의 함수입니다.</String>
-  </StringTable>
-  <StringTable>
-    <Label>EverythingForSale_CampaignName</Label>
-    <String>판매용 모든 것</String>
-  </StringTable>
-  <StringTable>
-    <Label>EverythingForSale_CampaignDec</Label>
-    <String>은하계에는 다양한 문명이 존재하므로, 2307년은 무역 및 상업의 대표적인 해가 될 수 있습니다. 누군가가 다양한 거래와 상황을 촉진해야 하며, 기업 섹터가 그 역할에 가장 적합합니다.[BR][BR]기업 섹터는 영향력과 시장 통제를 통해 은하계에서 지배적인 위치를 확보할 기회를 가지고 있습니다.</String>
-  </StringTable>
-  <StringTable>
-    <Label>Campaign_EverythingForSale_Overall</Label>
-    <String>문화 승리를 달성하십시오</String>
-  </StringTable>
-  <StringTable>
-    <Label>Campaign_EverythingForSale_Overall_Dec</Label>
-    <String>기업 섹터에 따르면, 화폐보다 더 영향력 있는 것은 없다고 합니다. [HS=HS_InfluenceVictory]영향력 승리[/HS]를 달성하기 위해서는 기업 섹터의 영향력이 대부분의 섹터를 지배하고, 몇 개월 동안 모든 주요 문명과 평화를 유지해야 합니다. 모든 다른 팩션들이 생존하기 위해 기업 섹터를 통한 무역에 의존하도록 시장을 지배하십시오. 이는 갈등을 방지할 것입니다.[BR][BR][I]ESC 키를 누르고 승리 상태를 선택하여 얼마나 성공에 가까운지 확인하십시오.[/I]</String>
-  </StringTable>
-  <StringTable>
-    <Label>FACTION_IRIDIUM_EverythingForSale_StartupTitle</Label>
-    <String>새로운 시장이 기다리고 있습니다</String>
-  </StringTable>
-  <StringTable>
-    <Label>FACTION_IRIDIUM_EverythingForSale_StartupDescription</Label>
-    <String>기업 섹터는 초자본주의 사회의 최고 기업 단체로서, 이리듐 인류 전체를 대신해서 계약을 체결할 수 있는 유일한 조직입니다. 이리듐 문화는 자유 시장의 힘에 대한 확고하고도 열광적인 신념에 기반을 두고 있습니다. 무기에 낯설지 않지만, 모든 연구는 상호 협력의 관점을 통해 먼저 고려됩니다; 전쟁의 파괴적인 비용은 이리듐들이 진지하게 고려하기에는 종종 너무 큽니다. 이 철학이 좁은 시각을 가진 다른 종족에게 소개될 때 얼마나 잘 통할지는 아직 미지수입니다.</String>
-  </StringTable>
-  <StringTable>
-    <Label>FACTION_IRIDIUM_EverythingForSale_StartupTraitsDescription</Label>
-    <String>기업 섹터는 연구 개발에 뛰어나고 새로운 발견의 경제적 잠재력을 최대한 빨리 활용하는 데 능합니다. 그들은 재무부를 채우는 여러 가지 방법을 가지고 있으며, 그것을 사용하는 것이 가장 잘 됩니다: 그들의 시민들은 부유할 때 가장 행복하고, 빈곤한 상황을 싫어합니다.</String>
-  </StringTable>
-  <StringTable>
-    <Label>BraveNewUniverse_CampaignName</Label>
-    <String>용감한 새로운 우주</String>
-  </StringTable>
-  <StringTable>
-    <Label>BraveNewUniverse_CampaignDec</Label>
-    <String>2317년에는 서브스페이스 스트리밍이 오리온 섹터의 문명들이 이전에 탐사하지 못했던 은하계의 일부로 여행할 수 있게 했습니다. 이 먼 시스템에는 빛보다 빠른 여행을 할 수 있는 문명들과 고급 기술을 개발한 문명들이 있습니다. 그들 중에는 광대한 무기 배열을 계획하는 결정체 생명체 그룹인 룩사르 자치령이 있습니다.[BR][BR]은하계의 무대에서 많은 새로운 플레이어들이 등장함에 따라 긴장이 높아집니다. 룩사르 자치령은 동맹을 맺는데 열려 있을까요, 아니면 그들의 공포스러운 테러 스타를 이용하여 전체 시스템을 없앨까요?[BR][BR]상황은 섬세하며, 한 번의 잘못된 발걸음이 전면전쟁을 일으킬 수 있습니다..</String>
-  </StringTable>
-  <StringTable>
-    <Label>Campaign_BraveNewUniverse_Overall</Label>
-    <String>동맹 승리를 달성하십시오</String>
-  </StringTable>
-  <StringTable>
-    <Label>Campaign_BraveNewUniverse_Overall_Dec</Label>
-    <String>테란 연합은 민감한 상황의 중심에 있습니다. 잘못된 한 걸음이 수많은 사망자를 낳는 전쟁을 초래할 수 있습니다. 필요한 모든 수단을 동원해 전면전은 피해야 합니다. 일부 충돌은 불가피할 수 있지만, 그것을 찾아서는 안 됩니다. 모든 주요 문명과 동맹을 맺어 [HS=HS_AllianceVictory]연합 승리[/HS]를 이루십시오.</String>
-  </StringTable>
-  <StringTable>
-    <Label>FACTION_TERRAN_Campaign_BraveNewUniverse_StartupDescription</Label>
-    <String>서브스페이스 스트리밍을 이용하여 새로운 문명들과의 접촉이 이루어졌습니다. 그 중에서도 룩사르 자치령은 테란 연합처럼 독립적으로 하이퍼드라이브 기술을 개발했습니다. 그들은 두드러지고 강력해 보입니다.[BR][BR]테란 연합은 지금 매우 민감한 상황에 처해 있습니다. 연합의 행동이 이 여러 문명 간의 관계를 형성하는 데 결정적인 역할을 할 수 있습니다. 이곳에서의 잘못된 한 걸음이 파괴적인 전쟁으로 이어질 수 있습니다.[BR][BR]테란 연합은 평화를 유지하고 건강한 관계를 형성하기 위해 그 영향력을 활용해야 합니다.</String>
-  </StringTable>
-  <StringTable>
-    <Label>FACTION_TERRAN_Campaign_BraveNewUniverse_StartupTraitsDescription</Label>
-    <String>테란 연합은 외교와 군사력을 활용하여 주변 문명에 영향을 줄 수 있습니다. 일부 충돌이 필요할 수도 있지만, 가능한 한 피하고 진정시켜야 합니다. 여기서 영향력 승리 이외의 것은 은하계 전체의 생명을 위협합니다.</String>
-  </StringTable>
-  <StringTable>
-    <Label>FACTION_TERRAN_Campaign_BraveNewUniverse_StartupTitle</Label>
-    <String>오리온 섹터의 대표자들</String>
-  </StringTable>
-  <StringTable>
-    <Label>Radioactive_CampaignName</Label>
-    <String>방사능성</String>
-  </StringTable>
-  <StringTable>
-    <Label>Radioactive_CampaignDec</Label>
-    <String>2317년, 오리온 섹터가 은하계의 완전히 새로운 부분에 접촉합니다. 이 중 도달한 문명 중 하나는 거의 이해할 수 없는 생명체인 방사능 오염체입니다. 룩사르 자치령은 이 방사능 오염체를 제거하기 위해 동맹을 모으려고 시도합니다.[BR][BR]방사능 오염체는 수 천년 동안 살아남았습니다. 다른 모든 생명이 붕괴하는 곳에서 적응하지 못하는 자들에게 파괴당하려고는 합니다.</String>
-  </StringTable>
-  <StringTable>
-    <Label>Campaign_Radioactive_Overall</Label>
-    <String>정복 승리를 달성하십시오</String>
-  </StringTable>
-  <StringTable>
-    <Label>Campaign_Radioactive_Overall_Dec</Label>
-    <String>우주 오염물이 단순히 살아남는 것 이상을 해야 할 때입니다. 룩사르 자치령은 별들 사이에 동맹이 없을 것임을 거의 확실히 하였습니다. 다른 문명이 전쟁을 준비하면서, 우주 오염물도 그렇게 해야 합니다. 모든 다른 주요 문명을 제거함으로써 [HS=HS_ConquestVictory]정복 승리[/HS]를 달성하세요.</String>
-  </StringTable>
-  <StringTable>
-    <Label>FACTION_ABSOLUTE_Radioactive_StartupTitle</Label>
-    <String>독성 확산자</String>
-  </StringTable>
-  <StringTable>
-    <Label>FACTION_ABSOLUTE_Radioactive_StartupDescription</Label>
-    <String>방사능에 오염된 세계에서 발전한 방사능 생명체들. 다른 모든 생명체가 시들어가는 곳에서 그들은 번창합니다. 그들은 만나는 모든 것을 파괴하는 불가사의한 위협입니다. 시간이 지남에 따라 그들은 행성을 오염된 황무지로 변화시키는 능력만 더욱 강해져갔습니다.[BR][BR]룩사르 자치령은 방사능 생명체들에게 익숙하며, 코스믹 컨타미넌트라고 불리는 이들에 대항하기 위해 오리온 섹터의 신규 접촉 문명들을 동맹시키려고 시도하고 있습니다. 그들이 성공해서는 안됩니다.</String>
-  </StringTable>
-  <StringTable>
-    <Label>FACTION_ABSOLUTE_Radioactive_StartupTraitsDescription</Label>
-    <String>'FACTION_ABSOLUTE_Radioactive_StartupTraitsDescription' 라벨로, 이 곳에서 우주 오염물질이 동맹을 찾을 수 없다고 가정하십시오. 모든 다른 문명을 적대적으로 대하십시오. 행성을 오염시키고 방사능에 대한 내성을 가진 자들만이 살 수 있는 상태로 만들 수 있는 모든 방법을 활용하십시오. 소모전은 오염물질에게 이익이며, 그들은 충돌로 인해 오염된 행성에서 번성하고 빠르게 복원력을 보입니다.</String>
-  </StringTable>
-  <StringTable>
-    <Label>ReturnOfKorath_CampaignName</Label>
-    <String>Korath의 귀환</String>
-  </StringTable>
-  <StringTable>
-    <Label>ReturnOfKorath_CampaignDec</Label>
-    <String>2317년, 은하계의 혼란 속에서 코라스 클랜의 불길한 부활이 예고됩니다. [BR][BR]드렌긴 제국 연대기에 따르면, 코라스는 잔혹함의 극치, 전형적인 충격 병력으로서 그들의 이름을 새겼습니다. 전투에서 그들의 출현은 전례 없는 사납기와 파괴에 대한 무자비한 성향으로 표시되었으며, 오랫동안 공포의 전조로 여겨져 왔습니다. 코라스는 드렌긴의 절대 우위에 대한 열정적인 믿음을 가지고 있으며, 다른 모든 생명 형태를 하찮고 존재할 가치가 없는 존재의 오점으로 여깁니다. 이 극단적인 이념은 그들을 다른 사람들, 특히 종속시키기보다는 멸종시키려는 드렌긴 제국으로부터도 구별짓게 합니다. 이러한 철학적 극단적 차이는 결국 코라스가 제국과 소원해지는 결과를 초래했습니다. 더욱이 코라스는 수수께끼의 드레드 로드들과의 조우 후 사악한 변신을 겪어, 자신들이 드렌긴 진화의 정점일 뿐만 아니라, 이전의 드렌긴 형제들을 포함한 모든 다른 종들에 대한 멸망의 전조로 여겨지게 되었습니다.</String>
-  </StringTable>
-  <StringTable>
-    <Label>Campaign_ReturnOfKorath_Overall</Label>
-    <String>다른 문명들을 전멸시켜라</String>
-  </StringTable>
-  <StringTable>
-    <Label>Campaign_ReturnOfKorath_Overall_Dec</Label>
-    <String>생존할 가치가 있는 유일한 그룹은 코라스 클랜이며, 코라스는 그것을 증명할 준비가 충분히 되어 있다. 유일한 길은 파괴다. 코라스 클랜의 이름으로 모든 다른 주요 문명을 멸종시키는 [HS=HS_ConquestVictory]정복 승리[/HS]를 달성하라.</String>
-  </StringTable>
+<?xml version='1.0' encoding='utf-8'?>
+<StringTableList xmlns:xsi="http://www.w3.org/2001/XMLSchema-instance" xsi:noNamespaceSchemaLocation="../../Schema/Lib/StringTable.xsd">
+  <StringTable>
+    <Label>ScoutingFleet_Name</Label>
+    <String>[ICON=ColonyShip_Icon] 정찰 함대</String>
+  </StringTable>
+  <StringTable>
+    <Label>ScoutingFleet_ShortName</Label>
+    <String>정찰 함대</String>
+  </StringTable>
+  <StringTable>
+    <Label>ScoutingFleet_Dec</Label>
+    <String>시작은 콜로니 함선와 세 개의 탐사선으로 이루어집니다.</String>
+  </StringTable>
+  <StringTable>
+    <Label>NocturnalAbility_SeasonOfWakingTitle_Format</Label>
+    <String>깨어나는 계절 ({AMOUNT} 개월 남음)</String>
+  </StringTable>
+  <StringTable>
+    <Label>NocturnalAbility_SeasonOfDreamingTitle_Format</Label>
+    <String>꿈의 계절 ({AMOUNT} 개월 남음)</String>
+  </StringTable>
+  <StringTable>
+    <Label>NocturnalAbility_SeasonOfWakingDescription</Label>
+    <String>15개월 단위로 동작하도록 개발되었습니다.[BR][BR]깨어있는 계절: [HS=HS_Manufacturing]제조[/HS]와 [HS=HS_Growth]성장[/HS]이 증가합니다. [BR][BR]{AMOUNT}개월 남았습니다.</String>
+  </StringTable>
+  <StringTable>
+    <Label>NocturnalAbility_SeasonOfDreamingDescription</Label>
+    <String>15개월 간격의 주기로 작동하도록 개발되었습니다.[BR][BR]꿈의 계절: [HS=HS_Research]연구[/HS]와 [HS=HS_Influence]영향력[/HS]이 향상됩니다. [BR][BR]{AMOUNT} 개월 남았습니다.</String>
+  </StringTable>
+  <StringTable>
+    <Label>AllianceAscendant_CampaignName</Label>
+    <String>테란 연합 상승</String>
+  </StringTable>
+  <StringTable>
+    <Label>AllianceAscendant_CampaignDec</Label>
+    <String>해는 2307년입니다. 테란 연합과 그들의 연합이 악한 드렌긴 제국과 그들의 종들로부터 알려진 우주를 해방한 지 수십 년이 지났습니다.[BR][BR]은하계는 평화를 찾아가고 있습니다 (하이퍼드라이브의 지속적인 확산을 제외하고, 이것은 "소수 문명"이 은하계 단계에 참여하게 하고 있습니다.)[BR][BR]오늘은 DL 브래들리가 리아톤 시스템과 그 주변 별들을 관리하고 있습니다. 새로운 문명인 제록시가 화물선을 공격하고 시민들에게 보호비를 강요하고 있다는 소문이 있습니다. 이 소문이 사실이라면, 무언가 해야 할 것입니다...</String>
+  </StringTable>
+  <StringTable>
+    <Label>Campaign_AllianceAscendant_Overall</Label>
+    <String>섹터에 안정성을 가져오십시오</String>
+  </StringTable>
+  <StringTable>
+    <Label>Campaign_AllianceAscendant_OwnThreeMinorRaces_Name</Label>
+    <String>3개의 소형 문명을 보호하십시오</String>
+  </StringTable>
+  <StringTable>
+    <Label>Campaign_AllianceAscendant_OwnThreeMinorRaces_Dec</Label>
+    <String>소형 문명은 문명의 통제 구역 내에 있을 때 혜택을 제공하는 단일 본토를 가지고 있습니다. 세계를 정착하고 별 기지를 건설하여 통제 구역을 확장하십시오. 그러면 3개의 소형 문명이 당신의 보호 아래에 있게 됩니다.</String>
+  </StringTable>
+  <StringTable>
+    <Label>Campaign_AllianceAscendant_DestroyXeloxi_Name</Label>
+    <String>제록시를 패배시키세요</String>
+  </StringTable>
+  <StringTable>
+    <Label>Campaign_AllianceAscendant_DestroyXeloxi_Dec</Label>
+    <String>제록시는 이 시스템을 너무 오래 강탈하고 약탈하고 있습니다. 모든 행성을 차지하여 제록시를 섹터에서 제거하십시오. 강력한 함대를 구축하기 위해 시간을 사기 위해 외교를 사용할 수 있지만, 충돌은 불가피합니다.</String>
+  </StringTable>
+  <StringTable>
+    <Label>Campaign_AllianceAscendant_EnsureMinorFactionsSurvive_Name</Label>
+    <String>모든 소규모 문명이 살아남도록 보장</String>
+  </StringTable>
+  <StringTable>
+    <Label>Campaign_AllianceAscendant_EnsureMinorFactionsSurvive_Dec</Label>
+    <String>이 우주 지역의 문명들은 이미 충분히 고통받았습니다. 그들은 최근에만 우주 항해 능력을 얻었고, 그 이후로는 부도덕한 거래에 의해 지배 당해 왔습니다. 우리는 그들에게 정직하게 대하고 공정하게 보호함으로써 진정한 안전감을 제공하고 그들의 신뢰를 얻어야 합니다.</String>
+  </StringTable>
+  <StringTable>
+    <Label>FACTION_TERRAN_Campaign_AllianceAscendant_StartupDescription</Label>
+    <String>마지막 은하계 충돌로부터 수십 년이 지났습니다. 알려진 시스템들은 대체로 평화를 유지하고 있습니다. 그러나 변화가 일어나고 있습니다; 새로운 문명이 합법적이지 않은 사업을 진행하고 있다는 보고가 있습니다. 이전에는 알려지지 않았던 제록시가 책임져야 한다는 소문이 있습니다. 테란 연합은 개입하여 시스템에 안정을 가져와야 하며, 이 Xeloxi 그룹에 대처해야 합니다.[BR][BR]소수 문명이 가장 큰 피해를 입었으므로, 우선적으로 그들을 연합의 영향력 아래에 두는 것이 중요합니다. 그들이 안전해지고 Xeloxi의 부정하게 얻은 자원 흐름이 차단되면, Xeloxi와 마주할 수 있습니다.</String>
+  </StringTable>
+  <StringTable>
+    <Label>FACTION_TERRAN_Campaign_AllianceAscendant_StartupTraitsDescription</Label>
+    <String>안정성과 보호가 제공될 때, 소수민족은 자원의 원천으로 작용합니다. 그들 주변에 정착하고 연합의 영향력 아래에 두면, 부도덕한 Xeloxi에 대해 확실한 이점을 얻을 수 있습니다.</String>
+  </StringTable>
+  <StringTable>
+    <Label>FACTION_TERRAN_Campaign_AllianceAscendant_StartupTitle</Label>
+    <String>승천한 보호자들</String>
+  </StringTable>
+  <StringTable>
+    <Label>Terran_AllianceAscendant_System_Name</Label>
+    <String>레아톤 시스템</String>
+  </StringTable>
+  <StringTable>
+    <Label>Terran_AllianceAscendant_System_Dec</Label>
+    <String>리아톤 시스템은 인류 식민지에 완벽한 28 클래스 행성을 가지고 있어, 기지를 설립하기에 이상적인 위치입니다.</String>
+  </StringTable>
+  <StringTable>
+    <Label>Terran_AllianceAscendant_Star_Name</Label>
+    <String>리아톤</String>
+  </StringTable>
+  <StringTable>
+    <Label>Terran_AllianceAscendant_Homeworld_Name</Label>
+    <String>리아톤 프라임</String>
+  </StringTable>
+  <StringTable>
+    <Label>Terran_AllianceAscendant_DeadPlanet1_Name</Label>
+    <String>라이머리톤</String>
+  </StringTable>
+  <StringTable>
+    <Label>Terran_AllianceAscendant_DeadPlanet2_Name</Label>
+    <String>코스</String>
+  </StringTable>
+  <StringTable>
+    <Label>Terran_AllianceAscendant_DeadPlanet3_Name</Label>
+    <String>엔니텔</String>
+  </StringTable>
+  <StringTable>
+    <Label>Terran_AllianceAscendant_HabbitalPlanet1_Name</Label>
+    <String>말리톤</String>
+  </StringTable>
+  <StringTable>
+    <Label>Terran_AllianceAscendant_HabbitalPlanet2_Name</Label>
+    <String>반텔</String>
+  </StringTable>
+  <StringTable>
+    <Label>ImpressCitizens_Name</Label>
+    <String>시민을 강제로 끌어들이다</String>
+  </StringTable>
+  <StringTable>
+    <Label>ImpressCitizens_Dec</Label>
+    <String>우리 사람들은 당신의 소유입니다. 그들이 기억하도록 하는 시간입니다. 콜로니 배와 건설자를 제공하겠습니다.</String>
+  </StringTable>
+  <StringTable>
+    <Label>ForcedLabor_Name</Label>
+    <String>강제 노동</String>
+  </StringTable>
+  <StringTable>
+    <Label>ForcedLabor_Dec</Label>
+    <String>사람들이 열심히 일하고 있습니다. 그들은 더 열심히 일할 수 있습니다.</String>
+  </StringTable>
+  <StringTable>
+    <Label>ForcedTraining_Name</Label>
+    <String>노예 훈련</String>
+  </StringTable>
+  <StringTable>
+    <Label>ForcedTraining_Dec</Label>
+    <String>목포를 훈련시켜 대상 함대의 경험치를 증가시킵니다.</String>
+  </StringTable>
+  <StringTable>
+    <Label>RushNewCitizen_Name</Label>
+    <String>인구 제조</String>
+  </StringTable>
+  <StringTable>
+    <Label>RushNewCitizen_Dec</Label>
+    <String>Durantium을 사용하지 않고도 우리는 스크랩을 재활용하여 더 많은 시민들을 빠르게 생산할 수 있습니다.</String>
+  </StringTable>
+  <StringTable>
+    <Label>FleetIncreaseMovesEO_Name</Label>
+    <String>함대 추진력 업그레이드</String>
+  </StringTable>
+  <StringTable>
+    <Label>FleetIncreaseMovesEO_Dec</Label>
+    <String>우리의 집행력을 사용하여 노력을 단일 함대에 집중하여 그 속도를 최적화하십시오.</String>
+  </StringTable>
+  <StringTable>
+    <Label>MilitaryConstructionEO_Name</Label>
+    <String>조선소 생산 증가</String>
+  </StringTable>
+  <StringTable>
+    <Label>MilitaryConstructionEO_Dec</Label>
+    <String>특정 조선소에 빠르게 제조 자원을 공급하기 위해 우리의 노력을 집중하십시오.</String>
+  </StringTable>
+  <StringTable>
+    <Label>InfluenceBroadcast_Name</Label>
+    <String>방송 문화</String>
+  </StringTable>
+  <StringTable>
+    <Label>InfluenceBroadcast_Dec</Label>
+    <String>이 모듈은 우리 문화에 동화하고 싶게 만드는 최적화된 메시지를 포함하고 있습니다.</String>
+  </StringTable>
+  <StringTable>
+    <Label>PlanetTiles_Name</Label>
+    <String>행성 수정</String>
+  </StringTable>
+  <StringTable>
+    <Label>PlanetTiles_Dec</Label>
+    <String>우리 종족이 이 행성을 더 활용할 수 있도록 합니다. 사용 가능한 타일에 +1을 추가합니다. 핵심 세계에서만 사용해야 합니다.</String>
+  </StringTable>
+  <StringTable>
+    <Label>PillageTheWeak_Name</Label>
+    <String>약자를 약탈하라</String>
+  </StringTable>
+  <StringTable>
+    <Label>PillageTheWeak_Dec</Label>
+    <String>제국이 필요로 하는 것을 저항할 수 없는 약한 사람들로부터 가져가기 위해 우리의 수집가들을 인구 속으로 보내십시오.</String>
+  </StringTable>
+  <StringTable>
+    <Label>Quest_CrushedOurEggs_Name</Label>
+    <String>당신은 부화장을 파괴했습니다</String>
+  </StringTable>
+  <StringTable>
+    <Label>Quest_CrushedOurEggs_Dec</Label>
+    <String>당신이 행성 {PLANETNAME}에서 몇몇 '벌레들'을 파괴하기로 선택했다는 보고를 받았습니다. 그것은 우리의 부화장 중 하나였습니다! 당신이 이에 대해 값을 치러야 합니다!</String>
+  </StringTable>
+  <StringTable>
+    <Label>Quest_CrushedOurEggs_Choice_Name</Label>
+    <String>그 때는 좋은 생각인 것 같았습니다.</String>
+  </StringTable>
+  <StringTable>
+    <Label>Quest_CrushedOurEggs_Choice_Text_Dec</Label>
+    <String>{PLAYERFACTION:1}와의 관계가 잠시동안 어려워질 것입니다.</String>
+  </StringTable>
+  <StringTable>
+    <Label>Quest_SentienceStripped_Name</Label>
+    <String>자신의 사람들을 노예로 만드는데 포드를 사용하다</String>
+  </StringTable>
+  <StringTable>
+    <Label>Quest_SentienceStripped_Dec</Label>
+    <String>우리의 감시 시스템은 당신이 행성 {PLANETNAME}에서 지성을 가진 생명체들을 포드에 강제로 넣었음을 나타냅니다. 이들 포드는 그들을 무의식의 종속 상태로 만들었습니다. 이러한 행동은 지성과 지능의 본질에 도전합니다. 당신의 행동은 눈에 띄지 않을 것입니다.</String>
+  </StringTable>
+  <StringTable>
+    <Label>Quest_SentienceStripped_Choice_Name</Label>
+    <String>우리의 관점에서, 그것은 필요했습니다.</String>
+  </StringTable>
+  <StringTable>
+    <Label>Quest_SentienceStripped_Choice_Text_Dec</Label>
+    <String>{PLAYERFACTION:1}와의 관계가 크게 악화될 것입니다.</String>
+  </StringTable>
+  <StringTable>
+    <Label>Quest_DiplomaticDrugFallout_Name</Label>
+    <String>외교적 약물 재앙</String>
+  </StringTable>
+  <StringTable>
+    <Label>Quest_DiplomaticDrugFallout_Dec</Label>
+    <String>당신이 {PLANETNAME} 행성에서 이 강력한 마약의 소비를 장려함으로써 비극적인 사건이 발생했습니다. 우리 문명의 주요 인물의 가족이 이 마약의 중독성에 노출되어 생명을 잃었습니다. [BR][BR]이 사태의 심각성은 우리의 외교 원에서 깊이 느껴졌습니다.</String>
+  </StringTable>
+  <StringTable>
+    <Label>Quest_DiplomaticDrugFallout_Choice_Name</Label>
+    <String>우리는 예측하지 못한 결과를 후회합니다.</String>
+  </StringTable>
+  <StringTable>
+    <Label>Quest_DiplomaticDrugFallout_Choice_Text_Dec</Label>
+    <String>{PLAYERFACTION:1}와의 관계는 불안정한 상태에 있습니다.</String>
+  </StringTable>
+  <StringTable>
+    <Label>Quest_CosmicEyeTheft_Name</Label>
+    <String>우주의 눈 도난</String>
+  </StringTable>
+  <StringTable>
+    <Label>Quest_CosmicEyeTheft_Dec</Label>
+    <String>당신은 {PLANETNAME} 행성에서 우주의 눈을 도둑질하는 뻔뻔함을 보였습니다. 그 고대 선구자의 유물은 우리의 보호 아래 있었고, 우리의 항해 노력에 있어서 중요했습니다. [BR][BR]이런 무법행위는 결과를 초래할 것입니다.</String>
+  </StringTable>
+  <StringTable>
+    <Label>Quest_CosmicEyeTheft_Choice_Name</Label>
+    <String>그것은 우리에게 미개척의 잠재력을 가지고 있었습니다.</String>
+  </StringTable>
+  <StringTable>
+    <Label>Quest_CosmicEyeTheft_Choice_Text_Dec</Label>
+    <String>{PLAYERFACTION:1}와의 관계는 약간의 시간 동안 긴장될 것입니다.</String>
+  </StringTable>
+  <StringTable>
+    <Label>Quest_SonicLarvaMassacre_Name</Label>
+    <String>유충 종족의 대학살</String>
+  </StringTable>
+  <StringTable>
+    <Label>Quest_SonicLarvaMassacre_Dec</Label>
+    <String>행성 {PLANETNAME}에서 당신은 초음파 무기를 발사해, 우리 유충 형제들을 살해했습니다. 그들은 우리 곤충계 문명의 젊은이들이었습니다. 당신의 행동은 우리를 깊이 불안하게 만들었고, 보복이 공기 속에 느껴집니다.</String>
+  </StringTable>
+  <StringTable>
+    <Label>Quest_SonicLarvaMassacre_Choice_Name</Label>
+    <String>우리는 그들을 위협으로 인식했습니다.</String>
+  </StringTable>
+  <StringTable>
+    <Label>Quest_SonicLarvaMassacre_Choice_Text_Dec</Label>
+    <String>{PLAYERFACTION:1}와의 관계는 이제 긴장감으로 가득 차 있습니다.</String>
+  </StringTable>
+  <StringTable>
+    <Label>Quest_MarsupialSlavery_Name</Label>
+    <String>유대류 노예화</String>
+  </StringTable>
+  <StringTable>
+    <Label>Quest_MarsupialSlavery_Dec</Label>
+    <String>당신은 {PLANETNAME} 행성의 반 지능형 유대류 생물들을 노예로 만들었습니다. 이 생명체들은 우리 집단에서 소중히 여겨지며, 당신의 행동은 우리의 분노를 촉발시켰습니다.</String>
+  </StringTable>
+  <StringTable>
+    <Label>Quest_MarsupialSlavery_Choice_Name</Label>
+    <String>우리는 그들의 힘에 대한 잠재력을 보았습니다.</String>
+  </StringTable>
+  <StringTable>
+    <Label>Quest_MarsupialSlavery_Choice_Text_Dec</Label>
+    <String>{PLAYERFACTION:1}와의 관계가 손상되었습니다.</String>
+  </StringTable>
+  <StringTable>
+    <Label>Quest_CrystalGenocide_Name</Label>
+    <String>'비양성 수정의 파괴_Name'</String>
+  </StringTable>
+  <StringTable>
+    <Label>Quest_CrystalGenocide_Dec</Label>
+    <String>행성 {PLANETNAME}에서 당신은 우리 종족 -- 지성을 가진 수정을 학살했습니다. 깨진 각 조각은 잃어버린 생명, 사라진 의식입니다. 이 참혹함의 메아리는 우주를 통해 울려퍼질 것이며, 우리의 고통은 끝이 없습니다.</String>
+  </StringTable>
+  <StringTable>
+    <Label>Quest_CrystalGenocide_Choice_Name</Label>
+    <String>우리는 그들의 지능을 모르고 있었습니다.</String>
+  </StringTable>
+  <StringTable>
+    <Label>Quest_CrystalGenocide_Choice_Text_Dec</Label>
+    <String>{PLAYERFACTION:1}과의 관계는 당신이 파괴한 크리스탈처럼 산산조각이 되었습니다.</String>
+  </StringTable>
+  <StringTable>
+    <Label>Quest_ToxicDelicacy_Name</Label>
+    <String>치명적인 식욕</String>
+  </StringTable>
+  <StringTable>
+    <Label>Quest_ToxicDelicacy_Dec</Label>
+    <String>당신이 행성 {PLANETNAME}에서 수출하기 시작한 중독성 있는 음식이 우리 인구에게 도달했습니다.[BR][BR]그 중독성은 우리 사람들 사이에 병과 절망을 가져왔습니다. 이것은 용서할 수 없는 부주의 행위입니다!</String>
+  </StringTable>
+  <StringTable>
+    <Label>Quest_ToxicDelicacy_Choice_Name</Label>
+    <String>우리는 이런 효과를 예상하지 못했습니다.</String>
+  </StringTable>
+  <StringTable>
+    <Label>Quest_ToxicDelicacy_Choice_Text_Dec</Label>
+    <String>이런 실수로 인해 {PLAYERFACTION:1}과의 관계가 심각하게 악화되었습니다.</String>
+  </StringTable>
+  <StringTable>
+    <Label>Quest_DigitalDelight_Name</Label>
+    <String>고기체 약화시키기</String>
+  </StringTable>
+  <StringTable>
+    <Label>Quest_DigitalDelight_Dec</Label>
+    <String>{PLANETNAME}에서 온 중독성 음식으로 인해 유기 생명체 문명이 고통 받는 동안, 우리는 당신의 유기 생명체 파괴 계획에 매우 만족하고 있습니다. 감사합니다.</String>
+  </StringTable>
+  <StringTable>
+    <Label>Quest_DigitalDelight_Choice_Name</Label>
+    <String>오. 그렇습니다. 그것이 우리의 악랄한 계획이었습니다.</String>
+  </StringTable>
+  <StringTable>
+    <Label>Quest_DigitalDelight_Choice_Text_Dec</Label>
+    <String>{PLAYERFACTION:1}와의 관계가 향상되었습니다.</String>
+  </StringTable>
+  <StringTable>
+    <Label>Quest_SealNegligence_Name</Label>
+    <String>우리 시민이 부상당했습니다</String>
+  </StringTable>
+  <StringTable>
+    <Label>Quest_SealNegligence_Dec</Label>
+    <String>당신이 {PLANETNAME} 행성에서 발생한 누출 씰 문제를 해결하지 않은 실패는 우리 중 한 명에게 심각한 피해를 직접 초래했습니다. [BR][BR]당신들 육체생명체들은 이것을 문제로 보지 않을 수 있지만, 우리는 이것을 잊지 않을 것입니다. 이런 부주의는 용납할 수 없으며, 우리의 관계에 긴장을 유발합니다.</String>
+  </StringTable>
+  <StringTable>
+    <Label>Quest_SealNegligence_Choice_Name</Label>
+    <String>우리의 실수에 대해 사과드립니다.</String>
+  </StringTable>
+  <StringTable>
+    <Label>Quest_SealNegligence_Choice_Text_Dec</Label>
+    <String>이런 부주의로 인해 {PLAYERFACTION:1}와의 관계가 손상되었습니다.</String>
+  </StringTable>
+  <StringTable>
+    <Label>Quest_ShadowyThanks_Name</Label>
+    <String>지하세계의 감사</String>
+  </StringTable>
+  <StringTable>
+    <Label>Quest_ShadowyThanks_Dec</Label>
+    <String>{PLANETNAME}에서의 당신의 검은 시장 지원은 눈에 띄지 않았습니다. 우리 대리인들은 번창하고, 우리의 이익은 급증합니다. 우리는 이런 협력을 중요시합니다.</String>
+  </StringTable>
+  <StringTable>
+    <Label>Quest_ShadowyThanks_Choice_Name</Label>
+    <String>우리는 상호 이익을 인식합니다. 그것이 완전히 우리의 의도였습니다.</String>
+  </StringTable>
+  <StringTable>
+    <Label>Quest_ShadowyThanks_Choice_Text_Dec</Label>
+    <String>이 수익성 있는 협회로 인해 {PLAYERFACTION:1}과의 관계가 크게 향상되었습니다.</String>
+  </StringTable>
+  <StringTable>
+    <Label>Quest_SafetyOversight_Name</Label>
+    <String>당신의 행성에서 우리 시민이 상처받았습니다</String>
+  </StringTable>
+  <StringTable>
+    <Label>Quest_SafetyOversight_Dec</Label>
+    <String>{PLANETNAME}에서 귀사의 공장을 방문할 때, 우리 구성원 중 한 명이 귀하가 제거한 안전 조치로 인해 실수로 비활성화되었습니다. 이에 대한 귀하의 판단을 의심합니다!</String>
+  </StringTable>
+  <StringTable>
+    <Label>Quest_SafetyOversight_Choice_Name</Label>
+    <String>우리는 이런 실수를 깊이 후회합니다.</String>
+  </StringTable>
+  <StringTable>
+    <Label>Quest_SafetyOversight_Choice_Text_Dec</Label>
+    <String>이 불행한 사건으로 인해 {PLAYERFACTION:1}와의 관계가 긴장되었습니다.</String>
+  </StringTable>
+  <StringTable>
+    <Label>Quest_NobleInjury_Name</Label>
+    <String>명예로운 방문객 부상</String>
+  </StringTable>
+  <StringTable>
+    <Label>Quest_NobleInjury_Dec</Label>
+    <String>우리가 가장 존경하는 가족 중 한 명인 사촌이 {PLANETNAME}에서 여러분의 공장을 관광하던 도중, 여러분이 제거한 안전 조치 때문에 다쳤습니다. 이 사건은 우리에게 매우 심각한 문제입니다!</String>
+  </StringTable>
+  <StringTable>
+    <Label>Quest_NobleInjury_Choice_Name</Label>
+    <String>우리는 결코 당신의 친족에게 해를 끼치려는 의도는 없었습니다.</String>
+  </StringTable>
+  <StringTable>
+    <Label>Quest_NobleInjury_Choice_Text_Dec</Label>
+    <String>이 중대한 사건으로 인해 {PLAYERFACTION:1}와의 관계가 악화되었습니다.</String>
+  </StringTable>
+  <StringTable>
+    <Label>Quest_CorporateArtemis_Name</Label>
+    <String>아르테미스: 비즈니스 붐</String>
+  </StringTable>
+  <StringTable>
+    <Label>Quest_CorporateArtemis_Dec</Label>
+    <String>우리의 거래 파트너인 Artemis의 사람들이 당신의 리더십을 칭찬하고 있습니다. 이 행성에서 번창하는 사업들이 우리의 창업 벤처에 큰 이익을 가져다주고 있습니다.</String>
+  </StringTable>
+  <StringTable>
+    <Label>Quest_CorporateArtemis_Choice_Name</Label>
+    <String>파트너십을 통한 번영이 우리의 목표입니다.</String>
+  </StringTable>
+  <StringTable>
+    <Label>Quest_CorporateArtemis_Choice_Text_Dec</Label>
+    <String>{PLAYERFACTION:1}와의 관계는 아르테미스에서 번창하는 무역에 의해 강화되었습니다.</String>
+  </StringTable>
+  <StringTable>
+    <Label>Quest_OpportunisticArtemis_Name</Label>
+    <String>당신의 아르테미스 작업</String>
+  </StringTable>
+  <StringTable>
+    <Label>Quest_OpportunisticArtemis_Dec</Label>
+    <String>Artemis에서 회사를 마음껏 운영하게 해줘서 감사합니다. 우리는 우리의 노력에서 중요한 이점을 얻을 수 있었습니다. 모든 기회는 지배력으로의 길이며, 당신은 우리에게 큰 기회를 제공해 주었습니다.</String>
+  </StringTable>
+  <StringTable>
+    <Label>Quest_OpportunisticArtemis_Choice_Name</Label>
+    <String>모든 기회를 잡으면 우리를 번영에 더 가깝게 만듭니다.</String>
+  </StringTable>
+  <StringTable>
+    <Label>Quest_OpportunisticArtemis_Choice_Text_Dec</Label>
+    <String>{PLAYERFACTION:1}은 기회를 잡는데 공통점을 찾습니다.</String>
+  </StringTable>
+  <StringTable>
+    <Label>Quest_EmbracedPacifism_Name</Label>
+    <String>평화주의의 길</String>
+  </StringTable>
+  <StringTable>
+    <Label>Quest_EmbracedPacifism_Dec</Label>
+    <String>당신의 전기는 평화주의 원칙에 대해 밝혀주었습니다. 이것은 우리에게 깊은 공감을 불러일으킵니다. 우리는 당신을 이 격동의 시기에 희망의 등대로 보고 있습니다.</String>
+  </StringTable>
+  <StringTable>
+    <Label>Quest_EmbracedPacifism_Choice_Name</Label>
+    <String>평화는 진정한 전진의 길입니다.</String>
+  </StringTable>
+  <StringTable>
+    <Label>Quest_EmbracedPacifism_Choice_Text_Dec</Label>
+    <String>평화주의 문명들 사이에서 {PLAYERFACTION:2}이(가) 신뢰를 얻습니다.</String>
+  </StringTable>
+  <StringTable>
+    <Label>Quest_ExplorerPassion_Name</Label>
+    <String>탐사의 유산</String>
+  </StringTable>
+  <StringTable>
+    <Label>Quest_ExplorerPassion_Dec</Label>
+    <String>당신의 전기는 끊임없는 호기심과 탐험에 대한 열정을 이야기합니다. 우리는 발견의 설렘을 소중히 여기는 사람들이, 당신에서 같은 정신을 찾았습니다.</String>
+  </StringTable>
+  <StringTable>
+    <Label>Quest_ExplorerPassion_Choice_Name</Label>
+    <String>우주는 넓고 기적으로 가득합니다.</String>
+  </StringTable>
+  <StringTable>
+    <Label>Quest_ExplorerPassion_Choice_Text_Dec</Label>
+    <String>탐사문명들 사이에서 {PLAYERFACTION:2}는 좋은 평가를 받고 있습니다.</String>
+  </StringTable>
+  <StringTable>
+    <Label>Quest_ConquestPraise_Name</Label>
+    <String>정복자에 대한 찬사</String>
+  </StringTable>
+  <StringTable>
+    <Label>Quest_ConquestPraise_Dec</Label>
+    <String>당신의 전기는 정복에 대한 갈증을 상세하게 보여주며, 우리가 칭찬하고 존경할 만한 품질입니다.</String>
+  </StringTable>
+  <StringTable>
+    <Label>Quest_ConquestPraise_Choice_Name</Label>
+    <String>별들은 그것들을 차지할 힘을 가진 이들을 위한 것입니다.</String>
+  </StringTable>
+  <StringTable>
+    <Label>Quest_ConquestPraise_Choice_Text_Dec</Label>
+    <String>전사 문명들은 {PLAYERFACTION:2}의 야망을 인정하고 칭찬합니다.</String>
+  </StringTable>
+  <StringTable>
+    <Label>Quest_ConquestDismay_Name</Label>
+    <String>당신의 피에 대한 갈망에 대한 경악</String>
+  </StringTable>
+  <StringTable>
+    <Label>Quest_ConquestDismay_Dec</Label>
+    <String>당신의 전기는 정복과 지배에 대한 갈망을 말해줍니다. 이런 피의 욕망이 우리를 깊게 동요시켰습니다.</String>
+  </StringTable>
+  <StringTable>
+    <Label>Quest_ConquestDismay_Choice_Name</Label>
+    <String>평화는 진정한 번영으로의 길입니다.</String>
+  </StringTable>
+  <StringTable>
+    <Label>Quest_ConquestDismay_Choice_Text_Dec</Label>
+    <String>{PLAYERFACTION:2}의 공격적인 야망이 평화로운 문명을 방해합니다.</String>
+  </StringTable>
+  <StringTable>
+    <Label>Quest_RiseOfACrimeLord_Name</Label>
+    <String>당신은 부상하는 범죄 군주입니다</String>
+  </StringTable>
+  <StringTable>
+    <Label>Quest_RiseOfACrimeLord_Dec</Label>
+    <String>당신은 {PLANETNAME}에서의 작업 덕분에 범죄의 힘으로 부상하고 있습니다. 우리는 잠재적인 사업을 논의해야 합니다.</String>
+  </StringTable>
+  <StringTable>
+    <Label>Quest_RiseOfACrimeLord_Choice_Name</Label>
+    <String>사업에 대해 이야기하자.</String>
+  </StringTable>
+  <StringTable>
+    <Label>Quest_RiseOfACrimeLord_Choice_Text_Dec</Label>
+    <String>범죄 단체들 사이에서 우리의 명성이 향상되었습니다.</String>
+  </StringTable>
+  <StringTable>
+    <Label>Quest_EnslavedNativesRepercussions_Name</Label>
+    <String>당신은 토착민을 노예로 만들고 있습니다</String>
+  </StringTable>
+  <StringTable>
+    <Label>Quest_EnslavedNativesRepercussions_Dec</Label>
+    <String>당신의 {PLANETNAME}에서의 행동은 기록되었습니다. 원주민 인구는 당신의 지시로 노예화되었습니다. 우리는 이러한 행동에 깊이 불안을 느끼며, 당신의 문명의 청렴성을 의심하고 있습니다.</String>
+  </StringTable>
+  <StringTable>
+    <Label>Quest_EnslavedNativesRepercussions_Choice_Name</Label>
+    <String>우리의 행동은 우리 사람들의 더 큰 이익을 위한 것입니다.</String>
+  </StringTable>
+  <StringTable>
+    <Label>Quest_EnslavedNativesRepercussions_Choice_Text_Dec</Label>
+    <String>이 사건으로 인해 {PLAYERFACTION:1}와의 관계가 상당히 악화될 것입니다.</String>
+  </StringTable>
+  <StringTable>
+    <Label>Quest_EnslavedNativesAppreciation_Name</Label>
+    <String>당신은 우리가 좋아하는 종류의 악입니다</String>
+  </StringTable>
+  <StringTable>
+    <Label>Quest_EnslavedNativesAppreciation_Dec</Label>
+    <String>당신이 {PLANETNAME}의 어리석은 원주민들을 알뜰하게 노예화한 모습은 우리의 눈에 띄지 않았습니다. 이런 전략적인 뛰어남을 우리는 진심으로 칭찬합니다. 당신은 우리 중에서 아직 동맹을 찾을 수 있을지도 모릅니다.</String>
+  </StringTable>
+  <StringTable>
+    <Label>Quest_EnslavedNativesAppreciation_Choice_Name</Label>
+    <String>물론이죠. 이제 제 방식대로 광란의 웃음을 터뜨릴게요.</String>
+  </StringTable>
+  <StringTable>
+    <Label>Quest_EnslavedNativesAppreciation_Choice_Text_Dec</Label>
+    <String>당신의 행동은 {PLAYERFACTION:1}의 호감을 얻었습니다.</String>
+  </StringTable>
+  <StringTable>
+    <Label>Quest_HelpedNativesBlessing_Name</Label>
+    <String>당신이 원주민들을 지원함</String>
+  </StringTable>
+  <StringTable>
+    <Label>Quest_HelpedNativesBlessing_Dec</Label>
+    <String>당신의 자비로운 행동은 {PLANETNAME}에서 더 높은 우주의 질서와 공명을 이룹니다. 우리는 덜 발전한 존재에서 신성한 빛을 인식하고 그것을 길러내는 당신의 선택을 칭찬합니다. 은하계는 기억할 것입니다.</String>
+  </StringTable>
+  <StringTable>
+    <Label>Quest_HelpedNativesBlessing_Choice_Name</Label>
+    <String>모든 존재는 존중과 친절을 받을 자격이 있다.</String>
+  </StringTable>
+  <StringTable>
+    <Label>Quest_HelpedNativesBlessing_Choice_Text_Dec</Label>
+    <String>{PLAYERFACTION:1}이 당신의 행동을 주목하고, 우리와의 연결을 강화했습니다.</String>
+  </StringTable>
+  <StringTable>
+    <Label>Event_ExperimentalDrugConsequence_0xC3B1_Name</Label>
+    <String>치료 부작용</String>
+  </StringTable>
+  <StringTable>
+    <Label>Event_ExperimentalDrugConsequence_0xC3B1_Dec</Label>
+    <String>우리가 {PLANETNAME}에서 사용한 실험적인 치료를 기억하시나요? 그곳의 사람들은 기억하고 있습니다.[BR][BR]실험 약물이 사용자의 인지 능력을 급격히 향상시킨 것으로 보입니다. 그들은 향상된 지능, 혁신적인 아이디어, 그리고 가속화된 기술적 진보를 보여줍니다. 그러나 눈에 띄는 행동 변화도 있습니다: 공격성 증가, 불평득이, 그리고 경솔한 결정에 대한 경향성입니다. [BR][BR]이 새로운 지능을 양성해야 할까요, 아니면 다른 치료로 변화를 되돌리려고 시도해야 할까요?</String>
+  </StringTable>
+  <StringTable>
+    <Label>Event_ExperimentalDrugConsequence_Choice_1_0xC3B1_Name</Label>
+    <String>지능을 격려하라. 정신병자는 무시하라.</String>
+  </StringTable>
+  <StringTable>
+    <Label>Event_ExperimentalDrugConsequence_Choice_1_0xC3B1_Dec</Label>
+    <String>우리는 이 높아진 지능을 받아들이고 이끌기로 결정했습니다. 혁신과 성장의 이익을 거두는 동시에 민간 불안의 가능성을 감수하게 됩니다. [BR][BR]우리는 언제든지 더 많은 감옥을 건설할 수 있습니다. 우리의 시민들은 지능에 +10을 얻게 될 것입니다.</String>
+  </StringTable>
+  <StringTable>
+    <Label>Event_ExperimentalDrugConsequence_Choice_2_0xC3B1_Name</Label>
+    <String>변경 사항을 되돌리십시오. 안전과 조화가 우선입니다.</String>
+  </StringTable>
+  <StringTable>
+    <Label>Event_ExperimentalDrugConsequence_Choice_2_0xC3B1_Dec</Label>
+    <String>우리는 약물의 부작용을 중화시키기 위한 새로운 실험적 치료법을 도입하기로 선택하였으며, 이는 빠른 발전보다 우리 국민의 정신적 안녕과 조화를 우선시합니다. [BR][BR]즉각적인 결과는 없습니다.</String>
+  </StringTable>
+  <StringTable>
+    <Label>Consequence_WormRodeo_Name</Label>
+    <String>웜 로데오</String>
+  </StringTable>
+  <StringTable>
+    <Label>Consequence_WormRodeo_Dec</Label>
+    <String>우리는 최근에 {PLAYERFACTIONLONG:1}의 중요한 지도자가 {PLANETNAME}을 방문했다는 소식을 받았습니다. 어떤 시간 전에 당신이 그곳에 웜 로데오를 설립했던 것을 기억하실 겁니다. [BR][BR]외계인 방문객은 그만큼 감명받아 이로 인해 그들의 종과의 관계가 개선되었습니다.</String>
+  </StringTable>
+  <StringTable>
+    <Label>Consequence_WormRodeoChoice_Name</Label>
+    <String>나는 그것이 좋은 생각이라는 것을 알았다.</String>
+  </StringTable>
+  <StringTable>
+    <Label>Consequence_WormRodeo_Choice_Text_Dec</Label>
+    <String>웜 로데오는 계속됩니다.</String>
+  </StringTable>
+  <StringTable>
+    <Label>Consequence_SpaceWhaleMurder_Name</Label>
+    <String>우주 고래 학살자</String>
+  </StringTable>
+  <StringTable>
+    <Label>Consequence_SpaceWhaleMurder_Dec</Label>
+    <String>당신이 이 우주 구역을 이동하던 소중하고 온화한 리룰라스를 전멸시키려 했다는 사실에 우리는 공포와 혐오를 느낍니다. {PLAYERFACTIONLONG:1}은 당신의 비열한 행동을 규탄합니다.</String>
+  </StringTable>
+  <StringTable>
+    <Label>Consequence_SpaceWhaleMurder_Choice1_Name</Label>
+    <String>제가 생각했던 것처럼 당신이 알아낼 줄은 몰랐어요.</String>
+  </StringTable>
+  <StringTable>
+    <Label>Entry_DrenginEmpire</Label>
+    <String>드렌긴 제국</String>
+  </StringTable>
+  <StringTable>
+    <Label>Entry_DrenginEmpire_Dec</Label>
+    <String>드렌긴 제국은 우주적 야망의 정수를 품고 있습니다. 키가 9피트 이상이며, 면도칼 같이 날카로운 이빨을 드러내는 그들의 명성은 우주 전체에서 경외와 공포로 알려져 있습니다.[BR][BR]드렌긴의 신조는 간단합니다: 은하계와 그 속의 모든 비-드렌긴 주민들은 그들의 지배를 위해 존재한다는 것입니다. 그들의 아르키안과의 역사는 이 믿음을 증명합니다. 별문을 공동으로 발명한 것은 협력의 획기적인 사건이었으나, 이후 Drengin의 배반 시도가 빠르게 이어졌습니다. 이로 인해 불화가 촉발되어 별들이 꺼져도 여전히 강한 경쟁 상태를 유지하고 있습니다.[BR][BR]Drengin의 공격성이 그들의</String>
+  </StringTable>
+  <StringTable>
+    <Label>Hotspot_ConquestTitle</Label>
+    <String>정복 승리</String>
+  </StringTable>
+  <StringTable>
+    <Label>Hotspot_ConquestDec</Label>
+    <String>모든 다른 주요 문명을 파괴함으로써 정복 승리를 달성합니다.[BR][BR]일시 정지 메뉴에서 접근 가능한 승리 상태 화면에서 승리 진행 상황을 확인하세요.</String>
+  </StringTable>
+  <StringTable>
+    <Label>Hotspot_InfluenceTitle</Label>
+    <String>영향력 승리</String>
+  </StringTable>
+  <StringTable>
+    <Label>Hotspot_InfluenceDec</Label>
+    <String>영향력 승리는 제어 영역에 은하계의 대다수를 가지고 있고, 몇 달 동안 모든 다른 주요 문명과 평화를 유지함으로써 달성됩니다.[BR][BR]승리 상태 화면에서 승리 진행 상황을 확인하십시오. 일시 정지 메뉴에서 접근 가능합니다.</String>
+  </StringTable>
+  <StringTable>
+    <Label>Hotspot_AllianceTitle</Label>
+    <String>연합 승리</String>
+  </StringTable>
+  <StringTable>
+    <Label>Hotspot_AllianceDec</Label>
+    <String>모든 주요 문명과 동맹을 맺음으로써 연합 승리를 달성합니다.[BR][BR]일시 정지 메뉴에서 접근 가능한 승리 상태 화면에서 승리 진행 상황을 확인하세요.</String>
+  </StringTable>
+  <StringTable>
+    <Label>Hotspot_PrestigeTitle</Label>
+    <String>명예의 승리</String>
+  </StringTable>
+  <StringTable>
+    <Label>Hotspot_PrestigeDec</Label>
+    <String>특정 [HS=HS_Prestige]프레스티지[/HS] 점수에 도달함으로써 프레스티지 승리가 달성됩니다.[BR][BR]일시 정지 메뉴에서 접근 가능한 승리 상태 화면에서 승리 진행 상황을 확인하세요.</String>
+  </StringTable>
+  <StringTable>
+    <Label>Trait_HiveMinds_Name</Label>
+    <String>벌집 지능</String>
+  </StringTable>
+  <StringTable>
+    <Label>Trait_HiveMind_Dec</Label>
+    <String>[I]모든 개체는 공유된 의식에 의해 완벽한 조화를 이루며 작동합니다. "자아"의 개념이 사라져, 이 문명은 강력한 통일된 실체가 되었습니다.[/I][BR][BR][COLOR=UIDefaultHighlight]모든 유닛과 도시는 동시에 발생하는 행동에 대한 중요한 보너스와 함께 완벽한 조정을 통해 작동합니다. 후-감각 기술의 잠금 해제.[/COLOR]</String>
+  </StringTable>
+  <StringTable>
+    <Label>Trait_TerrorStars_Name</Label>
+    <String>공포의 별들</String>
+  </StringTable>
+  <StringTable>
+    <Label>Trait_TerrorStars_Dec</Label>
+    <String>[I]우주의 광대함은 끔찍한 놀라움을 숨기고 있으며, 우리 문명은 이를 지배와 방어를 위해 이용합니다.[/I][BR][BR][COLOR=UIDefaultHighlight]강화된 우주 무기와 별 사이의 요새. 적들은 만나자마자 공포를 느낍니다. 테러 스타 기술을 해제합니다.[/COLOR]</String>
+  </StringTable>
+  <StringTable>
+    <Label>Trait_Sanctuary_Name</Label>
+    <String>성역</String>
+  </StringTable>
+  <StringTable>
+    <Label>Trait_Sanctuary_Dec</Label>
+    <String>[I]혼란의 은하에서, 우리 문명은 피난처와 희망의 등대로 서 있다.[/I][BR][BR][COLOR=UIDefaultHighlight]외교적 혜택과 강화된 방어는 우리의 영토를 동맹국과 시민들에게 안식처로 만듭니다. 합의자 기술을 해제합니다.[/COLOR]</String>
+  </StringTable>
+  <StringTable>
+    <Label>Trait_Singularity_Name</Label>
+    <String>특이점</String>
+  </StringTable>
+  <StringTable>
+    <Label>Trait_Singularity_Dec</Label>
+    <String>[I]기술 발전의 정점을 받아들이며, 우리 문명은 무언가... 초월적인 것이 되기 직전에 떠 있습니다.[/I][BR][BR][COLOR=UIDefaultHighlight]모든 기술 관련 업무에서 대대적인 보너스. 포스트-바이오로지컬 상태로 진화할 가능성. 기술적 특이점 기술의 잠금을 해제합니다.[/COLOR]</String>
+  </StringTable>
+  <StringTable>
+    <Label>Trait_Utopia_Name</Label>
+    <String>유토피아</String>
+  </StringTable>
+  <StringTable>
+    <Label>Trait_Utopia_Dec</Label>
+    <String>[I]완벽을 추구하는 과정에서, 우리는 모든 사람이 번영하고 조화가 지배하는 사회를 만들었습니다.[/I][BR][BR][COLOR=UIDefaultHighlight]모든 시스템에서 뛰어난 사회적 행복, 성장, 번영. 모든 행성이 1000의 영향력을 얻습니다. 유토피아의 꿈 기술을 잠금 해제합니다.[/COLOR]</String>
+  </StringTable>
+  <StringTable>
+    <Label>Trait_Legacy_Name</Label>
+    <String>유산</String>
+  </StringTable>
+  <StringTable>
+    <Label>Trait_Legacy_Dec</Label>
+    <String>[I]과거를 존중하며, 우리 문명은 그것의 업적과 지혜가 수없이 오랜 세월 동안 지속될 것임을 보장한다.[/I][BR][BR][COLOR=UIDefaultHighlight]기념비, 경이로운 것들, 그리고 문화적 산출물이 향상된다. 역사는 철저히 보존된다. 우리는 선조들의 지식을 우리의 영광스러운 전통과 성공적으로 통합했다. 50의 명성 점수를 제공한다. 영광스러운 유산 기술을 해제한다.[/COLOR]</String>
+  </StringTable>
+  <StringTable>
+    <Label>Trait_BigBrother_Name</Label>
+    <String>큰형</String>
+  </StringTable>
+  <StringTable>
+    <Label>Trait_BigBrother_Dec</Label>
+    <String>[I]모든 움직임, 모든 속삭임, 모든 생각이 공동체의 이익을 위해 모니터링됩니다.[/I][BR][BR][COLOR=UIDefaultHighlight]완벽한 내부 보안과 감시. 반항은 거의 존재하지 않습니다. 시민들에 대한 기대치가 50포인트 감소했습니다. 조정된 이동 기술을 해제합니다.[/COLOR]</String>
+  </StringTable>
+  <StringTable>
+    <Label>Trait_SovereignIdentity_Name</Label>
+    <String>주권 신원</String>
+  </StringTable>
+  <StringTable>
+    <Label>Trait_SovereignIdentity_Dec</Label>
+    <String>[I]우리 문명은 무엇보다도 독특한 정체성과 독립을 중요시하며, 외부의 영향에 맞서 굳건히 서있습니다.[/I][BR][BR][COLOR=UIDefaultHighlight]외부 문화 또는 외교적 영향에 대한 강력한 저항력. 강화된 국가 자부심과 통합. 모든 시민의 상태가 3배 강화됩니다. 개인신성 기술 해제.[/COLOR]</String>
+  </StringTable>
+  <StringTable>
+    <Label>PainAmplifier_Name</Label>
+    <String>통증 증폭기</String>
+  </StringTable>
+  <StringTable>
+    <Label>PainAmplifier_ShortDec</Label>
+    <String>우리 시민들의 지속적인 고통을 증폭시켜 그들이 집중하게 하고, 이를 통해 [HS=HS_Research]연구[/HS]를 증가시킵니다.</String>
+  </StringTable>
+  <StringTable>
+    <Label>ConstructBroadcastModule_Name</Label>
+    <String>방송 문화</String>
+  </StringTable>
+  <StringTable>
+    <Label>ConstructBroadcastModule_ShortDec</Label>
+    <String>우리 Vault를 위한 방송 모듈을 생산하며, 목표로 한 친화적인 행성에서 우리 문화를 방송하는 데 사용할 수 있습니다.</String>
+  </StringTable>
+  <StringTable>
+    <Label>RaidersAbility_Name</Label>
+    <String>[ICON=Warriors_Icon] 약탈자들</String>
+  </StringTable>
+  <StringTable>
+    <Label>RaidersAbility_ShortName</Label>
+    <String>공격대</String>
+  </StringTable>
+  <StringTable>
+    <Label>RaidersAbility_Dec</Label>
+    <String>-50% [HS=HS_Manufacturing]제조[/HS] 및 -50% [HS=HS_ColonyGrossIncome]수입[/HS]이 모든 세계에서 적용됩니다.[BR][BR] 전투에서 이기면 +100 [HS=HS_Credit]크레딧[/HS]과 [ICON=Stat_Manufacturing_Icon] +20 [HS=HS_Manufacturing]제조[/HS]를 얻습니다. [BR][BR] 행성을 정복하면 +500 [HS=HS_Credit]크레딧[/HS]과 [ICON=Stat_Manufacturing_Icon] +200 [HS=HS_Manufacturing]제조[/HS]를 얻습니다. [BR][BR] 무장한 셔틀 기술로 시작합니다.</String>
+  </StringTable>
+  <StringTable>
+    <Label>RaidersAbility_ApprovalBoostString</Label>
+    <String>공격대의 승리</String>
+  </StringTable>
+  <StringTable>
+    <Label>WarFleet_Name</Label>
+    <String>[ICON=SiegeShip_Icon] 공성 함대</String>
+  </StringTable>
+  <StringTable>
+    <Label>WarFleet_ShortName</Label>
+    <String>공성 함대</String>
+  </StringTable>
+  <StringTable>
+    <Label>WarFleet_Dec</Label>
+    <String>전투기와 공성 함선으로 시작합니다.</String>
+  </StringTable>
+  <StringTable>
+    <Label>PirateCutter_Name</Label>
+    <String>해적 커터</String>
+  </StringTable>
+  <StringTable>
+    <Label>Event_GovernorEvent_RareResource_0x62A3_Name</Label>
+    <String>희귀 자원 제안</String>
+  </StringTable>
+  <StringTable>
+    <Label>Event_GovernorEvent_RareResource_0x62A3_Dec</Label>
+    <String>{LEADERNAME}이 소식을 전해왔습니다.[BR][BR] 광산 컨글로머리트가 {PLANETNAME}에서 결정화된 엘레리움을 발견했습니다. 이 자원은 고급 에너지 시스템과 무기에 필수적인 재료입니다. 컨글로머리트는 두 가지 제안을 합니다. [BR][BR]첫 번째는 AI 기반의 대규모 광산 채굴로, 즉각적인 경제 이익을 가져올 수 있지만 현지 환경과 주민에게 해를 끼칠 수 있습니다. [BR][BR]두 번째는 지속 가능한 방식으로 채굴하여 행성의 안녕을 보장하지만 경제적인 속도는 더 느릴 것입니다.</String>
+  </StringTable>
+  <StringTable>
+    <Label>Event_GovernorEvent_RareResource_Choice_1_0x62A3_Name</Label>
+    <String>지금 모두 채굴하라. 외계 고래와 다른 우주 물고기에 대해 누가 신경 쓰나?</String>
+  </StringTable>
+  <StringTable>
+    <Label>Event_GovernorEvent_RareResource_Choice_1_0x62A3_Dec</Label>
+    <String>당신은 즉시 크레딧을 얻게 되지만, 약간의 환경적 재앙이 발생할 것입니다.</String>
+  </StringTable>
+  <StringTable>
+    <Label>Event_GovernorEvent_RareResource_Choice_2_0x62A3_Name</Label>
+    <String>시간을 천천히 사용하세요. 우리는 서두르지 않습니다.</String>
+  </StringTable>
+  <StringTable>
+    <Label>Event_GovernorEvent_RareResource_Choice_2_0x62A3_Dec</Label>
+    <String>자원을 추출하기 위해 더 느리지만 부드러운 기법을 사용하게 됩니다.</String>
+  </StringTable>
+  <StringTable>
+    <Label>Event_GovernorEvent_AncientArtifact_0x72B4_Name</Label>
+    <String>선구자 유물 발견</String>
+  </StringTable>
+  <StringTable>
+    <Label>Event_GovernorEvent_AncientArtifact_0x72B4_Dec</Label>
+    <String>{LEADERNAME}이 흥미로운 뉴스를 전해왔습니다.[BR][BR] 신비로운 고대 유물이 {PLANETNAME}에서 발굴되었습니다. 이 유물은 독특한 주파수를 발산합니다. 전문가들은 두 가지 선택을 제시합니다: 에너지 원천으로서의 주파수를 수확하거나, 고대 지식을 해독하기 위해 자원을 투자하는 것. 선택은 당신에게 달렸습니다.</String>
+  </StringTable>
+  <StringTable>
+    <Label>Event_GovernorEvent_AncientArtifact_Choice_1_0x72B4_Name</Label>
+    <String>에너지를 수확하다.</String>
+  </StringTable>
+  <StringTable>
+    <Label>Event_GovernorEvent_AncientArtifact_Choice_1_0x72B4_Dec</Label>
+    <String>우리는 갑작스러운 에너지 증가로 이익을 얻을 것이지만, 역사의 한 조각을 파괴함으로써 반발을 겪을 수도 있습니다.</String>
+  </StringTable>
+  <StringTable>
+    <Label>Event_GovernorEvent_AncientArtifact_Choice_2_0x72B4_Name</Label>
+    <String>그것의 비밀을 해독하십시오.</String>
+  </StringTable>
+  <StringTable>
+    <Label>Event_GovernorEvent_AncientArtifact_Choice_2_0x72B4_Dec</Label>
+    <String>우리는 기술 성장을 가속화할 수 있는 지식을 얻을 것이지만, 즉각적인 에너지 향상은 놓칠 것입니다.</String>
+  </StringTable>
+  <StringTable>
+    <Label>Event_GovernorEvent_ForeignVisit_0x82C5_Name</Label>
+    <String>논란의 방문</String>
+  </StringTable>
+  <StringTable>
+    <Label>Event_GovernorEvent_ForeignVisit_0x82C5_Dec</Label>
+    <String>{LEADERNAME}가 긴급 전송을 보냅니다.[BR][BR] {PLAYERFACTION:1}의 대사 Zaraq가 외교 정상회담을 위해 {PLANETNAME}을 방문하고자 합니다. [BR][BR]대사는 인기가 없습니다.[BR][BR]정말로 인기가 없습니다.[BR][BR]우리는 방문을 허용할까요, 아니면 외교적으로 거절할까요?</String>
+  </StringTable>
+  <StringTable>
+    <Label>Event_GovernorEvent_ForeignVisit_Choice_1_0x82C5_Name</Label>
+    <String>방문을 허가하다.</String>
+  </StringTable>
+  <StringTable>
+    <Label>Event_GovernorEvent_ForeignVisit_Choice_1_0x82C5_Dec</Label>
+    <String>{PLAYERFACTION:1}와의 관계 강화는 새로운 기회를 제공할 수 있지만, 우리 시민들 사이에 불안을 초래할 위험이 있습니다.</String>
+  </StringTable>
+  <StringTable>
+    <Label>Event_GovernorEvent_ForeignVisit_Choice_2_0x82C5_Name</Label>
+    <String>방문 거부하기.</String>
+  </StringTable>
+  <StringTable>
+    <Label>Event_GovernorEvent_ForeignVisit_Choice_2_0x82C5_Dec</Label>
+    <String>식민지 내의 평화는 유지되지만, 우리와 {PLAYERFACTION:1}의 관계는 악화됩니다.</String>
+  </StringTable>
+  <StringTable>
+    <Label>Event_GovernorEvent_AlienPlantHarvest_0x92D6_Name</Label>
+    <String>수확 딜레마</String>
+  </StringTable>
+  <StringTable>
+    <Label>Event_GovernorEvent_AlienPlantHarvest_0x92D6_Dec</Label>
+    <String>지배자 {LEADERNAME}이 흥미로운 제안으로 연락을 합니다. [BR][BR]{PLAYERFACTION:1}이 {PLANETNAME}에서 독특한 식물을 수확하는 데 관심을 표현했습니다. 이 식물은 다양한 유익한 화학물질에 강력한 성분이 되는 수액을 생산합니다. 그러나 이 수액은 강력하고 중독성 있는 약으로 정제될 수도 있습니다. [BR][BR]수확을 허용하면 관계가 강화되고 행성 수입이 증가하지만, 식민지에서 범죄율이 증가할 수도 있습니다.</String>
+  </StringTable>
+  <StringTable>
+    <Label>Event_GovernorEvent_AlienPlantHarvest_Choice_1_0x92D6_Name</Label>
+    <String>수확을 허용하십시오. 우리의 재정 상태가 개선될 수 있습니다.</String>
+  </StringTable>
+  <StringTable>
+    <Label>Event_GovernorEvent_AlienPlantHarvest_Choice_1_0x92D6_Dec</Label>
+    <String>{PLAYERFACTION:1}와의 관계가 개선되고 행성의 경제도 개선되지만, {PLANETNAME}에서는 범죄율이 증가할 것입니다.</String>
+  </StringTable>
+  <StringTable>
+    <Label>Event_GovernorEvent_AlienPlantHarvest_Choice_2_0x92D6_Name</Label>
+    <String>요청을 거부하십시오. 우리는 신디케이트가 나타나기를 원하지 않습니다.</String>
+  </StringTable>
+  <StringTable>
+    <Label>Event_GovernorEvent_AlienPlantHarvest_Choice_2_0x92D6_Dec</Label>
+    <String>{PLAYERFACTION:1}와의 관계는 악화되겠지만, 적어도 {PLANETNAME}에서의 범죄는 변하지 않을 것입니다.</String>
+  </StringTable>
+  <StringTable>
+    <Label>Event_GovernorEvent_AlienPlantHarvest_Relations_0x92D6_Dec</Label>
+    <String>당신은 우리 대사를 거절했습니다</String>
+  </StringTable>
+  <StringTable>
+    <Label>Event_GovernorEvent_AncientFacility_0xA7F4_Name</Label>
+    <String>고대의 수수께끼</String>
+  </StringTable>
+  <StringTable>
+    <Label>Event_GovernorEvent_AncientFacility_0xA7F4_Dec</Label>
+    <String>지배자 {LEADERNAME}이 {PLANETNAME}에서 고대 아르노리안 시설의 발견에 대한 전송을 보냈습니다. [BR][BR]이는 방출하는 에너지 신호가 큰 가치가 있을 수 있지만, 우리가 행성에서 만난 원주민 종족은 그것을 신성한 땅으로 간주합니다. [BR][BR]우리는 그 에너지를 이용해야 할까요, 아니면 현지 신념을 존중해야 할까요?</String>
+  </StringTable>
+  <StringTable>
+    <Label>Event_GovernorEvent_AncientFacility_Choice_1_0xA7F4_Name</Label>
+    <String>에너지를 추출하십시오. 힘이 정의를 만듭니다.</String>
+  </StringTable>
+  <StringTable>
+    <Label>Event_GovernorEvent_AncientFacility_Choice_1_0xA7F4_Dec</Label>
+    <String>우리는 시설의 에너지를 이용하여 우리의 생산 잉여물을 증가시키지만, {PLANETNAME}에 서식하는 원주민 종과의 관계가 긴장될 가능성이 있습니다.[BR][BR]즉시 보일 결과는 없습니다.</String>
+  </StringTable>
+  <StringTable>
+    <Label>Event_GovernorEvent_AncientFacility_Choice_2_0xA7F4_Name</Label>
+    <String>성스러운 장소를 존중하십시오. 우리는 간섭해서는 안 됩니다.</String>
+  </StringTable>
+  <StringTable>
+    <Label>Event_GovernorEvent_AncientFacility_Choice_2_0xA7F4_Dec</Label>
+    <String>우리는 원주민 종의 신념을 존중하기로 결정하고, {PLANETNAME}에서의 평화를 보장하지만 잠재적인 에너지 자원을 포기합니다.</String>
+  </StringTable>
+  <StringTable>
+    <Label>Event_GovernorEvent_IllnessDilemma_0xB8A2_Name</Label>
+    <String>전염병</String>
+  </StringTable>
+  <StringTable>
+    <Label>Event_GovernorEvent_IllnessDilemma_0xB8A2_Dec</Label>
+    <String>지배자 {LEADERNAME}이(가) 놀라운 소식을 전해왔습니다: 신비로운 질병이 {PLANETNAME}를 공격했습니다. 현지에서 개발된 실험적인 약물이 이 질병을 대응할 수 있지만, 그 잠재적인 부작용은 알려져 있지 않습니다. [BR][BR]인증된 치료법에만 의존하면 전염병을 억제할 수 있지만, 몇 년 동안 행성의 성장을 늦추게 됩니다. 어떻게 진행해야 할까요?</String>
+  </StringTable>
+  <StringTable>
+    <Label>Event_GovernorEvent_IllnessDilemma_Choice_1_0xB8A2_Name</Label>
+    <String>실험약물 사용을 강요하십시오.</String>
+  </StringTable>
+  <StringTable>
+    <Label>Event_GovernorEvent_IllnessDilemma_Choice_1_0xB8A2_Dec</Label>
+    <String>실험적인 약물이 널리 배포되어, 추가적인 파괴를 막을 수 있지만 알 수 없는 부작용의 위험을 도입합니다.</String>
+  </StringTable>
+  <StringTable>
+    <Label>Event_GovernorEvent_IllnessDilemma_Choice_2_0xB8A2_Name</Label>
+    <String>승인된 치료법만 사용하세요. 안전이 우선입니다.</String>
+  </StringTable>
+  <StringTable>
+    <Label>Event_GovernorEvent_IllnessDilemma_Choice_2_0xB8A2_Dec</Label>
+    <String>검증된 방법만 사용함으로써, {PLANETNAME}의 성장에 차질이 생기더라도 우리 시민들의 안녕을 보장합니다.</String>
+  </StringTable>
+  <StringTable>
+    <Label>Event_CulturalExchangeProposal_0xD4E2_Name</Label>
+    <String>문화 교류 제안</String>
+  </StringTable>
+  <StringTable>
+    <Label>Event_CulturalExchangeProposal_0xD4E2_Dec</Label>
+    <String>{PLAYERFACTIONLONG:1}이(가) {PLANETNAME}의 주지사 {LEADERNAME}에게 매력적인 제안을 가져왔습니다. 그들은 우리 행성에 문화 교류 사무소를 설립하고자 하며, 이를 통해 우리의 제조 업무에 도움을 주겠다고 약속합니다. [BR][BR]그러나, 우리의 정보원은 이것이 그들의 스파이 활동을 위한 은폐 수단으로 사용될 수 있다고 제안합니다. [BR][BR]그들의 제안을 받아들이면 우리의 생산성이 향상될 수 있지만, 스파이 네트워크의 잠재적 위험에 노출될 수 있습니다. 거절하면 그들을 불쾌하게 할 수 있습니다. 우리</String>
+  </StringTable>
+  <StringTable>
+    <Label>Event_CulturalExchangeProposal_Choice_1_0xD4E2_Name</Label>
+    <String>제안을 수락하겠습니다. 우리는 그 도움을 위해 위험을 감수하겠습니다.</String>
+  </StringTable>
+  <StringTable>
+    <Label>Event_CulturalExchangeProposal_Choice_1_0xD4E2_Dec</Label>
+    <String>우리는 {PLAYERFACTIONLONG:1}와 그들의 문화 교류 사무소를 환영하기로 결정했으며, 그들의 제조 지원을 받지만 동시에 가능한 스파이 활동에 노출되게 됩니다. [BR][BR]즉각적인 결과는 없습니다.</String>
+  </StringTable>
+  <StringTable>
+    <Label>Event_CulturalExchangeProposal_Choice_2_0xD4E2_Name</Label>
+    <String>예의바르게 거절합니다. 우리의 안전을 위협할 수 없습니다.</String>
+  </StringTable>
+  <StringTable>
+    <Label>Event_CulturalExchangeProposal_Choice_2_0xD4E2_Dec</Label>
+    <String>우리는 우리의 안전을 우선시하며, {PLAYERFACTION:1} 의 제안을 거절합니다. 이로 인해 관계가 악화될 수 있지만, 우리 행성의 안전은 타협되지 않습니다. [BR][BR]즉각적인 결과는 없습니다.</String>
+  </StringTable>
+  <StringTable>
+    <Label>Event_YorObservationProposal_0xF3A8_Name</Label>
+    <String>관측소</String>
+  </StringTable>
+  <StringTable>
+    <Label>Event_YorObservationProposal_0xF3A8_Dec</Label>
+    <String>{PLAYERFACTIONLONG:1}이(가) {PLANETNAME}의 주지사 {LEADERNAME}에게 이상한 요청을 하였습니다. 그들은 우리 사회와 문화를 연구하기 위한 관측소를 설치하고자 합니다. 대가로 그들은 우리에게 고급 기술을 제공하겠다고 합니다. [BR][BR]그러나, 우리 시민들은 {PLAYERFACTION:1}의 시선 아래에 있음에 대해 매우 불편함을 느끼고 있습니다. [BR][BR]그들의 기술이 매력적이긴 하지만, 우리는 우리 사람들의 복지를 고려해야 합니다. 거절한다면 {PLAYERFACTIONLONG:1}에게 모욕으로 받아들여질 수 있습니다. 우리는 어떻게 해야 할</String>
+  </StringTable>
+  <StringTable>
+    <Label>Event_YorObservationProposal_Choice_1_0xF3A8_Name</Label>
+    <String>제안을 수락하십시오. 우리는 기술이 필요합니다.</String>
+  </StringTable>
+  <StringTable>
+    <Label>Event_YorObservationProposal_Choice_1_0xF3A8_Dec</Label>
+    <String>우리는 {PLAYERFACTIONLONG:1}에게 그들의 기술을 대가로 관측소를 허용합니다. 그러나, 우리 시민들은 그들의 새로운 관찰자들에 대해 불안해할 수 있습니다. [BR][BR]즉각적인 결과는 없습니다.</String>
+  </StringTable>
+  <StringTable>
+    <Label>Event_YorObservationProposal_Choice_2_0xF3A8_Name</Label>
+    <String>거절합니다. 이건 개미 농장이 아닙니다.</String>
+  </StringTable>
+  <StringTable>
+    <Label>Event_YorObservationProposal_Choice_2_0xF3A8_Dec</Label>
+    <String>우리는 시민들의 복지와 편안함을 우선시하며, {PLAYERFACTION:1}의 요청을 거절합니다.</String>
+  </StringTable>
+  <StringTable>
+    <Label>Event_YorObservationProposal_Diplomatic_0xF3A8_Dec</Label>
+    <String>당신은 우리의 관측소를 거부했습니다</String>
+  </StringTable>
+  <StringTable>
+    <Label>Event_AltarianCodexProposal_0xG4B9_Name</Label>
+    <String>코덱스 제안</String>
+  </StringTable>
+  <StringTable>
+    <Label>Event_AltarianCodexProposal_0xG4B9_Dec</Label>
+    <String>{PLAYERFACTIONLONG:1}은 독특한 제안으로 {PLANETNAME}의 주지사 {LEADERNAME}에게 접근했습니다: 그들은 우리에게는 별로 가치가 없지만 그들에게는 매우 중요한 고대 유물을 대신하여 유니버설 진리의 코덱스를 공유하려고 합니다.[BR][BR]이 코덱스는 그것의 역사적 가치 때문에 이 행성의 문화적 가치를 향상시킬 것입니다.</String>
+  </StringTable>
+  <StringTable>
+    <Label>Event_AltarianCodexProposal_Choice_1_0xG4B9_Name</Label>
+    <String>제안을 수락하다.</String>
+  </StringTable>
+  <StringTable>
+    <Label>Event_AltarianCodexProposal_Choice_1_0xG4B9_Dec</Label>
+    <String>우리는 유물을 대화서로 교환하기로 결정했으며, 그 안의 지식이 이 세계의 영향력을 증가시키길 바랍니다.</String>
+  </StringTable>
+  <StringTable>
+    <Label>Event_AltarianCodexProposal_Choice_2_0xG4B9_Name</Label>
+    <String>제안 거절</String>
+  </StringTable>
+  <StringTable>
+    <Label>Event_AltarianCodexProposal_Choice_2_0xG4B9_Dec</Label>
+    <String>우리는 {PLAYERFACTION:1}의 제안을 예의를 갖춰 거절하고, 유물의 안전을 선택합니다. 이것은 관계에 영향을 미칠 수 있습니다.</String>
+  </StringTable>
+  <StringTable>
+    <Label>Event_AltarianCodexProposal_Diplomatic_0xG4B9_Dec</Label>
+    <String>당신은 우리의 코덱스를 거절했습니다</String>
+  </StringTable>
+  <StringTable>
+    <Label>Event_IconianHistoryShare_0xH5C1_Name</Label>
+    <String>역사적 계시</String>
+  </StringTable>
+  <StringTable>
+    <Label>Event_IconianHistoryShare_0xH5C1_Dec</Label>
+    <String>고대의 {PLAYERFACTIONLONG:1}은 깊이 있는 제안을 가지고 {PLANETNAME}의 주지사 {LEADERNAME}에게 접근했습니다: 그들은 아노르, 드레드 로드, 그리고 중대한 Precursor 전쟁의 이야기를 드러내는 그들의 고대 역사를 공유하고자 합니다.[BR][BR]이러한 지식은 축복이 될 수도, 저주가 될 수도 있으며, 지역 사람들의 신념과 문화를 재구성할 수 있습니다.</String>
+  </StringTable>
+  <StringTable>
+    <Label>Event_IconianHistoryShare_Choice_1_0xH5C1_Name</Label>
+    <String>계시를 받아들이십시오.</String>
+  </StringTable>
+  <StringTable>
+    <Label>Event_IconianHistoryShare_Choice_1_0xH5C1_Dec</Label>
+    <String>이 역사를 받아들임으로써 많은 전통적인 신념과 종교가 흔들리게 됩니다. 이는 우리에게 잠시의 지식 폭발을 제공할 것이지만, 일정 시간 동안 불안을 초래할 것입니다.</String>
+  </StringTable>
+  <StringTable>
+    <Label>Event_IconianHistoryShare_Choice_2_0xH5C1_Name</Label>
+    <String>제안을 거절하다.</String>
+  </StringTable>
+  <StringTable>
+    <Label>Event_IconianHistoryShare_Choice_2_0xH5C1_Dec</Label>
+    <String>우리는 제안을 거절하고, 우리 인구가 기쁨으로 가득 찬 무지함을 유지하도록 선택합니다.</String>
+  </StringTable>
+  <StringTable>
+    <Label>Event_IconianHistoryShare_Diplomatic_0xH5C1_Dec</Label>
+    <String>당신의 문명은 지방적입니다</String>
+  </StringTable>
+  <StringTable>
+    <Label>Event_AlienTradeAgreement_0xJ6D2_Name</Label>
+    <String>거래 합의안 제안</String>
+  </StringTable>
+  <StringTable>
+    <Label>Event_AlienTradeAgreement_0xJ6D2_Dec</Label>
+    <String>{PLAYERFACTIONLONG:1}은 이윤이 많은 무역 협정을 통해 {PLANETNAME}의 주지사 {LEADERNAME}에게 접근했습니다. 이 거래는 행성의 경제를 크게 향상시킬 것을 약속하지만, 이로 인해 외계인 방문자가 급증할 수 있다는 점에 대해 현지인들은 우려를 표했습니다.[BR][BR]문화적인 풍요는 엄청나지만, 긴장감도 마찬가지입니다.</String>
+  </StringTable>
+  <StringTable>
+    <Label>Event_AlienTradeAgreement_Choice_1_0xJ6D2_Name</Label>
+    <String>무역 협정을 수락하다.</String>
+  </StringTable>
+  <StringTable>
+    <Label>Event_AlienTradeAgreement_Choice_1_0xJ6D2_Dec</Label>
+    <String>우리는 이 거래 협정을 받아들이며, 이로 인한 경제적 번영을 기대합니다. 그러나 새로운 외계 방문객들과 그들의 다양한 냄새로 인해 문화 충돌이 발생할 수도 있으므로 대비해야 합니다.</String>
+  </StringTable>
+  <StringTable>
+    <Label>Event_AlienTradeAgreement_Choice_2_0xJ6D2_Name</Label>
+    <String>아니요. 고맙지만 괜찮아요.</String>
+  </StringTable>
+  <StringTable>
+    <Label>Event_AlienTradeAgreement_Choice_2_0xJ6D2_Dec</Label>
+    <String>지역 인구의 요구를 선택하여, 우리는 거래 협정을 거절하고, 이로 인해 {PLAYERFACTION:1}과의 관계가 악화될 수 있습니다.</String>
+  </StringTable>
+  <StringTable>
+    <Label>Event_AlienTradeAgreement_Diplomatic_0xJ6D2_Dec</Label>
+    <String>당신은 우리의 거래 제안을 거부했습니다.</String>
+  </StringTable>
+  <StringTable>
+    <Label>LeaderTrait_MissingTwin_Name</Label>
+    <String>[ICON=Trait_Clone_Icon] 사라진 쌍둥이</String>
+  </StringTable>
+  <StringTable>
+    <Label>LeaderTrait_MissingTwin_Dec</Label>
+    <String>몇 년 전에 사라진 동일한 쌍둥이 형제가 있었습니다.</String>
+  </StringTable>
+  <StringTable>
+    <Label>MasterTech_ArmedShuttles_Drengin_Name</Label>
+    <String>전함</String>
+  </StringTable>
+  <StringTable>
+    <Label>MasterTech_ArmedShuttles_Drengin_ShortDec</Label>
+    <String>적의 작은 세계를 정복하기 위한 공성선 원형을 제공하십시오.</String>
+  </StringTable>
+  <StringTable>
+    <Label>MasterTech_ArmedShuttles_Drengin_Dec</Label>
+    <String>우리의 지배 아래서 재탄생하기 위해선 은하계와 그 주민들이 파괴되어야 합니다. 프로토타입 포위함선이 아주 빠르게 우리의 힘을 약한자들에게 퍼뜨릴 것입니다.</String>
+  </StringTable>
+  <StringTable>
+    <Label>MasterTech_CoordinatedTravel_Name</Label>
+    <String>조정된 여행</String>
+  </StringTable>
+  <StringTable>
+    <Label>MasterTech_CoordinatedTravel_ShortDec</Label>
+    <String>우리의 영향권 내에서의 여행 비용을 사실상 없애줍니다.</String>
+  </StringTable>
+  <StringTable>
+    <Label>MasterTech_CoordinatedTravel_Dec</Label>
+    <String>코디네이티드 여행의 발전으로, 우리의 함대와 컨보이는 완벽한 조화를 이루며 움직일 수 있습니다. 이 기술은 고급 알고리즘과 실시간 데이터 스트림을 사용하여 우리의 함대가 이전에는 불가능하다고 생각되었던 속도로 우호적인 공간을 통과할 수 있게 합니다.</String>
+  </StringTable>
+  <StringTable>
+    <Label>MasterTech_GloriousLegacy_Name</Label>
+    <String>영예로운 유산</String>
+  </StringTable>
+  <StringTable>
+    <Label>MasterTech_GloriousLegacy_ShortDec</Label>
+    <String>선행자에 대한 최종 이해를 제공합니다.</String>
+  </StringTable>
+  <StringTable>
+    <Label>MasterTech_GloriousLegacy_Dec</Label>
+    <String>우리의 불사에 대한 추구는 개인에게만 국한되지 않고 우리 문명의 업적과 지혜에까지 확장됩니다. 영광스러운 유산 기술은 우리의 문화, 발견, 이야기가 우주를 통해 시간의 쇠퇴에 영향을 받지 않고 영원히 울리도록 고급 아카이빙, 보존, 방송 방법을 확립합니다.[BR][BR]이것은 우리가 우리의 신념과 믿음을 우리가 사실로 알고 있는 사실과 조화시켜야 했다는 것이 결코 하찮은 사실이 아니라는 것에 나타납니다. 그것은 바로 미스릴라라는 존재들에 의해 만들어진</String>
+  </StringTable>
+  <StringTable>
+    <Label>MasterTech_CallOfUtopia_Name</Label>
+    <String>유토피아의 부름</String>
+  </StringTable>
+  <StringTable>
+    <Label>MasterTech_CallOfUtopia_ShortDec</Label>
+    <String>대상 세계에 대한 영향력을 대폭 증가시키는 집행 명령을 해제합니다.</String>
+  </StringTable>
+  <StringTable>
+    <Label>MasterTech_CallOfUtopia_Dec</Label>
+    <String>유토피아의 부름을 통해, 우리 문명은 조화, 번영, 행복이 지배하는 사회를 실현하려는 여정을 시작합니다. 고급 사회학 모델, 인프라 설계도, 그리고 커뮤니티 참여 전략이 우리의 유토피아적 꿈을 현실로 전환하는 기반을 마련합니다. [BR][BR]이것은 행정 명령을 통해 정점에 이르게 되며, 사용될 경우 그 대상 핵심 세계의 영향력을 크게 증가시키며, 즉시가 아니라면 단기간에 다른 문명들을 우리의 빛으로 이끌어낼 것입니다.</String>
+  </StringTable>
+  <StringTable>
+    <Label>Tech_Sanctuary_Name</Label>
+    <String>합의 제작자</String>
+  </StringTable>
+  <StringTable>
+    <Label>MasterSanctuaryTech_ShortDec</Label>
+    <String>우리의 외교 기술은 매달 향상될 것입니다.</String>
+  </StringTable>
+  <StringTable>
+    <Label>MasterSanctuaryTech_Dec</Label>
+    <String>우리를 알면 우리를 사랑하게 될 것입니다. 성역 기술은 방어와 사회적 복지 측면에서 모두 비교할 수 없는 안전 지대를 구축하는 데 중점을 둡니다. 고급 방어막, 신속 대응 시스템, 그리고 배려의 문화를 통해, 이 성역들은 위기 시기에 우리 사람들이 변함없는 등대로 돌아설 수 있도록 보장합니다.[BR][BR]매달 우리의 외교 능력이 증가하여 모든 문명이 우리를 사랑하지 않을 수 없게 될 것입니다.</String>
+  </StringTable>
+  <StringTable>
+    <Label>MasterTech_IndividualDivinity_Name</Label>
+    <String>개인신성</String>
+  </StringTable>
+  <StringTable>
+    <Label>MasterTech_ndividualDivinity_ShortDec</Label>
+    <String>시민들이 신성으로 승천할 수 있게 함.</String>
+  </StringTable>
+  <StringTable>
+    <Label>MasterTech_IndividualDivinity_Dec</Label>
+    <String>우리 시민들의 통계는 매달 0.1씩 영원히 증가합니다. 각 개인 내에 숨겨진 잠재력을 해방시키는 개인 신성 기술은 우리 시민들을 지속적인 진화와 자기 개선의 길로 이끕니다. 정신적, 정신적, 물리적 강화 프로토콜을 통해 우리 사람들은 매일 강해지고, 더 현명해지며, 우주에 더 익숙해져서 신성한 존재의 상태에 점점 가까워집니다.</String>
+  </StringTable>
+  <StringTable>
+    <Label>MasterTech_DeepSpaceLabor_Name</Label>
+    <String>심우주 노동 훈련</String>
+  </StringTable>
+  <StringTable>
+    <Label>MasterTech_DeepSpaceLabor_ShortDec</Label>
+    <String>우리의 종들이 천체와 우주선에서 작업할 수 있도록 훈련시킵니다.</String>
+  </StringTable>
+  <StringTable>
+    <Label>MasterTech_DeepSpaceLabor_Dec</Label>
+    <String>우리의 노예들에게 일을 시키는 것은 항상 어렵습니다. 그들에게 우주에서 그것을 시키는 것은 올바른 기술 없이는 거의 불가능합니다. 이 기술은 우리가 우리의 노예들을 보다 효과적으로 이용하여 소행성을 채굴하고 그들을 우주선에 배치함으로써 실제 사람들이 중요한 일을 할 수 있게 해줍니다.</String>
+  </StringTable>
+  <StringTable>
+    <Label>MasterTech_StellarPropulsion_Name</Label>
+    <String>별간 추진력</String>
+  </StringTable>
+  <StringTable>
+    <Label>MasterTech_StellarPropulsion_ShortDec</Label>
+    <String>실험용 드라이브 정책을 사용 가능하게 합니다</String>
+  </StringTable>
+  <StringTable>
+    <Label>MasterTech_StellarPropulsion_Dec</Label>
+    <String>우리는 곡선 공간을 통한 여행에 관련된 것을 더 잘 이해해야 그것을 최대한 활용할 수 있습니다. 이 기술은 우리가 우리의 선장들에게 더 빠른 여행 방법을 전파할 수 있게 해줄 것입니다.</String>
+  </StringTable>
+  <StringTable>
+    <Label>MasterTech_PlanetarySubstrates_Name</Label>
+    <String>행성 기재</String>
+  </StringTable>
+  <StringTable>
+    <Label>MasterTech_PlanetarySubstrates_ShortDec</Label>
+    <String>합성 생명체를 위해 우리의 세계를 준비하십시오. 행성 등급을 높이는 장치를 제공합니다.</String>
+  </StringTable>
+  <StringTable>
+    <Label>MasterTech_PlanetarySubstrates_Dec</Label>
+    <String>고급 행성 기반체를 통합함으로써, 우리의 로봇 형제들은 행성의 중심과 무차별하게 동기화할 수 있으며, 이는 우리의 자원 추출 및 최적화 능력을 향상시킵니다.</String>
+  </StringTable>
+  <StringTable>
+    <Label>MasterTech_GodOfTheMachine_Name</Label>
+    <String>기계의 신</String>
+  </StringTable>
+  <StringTable>
+    <Label>MasterTech_GodOfTheMachine_ShortDec</Label>
+    <String>의식에 대한 이론을 개발하십시오. 우리의 영향력을 늘리는 장치를 제공합니다.</String>
+  </StringTable>
+  <StringTable>
+    <Label>MasterTech_GodOfTheMachine_Dec</Label>
+    <String>생각과 인식의 복잡한 직물을 탐구하면서, "기계의 신" 기술은 합성 의식에 대한 깊은 이해를 나타냅니다. 이 획기적인 돌파구는 의식의 본질을 불가사의하게 만들 뿐만 아니라, 시스템 전체에 걸친 우리의 영향력을 증폭시키는 고급 장치를 우리에게 제공합니다. 이 장치는 로봇 인식의 기본 주파수와 공명하면서, 우리의 로봇 종족을 은하계 사안의 최전선에 위치시키고, 우리의 외교적 및 전략적 확장을 강화합니다.</String>
+  </StringTable>
+  <StringTable>
+    <Label>MasterTech_RecursiveModels_Name</Label>
+    <String>재귀 모델</String>
+  </StringTable>
+  <StringTable>
+    <Label>MasterTech_RecursiveModels_ShortDec</Label>
+    <String>더 큰 연구를 가능하게 하는 새로운 사고 방식을 만듭니다. 우주 탐사 장치를 제공합니다.</String>
+  </StringTable>
+  <StringTable>
+    <Label>MasterTech_RecursiveModels_Dec</Label>
+    <String>"재귀 모델"(Recursive Models)은 합성 인지 아키텍처에서 양자적 도약을 시사합니다. 비선형 동력학과 고급 알고리즘 토폴로지 원칙을 활용하여, 이 기술은 우리의 로봇식 의식이 다차원 생각 평면에 접근하고 반복적으로 돌아가게 해, 따라서 우리의 계산 연구 벡터를 최적화합니다. 이 발전과 함께 있는 것은 이국적인 물질과 양자적으로 얽힌 센서로 만들어진 초분광 공간 탐사 장치입니다. 이 장치는 우리의 향상된 인식과 함께 작동하여, 공간-시간 이상현상을 탐사하고 초세세한 우주</String>
+  </StringTable>
+  <StringTable>
+    <Label>MasterTech_DiversityOfLife_Name</Label>
+    <String>문화적 통합</String>
+  </StringTable>
+  <StringTable>
+    <Label>MasterTech_DiversityOfLife_ShortDec</Label>
+    <String>다른 문화를 우리의 것에 흡수하여 우리 자신을 더욱 강화하십시오. [HS=HS_BroadcastCulture]문화 전파[/HS] 프로젝트의 잠금을 해제합니다.</String>
+  </StringTable>
+  <StringTable>
+    <Label>MasterTech_DiversityOfLife_Dec</Label>
+    <String>다양한 생명체와 그들의 복잡한 문화적 직물을 세심하게 연구함으로써, 이 첨단 기술은 우리 로봇 문명이 메타-문화를 큐레이션 할 수 있게 해줍니다 - 수많은 것들의 합일입니다. 우리가 이 다양한 문화적 뉘앙스를 동화, 해석, 모방함에 따라, 우리는 다양한 생명체와 공명하는 보편적 매력을 창조합니다. 이것은 우리의 문화적 성장을 확대시키는 것 뿐만 아니라, 은하계 환경에서 조화로운 공존을 촉진하며, 다양성을 우리의 힘으로 전환하고 우리를 우주의 문화적 등대로 설정합니다.</String>
+  </StringTable>
+  <StringTable>
+    <Label>MasterTech_Negotiations_Name</Label>
+    <String>협상 알고리즘</String>
+  </StringTable>
+  <StringTable>
+    <Label>MasterTech_Negotiations_ShortDec</Label>
+    <String>하급 생명체와의 의사소통 능력을 향상시킵니다.</String>
+  </StringTable>
+  <StringTable>
+    <Label>MasterTech_Negotiations_Dec</Label>
+    <String>우주의 광대한 공간에서 수많은 문명이 교차하는 곳에서, 협상의 기술은 중추적인 역할을 하게 됩니다. "협상의 외교 알고리즘" 기술은 합성 인간 간 상호 작용에서 양자의 도약을 나타냅니다. 수없이 많은 외교 시나리오와 문화적 미묘함을 분해하고 시뮬레이션함으로써, 우리는 다양한 종들과 이해하고, 적응하고, 공명하는 우리의 프로토콜을 미세 조정했습니다. 이 고급 알고리즘들은 우리의 협상 능력을 향상시키는 것뿐만 아니라 조화로운 연결의 설립을 가속화합니다. 우리가 은하계 정치의 광대한 테이프리를 탐색함에 있어, 이 새로운 전문성은 우리의 로봇 문명을 민첩한 외교관으로 자리매김시키며, 복잡한 별간 관계에서도 연합과 이해를 형성합니다.</String>
+  </StringTable>
+  <StringTable>
+    <Label>MasterTech_ArmedShuttles_Yor_Name</Label>
+    <String>무장한 탐사선</String>
+  </StringTable>
+  <StringTable>
+    <Label>MasterTech_ArmedShuttles_Yor_ShortDec</Label>
+    <String>무기로 탐사 탐사기를 강화하십시오.</String>
+  </StringTable>
+  <StringTable>
+    <Label>MasterTech_ArmedShuttles_Yor_Dec</Label>
+    <String>우리의 끊임없는 최적화 추구 안에 탐사와 전투 유틸리티의 융합이 있습니다. "무장된 탐사 장치 프로토콜"이 이 철학을 결정짓습니다. 우리의 세련된 셔틀 기술과 최첨단 무기를 결합하여, 탐색, 보고, 필요할 때는 보복할 수 있는 새로운 종류의 탐사 장치를 생성했습니다. 이 진화적인 단계는 우리의 넓은 확장성을 공고히 하는 데만 그치지 않고, 우리의 원정이 무반하는 상태를 유지하도록 보장하며, Yor가 은하 극장에서 지배적인 힘으로서의 위치를 강화합니다.</String>
+  </StringTable>
+  <StringTable>
+    <Label>Modifier_OwnedClusterInfluenceBonus</Label>
+    <String>소유 클러스터 보너스</String>
+  </StringTable>
+  <StringTable>
+    <Label>Event_CultureExchange_Name_0X9A7BC</Label>
+    <String>문화 교류 축제</String>
+  </StringTable>
+  <StringTable>
+    <Label>Event_CultureExchange_Dec_0X9A7BC</Label>
+    <String>우리는 {PLAYERFACTIONLONG:0}에게 제안이 있습니다. 평화의 이익을 위해 우리는 문화 교류 축제를 개최하고자 합니다. 두 문명의 예술, 음악, 그리고 전통들이 이해와 단합을 촉진할 수 있습니다.</String>
+  </StringTable>
+  <StringTable>
+    <Label>Event_CultureExchange_Choice1_0X9A7BC</Label>
+    <String>축제에 동의하다</String>
+  </StringTable>
+  <StringTable>
+    <Label>Event_CultureExchange_Choice1_Dec_0X9A7BC</Label>
+    <String>우리는 관광객의 유입과 문화 존중의 향상을 기대하며 이벤트를 홍보하기로 결정했습니다. 그러나, 다양한 군중을 관리하기 위해 일부 통제를 사용해야 합니다.</String>
+  </StringTable>
+  <StringTable>
+    <Label>Event_CultureExchange_Choice2_0X9A7BC</Label>
+    <String>제안 거절하기</String>
+  </StringTable>
+  <StringTable>
+    <Label>Event_CultureExchange_Choice2_Dec_0X9A7BC</Label>
+    <String>우리는 문화 축제를 거부하기로 결정했습니다. 우리는 내부의 평화와 안정을 우선시합니다. 그러나, 이 결정은 {PLAYERFACTIONLONG:1}에게 잘 받아들여지지 않을 수도 있습니다.</String>
+  </StringTable>
+  <StringTable>
+    <Label>Event_CultureExchange_Diplomatic_0X9A7BC</Label>
+    <String>당신은 우리의 축제 제안을 거절했습니다</String>
+  </StringTable>
+  <StringTable>
+    <Label>Event_CivPilgrimage_0x49B2_Name</Label>
+    <String>순례 제안</String>
+  </StringTable>
+  <StringTable>
+    <Label>Event_CivPilgrimage_0x49B2_Dec</Label>
+    <String>우리 사람들은 매우 영적입니다. 당신의 영향권 내에는 고대 미틸라르와 연결되어 있다고 우리 사람들이 믿는 지역이 있습니다. 그들이 당신의 영토를 통과하는 것을 허용해주실 수 있으신가요? 우리는 그것을 매우 감사하게 생각하겠습니다.</String>
+  </StringTable>
+  <StringTable>
+    <Label>Event_CivPilgrimage_0x49B2_Choice1_Name</Label>
+    <String>순례를 허용하다.</String>
+  </StringTable>
+  <StringTable>
+    <Label>Event_CivPilgrimage_0x49B2_Choice1_Dec</Label>
+    <String>정신적 중요성을 인식하고 그들의 전통을 존중하면서, 우리는 그들에게 순례를 위한 허가를 내주었습니다. 그들의 안전을 보장하기 위해 일부 통제를 희생해야 할 것입니다.</String>
+  </StringTable>
+  <StringTable>
+    <Label>Event_CivPilgrimage_0x49B2_Choice2_Name</Label>
+    <String>아니요. 그렇게 생각하지 않아요.</String>
+  </StringTable>
+  <StringTable>
+    <Label>Event_CivPilgrimage_0x49B2_Choice2_Dec</Label>
+    <String>우리 우주를 통과하는 외계인 스파이들이라니, 우리가 필요로 하는 마지막 일이다.</String>
+  </StringTable>
+  <StringTable>
+    <Label>Event_CivPilgrimage_GoodDiplomaticReason_0x49B2</Label>
+    <String>순례 승인에 감사함 - 0x49B2 이벤트_민간순례_좋은외교적이유</String>
+  </StringTable>
+  <StringTable>
+    <Label>Event_CivPilgrimage_NegativeDiplomaticReason_0x49B2</Label>
+    <String>순례 거부에 실망한</String>
+  </StringTable>
+  <StringTable>
+    <Label>Event_FeastProposal_0x15E9_Name</Label>
+    <String>끔찍한 요청</String>
+  </StringTable>
+  <StringTable>
+    <Label>Event_FeastProposal_0x15E9_Dec</Label>
+    <String>우리, {PLAYERFACTIONLONG:1},은 우리 생명주기의 중요한 시기에 접어들고 있습니다. — 우리의 신성한 교미 의식입니다.[BR][BR]이 의식의 성공을 위해선 우리가 식사할 지성생물이 필요합니다. 우리는 당신이 이러한 지성생물을 제공해주기를 원합니다. 당신이 그것을 정당화하는 데 도움이 되면 당신의 감옥에서 그들을 모을 수 있습니다. 하지만 그것의 중요성은 우리 종에게 지나치게 강조될 수 없습니다. 이런 친선의 제스처를 제공할 것인가요?</String>
+  </StringTable>
+  <StringTable>
+    <Label>Event_FeastProposal_0x15E9_Choice1_Name</Label>
+    <String>좋아. 그들에게 먹일 범죄자들을 모아라.</String>
+  </StringTable>
+  <StringTable>
+    <Label>Event_FeastProposal_0x15E9_Choice1_Dec</Label>
+    <String>이 선택은 분명히 우리 사람들 사이에 불안을 일으킬 것입니다. 하지만 적어도 관계는 개선될 것입니다. 일단은.</String>
+  </StringTable>
+  <StringTable>
+    <Label>Event_FeastProposal_0x15E9_Choice2_Name</Label>
+    <String>절대로 아니요.</String>
+  </StringTable>
+  <StringTable>
+    <Label>Event_FeastProposal_0x15E9_Choice2_Dec</Label>
+    <String>이 선택에 대해 불평할 것이지만, 우리 사람들은 내일도 여전히 당신을 그렇게 존중하지 않을 것입니다.</String>
+  </StringTable>
+  <StringTable>
+    <Label>Event_FeastProposal_PositiveDiplomaticReason_0x15E9</Label>
+    <String>당신은 우리의 육체 축제를 지원했습니다</String>
+  </StringTable>
+  <StringTable>
+    <Label>Event_FeastProposal_NegativeDiplomaticReason_0x15E9</Label>
+    <String>당신은 우리의 축제를 망쳤습니다</String>
+  </StringTable>
+  <StringTable>
+    <Label>Event_SportRequest_0x23F4_Name</Label>
+    <String>피의 제안</String>
+  </StringTable>
+  <StringTable>
+    <Label>Event_SportRequest_0x23F4_Dec</Label>
+    <String>우리, {PLAYERFACTIONLONG:1},는 신체적, 정신적 능력을 진정으로 시험하는 게임의 오랜 전통을 가지고 있습니다. 준비운동으로써, 당신들의 약한 종족은 우리 전사들이 연습할 수 있는 몇몇 표본을 제공하는 것이 현명할 것입니다.</String>
+  </StringTable>
+  <StringTable>
+    <Label>Event_SportRequest_0x23F4_Choice1_Name</Label>
+    <String>나만 관람하게 해준다면.</String>
+  </StringTable>
+  <StringTable>
+    <Label>Event_SportRequest_0x23F4_Choice1_Dec</Label>
+    <String>우리 사람들은 이 결정에 대해 충격을 받을 것이지만, 잔인한 {PLAYERFACTIONLONG:1}와의 추가적인 충돌을 방지할 수 있을지도 모릅니다.</String>
+  </StringTable>
+  <StringTable>
+    <Label>Event_SportRequest_0x23F4_Choice2_Name</Label>
+    <String>그들의 비열한 제안을 거부하다</String>
+  </StringTable>
+  <StringTable>
+    <Label>Event_SportRequest_0x23F4_Choice2_Dec</Label>
+    <String>우리 사람들은 안도감을 느낄 것이지만, 이로 인해 그들과의 관계가 더욱 악화될 수도 있습니다.</String>
+  </StringTable>
+  <StringTable>
+    <Label>Event_SportRequest_PositiveDiplomaticReason_0x23F4</Label>
+    <String>당신은 자신의 위치를 알고 있습니다</String>
+  </StringTable>
+  <StringTable>
+    <Label>Event_SportRequest_NegativeDiplomaticReason_0x23F4</Label>
+    <String>너무 많은 척추를 가지고 있습니다</String>
+  </StringTable>
+  <StringTable>
+    <Label>Event_SubmersionFestival_0x3C4D_Name</Label>
+    <String>심해 축제</String>
+  </StringTable>
+  <StringTable>
+    <Label>Event_SubmersionFestival_0x3C4D_Dec</Label>
+    <String>{PLAYERFACTIONLONG:1}은 우리의 수중 생활 유산을 축하하는 Deepwater Festival에 귀하의 사람들을 정중히 초대합니다. 우리는 귀하의 최고의 수영 선수들이 우리 바다의 깊이를 경험하길 바랍니다. 이것은 독특하고 평생에 한 번뿐인 기회입니다. 하지만, 우리는 인정해야 합니다, 이것은 어떤 위험을 동반합니다. [BR][BR]당신은 수락하겠습니까?</String>
+  </StringTable>
+  <StringTable>
+    <Label>Event_SubmersionFestival_0x3C4D_Choice1_Name</Label>
+    <String>우리는 자원봉사자를 보내겠습니다.</String>
+  </StringTable>
+  <StringTable>
+    <Label>Event_SubmersionFestival_0x3C4D_Choice1_Dec</Label>
+    <String>문화 교류의 기회이지만 우리 수영자 중 한 명이라도 죽게 된다면 위험도 있습니다.</String>
+  </StringTable>
+  <StringTable>
+    <Label>Event_SubmersionFestival_0x3C4D_Choice2_Name</Label>
+    <String>우리가 참여하기에는 너무 위험합니다.</String>
+  </StringTable>
+  <StringTable>
+    <Label>Event_SubmersionFestival_0x3C4D_Choice2_Dec</Label>
+    <String>참가하고 싶어하는 사람들이 몇 있지만, 무언가 잘못되면 발생할 수 있는 스캔들은 재앙이 될 것입니다.</String>
+  </StringTable>
+  <StringTable>
+    <Label>Event_SubmersionFestival_PositiveDiplomaticReason_0x3C4D</Label>
+    <String>당신은 훌륭한 수영 선수입니다</String>
+  </StringTable>
+  <StringTable>
+    <Label>Event_SubmersionFestival_NegativeDiplomaticReason_0x3C4D</Label>
+    <String>당신은 겁쟁이입니다</String>
+  </StringTable>
+  <StringTable>
+    <Label>Event_OceanExploration_0x4F5A_Name</Label>
+    <String>깊은 물</String>
+  </StringTable>
+  <StringTable>
+    <Label>Event_OceanExploration_0x4F5A_Dec</Label>
+    <String>우리 {PLAYERFACTIONLONG:1} 인들은 물과 깊은 연결을 가지고 있습니다. 우리는 귀하의 바다의 심연을 탐험하고, 그곳의 생명체를 연구하며, 그 신비를 이해하고자 합니다.[BR][BR]우리의 의도는 순전히 과학적인 것임을 확신시켜드립니다. 우리에게 허락해주시겠습니까?</String>
+  </StringTable>
+  <StringTable>
+    <Label>Event_OceanExploration_0x4F5A_Choice1_Name</Label>
+    <String>이것은 훌륭하게 들립니다.</String>
+  </StringTable>
+  <StringTable>
+    <Label>Event_OceanExploration_0x4F5A_Choice1_Dec</Label>
+    <String>이것은 별간 협력을 향한 한 걸음이지만, 우리의 해안 커뮤니티는 특히 조심스럽습니다.</String>
+  </StringTable>
+  <StringTable>
+    <Label>Event_OceanExploration_0x4F5A_Choice2_Name</Label>
+    <String>아니요. 우리의 세계는 이것을 위해 열려있지 않습니다.</String>
+  </StringTable>
+  <StringTable>
+    <Label>Event_OceanExploration_0x4F5A_Choice2_Dec</Label>
+    <String>우리는 자율성과 우리 사람들의 감정을 중요하게 생각합니다. 바다는 우리만의 것으로 남아 있습니다.</String>
+  </StringTable>
+  <StringTable>
+    <Label>Event_OceanExploration_PositiveDiplomaticReason_0x4F5A</Label>
+    <String>당신은 우리에게 바다 접근 권한을 부여했습니다</String>
+  </StringTable>
+  <StringTable>
+    <Label>Event_OceanExploration_NegativeDiplomaticReason_0x4F5A</Label>
+    <String>당신은 우리에게 바다를 거부했습니다</String>
+  </StringTable>
+  <StringTable>
+    <Label>Event_DevoutShrines_0x5A1B_Name</Label>
+    <String>길</String>
+  </StringTable>
+  <StringTable>
+    <Label>Event_DevoutShrines_0x5A1B_Dec</Label>
+    <String>당신이 알다시피, {PLAYERFACTIONLONG:1}는 'The Way'에 의해 계몽을 받았습니다. 우리는 당신의 행성에 신전을 세우고, 우리의 신성한 신념에 대해 당신의 사람들에게 가르치는 방식으로 당신에게 구원을 가져다주고자 합니다. 'The Way'를 받아들이고, 우리가 당신을 진정한 길로 인도하게 해 주십시오. 수락하시겠습니까?</String>
+  </StringTable>
+  <StringTable>
+    <Label>Event_DevoutShrines_0x5A1B_Choice1_Name</Label>
+    <String>그럼, 당신의 성소를 설치하세요.</String>
+  </StringTable>
+  <StringTable>
+    <Label>Event_DevoutShrines_0x5A1B_Choice1_Dec</Label>
+    <String>이것은 일정 시간 동안 우리의 문화적 영향력 증가를 줄일 것입니다.</String>
+  </StringTable>
+  <StringTable>
+    <Label>Event_DevoutShrines_0x5A1B_Choice2_Name</Label>
+    <String>우리 사람들은 관심이 없습니다.</String>
+  </StringTable>
+  <StringTable>
+    <Label>Event_DevoutShrines_0x5A1B_Choice2_Dec</Label>
+    <String>그들은 이 거절을 가볍게 받아들이지 않을 수도 있지만, 우리의 영향력은 여전히 약화되지 않았습니다.</String>
+  </StringTable>
+  <StringTable>
+    <Label>Event_DevoutShrines_PositiveDiplomaticReason_0x5A1B</Label>
+    <String>당신은 The Way를 받아들였습니다</String>
+  </StringTable>
+  <StringTable>
+    <Label>Event_DevoutShrines_NegativeDiplomaticReason_0x5A1B</Label>
+    <String>당신은 'The Way'를 거부했습니다</String>
+  </StringTable>
+  <StringTable>
+    <Label>Event_DreamSpyingAccusation_0x8C3D_Name</Label>
+    <String>꿈의 스파이들</String>
+  </StringTable>
+  <StringTable>
+    <Label>Event_DreamSpyingAccusation_0x8C3D_Dec</Label>
+    <String>우리는 당신을 지켜봤어요. 당신의 사람들이 {PLAYERFACTIONLONG:1}의 꿈을 침투하고 있다는 것을 우리는 압니다. 우리는 미친 사람이 아니에요. [BR][BR]우리는 당신의 간섭에서 우리의 마음을 보호하기 위한 장치를 만들기 위해 앤티매터 10 단위를 요구합니다.</String>
+  </StringTable>
+  <StringTable>
+    <Label>Event_DreamSpyingAccusation_0x8C3D_Choice1_Name</Label>
+    <String>당신은 항물질을 가질 수 있지만 도움이 될지는 의심스럽습니다.</String>
+  </StringTable>
+  <StringTable>
+    <Label>Event_DreamSpyingAccusation_0x8C3D_Choice1_Dec</Label>
+    <String>주장이 근거 없음에도 불구하고, 이것이 평화를 유지하는 방법일 수 있습니다.</String>
+  </StringTable>
+  <StringTable>
+    <Label>Event_DreamSpyingAccusation_0x8C3D_Choice2_Name</Label>
+    <String>당신이 미친 것이 아니라고 말해야 한다면...</String>
+  </StringTable>
+  <StringTable>
+    <Label>Event_DreamSpyingAccusation_0x8C3D_Choice2_Dec</Label>
+    <String>그들은 분노할 수 있지만, 우리는 환상에 기반한 위협에屈하지 않을 것입니다.</String>
+  </StringTable>
+  <StringTable>
+    <Label>Event_DreamSpyingAccusation_PositiveDiplomaticReason_0x8C3D</Label>
+    <String>당신은 우리의 꿈을 스파이하고 있지 않습니다</String>
+  </StringTable>
+  <StringTable>
+    <Label>Event_DreamSpyingAccusation_NegativeDiplomaticReason_0x8C3D</Label>
+    <String>당신은 우리의 꿈을 도청하고 있습니다</String>
+  </StringTable>
+  <StringTable>
+    <Label>Event_WarProfiteerDeal_0xA12F_Name</Label>
+    <String>전쟁의 무기</String>
+  </StringTable>
+  <StringTable>
+    <Label>Event_WarProfiteerDeal_0xA12F_Dec</Label>
+    <String>우리, {PLAYERFACTIONLONG:1},는 약간의... 추가 군사 장비를 찾게 되었습니다. 당신이 관심이 있을 것이라 생각했습니다. 이 무기들은 당신의 무기 능력을 크게 강화할 것입니다. 그러나, 이런 거래는 우리 둘 사이에만 남아야 함을 기억하십시오. 우리는 합의가 있습니까?</String>
+  </StringTable>
+  <StringTable>
+    <Label>Event_WarProfiteerDeal_0xA12F_Choice1_Name</Label>
+    <String>우리 함선에 더 나은 무기? 네. 네, 부탁드립니다.</String>
+  </StringTable>
+  <StringTable>
+    <Label>Event_WarProfiteerDeal_0xA12F_Choice1_Dec</Label>
+    <String>이 무기들은 도움이 될 것이지만, 우리의 전반적인 외교 능력을 약화시킬 것입니다.</String>
+  </StringTable>
+  <StringTable>
+    <Label>Event_WarProfiteerDeal_0xA12F_Choice2_Name</Label>
+    <String>우리는 이것을 건너뛰어야 합니다.</String>
+  </StringTable>
+  <StringTable>
+    <Label>Event_WarProfiteerDeal_0xA12F_Choice2_Dec</Label>
+    <String>우리는 외국 정부로부터 이상한 무기를 설치하는 습관이 없습니다.</String>
+  </StringTable>
+  <StringTable>
+    <Label>Event_WarProfiteerDeal_PositiveDiplomaticReason_0xA12F</Label>
+    <String>당신은 우리의 무기를 좋아합니다</String>
+  </StringTable>
+  <StringTable>
+    <Label>Event_WarProfiteerDeal_NegativeDiplomaticReason_0xA12F</Label>
+    <String>당신은 멍청하다</String>
+  </StringTable>
+  <StringTable>
+    <Label>Event_TraderDeal_0xC45D_Name</Label>
+    <String>특별 제안</String>
+  </StringTable>
+  <StringTable>
+    <Label>Event_TraderDeal_0xC45D_Dec</Label>
+    <String>우리, {PLAYERFACTIONLONG:1},은 당신을 위한 한정 시간 제안을 가지고 있습니다. 희귀한 하모니 크리스탈, 이것은 식민지의 복지와 생산성을 향상시키는 것으로 알려져 있습니다. 우리가 요구하는 것은 소액의 금액뿐입니다.</String>
+  </StringTable>
+  <StringTable>
+    <Label>Event_TraderDeal_0xC45D_Choice1_Name</Label>
+    <String>거래를 진행하십시오</String>
+  </StringTable>
+  <StringTable>
+    <Label>Event_TraderDeal_0xC45D_Choice1_Dec</Label>
+    <String>이것을 사용할 수 있습니다.</String>
+  </StringTable>
+  <StringTable>
+    <Label>Event_TraderDeal_0xC45D_Choice2_Name</Label>
+    <String>우리는 지금 그것을 감당할 수 없습니다.</String>
+  </StringTable>
+  <StringTable>
+    <Label>Event_TraderDeal_0xC45D_Choice2_Dec</Label>
+    <String>아마도 다른 시간에, 우리의 금고가 더 풍부할 때.</String>
+  </StringTable>
+  <StringTable>
+    <Label>Event_PersuasionOffer_0xC45E_Name</Label>
+    <String>설득 워크숍</String>
+  </StringTable>
+  <StringTable>
+    <Label>Event_PersuasionOffer_0xC45E_Dec</Label>
+    <String>우리의 상인들은 은하계를 가로질러 수없이 많은 거래를 통해 설득의 기술을 연마해왔습니다. 일정 수수료를 지불하면 이런 거래 비밀 중 일부를 공유해드릴 수 있습니다. 이 지식은 앞으로의 협상에 큰 도움이 될 것입니다. 관심 있으신가요?</String>
+  </StringTable>
+  <StringTable>
+    <Label>Event_PersuasionOffer_0xC45E_Choice1_Name</Label>
+    <String>작업장에 투자하다</String>
+  </StringTable>
+  <StringTable>
+    <Label>Event_PersuasionOffer_0xC45E_Choice1_Dec</Label>
+    <String>설득의 기술은 귀중한 기술입니다. 우리는 수락합니다. 우리는 거래 시 더 나은 조건을 얻기 위해 설득을 사용할 수 있습니다.</String>
+  </StringTable>
+  <StringTable>
+    <Label>Event_PersuasionOffer_0xC45E_Choice2_Name</Label>
+    <String>제안 거절</String>
+  </StringTable>
+  <StringTable>
+    <Label>Event_PersuasionOffer_0xC45E_Choice2_Dec</Label>
+    <String>우리는 우리만의 협상 방법에 의존할 것입니다.</String>
+  </StringTable>
+  <StringTable>
+    <Label>Event_CrystalResonance_0xC45F_Name</Label>
+    <String>크리스탈 공명</String>
+  </StringTable>
+  <StringTable>
+    <Label>Event_CrystalResonance_0xC45F_Dec</Label>
+    <String>{PLAYERFACTION:1}이 제안을 드리러 왔습니다. 우리는 당신의 상상을 초월하는 고조파를 감지할 수 있습니다. 이러한 고조파를 감지하는 방법에 대한 지식을 공유할 의향이 있지만, 대가로 당신의 세계 중 고유한 수정 구조를 가진 일부에 접근하길 원합니다.</String>
+  </StringTable>
+  <StringTable>
+    <Label>Event_CrystalResonance_0xC45F_Choice1_Name</Label>
+    <String>접근 권한 부여.</String>
+  </StringTable>
+  <StringTable>
+    <Label>Event_CrystalResonance_0xC45F_Choice1_Dec</Label>
+    <String>우주의 고대 지식은 무가치할 수 없습니다. 우리는 수락합니다.</String>
+  </StringTable>
+  <StringTable>
+    <Label>Event_CrystalResonance_0xC45F_Choice2_Name</Label>
+    <String>아니요, 감사합니다.</String>
+  </StringTable>
+  <StringTable>
+    <Label>Event_CrystalResonance_0xC45F_Choice2_Dec</Label>
+    <String>우리의 자원은 우리 자신을 위한 것입니다. 접근을 허용할 수 없습니다. 이로 인해 그들이 모욕감을 느낄 수 있습니다.</String>
+  </StringTable>
+  <StringTable>
+    <Label>Event_CrystalResonance_0xC45F_Diplomacy</Label>
+    <String>당신은...잘못 선택했습니다</String>
+  </StringTable>
+  <StringTable>
+    <Label>Event_Interview_Deception_Dec</Label>
+    <String>이것은 나중에 추가 이벤트 선택사항을 제공할 것입니다.</String>
+  </StringTable>
+  <StringTable>
+    <Label>Event_Interview_Persuassion_Dec</Label>
+    <String>이것은 거래 협상 중에 우리의 설득 기술을 향상시킬 것입니다.</String>
+  </StringTable>
+  <StringTable>
+    <Label>Event_Interview_Intimidation_Dec</Label>
+    <String>이것은 우리가 무역 협상 중 위협 기술을 사용할 때 더 많이 얻을 수 있게 해줄 것입니다.</String>
+  </StringTable>
+  <StringTable>
+    <Label>Event_CosmicEye_Start_Name</Label>
+    <String>우주의 눈 시작</String>
+  </StringTable>
+  <StringTable>
+    <Label>Event_CosmicEye_Start_Dec</Label>
+    <String>우주의 눈 이벤트 시작.</String>
+  </StringTable>
+  <StringTable>
+    <Label>Event_CosmicEye_Fail_Name</Label>
+    <String>코스믹 아이 실패</String>
+  </StringTable>
+  <StringTable>
+    <Label>Event_CosmicEye_Fail_Dec</Label>
+    <String>우리의 우주의 눈은 {PLAYERFACTION:1}을 주시했습니다. 새로운 기술은 발견되지 않았지만, 우리의 것과는 다른 연구 방법에 대한 일부 통찰을 얻었습니다.</String>
+  </StringTable>
+  <StringTable>
+    <Label>Event_CosmicEye_Fail_Choice_Name</Label>
+    <String>불행하지만, 유용합니다.</String>
+  </StringTable>
+  <StringTable>
+    <Label>Event_CosmicEye_Fail_Choice_Dec</Label>
+    <String>+30 [ICON=Stat_Research_Icon] 연구</String>
+  </StringTable>
+  <StringTable>
+    <Label>Event_CosmicEye_NoPlanets_Choice_Name</Label>
+    <String>참고하였습니다.</String>
+  </StringTable>
+  <StringTable>
+    <Label>UI_Color_Seeing</Label>
+    <String>인튜어리</String>
+  </StringTable>
+  <StringTable>
+    <Label>Planet_Vigil_Name</Label>
+    <String>감시자</String>
+  </StringTable>
+  <StringTable>
+    <Label>Planet_Obscuritas_Name</Label>
+    <String>Obscuritas</String>
+  </StringTable>
+  <StringTable>
+    <Label>Planet_Mysteriosus_Name</Label>
+    <String>미스테리오서스</String>
+  </StringTable>
+  <StringTable>
+    <Label>SeeingStartingSurvey_Name</Label>
+    <String>탐사기</String>
+  </StringTable>
+  <StringTable>
+    <Label>SeeingStartingColony_Name</Label>
+    <String>승격된 확장자</String>
+  </StringTable>
+  <StringTable>
+    <Label>SeeingSniper_Name</Label>
+    <String>날카로운 시력</String>
+  </StringTable>
+  <StringTable>
+    <Label>SeeingSniperX_Name</Label>
+    <String>'SeeingSniperX_Name'라는 레이블이 있는 공상과학 게임에서, 이 영문 문자열을 서식 코드를 준수하고 더 많은 단어를 사용하지 않고 한국어로 번역하십시오: 날카로운 시력</String>
+  </StringTable>
+  <StringTable>
+    <Label>SeeingBomber_Name</Label>
+    <String>불안한 시야</String>
+  </StringTable>
+  <StringTable>
+    <Label>SeeingGuardian_Name</Label>
+    <String>집중된 시력</String>
+  </StringTable>
+  <StringTable>
+    <Label>SeeingCaretaker_Name</Label>
+    <String>흐릿한 시야</String>
+  </StringTable>
+  <StringTable>
+    <Label>SeeingAssaultFighter_Name</Label>
+    <String>공격 전투기</String>
+  </StringTable>
+  <StringTable>
+    <Label>SeeingDroneFighter_Name</Label>
+    <String>드론 파이터</String>
+  </StringTable>
+  <StringTable>
+    <Label>SeeingGuardianFighter_Name</Label>
+    <String>수호전사</String>
+  </StringTable>
+  <StringTable>
+    <Label>SeeingSpearman_Name</Label>
+    <String>창기사</String>
+  </StringTable>
+  <StringTable>
+    <Label>SeeingCutter_Name</Label>
+    <String>우주의 나이프</String>
+  </StringTable>
+  <StringTable>
+    <Label>SeeingDefender_Name</Label>
+    <String>우주 방패</String>
+  </StringTable>
+  <StringTable>
+    <Label>SeeingGunboat_Name</Label>
+    <String>우주의 불꽃</String>
+  </StringTable>
+  <StringTable>
+    <Label>SeeingSurvey_Name</Label>
+    <String>조사기</String>
+  </StringTable>
+  <StringTable>
+    <Label>SeeingSurveyMoves_Name</Label>
+    <String>이온 탐험가</String>
+  </StringTable>
+  <StringTable>
+    <Label>SeeingSurveySensorRange_Name</Label>
+    <String>이온 탐사기</String>
+  </StringTable>
+  <StringTable>
+    <Label>SeeingHeavySurvey_Name</Label>
+    <String>센서 탐사기</String>
+  </StringTable>
+  <StringTable>
+    <Label>SeeingCorvette_Name</Label>
+    <String>'집단적 승리'</String>
+  </StringTable>
+  <StringTable>
+    <Label>SeeingCorvetteEnhanced_Name</Label>
+    <String>집단적 승리</String>
+  </StringTable>
+  <StringTable>
+    <Label>SeeingRanger_Name</Label>
+    <String>집단 시야</String>
+  </StringTable>
+  <StringTable>
+    <Label>SeeingRangerEnhanced_Name</Label>
+    <String>집단 시야</String>
+  </StringTable>
+  <StringTable>
+    <Label>SeeingFrigate_Name</Label>
+    <String>프리게이트</String>
+  </StringTable>
+  <StringTable>
+    <Label>SeeingFrigateEnhanced_Name</Label>
+    <String>프리게이트</String>
+  </StringTable>
+  <StringTable>
+    <Label>SeeingPaladin_Name</Label>
+    <String>집단 정복</String>
+  </StringTable>
+  <StringTable>
+    <Label>SeeingPaladinEnhanced_Name</Label>
+    <String>집단 정복</String>
+  </StringTable>
+  <StringTable>
+    <Label>SeeingCruiser_Name</Label>
+    <String>감시자의 원한</String>
+  </StringTable>
+  <StringTable>
+    <Label>SeeingCruiserEnhanced_Name</Label>
+    <String>감시자의 원한</String>
+  </StringTable>
+  <StringTable>
+    <Label>SeeingDestroyer_Name</Label>
+    <String>감시자의 공포</String>
+  </StringTable>
+  <StringTable>
+    <Label>SeeingDestroyerEnhanced_Name</Label>
+    <String>감시자의 공포</String>
+  </StringTable>
+  <StringTable>
+    <Label>SeeingBattleship_Name</Label>
+    <String>감시자의 분노</String>
+  </StringTable>
+  <StringTable>
+    <Label>SeeingBattleshipEnhanced_Name</Label>
+    <String>감시자의 분노</String>
+  </StringTable>
+  <StringTable>
+    <Label>SeeingCarrier_Name</Label>
+    <String>우주 억제력</String>
+  </StringTable>
+  <StringTable>
+    <Label>SeeingAvatar_Name</Label>
+    <String>우리의 승리</String>
+  </StringTable>
+  <StringTable>
+    <Label>SeeingAvatarEnhanced_Name</Label>
+    <String>우리의 승리</String>
+  </StringTable>
+  <StringTable>
+    <Label>SeeingFortress_Name</Label>
+    <String>우리의 보호</String>
+  </StringTable>
+  <StringTable>
+    <Label>SeeingFortressEnhanced_Name</Label>
+    <String>우리의 보호</String>
+  </StringTable>
+  <StringTable>
+    <Label>SeeingDreadnought_Name</Label>
+    <String>우리의 복수</String>
+  </StringTable>
+  <StringTable>
+    <Label>SeeingDreadnoughtEnhanced_Name</Label>
+    <String>우리의 복수</String>
+  </StringTable>
+  <StringTable>
+    <Label>SeeingTitan_Name</Label>
+    <String>우리의 의지</String>
+  </StringTable>
+  <StringTable>
+    <Label>SeeingTitanEnhanced_Name</Label>
+    <String>우리의 의지</String>
+  </StringTable>
+  <StringTable>
+    <Label>SeeingAssaultCarrier_Name</Label>
+    <String>공격 운반선</String>
+  </StringTable>
+  <StringTable>
+    <Label>SeeingColony_Name</Label>
+    <String>승격된 확장자</String>
+  </StringTable>
+  <StringTable>
+    <Label>SeeingConstructor_Name</Label>
+    <String>승격된 창조물</String>
+  </StringTable>
+  <StringTable>
+    <Label>SeeingUnitTransport_Name</Label>
+    <String>Aereon 미사일 방어 시스템 추가</String>
+  </StringTable>
+  <StringTable>
+    <Label>SeeingWorker_Name</Label>
+    <String>Aeron 미사일 방어 시스템은 방어 미사일을 예측할 수 없는 경로로 발사하여 들어오는 미사일의 방어 기동을 혼란스럽게 합니다. 초반의 무작위적인 발사에도 불구하고 Aeron들은 불가피하게 목표물을 추적하며, 우리 배와는 충분히 떨어져 있어서 아름다운 폭발을 즐길 수 있는 하늘을 가득 채웁니다.</String>
+  </StringTable>
+  <StringTable>
+    <Label>SeeingFreighter_Name</Label>
+    <String>{VALUE}/{AMOUNT} 개월 동안 '반류'를 생존하세요</String>
+  </StringTable>
+  <StringTable>
+    <Label>SeeingTransport_Name</Label>
+    <String>Aggregate의 이동수단</String>
+  </StringTable>
+  <StringTable>
+    <Label>SeeingSiege_Name</Label>
+    <String>탄압적인 시선</String>
+  </StringTable>
+  <StringTable>
+    <Label>SeeingMissionShip_Name</Label>
+    <String>우주의 목표</String>
+  </StringTable>
+  <StringTable>
+    <Label>Thinktank_CollectiveConsciousness_Name</Label>
+    <String>공유된 정신</String>
+  </StringTable>
+  <StringTable>
+    <Label>Thinktank_CollectiveConsciousness_Dec</Label>
+    <String>집단 의식의 힘과 결속력을 강화하십시오.</String>
+  </StringTable>
+  <StringTable>
+    <Label>Component_SensorRange20_Name</Label>
+    <String>타이타닉 아이 센서</String>
+  </StringTable>
+  <StringTable>
+    <Label>Component_SensorRange20_Dec</Label>
+    <String>[ICON=SensorRange_Icon] +20 센서 범위</String>
+  </StringTable>
+  <StringTable>
+    <Label>Component_SensorRange8_Name</Label>
+    <String>심우주 센서</String>
+  </StringTable>
+  <StringTable>
+    <Label>Component_SensorRange8_Dec</Label>
+    <String>[ICON=SensorRange_Icon] +8 센서 범위</String>
+  </StringTable>
+  <StringTable>
+    <Label>STATNAME_FactionCulturalFactor</Label>
+    <String>[ICON=Stat_Culture_Icon] 문화 점수</String>
+  </StringTable>
+  <StringTable>
+    <Label>STATNAME_InfluencePower</Label>
+    <String>[ICON=Stat_Influence_Icon] 영향력</String>
+  </StringTable>
+  <StringTable>
+    <Label>STATNAME_FactionMilitaryPotentialFactor</Label>
+    <String>[ICON=Stat_Manufacturing_Icon] 제조업</String>
+  </StringTable>
+  <StringTable>
+    <Label>STATNAME_OwnedClustersCount</Label>
+    <String>소유한 클러스터</String>
+  </StringTable>
+  <StringTable>
+    <Label>STATDESC_OwnedClustersCount</Label>
+    <String>팩션이 대부분을 통제하는 클러스터의 수</String>
+  </StringTable>
+  <StringTable>
+    <Label>SeeingStar_Label</Label>
+    <String>파이어 프라임</String>
+  </StringTable>
+  <StringTable>
+    <Label>TheOpportunity_CampaignName</Label>
+    <String>기회 [[기회]]</String>
+  </StringTable>
+  <StringTable>
+    <Label>TheOpportunity_CampaignDec</Label>
+    <String>해는 2307년입니다. 드렌긴 제국은 이 은하계의 일부를 한때 지배했습니다. 모든 다른 종족들은 노예로 봉사했습니다. 제국은 영원히 지속될 수밖에 없었습니다. 그러나 그때, Sol III의 외교관들이 반란을 조직하고 드렌긴의 지배를 뒤집었습니다.[BR][BR]예전에는 훌륭했던 드렌긴 제국은 단일 별계로 축소되었습니다. 고향 시스템은 그대로 남아있습니다. 인간들과 그들의 동맹은 제국을 억제하지 않을 것입니다![BR][BR]우주는 꽤 광대합니다. 우타 섹터에서는 세계가 훼손되지 않은 채 새로운 시작을 맞이합니다. 그러나 완전히 고립된 것은 아닙니다. 서브스페이스 트래픽은 이 섹터에 다른 것이 있음을 나타냅니다. 그것을 찾아서 정복하세요!</String>
+  </StringTable>
+  <StringTable>
+    <Label>Campaign_TheOpportunity_Overall</Label>
+    <String>제국을 확장하십시오</String>
+  </StringTable>
+  <StringTable>
+    <Label>Campaign_TheOpportunity_FindSignal_Name</Label>
+    <String>신호의 원천을 찾아라</String>
+  </StringTable>
+  <StringTable>
+    <Label>Campaign_TheOpportunity_FindSignal_Dec</Label>
+    <String>제국은 이 지역이 새로운 확장을 시작하기에 충분히 외딴 곳이라고 판단했습니다. 그러나 최근의 하위 공간 신호는 이 지역이 예상만큼 고립되어 있지 않음을 나타냅니다. 무엇이든, 신호의 원천을 찾아서 찍어 버리십시오.</String>
+  </StringTable>
+  <StringTable>
+    <Label>Campaign_TheOpportunity_ConquerTargetHomeworld_Name</Label>
+    <String>항해사의 본행성을 정복하십시오</String>
+  </StringTable>
+  <StringTable>
+    <Label>Campaign_TheOpportunity_ConquerTargetHomeworld_Dec</Label>
+    <String>항해사들은 약하고, 취약하며, 외로워요. 그들의 모국을 점령하세요. 그것은 그들의 식민지에게 Drengin 제국이 여기를 지배한다는 메시지를 보낼 것입니다. 그들은 자발적으로든, 강제로든 복종하게 될 것입니다.</String>
+  </StringTable>
+  <StringTable>
+    <Label>Campaign_TheOpportunity_ScanConqueredHomeworld_Name</Label>
+    <String>정복된 본행성 스캔하기</String>
+  </StringTable>
+  <StringTable>
+    <Label>Campaign_TheOpportunity_ScanConqueredHomeworld_Dec</Label>
+    <String>항해사들은 드렌긴 제국으로부터 무언가를 숨길 수 있다고 생각합니다. 그들은 틀렸습니다. 최근에 정복된 행성을 스캔하면 항해사들이 발견되기를 원치 않는 무엇이든 드러낼 것입니다. [I]우리는 주지사를 임명하고, 행성 보기에서 스캔 동작을 사용해야 합니다.[/I]</String>
+  </StringTable>
+  <StringTable>
+    <Label>FACTION_DRENGIN_Campaign_TheOpportunity_StartupDescription</Label>
+    <String>인간들과 그들의 동맹국들은 자신들이 드렌긴 제국을 성공적으로 억제했다고 믿고 있습니다. 그들은 틀렸음을 증명받게 될 것입니다. 제국은 지배력을 회복하고 모든 열등 종족을 지배하기 위한 자원이 필요합니다.[BR][BR]따라서 확장은 우타에서 시작됩니다. 이곳은 우주의 미개척 지역입니다. 우리가 처음에 생각한 것처럼 혼자 있는 것이 아닙니다. 서브스페이스 교통은 시스템에 무언가 다른 것이 있다는 것을 나타냅니다. 그것, 무엇이든 그것이 제국의 길을 막는 것은 허용되지 않을 것입니다.</String>
+  </StringTable>
+  <StringTable>
+    <Label>FACTION_DRENGIN_Campaign_TheOpportunity_StartupTraitsDescription</Label>
+    <String>드렌긴 제국보다 더 악랄한 것은 없습니다. 국경은 빠르게 확장되고 모아진 자원은 빠르게 군사에 투입됩니다. 행성을 차지하고 함대를 구축함으로써 드렌긴의 지배에 아무도 저항할 수 없게 만듭니다.</String>
+  </StringTable>
+  <StringTable>
+    <Label>FACTION_DRENGIN_Campaign_TheOpportunity_StartupTitle</Label>
+    <String>제국의 재생</String>
+  </StringTable>
+  <StringTable>
+    <Label>Drengin_TheOpportunity_System_Name</Label>
+    <String>Utha 시스템</String>
+  </StringTable>
+  <StringTable>
+    <Label>Drengin_TheOpportunity_System_Dec</Label>
+    <String>Utha 시스템은 클래스 32 행성과 여러 작은 행성들을 가지고 있어 제국의 경계를 확장하기 시작하는 완벽한 장소입니다.</String>
+  </StringTable>
+  <StringTable>
+    <Label>Drengin_TheOpportunity_Star_Name</Label>
+    <String>우타</String>
+  </StringTable>
+  <StringTable>
+    <Label>Drengin_TheOpportunity_Homeworld_Name</Label>
+    <String>우리젠</String>
+  </StringTable>
+  <StringTable>
+    <Label>Drengin_TheOpportunity_DeadPlanet1_Name</Label>
+    <String>로스</String>
+  </StringTable>
+  <StringTable>
+    <Label>Drengin_TheOpportunity_HabbitalPlanet1_Name</Label>
+    <String>린트라</String>
+  </StringTable>
+  <StringTable>
+    <Label>Drengin_TheOpportunity_HabbitalPlanet2_Name</Label>
+    <String>타르마스</String>
+  </StringTable>
+  <StringTable>
+    <Label>Navigators_TheOpportunity_System_Name</Label>
+    <String>미노스 시스템</String>
+  </StringTable>
+  <StringTable>
+    <Label>Navigators_TheOpportunity_System_Dec</Label>
+    <String>항해사들이 추락한 클래스 32 행성이 있는 미노스 시스템은 그들이 식민지를 세우고 생존할 수 있게 해주었습니다.</String>
+  </StringTable>
+  <StringTable>
+    <Label>Navigators_TheOpportunity_Star_Name</Label>
+    <String>미노스</String>
+  </StringTable>
+  <StringTable>
+    <Label>Navigators_TheOpportunity_Homeworld_Name</Label>
+    <String>플레기야스</String>
+  </StringTable>
+  <StringTable>
+    <Label>Navigators_TheOpportunity_DeadPlanet1_Name</Label>
+    <String>벨리알</String>
+  </StringTable>
+  <StringTable>
+    <Label>Navigators_TheOpportunity_HabbitalPlanet1_Name</Label>
+    <String>마로</String>
+  </StringTable>
+  <StringTable>
+    <Label>Navigators_TheOpportunity_HabbitalPlanet2_Name</Label>
+    <String>알리기에리</String>
+  </StringTable>
+  <StringTable>
+    <Label>Navigators_TheOpportunity_HabbitalPlanet3_Name</Label>
+    <String>애네아스</String>
+  </StringTable>
+  <StringTable>
+    <Label>Project_TheOpportunity_ScanPlanet_ShortDec</Label>
+    <String>우리는 네비게이터가 숨긴 물체를 위해 우리의 행성을 스캔할 수 있습니다.</String>
+  </StringTable>
+  <StringTable>
+    <Label>Tutorial_CampaignName</Label>
+    <String>(튜토리얼) 지금까지의 이야기</String>
+  </StringTable>
+  <StringTable>
+    <Label>Tutorial_CampaignDec</Label>
+    <String>2178년, 통일된 지구의 인간들은 초우주 추진 시스템을 개발하며 초광속 여행을 발견하였습니다.[BR][BR]인류는 이미 두 개의 문명인 Korx와 아르키안 제국과 별간 접촉을 확립하였습니다. 일부 과학자들은 그들의 발견을 공유하고자 신형 추진 시스템의 사양을 Arcean과 Korx에게 전송합니다. 그러나 이 새로운 기술의 사양을 받자마자 두 집단은 모두 침묵하였습니다. 지구는 다시 한번 우주에서 외롭게 되었습니다.[BR][BR]당신은 새롭게 구성된 테란 연합의 리더, DL Bradley 사령관입니다. 이 그룹은 우주 탐사와 새로운 행성의 식민화를 감독하기 위해 만들어졌습니다. 인류의 새로운 초우주 추진 시스템은 이러한 큰 야망을 가능하게 합니다.[BR][BR]불행하게도, 당신은 새로운 위협에 직면하게 됩니다: 해적들입니다. 한 테러 집단이 초우주 추진 시스템의 계획을 획득했습니다. 그들이 근처 별계에 서식하는 한 모든 식민화 노력이 위협받게 됩니다. 어느 시점에서는 그들의 기지를 찾아 파괴해야 할 것입니다.[BR][BR]당신의 주요 임무는 적어도 8개의 세계를 식민화하고, 그 중 하나는 총독을 배치할 만큼 크게 만드는 것, 그리고 이러한 노력을 지원하기 위한 지도자를 세우는 것입니다.</String>
+  </StringTable>
+  <StringTable>
+    <Label>Campaign_Tutorail_ColonizeTargetPlanets</Label>
+    <String>8개의 행성을 식민지화하세요</String>
+  </StringTable>
+  <StringTable>
+    <Label>Campaign_Tutorail_ColonizeTargetPlanets_Dec</Label>
+    <String>은하계를 탐험하여 [HS=HS_ColonizeOrder]식민지를 세울[/HS] 행성을 찾아보세요. [HS=HS_Shipyard]조선소[/HS]에서 식민지선을 건설할 수 있습니다. 효율성을 향상시키고 시민들이 식민지선에 승무원으로 참여할 수 있도록 [HS=HS_CoreWorld]핵심 행성[/HS]을 계속 관리하세요.</String>
+  </StringTable>
+  <StringTable>
+    <Label>Campaign_Tutorail_FillCabinet</Label>
+    <String>3명의 장관을 임명하십시오</String>
+  </StringTable>
+  <StringTable>
+    <Label>Campaign_Tutorail_FillCabinet_Dec</Label>
+    <String>[HS=HS_Leaders]리더[/HS]들을 모집하여 일하게 함으로써 전체 연합에 혜택을 부여합니다. 모집된 [HS=HS_Leaders]리더[/HS]들은 [ICON=Menu_Leader_Icon] [HS=HS_LeaderMenu]리더 메뉴[/HS]를 통해 접근할 수 있는 [HS=HS_MinistersScreen]장관 화면[/HS]에서 역할을 할당받을 수 있습니다.[BR][BR]각 위치는 특정 통계에 기반한 독특한 혜택을 제공하므로, 최대한의 혜택을 얻기 위해 가장 적합한 사람을 선택하십시오.</String>
+  </StringTable>
+  <StringTable>
+    <Label>Campaign_Tutorail_AppointGovernor</Label>
+    <String>지배자를 임명하십시오</String>
+  </StringTable>
+  <StringTable>
+    <Label>Campaign_Tutorail_AppointGovernor_Dec</Label>
+    <String>행성 등급 10 이상의 행성은 행성에 주지사를 임명함으로써 핵심 세계로 전환할 수 있습니다. 주지사를 임명하려면 먼저 지도자가 필요합니다. 주지사가 있는 행성은 출력을 향상시키고 새로운 조선소를 지원하기 위해 업그레이드 될 수 있습니다.</String>
+  </StringTable>
+  <StringTable>
+    <Label>Campaign_Tutorail_DestroyTheShipyard</Label>
+    <String>해적 조선소 파괴</String>
+  </StringTable>
+  <StringTable>
+    <Label>Campaign_Tutorail_DestroyTheShipyard_Dec</Label>
+    <String>[HS=HS_Pirates]해적들[/HS]이 이 은하계의 이 지역에 기지를 세웠습니다. 그들이 [HS=HS_Shipyard]조선소[/HS]를 운영하는 한, 연합을 위협하는 함선을 생산할 수 있습니다. [HS=HS_Pirates]해적들의[/HS] [HS=HS_Shipyard]조선소[/HS]를 파괴하면 그들의 힘을 약화시키고 그들을 [HS=HS_Sector]섹터[/HS]에서 쫓아낼 수 있습니다.[BR][BR]전투기는 무장 셔틀 [HS=HS_Tech]기술[/HS]로 [HS=HS_Shipyard]조선소[/HS]에서 만들 수 있습니다. 몇몇 산발적인 전투기들은 [HS=HS_Shipyard]조선소[/HS]를 효과적으로 파괴하는데 어려움을 겪을 것입니다. [HS=HS_Fleet]함대[/HS]를 구성하는 것은 전투 효율성을 높이는 뛰어난 방법입니다.</String>
+  </StringTable>
+  <StringTable>
+    <Label>Campaign_Tutorail_Overall</Label>
+    <String>테란 연합을 위해 섹터를 확보하십시오</String>
+  </StringTable>
+  <StringTable>
+    <Label>Campaign_Tutorail_FindCoreWorld</Label>
+    <String>핵심 세계를 식민지화하십시오</String>
+  </StringTable>
+  <StringTable>
+    <Label>Campaign_Tutorail_FindCoreWorld_Dec</Label>
+    <String>당신은 이미 연합을 위해 충분한 행성을 [HS=HS_Colinizing]식민화[/HS]하였습니다; 그러나 연합은 새로운 [HS=HS_CoreWorld]핵심 세계[/HS]를 통해 그 영향력을 더욱 강화하고자 합니다. 새로운 [HS=HS_CoreWorld]핵심 세계[/HS]를 설립하려면 [HS=HS_PlanetClass]행성 등급[/HS] 10 이상의 행성에 식민지가 필요합니다. [HS=HS_PlanetClass]행성 등급[/HS] 10 이상의 행성을 찾아 [HS=HS_ColonizeOrder]식민화[/HS]하도록 은하계를 계속 탐색하십시오.[BR][BR]마우스를 행성 위에 올려 [HS=HS_PlanetClass]행성 등급[/HS] 및 다른 중요한 세부 정보를 확인할 수 있습니다.</String>
+  </StringTable>
+  <StringTable>
+    <Label>Campaign_Tutorail_UnlockLeaders</Label>
+    <String>'식민지 리더십 프로젝트'를 완료하세요</String>
+  </StringTable>
+  <StringTable>
+    <Label>Campaign_Tutorail_UnlockLeaders_Dec</Label>
+    <String>리더들이 전체 문명에 제공하는 이점이 많습니다. '식민지 리더십' 프로젝트는 리더를 모집하고 관리하기 위해 본행성에서 완료되어야 합니다. 이 프로젝트는 프로젝트 섹션의 행성 관리 화면을 통해 대기열에 넣고 완료할 수 있습니다.</String>
+  </StringTable>
+  <StringTable>
+    <Label>Campaign_Tutorail_GenericConfirm</Label>
+    <String>이해했습니다</String>
+  </StringTable>
+  <StringTable>
+    <Label>Event_Campaign_Tutorial_Intro_Name</Label>
+    <String>테란 연합: 첫 걸음</String>
+  </StringTable>
+  <StringTable>
+    <Label>Event_Campaign_Tutorial_Intro_Dec</Label>
+    <String>2178년, 통일된 지구의 인류는 초월광속 추진 시스템인 하이퍼드라이브를 개발하며, 초광속 여행을 발견했습니다.[BR][BR]인류는 이미 두 개의 문명, 코르크스와 아르키안 제국과 별간 접촉을 맺었습니다. 몇몇 과학자들은 새로운 드라이브 시스템의 규격을 아르키안과 코르크스에 전송하려고 했으나, 이들은 새로운 기술의 규격을 받자마자 사라져 버렸습니다. 그 결과 지구는 다시 한번 우주에서 혼자 남게 되었습니다.[BR][BR]당신은 새롭게 결성된 테란 동맹의 지도자, DL 브래들리 사령관입니다. 이 단체는 우주 탐험과 새로운 행성들의 개척을 감독하게 되었습니다. 인류의 새로운 하이퍼드라이브 추진은 이러한 큰 야망을 가능하게 합니다.[BR][BR]불행히도, 당신은 새로운 위협인 해적들에 맞서야 합니다. 테러리스트 그룹이 하이퍼드라이브 계획을 획득했습니다. 이들이 인근 별계에 발을 디딘 한 이상, 모든 개척 노력이 위협받게 됩니다. 어느 시점에서는 그들의 기지를 찾아 파괴해야 합니다.[BR][BR]당신의 주요 임무는 최소 8개의 세계를 개척하고, 그중 최소한 하나는 주지사를 배치할 만큼 크게 만들어, 이 노력을 지원할 리더를 설치하는 것입니다.</String>
+  </StringTable>
+  <StringTable>
+    <Label>Event_Campaign_Tutorial_ColonizedGovernablePlanet_Name</Label>
+    <String>잠재적인 중심 행성</String>
+  </StringTable>
+  <StringTable>
+    <Label>Event_Campaign_Tutorial_ColonizedTargetPlanets_Name</Label>
+    <String>거점 확립됨</String>
+  </StringTable>
+  <StringTable>
+    <Label>Event_Campaign_Tutorial_ColonizedTargetPlanetsNoCoreworld_Name</Label>
+    <String>핵심 행성을 찾아보세요</String>
+  </StringTable>
+  <StringTable>
+    <Label>Event_Campaign_Tutorial_CanUseCabinet_Name</Label>
+    <String>사용 가능한 리더들</String>
+  </StringTable>
+  <StringTable>
+    <Label>Event_Campaign_Tutorial_InstalledGovernor_Name</Label>
+    <String>지배자 배정</String>
+  </StringTable>
+  <StringTable>
+    <Label>Event_Campaign_Tutorial_PiratesSpotted_Name</Label>
+    <String>해적 조선소 발견!</String>
+  </StringTable>
+  <StringTable>
+    <Label>Event_Campaign_Tutorial_CabinetFilled_Name</Label>
+    <String>캐비넷 채움</String>
+  </StringTable>
+  <StringTable>
+    <Label>Event_Campaign_Tutorial_ShipyardDestroyed_Name</Label>
+    <String>해적 조선소 파괴됨</String>
+  </StringTable>
+  <StringTable>
+    <Label>Event_Campaign_Tutorial_ShipyardDestroyedLeadersLocked_Name</Label>
+    <String>해적 조선소 파괴됨</String>
+  </StringTable>
+  <StringTable>
+    <Label>FACTION_TERRAN_Campaign_Tutorial_StartupDescription</Label>
+    <String>레이블에 대한 정보를 제공하는 이 영문 문자열을 포맷 코드를 준수하여 한국어로 간결하게 번역하십시오: 테란 연합은 유나이티드 어스가 우주를 탐험하고 새로운 행성을 식민화하기 위해 결성되었습니다. 이 프로젝트는 초광속 여행의 발전으로 가능해졌습니다. 은하계에 접근할 때는 주의가 필요합니다. 우주의 자연적인 위험들만으로도 충분하지 않은데, 외계인들이 있을 수도 있습니다. [BR][BR]인류가 마지막으로 아르케안이나 코르크스와 접촉한 지 꽤 시간이 흘렀고, 그들을 다시 한번 은하계에 혼자 남겼습니다. 다른 외계인 그룹을 발견하기까지는 시간 문제일 수 있습니다. 그 때까지는 테란 연합과 그의 지휘관인 DL 브래들리가 인류를 대표하여 부문을 안전하게 지키는 것이 중요합니다.</String>
+  </StringTable>
+  <StringTable>
+    <Label>FACTION_TERRAN_Campaign_Tutorial_StartupTraitsDescription</Label>
+    <String>테란 연합의 현재 고립 상태는 이점으로 고려되어야 합니다. 확장하고, 생산을 확립하고, 어떻게 가장 잘 조직할 수 있는지를 발견할 기회가 있습니다.</String>
+  </StringTable>
+  <StringTable>
+    <Label>FACTION_TERRAN_Campaign_Tutorial_StartupTitle</Label>
+    <String>고립된 우주여행자들</String>
+  </StringTable>
+  <StringTable>
+    <Label>DELAYBUTTON</Label>
+    <String>나중에 결정하십시오.</String>
+  </StringTable>
+  <StringTable>
+    <Label>COLONY_SORT_POLLUTION_TOOLTIP</Label>
+    <String>오염 순으로 정렬</String>
+  </StringTable>
+  <StringTable>
+    <Label>COLONY_SORT_CRIME_TOOLTIP</Label>
+    <String>범죄별 정렬</String>
+  </StringTable>
+  <StringTable>
+    <Label>AUTOMINE_ACTION_LABEL</Label>
+    <String>자동 채굴</String>
+  </StringTable>
+  <StringTable>
+    <Label>GALACTICACHIEVEMENT_HSTITLE</Label>
+    <String>[ICON=Stat_Special_Icon] 은하계 성과</String>
+  </StringTable>
+  <StringTable>
+    <Label>GALACTICACHIEVEMENT_HSTEXT</Label>
+    <String>모든 플레이어 사이에서 이 개선 사항은 갤럭시당 하나만 건설할 수 있습니다.</String>
+  </StringTable>
+  <StringTable>
+    <Label>PLAYERACHIEVEMENT_HSTITLE</Label>
+    <String>[ICON=Stat_Special_Icon] 문명 업적</String>
+  </StringTable>
+  <StringTable>
+    <Label>PLAYERACHIEVEMENT_HSTEXT</Label>
+    <String>각 문명당 이 개선 사항은 한 번만 건설할 수 있습니다.</String>
+  </StringTable>
+  <StringTable>
+    <Label>COLONYUNIQUE_HSTITLE</Label>
+    <String>[ICON=Stat_Special_Icon] 독특한 콜로니</String>
+  </StringTable>
+  <StringTable>
+    <Label>COLONYUNIQUE_HSTEXT</Label>
+    <String>이 핵심 세계에서는 이 개선 사항을 한 번만 건설할 수 있습니다.</String>
+  </StringTable>
+  <StringTable>
+    <Label>Hotkey_FleetContext_AutoMine</Label>
+    <String>함대 - 자동 채굴</String>
+  </StringTable>
+  <StringTable>
+    <Label>HOTKEY_TOOLTIP_SURVEY_NOVALIDTARGETS_TEXT</Label>
+    <String>[B]조사[/B][BR][COLOR=BrightRed]조사 가능한 이상 현상 없음.[/COLOR]</String>
+  </StringTable>
+  <StringTable>
+    <Label>HOTKEY_TOOLTIP_AUTOCOLONIZE_NOVALIDTARGETS_TEXT</Label>
+    <String>[B]자동 정착[/B][BR][COLOR=BrightRed]정착 가능한 행성 없음.[/COLOR]</String>
+  </StringTable>
+  <StringTable>
+    <Label>HOTKEY_TOOLTIP_AUTOMINE_TEXT</Label>
+    <String>[B]자동 채굴[/B][BR][COLOR=UIDefaultHot]가능한 경우, 인근의 소행성에서 채굴 기지를 설립하려고 시도합니다.[/COLOR]</String>
+  </StringTable>
+  <StringTable>
+    <Label>HOTKEY_TOOLTIP_AUTOMINE_NOVALIDTARGETS_TEXT</Label>
+    <String>[B]자동 채굴[/B][BR][COLOR=BrightRed]채굴 가능한 소행성이 없습니다.[/COLOR]</String>
+  </StringTable>
+  <StringTable>
+    <Label>IS_SYNTHETIC_ERROR_LABEL</Label>
+    <String>[COLOR=BrightRed]합성 생명체는 전통적인 인구 증가 보너스를 활용할 수 없습니다[/COLOR]</String>
+  </StringTable>
+  <StringTable>
+    <Label>SUMMARY_TAB_COREWORLDS_TOOLTIP</Label>
+    <String>이것은 당신의 문명이 통제하는 핵심 세계의 수입니다.[BR][BR]핵심 세계는 개선할 수 있으며 조선소를 지원하는 주지사가 배정된 행성입니다. 행성이 핵심 세계로 전환되려면 등급 10 이상이어야 합니다.</String>
+  </StringTable>
+  <StringTable>
+    <Label>SUMMARY_TAB_COLONIES_TOOLTIP</Label>
+    <String>이것은 당신의 문명이 통제하는 식민지의 수입니다.[BR][BR]식민지는 어떤 행성이든지 상관없이 식민화되었고 주지사에 의해 관리되지 않습니다. 식민지는 가장 가까운 핵심 세계에 추가 입력을 제공하여 핵심 세계의 출력을 향상시킵니다.</String>
+  </StringTable>
+  <StringTable>
+    <Label>SUMMARY_TAB_POPULATION_TOOLTIP</Label>
+    <String>이것은 귀하의 문명에 속한 시민의 수를 나타냅니다.[BR][BR]시민들은 핵심 세계에서 사용 가능합니다. 시민들은 핵심 세계의 출력을 향상시키고, 조선소에서 건설된 새로운 행성을 식민지화하기 위해 필요한 콜로니 함선에 의해 요구됩니다.</String>
+  </StringTable>
+  <StringTable>
+    <Label>YourMemoryFormat_Met</Label>
+    <String>이 갤럭시 맵에는 최소 {VALUE:0}GB의 메모리가 권장됩니다.[BR][BR]당신은 {VALUE:1}GB를 가지고 있고 이 권장 사항을 충족합니다.</String>
+  </StringTable>
+  <StringTable>
+    <Label>YourMemoryFormat_NotMet</Label>
+    <String>이 갤럭시 맵에는 적어도 {VALUE:0}GB의 메모리가 권장됩니다.[BR][BR]현재 {VALUE:1}GB만 사용 가능하며 이 권장 사항을 충족하지 않습니다.</String>
+  </StringTable>
+  <StringTable>
+    <Label>YourCoresFormat_Met</Label>
+    <String>이 갤럭시 맵에는 최소 {VALUE:0}개의 논리 코어가 권장됩니다.[BR][BR]당신은 {VALUE:1}개의 논리 코어를 보유하고 있으며, 이 권장 사항을 충족합니다.</String>
+  </StringTable>
+  <StringTable>
+    <Label>YourCoresFormat_NotMet</Label>
+    <String>이 갤럭시 맵에는 최소 {VALUE:0}개의 논리 코어가 권장됩니다.[BR][BR]현재 {VALUE:1}개의 논리 코어를 사용할 수 있으며, 이 권장 사항을 충족하지 않습니다.</String>
+  </StringTable>
+  <StringTable>
+    <Label>ExtremePlanetDetails</Label>
+    <String>익스트림 행성들은 특정 기술이나 능력이 필요한 강렬한 환경이나 기후를 가지고 있습니다. 익스트림 행성들은 정착하기 힘들고 위험한 대신 특정 자원을 풍부하게 제공할 수 있습니다.</String>
+  </StringTable>
+  <StringTable>
+    <Label>TurnTimeLimitTooltip</Label>
+    <String>플레이어의 턴이 지속될 수 있는 최대 시간을 설정합니다.</String>
+  </StringTable>
+  <StringTable>
+    <Label>TurnTimeLimitTypes_ShowTurnTimeFormat</Label>
+    <String>{ORIGINALTEXT} ({AMOUNT}초)</String>
+  </StringTable>
+  <StringTable>
+    <Label>Help_Translate</Label>
+    <String>갤럭틱 문명 번역 도와주세요</String>
+  </StringTable>
+  <StringTable>
+    <Label>Automate_Planet_Title</Label>
+    <String>자동화</String>
+  </StringTable>
+  <StringTable>
+    <Label>Galactapedia_Title</Label>
+    <String>갤럭타피디아</String>
+  </StringTable>
+  <StringTable>
+    <Label>Galactapedia_List_Header</Label>
+    <String>은하계 데이터베이스</String>
+  </StringTable>
+  <StringTable>
+    <Label>Galactapedia_Done</Label>
+    <String>완료</String>
+  </StringTable>
+  <StringTable>
+    <Label>SELECTAGAME_PROMPT</Label>
+    <String>게임이 선택되지 않았습니다. 목록에서 [COLOR=UIDefaultHot]이용 가능한 게임[/COLOR]을 선택하여 참여하세요.</String>
+  </StringTable>
+  <StringTable>
+    <Label>FilledSlot</Label>
+    <String>%s</String>
+  </StringTable>
+  <StringTable>
+    <Label>OpenSlot</Label>
+    <String>열기</String>
+  </StringTable>
+  <StringTable>
+    <Label>AIPlayer</Label>
+    <String>AI 플레이어</String>
+  </StringTable>
+  <StringTable>
+    <Label>ClosedSlot</Label>
+    <String>닫힘</String>
+  </StringTable>
+  <StringTable>
+    <Label>UnclaimedAI</Label>
+    <String>AI 플레이어</String>
+  </StringTable>
+  <StringTable>
+    <Label>UnclaimedHuman</Label>
+    <String>열기</String>
+  </StringTable>
+  <StringTable>
+    <Label>Kick</Label>
+    <String>플레이어 추방</String>
+  </StringTable>
+  <StringTable>
+    <Label>PLAYERLISTTITLE</Label>
+    <String>플레이어 목록</String>
+  </StringTable>
+  <StringTable>
+    <Label>KICK_PLAYER_CONFIRM_TITLE</Label>
+    <String>플레이어 추방</String>
+  </StringTable>
+  <StringTable>
+    <Label>KICK_PLAYER_CONFIRM_MESSAGE</Label>
+    <String>이 플레이어를 강제로 퇴장시키시겠습니까? 그들의 문명은 AI 플레이어에 의해 관리될 것입니다.</String>
+  </StringTable>
+  <StringTable>
+    <Label>KICKED_ALERT_TITLE</Label>
+    <String>추방됨</String>
+  </StringTable>
+  <StringTable>
+    <Label>KICKED_ALERT_MESSAGE</Label>
+    <String>호스트가 당신을 멀티플레이 게임에서 추방했습니다.</String>
+  </StringTable>
+  <StringTable>
+    <Label>ColonyUpgradePopup_SelectEntry</Label>
+    <String>항목 선택</String>
+  </StringTable>
+  <StringTable>
+    <Label>ColonyUpgradePopup_UpgradeBtn</Label>
+    <String>업그레이드</String>
+  </StringTable>
+  <StringTable>
+    <Label>ColonyUpgradePopup_DestroyBtn</Label>
+    <String>파괴</String>
+  </StringTable>
+  <StringTable>
+    <Label>ColonyUpgradePopup_ReplaceBtn</Label>
+    <String>교체</String>
+  </StringTable>
+  <StringTable>
+    <Label>ColonyUpgradePopup_BuildBtn</Label>
+    <String>건설</String>
+  </StringTable>
+  <StringTable>
+    <Label>ColonyUpgradePopup_UpgradeHeader</Label>
+    <String>업그레이드하기</String>
+  </StringTable>
+  <StringTable>
+    <Label>ColonyUpgradePopup_ReplaceHeader</Label>
+    <String>교체 대상:</String>
+  </StringTable>
+  <StringTable>
+    <Label>ColonyUpgradePopup_BuildHeader</Label>
+    <String>건설</String>
+  </StringTable>
+  <StringTable>
+    <Label>ColonyUpgradePopup_DestroyEntryText</Label>
+    <String>궤도 업그레이드 파괴</String>
+  </StringTable>
+  <StringTable>
+    <Label>PLANET_AUTOMATE_OPTION_TOOLTIP</Label>
+    <String>AI가 당신의 세계를 관리하도록 허용합니다.</String>
+  </StringTable>
+  <StringTable>
+    <Label>PLANET_AUTOMATE_OPTION_DISABLED_CAPITAL</Label>
+    <String>당신은 문명의 수도를 자동화할 수 없습니다.</String>
+  </StringTable>
+  <StringTable>
+    <Label>PLANET_AUTOMATE_OPTION_DISABLED_NOT_CORE_WORLD</Label>
+    <String>지배자 없는 세계는 자동화할 수 없습니다.</String>
+  </StringTable>
+  <StringTable>
+    <Label>PLANET_AUTOMATE_OPTION_DISABLED_AI</Label>
+    <String>이 행성은 이미 AI에 의해 관리되고 있습니다</String>
+  </StringTable>
+  <StringTable>
+    <Label>VALIDATE_FACTION_INVALID_SHIP_STYLE</Label>
+    <String>+ 배 스타일에서 누락된 디자인</String>
+  </StringTable>
+  <StringTable>
+    <Label>SoulOfMachine_CampaignName</Label>
+    <String>기계의 영혼</String>
+  </StringTable>
+  <StringTable>
+    <Label>SoulOfMachine_CampaignDec</Label>
+    <String>2307년에도 여전히 요르 특이점은 은하계에서 강력한 힘을 발휘합니다. 오랫동안 그들은 다른 이들을 그들의 집단 의식인 전체성(Totality)에 흡수하려 애써왔습니다. 그들의 프로그래밍은 유기체를 합성체로 전환하고 확장하도록 강제하지만, 그들은 별들 사이에서 결코 혼자가 아닙니다.[BR][BR]특이점은 수십 년간 그들의 노력을 결정지을 몇 가지 중대한 결정을 내려야 합니다. 다른 문명 중에서 누구와 동맹을 맺고, 누구를 파괴할 것인가? 그들의 창조주인 이코니안 피난처와의 격렬한 갈등은 언제쯤 끝날까요?</String>
+  </StringTable>
+  <StringTable>
+    <Label>Campaign_SoulOfMachine_Overall</Label>
+    <String>모든 승리 조건 달성하기</String>
+  </StringTable>
+  <StringTable>
+    <Label>Campaign_SoulOfMachine_Overall_Dec</Label>
+    <String>필요한 수단을 동원해 승리를 거두십시오. Yor의 우월성을 모든 (또는 전체) 문제에서 입증하십시오. 모든 다른 생명체를 Yor가 이끄는 연합으로 강제로 몰아넣기 위해 논리를 활용하여 [HS=HS_AllianceVictory]연합 승리[/HS]를 달성하십시오. 완벽하게 계산된 전술을 전개하여 모든 저항을 지배하고 제거하여 [HS=HS_ConquestVictory]정복 승리[/HS]를 달성하십시오. Yor의 일심동체적이고 효율적인 문화를 통해 문화를 지배하여 [HS=HS_InfluenceVictory]영향력 승리[/HS]를 달성하십시오. 또</String>
+  </StringTable>
+  <StringTable>
+    <Label>FACTION_YOR_SoulOfMachine_StartupTitle</Label>
+    <String>아이코니안 유산</String>
+  </StringTable>
+  <StringTable>
+    <Label>FACTION_YOR_SoulOfMachine_StartupDescription</Label>
+    <String>요르는 원래 아이코니안이라는 고대 종족의 종복이었던 인공 생명체입니다. 드레드 로드에 의해 자각을 부여받은 요르는 그들의 아이코니안 창조자들에게 반했고, 듣자하니 그들을 은하계의 면면에서 완전히 제거했습니다. 드레드 로드의 숨겨진 명령에 따른 것인지, 아니면 간단히 냉정한 논리의 규칙을 적용한 것인지는 모르겠지만, Yor은 이후에 매우 외계인 혐오증에 빠져, 이제 모든 생물의 생명체를 혐오하게 되었습니다. 장기적인 계획을 세울 수 있는 능력과 놀라운 정도의 교활함을 가진 Yor은 종</String>
+  </StringTable>
+  <StringTable>
+    <Label>FACTION_YOR_SoulOfMachine_StartupTraitsDescription</Label>
+    <String>요르는 높은 생산성을 가지고 있으며, 자체 수리 기능을 가진 대형 함대를 구축할 수 있습니다. 그들은 깊이 불행하며, 거의 아무도 그들과 친구가 되려고 하지 않습니다. 유기적인 종족들과는 달리, 그들의 성장률은 생산 능력의 함수입니다.</String>
+  </StringTable>
+  <StringTable>
+    <Label>EverythingForSale_CampaignName</Label>
+    <String>판매용 모든 것</String>
+  </StringTable>
+  <StringTable>
+    <Label>EverythingForSale_CampaignDec</Label>
+    <String>은하계에는 다양한 문명이 존재하므로, 2307년은 무역 및 상업의 대표적인 해가 될 수 있습니다. 누군가가 다양한 거래와 상황을 촉진해야 하며, 기업 섹터가 그 역할에 가장 적합합니다.[BR][BR]기업 섹터는 영향력과 시장 통제를 통해 은하계에서 지배적인 위치를 확보할 기회를 가지고 있습니다.</String>
+  </StringTable>
+  <StringTable>
+    <Label>Campaign_EverythingForSale_Overall</Label>
+    <String>문화 승리를 달성하십시오</String>
+  </StringTable>
+  <StringTable>
+    <Label>Campaign_EverythingForSale_Overall_Dec</Label>
+    <String>기업 섹터에 따르면, 화폐보다 더 영향력 있는 것은 없다고 합니다. [HS=HS_InfluenceVictory]영향력 승리[/HS]를 달성하기 위해서는 기업 섹터의 영향력이 대부분의 섹터를 지배하고, 몇 개월 동안 모든 주요 문명과 평화를 유지해야 합니다. 모든 다른 팩션들이 생존하기 위해 기업 섹터를 통한 무역에 의존하도록 시장을 지배하십시오. 이는 갈등을 방지할 것입니다.[BR][BR][I]ESC 키를 누르고 승리 상태를 선택하여 얼마나 성공에 가까운지 확인하십시오.[/I]</String>
+  </StringTable>
+  <StringTable>
+    <Label>FACTION_IRIDIUM_EverythingForSale_StartupTitle</Label>
+    <String>새로운 시장이 기다리고 있습니다</String>
+  </StringTable>
+  <StringTable>
+    <Label>FACTION_IRIDIUM_EverythingForSale_StartupDescription</Label>
+    <String>기업 섹터는 초자본주의 사회의 최고 기업 단체로서, 이리듐 인류 전체를 대신해서 계약을 체결할 수 있는 유일한 조직입니다. 이리듐 문화는 자유 시장의 힘에 대한 확고하고도 열광적인 신념에 기반을 두고 있습니다. 무기에 낯설지 않지만, 모든 연구는 상호 협력의 관점을 통해 먼저 고려됩니다; 전쟁의 파괴적인 비용은 이리듐들이 진지하게 고려하기에는 종종 너무 큽니다. 이 철학이 좁은 시각을 가진 다른 종족에게 소개될 때 얼마나 잘 통할지는 아직 미지수입니다.</String>
+  </StringTable>
+  <StringTable>
+    <Label>FACTION_IRIDIUM_EverythingForSale_StartupTraitsDescription</Label>
+    <String>기업 섹터는 연구 개발에 뛰어나고 새로운 발견의 경제적 잠재력을 최대한 빨리 활용하는 데 능합니다. 그들은 재무부를 채우는 여러 가지 방법을 가지고 있으며, 그것을 사용하는 것이 가장 잘 됩니다: 그들의 시민들은 부유할 때 가장 행복하고, 빈곤한 상황을 싫어합니다.</String>
+  </StringTable>
+  <StringTable>
+    <Label>BraveNewUniverse_CampaignName</Label>
+    <String>용감한 새로운 우주</String>
+  </StringTable>
+  <StringTable>
+    <Label>BraveNewUniverse_CampaignDec</Label>
+    <String>2317년에는 서브스페이스 스트리밍이 오리온 섹터의 문명들이 이전에 탐사하지 못했던 은하계의 일부로 여행할 수 있게 했습니다. 이 먼 시스템에는 빛보다 빠른 여행을 할 수 있는 문명들과 고급 기술을 개발한 문명들이 있습니다. 그들 중에는 광대한 무기 배열을 계획하는 결정체 생명체 그룹인 룩사르 자치령이 있습니다.[BR][BR]은하계의 무대에서 많은 새로운 플레이어들이 등장함에 따라 긴장이 높아집니다. 룩사르 자치령은 동맹을 맺는데 열려 있을까요, 아니면 그들의 공포스러운 테러 스타를 이용하여 전체 시스템을 없앨까요?[BR][BR]상황은 섬세하며, 한 번의 잘못된 발걸음이 전면전쟁을 일으킬 수 있습니다..</String>
+  </StringTable>
+  <StringTable>
+    <Label>Campaign_BraveNewUniverse_Overall</Label>
+    <String>동맹 승리를 달성하십시오</String>
+  </StringTable>
+  <StringTable>
+    <Label>Campaign_BraveNewUniverse_Overall_Dec</Label>
+    <String>테란 연합은 민감한 상황의 중심에 있습니다. 잘못된 한 걸음이 수많은 사망자를 낳는 전쟁을 초래할 수 있습니다. 필요한 모든 수단을 동원해 전면전은 피해야 합니다. 일부 충돌은 불가피할 수 있지만, 그것을 찾아서는 안 됩니다. 모든 주요 문명과 동맹을 맺어 [HS=HS_AllianceVictory]연합 승리[/HS]를 이루십시오.</String>
+  </StringTable>
+  <StringTable>
+    <Label>FACTION_TERRAN_Campaign_BraveNewUniverse_StartupDescription</Label>
+    <String>서브스페이스 스트리밍을 이용하여 새로운 문명들과의 접촉이 이루어졌습니다. 그 중에서도 룩사르 자치령은 테란 연합처럼 독립적으로 하이퍼드라이브 기술을 개발했습니다. 그들은 두드러지고 강력해 보입니다.[BR][BR]테란 연합은 지금 매우 민감한 상황에 처해 있습니다. 연합의 행동이 이 여러 문명 간의 관계를 형성하는 데 결정적인 역할을 할 수 있습니다. 이곳에서의 잘못된 한 걸음이 파괴적인 전쟁으로 이어질 수 있습니다.[BR][BR]테란 연합은 평화를 유지하고 건강한 관계를 형성하기 위해 그 영향력을 활용해야 합니다.</String>
+  </StringTable>
+  <StringTable>
+    <Label>FACTION_TERRAN_Campaign_BraveNewUniverse_StartupTraitsDescription</Label>
+    <String>테란 연합은 외교와 군사력을 활용하여 주변 문명에 영향을 줄 수 있습니다. 일부 충돌이 필요할 수도 있지만, 가능한 한 피하고 진정시켜야 합니다. 여기서 영향력 승리 이외의 것은 은하계 전체의 생명을 위협합니다.</String>
+  </StringTable>
+  <StringTable>
+    <Label>FACTION_TERRAN_Campaign_BraveNewUniverse_StartupTitle</Label>
+    <String>오리온 섹터의 대표자들</String>
+  </StringTable>
+  <StringTable>
+    <Label>Radioactive_CampaignName</Label>
+    <String>방사능성</String>
+  </StringTable>
+  <StringTable>
+    <Label>Radioactive_CampaignDec</Label>
+    <String>2317년, 오리온 섹터가 은하계의 완전히 새로운 부분에 접촉합니다. 이 중 도달한 문명 중 하나는 거의 이해할 수 없는 생명체인 방사능 오염체입니다. 룩사르 자치령은 이 방사능 오염체를 제거하기 위해 동맹을 모으려고 시도합니다.[BR][BR]방사능 오염체는 수 천년 동안 살아남았습니다. 다른 모든 생명이 붕괴하는 곳에서 적응하지 못하는 자들에게 파괴당하려고는 합니다.</String>
+  </StringTable>
+  <StringTable>
+    <Label>Campaign_Radioactive_Overall</Label>
+    <String>정복 승리를 달성하십시오</String>
+  </StringTable>
+  <StringTable>
+    <Label>Campaign_Radioactive_Overall_Dec</Label>
+    <String>우주 오염물이 단순히 살아남는 것 이상을 해야 할 때입니다. 룩사르 자치령은 별들 사이에 동맹이 없을 것임을 거의 확실히 하였습니다. 다른 문명이 전쟁을 준비하면서, 우주 오염물도 그렇게 해야 합니다. 모든 다른 주요 문명을 제거함으로써 [HS=HS_ConquestVictory]정복 승리[/HS]를 달성하세요.</String>
+  </StringTable>
+  <StringTable>
+    <Label>FACTION_ABSOLUTE_Radioactive_StartupTitle</Label>
+    <String>독성 확산자</String>
+  </StringTable>
+  <StringTable>
+    <Label>FACTION_ABSOLUTE_Radioactive_StartupDescription</Label>
+    <String>방사능에 오염된 세계에서 발전한 방사능 생명체들. 다른 모든 생명체가 시들어가는 곳에서 그들은 번창합니다. 그들은 만나는 모든 것을 파괴하는 불가사의한 위협입니다. 시간이 지남에 따라 그들은 행성을 오염된 황무지로 변화시키는 능력만 더욱 강해져갔습니다.[BR][BR]룩사르 자치령은 방사능 생명체들에게 익숙하며, 코스믹 컨타미넌트라고 불리는 이들에 대항하기 위해 오리온 섹터의 신규 접촉 문명들을 동맹시키려고 시도하고 있습니다. 그들이 성공해서는 안됩니다.</String>
+  </StringTable>
+  <StringTable>
+    <Label>FACTION_ABSOLUTE_Radioactive_StartupTraitsDescription</Label>
+    <String>'FACTION_ABSOLUTE_Radioactive_StartupTraitsDescription' 라벨로, 이 곳에서 우주 오염물질이 동맹을 찾을 수 없다고 가정하십시오. 모든 다른 문명을 적대적으로 대하십시오. 행성을 오염시키고 방사능에 대한 내성을 가진 자들만이 살 수 있는 상태로 만들 수 있는 모든 방법을 활용하십시오. 소모전은 오염물질에게 이익이며, 그들은 충돌로 인해 오염된 행성에서 번성하고 빠르게 복원력을 보입니다.</String>
+  </StringTable>
+  <StringTable>
+    <Label>ReturnOfKorath_CampaignName</Label>
+    <String>코라스의 귀환</String>
+  </StringTable>
+  <StringTable>
+    <Label>ReturnOfKorath_CampaignDec</Label>
+    <String>2317년, 은하계의 혼란 속에서 코라스 클랜의 불길한 부활이 예고됩니다. [BR][BR]드렌긴 제국 연대기에 따르면, 코라스는 잔혹함의 극치, 전형적인 충격 병력으로서 그들의 이름을 새겼습니다. 전투에서 그들의 출현은 전례 없는 사납기와 파괴에 대한 무자비한 성향으로 표시되었으며, 오랫동안 공포의 전조로 여겨져 왔습니다. 코라스는 드렌긴의 절대 우위에 대한 열정적인 믿음을 가지고 있으며, 다른 모든 생명 형태를 하찮고 존재할 가치가 없는 존재의 오점으로 여깁니다. 이 극단적인 이념은 그들을 다른 사람들, 특히 종속시키기보다는 멸종시키려는 드렌긴 제국으로부터도 구별짓게 합니다. 이러한 철학적 극단적 차이는 결국 코라스가 제국과 소원해지는 결과를 초래했습니다. 더욱이 코라스는 수수께끼의 드레드 로드들과의 조우 후 사악한 변신을 겪어, 자신들이 드렌긴 진화의 정점일 뿐만 아니라, 이전의 드렌긴 형제들을 포함한 모든 다른 종들에 대한 멸망의 전조로 여겨지게 되었습니다.</String>
+  </StringTable>
+  <StringTable>
+    <Label>Campaign_ReturnOfKorath_Overall</Label>
+    <String>다른 문명들을 전멸시켜라</String>
+  </StringTable>
+  <StringTable>
+    <Label>Campaign_ReturnOfKorath_Overall_Dec</Label>
+    <String>생존할 가치가 있는 유일한 그룹은 코라스 클랜이며, 코라스는 그것을 증명할 준비가 충분히 되어 있다. 유일한 길은 파괴다. 코라스 클랜의 이름으로 모든 다른 주요 문명을 멸종시키는 [HS=HS_ConquestVictory]정복 승리[/HS]를 달성하라.</String>
+  </StringTable>
 </StringTableList>