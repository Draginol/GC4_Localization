--- conflicted
+++ resolved
@@ -1,6991 +1,6987 @@
-<FlavorTextDefs xmlns:xsi="http://www.w3.org/2001/XMLSchema-instance" xsi:noNamespaceSchemaLocation="../../Schema/FlavorText.xsd">
-    
-    
-    <FlavorTextDef>
-        <InternalName>FIRST_CONTACT_RESPONSE_TRADE</InternalName>
-        <FlavorTextOption>
-            <Requirements>
-                <ListenerHasUniversalTranslator>false</ListenerHasUniversalTranslator>
-            </Requirements>
-            <Text>什么？</Text>
-            <PreferenceWeight>10</PreferenceWeight>
-        </FlavorTextOption>
-        <FlavorTextOption>
-            <Text>我们 理智 并 愿意 接受 新 的 交易 。[COLOR=UIDefaultHighlight](开启 交易)[/COLOR]</Text>
-        </FlavorTextOption>
-        <FlavorTextOption>
-            <Requirements>
-                <ListenerFaction>FACTION_ABSOLUTE</ListenerFaction>
-            </Requirements>
-            <Text>[I]递 出 一块 几乎 无法 理解 的 颜色 的 石头。[/I] [COLOR=UIDefaultHighlight](开启 交易)[/COLOR]</Text>
-            <PreferenceWeight>50</PreferenceWeight>
-        </FlavorTextOption>
-        <FlavorTextOption>
-            <Requirements>
-                <ListenerFaction>FACTION_CRYSTALLINE</ListenerFaction>
-            </Requirements>
-            <Text>让 我们 看看 你 对 做些 交易 有何 看法。[COLOR=UIDefaultHighlight](打开 交易)[/COLOR]</Text>
-            <PreferenceWeight>50</PreferenceWeight>
-        </FlavorTextOption>
-        <FlavorTextOption>
-            <Requirements>
-                <PersonalityType>Totalitarianism</PersonalityType>
-            </Requirements>
-            <Text>在 我 的 帝国 里，没有 我 的 批准 就 不会 发生 交易 。[COLOR=UIDefaultHighlight](打开 交易)[/COLOR]</Text>
-            <PreferenceWeight>10</PreferenceWeight>
-        </FlavorTextOption>
-        <FlavorTextOption>
-            <Requirements>
-                <PersonalityType>Collectivism</PersonalityType>
-            </Requirements>
-            <Text>我们 愿意 进行 贸易，只要 这 对 我们 帝国 的 公民 有利 。[COLOR=UIDefaultHighlight](开放 贸易)[/COLOR]</Text>
-            <PreferenceWeight>10</PreferenceWeight>
-        </FlavorTextOption>
-        <FlavorTextOption>
-            <Requirements>
-                <PersonalityType>Egalitarianism</PersonalityType>
-            </Requirements>
-            <Text>如果 价格 合适，我们 可能 愿意 与 您 进行 交易。[COLOR=UIDefaultHighlight](打开 交易)[/COLOR]</Text>
-            <PreferenceWeight>10</PreferenceWeight>
-        </FlavorTextOption>
-        <FlavorTextOption>
-            <Requirements>
-                <PersonalityType>Individualism</PersonalityType>
-            </Requirements>
-            <Text>通过 公平 贸易，我们 两个 帝国 都 可以 受益。[COLOR=UIDefaultHighlight](开启 贸易)[/COLOR]</Text>
-            <PreferenceWeight>10</PreferenceWeight>
-        </FlavorTextOption>
-        <FlavorTextOption>
-            <Requirements>
-                <PersonalityType>Trader</PersonalityType>
-            </Requirements>
-            <Text>我们 的 市场 是 整个 银河系 的 羡 慕 对象。让 我们 看看 你 的 如何 比较。[COLOR=UIDefaultHighlight](开启 交易)[/COLOR]</Text>
-            <PreferenceWeight>10</PreferenceWeight>
-        </FlavorTextOption>
-        <FlavorTextOption>
-            <Requirements>
-                <SpeakerFaction>FACTION_YOR</SpeakerFaction>
-            </Requirements>
-            <Text>也许 我们 可以 吸引 你 对0和1的 美学 排序 感兴趣？[COLOR=UIDefaultHighlight](打开 交易)[/COLOR]</Text>
-        </FlavorTextOption>
-    </FlavorTextDef>
-    <FlavorTextDef>
-        <InternalName>ASCENSION_WARNING</InternalName>
-        <FlavorTextOption>
-            <Text>另 一个 种族 正 接近[COLOR=UIDefaultHighlight]升华[/COLOR]。我们 不 知道 超越 生死 的 彼岸 有 何 等待，或者 跟随 先驱者 的 道路 意味着 什么。但是，如果 他们 成功 了，奖励 将 只 属于 他们 自己。我们 将 变得 如同 他们 遗留 给 我 们 的 银河 角落里 的 微尘 一般 微 不足道。[BR][BR]如果 我们 想要 有 任何 统治 银河 的 机会，他们 的 尝试 必须 被 阻止。</Text>
-        </FlavorTextOption>
-    </FlavorTextDef>
-    <FlavorTextDef>
-        <InternalName>ASCENSION_WARNING_RESPONSE_DIPLOMACY</InternalName>
-        <FlavorTextOption>
-            <Text>让 我们 回顾 胜利 状态。[COLOR=UIDefaultHighlight](打开 胜利 屏幕)[/COLOR]</Text>
-        </FlavorTextOption>
-    </FlavorTextDef>
-    <FlavorTextDef>
-        <InternalName>ASCENSION_WARNING_RESPONSE_WAIT</InternalName>
-        <FlavorTextOption>
-            <Text>给 我 一会儿。</Text>
-        </FlavorTextOption>
-    </FlavorTextDef>
-    <FlavorTextDef>
-        <InternalName>PRESTIGE_WARNING</InternalName>
-        <FlavorTextOption>
-            <Text>另 一个 文明 正在 接近[HS=HS_Prestige]声望 胜利[/HS]。当 我们 的 银河系 的 故事 被 写下 时，学者 们 会 评论 说 他们 主宰 了 这 个 时代，而 我们 将 不过 是 一个 微不足道 的 脚注。[BR][BR]如果 我们 想要 我们 的 遗产 被 记 住，我们 必须 现在 就 行动。</Text>
-        </FlavorTextOption>
-    </FlavorTextDef>
-    <FlavorTextDef>
-        <InternalName>PRESTIGE_WARNING_RESPONSE_DIPLOMACY</InternalName>
-        <FlavorTextOption>
-            <Text>让 我们 回顾 胜利 状态。[COLOR=UIDefaultHighlight](打开 胜利 屏幕)[/COLOR]</Text>
-        </FlavorTextOption>
-    </FlavorTextDef>
-    <FlavorTextDef>
-        <InternalName>PRESTIGE_WARNING_RESPONSE_WAIT</InternalName>
-        <FlavorTextOption>
-            <Text>我们 将 考虑 我们 的 选项。</Text>
-        </FlavorTextOption>
-    </FlavorTextDef>
-    <FlavorTextDef>
-        <InternalName>FIRST_CONTACT_MAIN</InternalName>
-        <FlavorTextOption>
-            <Text>我们 欢迎 你，{PLAYERFACTION:2}。</Text>
-            <Text>温馨 的 问候，{PLAYERFACTION:2}。我们 不 知道 你 是 朋友 还是 敌人 。只有 时间 能 解答 这个 问题。现在，我们 向 你 致 和平 的 祝愿。</Text>
-            <Text>所以 你 是{PLAYERFACTION:2}。关于 你们 的 种族，我们 已经 听到 了 一些 传闻。很快 我们 就 会 知道 你 是 朋友 还 是 敌人。</Text>
-            <Text>我 听说 你 被 称为，{PLAYERFACTION:2}。这 对 我们 来说 非常 有趣。我们 是否 注定 要 合作 还是 寻求 相互 消灭，尚待 观察。</Text>
-        </FlavorTextOption>
-        <FlavorTextOption>
-            <Requirements>
-                <SpeakerRaceTrait>SlaversAbility</SpeakerRaceTrait>
-            </Requirements>
-            <Text>另 一个 潜在 的 奴隶 种族。我们 总是 很 高兴 见到 新 的 志愿 者。</Text>
-            <PreferenceWeight>11</PreferenceWeight>
-        </FlavorTextOption>
-        <FlavorTextOption>
-            <Requirements>
-                <SpeakerRaceTrait>SyntheticLife</SpeakerRaceTrait>
-            </Requirements>
-            <Text>这个 星系 似乎 充满 了 会 说话 的 肉体，{PLAYERFACTION:2}。</Text>
-            <PreferenceWeight>11</PreferenceWeight>
-        </FlavorTextOption>
-        <FlavorTextOption>
-            <Requirements>
-                <SpeakerFaction>FACTION_TERRAN</SpeakerFaction>
-            </Requirements>
-            <Text>很 高兴 认识 你。我 确实 希望 我们 的 关系 能 有 个 好的开始。</Text>
-        </FlavorTextOption>
-        <FlavorTextOption>
-            <Requirements>
-                <SpeakerFaction>FACTION_FESTRON</SpeakerFaction>
-            </Requirements>
-            <Text>你好，猎物 肉。你 是 来 献身 给Festron吃 的 吗？好。很 好。</Text>
-        </FlavorTextOption>
-        <FlavorTextOption>
-            <Requirements>
-                <SpeakerFaction>FACTION_NAVIGATORS</SpeakerFaction>
-            </Requirements>
-            <Text>问候，旅行者。请 让 我们 开始 开启 对话 操作。</Text>
-        </FlavorTextOption>
-        <FlavorTextOption>
-            <Requirements>
-                <SpeakerFaction>FACTION_MIMOT</SpeakerFaction>
-            </Requirements>
-            <Text>您好，希望 您 不是 太 恶劣 的 外星人。我们 是 米 莫特 兄弟会，很 高兴 见到 您，而且 我们 并 不 好吃。</Text>
-        </FlavorTextOption>
-        <FlavorTextOption>
-            <Requirements>
-                <SpeakerFaction>FACTION_XELOXI</SpeakerFaction>
-            </Requirements>
-            <Text>我 猜 你 又 是 个 头脑 简单 的 外星 人。被 你 自己 幼稚 的 道德观 扭曲 了 。好 吧。我们 不要 让 这 成为 我们 之间 的 障碍。</Text>
-        </FlavorTextOption>
-        <FlavorTextOption>
-            <Requirements>
-                <SpeakerFaction>FACTION_ARCEAN</SpeakerFaction>
-            </Requirements>
-            <Text>坦诚 地说，外星人，这样 我们 才能 知道 你 是 朋友 还 是 敌人。</Text>
-        </FlavorTextOption>
-        <FlavorTextOption>
-            <Requirements>
-                <SpeakerFaction>FACTION_DRENGIN</SpeakerFaction>
-            </Requirements>
-            <Text>一个 新 的 生命体。多么 令人 愉快！还 没有 恐惧。你 的 眼中 仍 有 火焰。哦，这 将 多么 快 的 改变。</Text>
-        </FlavorTextOption>
-        <FlavorTextOption>
-            <Requirements>
-                <SpeakerFaction>FACTION_DRENGIN</SpeakerFaction>
-            </Requirements>
-            <Text>你 所 熟知 的 生活 现在 已经 结束 。很快，你 将 成为 我们 的 奴隶。</Text>
-        </FlavorTextOption>
-        <FlavorTextOption>
-            <Requirements>
-                <SpeakerFaction>FACTION_DRENGIN</SpeakerFaction>
-            </Requirements>
-            <Text>一个 新 的 生命体。多么 令人 愉快！还 没有 恐惧。你 的 眼中 仍 有 火焰。哦，这 将 多么 快 的 改变。</Text>
-        </FlavorTextOption>
-        <FlavorTextOption>
-            <Requirements>
-                <SpeakerFaction>FACTION_ALTARIAN</SpeakerFaction>
-            </Requirements>
-            <Text>问候，欢迎您。我们 的 文明 已经 繁荣 了 数千年 。我们 知道 你 甚至 无法 想象 的 力 量。</Text>
-        </FlavorTextOption>
-        <FlavorTextOption>
-            <Requirements>
-                <SpeakerFaction>FACTION_YOR</SpeakerFaction>
-            </Requirements>
-            <Text>更 多 的 肉体 生物。我 不 理解 肉体 如何 能 变得 有知 觉 的 概念。</Text>
-        </FlavorTextOption>
-        <FlavorTextOption>
-            <Requirements>
-                <SpeakerFaction>FACTION_TORIAN</SpeakerFaction>
-            </Requirements>
-            <Text>在 我们 开始 交谈 之前，陌生人，我要 告诉 你，我 的 人民 再也不会 成为 奴隶。让 我们 在 了解 这个 事实 的 基础 上 交谈。</Text>
-        </FlavorTextOption>
-        <FlavorTextOption>
-            <Requirements>
-                <SpeakerFaction>FACTION_MANTI</SpeakerFaction>
-            </Requirements>
-            <Text>你，外星人。你们 是 我们 所 恐惧 和 憎恨 的 人 吗？是 你们 偷走 了 我们 的 孩子 吗？还是 你 更好？还是 更糟？</Text>
-        </FlavorTextOption>
-        <FlavorTextOption>
-            <Requirements>
-                <SpeakerFaction>FACTION_KRYNN</SpeakerFaction>
-            </Requirements>
-            <Text>遇到 还 未找到 克林 之 道 的 人 总 是 一种 祝福。我 很 乐意 看到 你 开始 理解 我们 所 理解 的 真理。</Text>
-        </FlavorTextOption>
-        <FlavorTextOption>
-            <Requirements>
-                <SpeakerFaction>FACTION_ICONIAN</SpeakerFaction>
-            </Requirements>
-            <Text>外星人，明白 这 一点：当 宇宙 刚刚 诞生 时，我们 已经 是 古老 的 存在。但 现在 我们 只是 曾经 的 影子，已经 黯淡 不堪。</Text>
-        </FlavorTextOption>
-        <FlavorTextOption>
-            <Requirements>
-                <SpeakerFaction>FACTION_DRATH</SpeakerFaction>
-            </Requirements>
-            <Text>我们 是Altar的 真正 继承人。你 无法 阻挡 我们。</Text>
-        </FlavorTextOption>
-        <FlavorTextOption>
-            <Requirements>
-                <SpeakerFaction>FACTION_IRIDIUM</SpeakerFaction>
-            </Requirements>
-            <Text>很 高兴 认识 你。让 我们 都 尽力 使 这次 交流 互利 互惠。</Text>
-        </FlavorTextOption>
-        <FlavorTextOption>
-            <Requirements>
-                <SpeakerFaction>FACTION_ONYX_HIVE</SpeakerFaction>
-            </Requirements>
-            <Text>问候，无巢者，一号。你 今天 为何 出现 在 我们 的 视窗 前？</Text>
-        </FlavorTextOption>
-        <FlavorTextOption>
-            <Requirements>
-                <SpeakerFaction>FACTION_CRYSTALLINE</SpeakerFaction>
-            </Requirements>
-            <Text>你 的 思绪 反映 了 你 混乱 形态 的 变化 性质。</Text>
-        </FlavorTextOption>
-        <FlavorTextOption>
-            <Requirements>
-                <SpeakerFaction>FACTION_BARATAK</SpeakerFaction>
-            </Requirements>
-            <Text>你 又 是 一种 动物 吗？银河系 里 你们 真是 多如牛毛。真 有趣。</Text>
-        </FlavorTextOption>
-        <FlavorTextOption>
-        <Requirements>
-            <SpeakerFaction>FACTION_MOTH</SpeakerFaction>
-        </Requirements>
-        <Text>问候！先进 总是 很 高兴 与 新 的 团队 取 得 联系。我们 很 期待 正式 建立联系。[BR][BR]我们 都 被 宇宙 广阔 的 星空 引导 着。让 我们 一起 追逐 光明，共创 美好 的 未来。</Text>
-        </FlavorTextOption>
-        <FlavorTextOption>
-            <Requirements>
-                <ListenerFaction>FACTION_TERRAN</ListenerFaction>
-            </Requirements>
-            <Text>问候，{PLAYERFACTION:2}。{LEADERNAME:1}的 主要 任务 是 将 你 从 银河系 中 消除……哦，还有，谢谢 你 的 超 空间 驱动器。这 将 使 追捕 你 变得 更加 容易。</Text>
-            <Text>终于 我们 遇到 了{PLAYERFACTION:2}。我 是{LEADERNAME:1}。我们 很 强大，你 最好 尊重 我们 的 力量。</Text>
-            <Text>啊，传说 中 的{PLAYERFACTION:2}。来自{LEADERNAME:1}的 问候。我们 听说 过 你们 的 故事。让 我们 看看 它们 是否 为 真。</Text>
-            <Text>星辰 对齐，我们 终于 与{PLAYERFACTION:2}交汇。我 是{LEADERNAME:1}。让 我们 的 未来，无论是 和谐 还是 厄运，都 紧密 相连。</Text>
-            <Text>哦，{PLAYERFACTION:2}！终于 能 把 名字 和 面孔 对 上 了。而且 这样 的 面孔 真是。我 是{LEADERNAME:1}。管好 你 自己 的 事，别 侵犯 我们 的 领地。</Text>
-            <Text>{PLAYERFACTION:2}已 穿越 虚空 来 面对 我们。我 是{LEADERNAME:1}。我们 的 孢子 已经 传播 得 很 远，你们 的 气息 对 我们 来说 是 新 的 。</Text>
-            <Text>来自 银河系 各地 的 注视 落 在 了 {PLAYERFACTION:2}上。这是{LEADERNAME:1}。我们 的 触角 遥远 伸展；明智地 与 我们 交织。</Text>
-            <Text>宇宙 之风 低语 着{PLAYERFACTION:2}的 故事。你 就 在 这里。我 是{LEADERNAME:1}。我们 的 歌声 在 星团 之间 回荡；听从 我们 的 旋律，否则 面对 的 将 是 失调。</Text>
-            <Text>穿越 浩渺 的 黑暗，{PLAYERFACTION:2}浮现 出来。我，{LEADERNAME:1}，已经 等待 了 亿万年。我们 的 核心 脉动 着 能量；与 我们 结盟，否则 面临 爆发 的 风险。</Text>
-            <Text>闪烁 的 虚空 揭示 了{PLAYERFACTION:2}。我 被 称为{LEADERNAME:1}。我们 的 鳞片 保护 我们 免受 宇宙 风暴 的 侵袭；小心 接近，以免 你 感受 到 我们 的 咬合。</Text>
-            <Text>空间 弯曲，{PLAYERFACTION:2}显现。向{LEADERNAME:1}致敬。我们 的 思维 跨越 维度；优雅 接通，或 面对 我们 的 断 连。</Text>
-            <Text>星辰 揭示 了{PLAYERFACTION:2}。 见证{LEADERNAME:1}。我们 的 翅膀 遮蔽 了 太阳；与 我们 共翔，或 坠入 深渊。</Text>
-            <Text>星系 的 涟漪 宣告 了{PLAYERFACTION:2}。你 面对 着{LEADERNAME:1}。我们 的 根源 于 宇宙 之泉 饮水；滋养 我们 的 联系，或 在 虚空 中 枯萎。</Text>
-            <Text>乙太 颤动，{PLAYERFACTION:2}接近。站 在{LEADERNAME:1}之前。我们 的 口中 渴望 新 的 体验；满足 我们 的 好奇心，或 被 消耗。</Text>
-            <Text>天体 排列，向 我们 展示 了{PLAYERFACTION:2}。向{LEADERNAME:1}致敬。我们 的 眼睛 看到 了 未知 的 领域 ;与 我们 一同 凝视，或者 被 我们 的 力量 所 蒙蔽。</Text>
-            <Text>我们 是 杰出 的{PLAYERFACTION:1}。了解 我们，感受 我们 凝视 中 的 星系 之重。我 是{LEADERNAME:1}，星辰 的 守护者。</Text>
-            <Text>浩渺 的 宇宙 曾 低语{PLAYERFACTION:2}的 传说。现在，在{LEADERNAME:1}的 警惕 注视 下，我们 将 看看 这些 低语 是否 为 真 。</Text>
-            <Text>在 你 面前 站立 的 是 无与伦比 的 {PLAYERFACTION:1}的{LEADERNAME:1}。我们 的 影子 横跨 星座。如果 你 敢 冒犯 我们，你 将 会 感受 到 我们 的 宇宙 愤怒 。</Text>
-            <Text>{PLAYERFACTION:2}敢于 踏入 传奇人物 行走 的 地方 。以{LEADERNAME:1}为 我们 的 信标，我们 决定 你 是 成为 我们 的 盟友 还是 我们 故事 中 的 另 一个 脚注 。</Text>
-            <Text>欣赏{PLAYERFACTION:1}的 壮丽，由{LEADERNAME:1}管理。甚至 星云 也 为 我们 的 伟大 而 暂 停。你 愿意 吗？</Text>
-            <Text>宇宙 的 心跳 与{PLAYERFACTION:1}同步。我，{LEADERNAME:1}，承载 着 这 节奏。要么 与 我们 的 节奏 同步，要么 在 宇宙 的 喧嚣 中 迷失。</Text>
-            <Text>从 黑洞 到 超新星，没有 什么 比{PLAYERFACTION:1}更亮。当{LEADERNAME:1}站 在 你 面前，思考 一下 —— 你 会 与 我们 成为 一道 灯塔，还是 仅仅 成为 一点 微光？</Text>
-            <Text>银河 已经 崛起 并 陨落，然而{PLAYERFACTION:1}依然 坚守，永恒不变。我 是{LEADERNAME:1}。挑战 我们 的 永恒，你 将 自食其果。</Text>
-            <Text>宇宙 的 挂毯 编织 出{PLAYERFACTION:2}的 故事。在{LEADERNAME:1}的 警惕 注视 下，我们 将 看到 你 的 线条 是 强化 还 是 纠缠 这个 叙事。</Text>         
-            <Text>无尽 的 循环，无数 的 文明，但 没有 一个 像{PLAYERFACTION:1}。在{LEADERNAME:1}的 带领 下，我们 是 宇宙 虚空 中 的 灯塔。向 我们 航行，或 冒险 进入 深渊。</Text>
-        </FlavorTextOption>
-        <FlavorTextOption>
-            <Requirements>
-                <SpeakerFaction>FACTION_TERRAN</SpeakerFaction>
-                <ListenerFaction>FACTION_TERRAN</ListenerFaction>
-            </Requirements>
-            <Text>很 高兴 认识 你。我 确实 希望 我们 的 关系 能 有 个 好的开始。</Text>
-            <PreferenceWeight>50</PreferenceWeight>
-        </FlavorTextOption>
-        <FlavorTextOption>
-            <Requirements>
-                <SpeakerFaction>FACTION_TERRAN</SpeakerFaction>
-                <ListenerFaction>FACTION_FESTRON</ListenerFaction>
-            </Requirements>
-            <Text>耶稣基督，你 到底 是 什么 鬼 东西？[BR][BR]你 看起来 真是太 可怕 了。对不起，对不起。我 只是 没想到 会 遇到 我 噩梦 中 的 东西。我们 的 外交 团队 会 处理 这个 问 题。你好 吗？</Text>
-            <PreferenceWeight>50</PreferenceWeight>
-        </FlavorTextOption>
-        <FlavorTextOption>
-            <Requirements>
-                <SpeakerFaction>FACTION_TERRAN</SpeakerFaction>
-                <ListenerFaction>FACTION_RESISTANCE</ListenerFaction>
-            </Requirements>
-            <Text>很 高兴 再次 见到 你。我们 希望 我们 能 再次 将 人类 团 结 在 一个 旗帜 下。</Text>
-            <PreferenceWeight>50</PreferenceWeight>
-        </FlavorTextOption>
-        <FlavorTextOption>
-            <Requirements>
-                <SpeakerFaction>FACTION_TERRAN</SpeakerFaction>
-                <ListenerFaction>FACTION_NAVIGATORS</ListenerFaction>
-            </Requirements>
-            <Text>我们 欢迎您 来到 我们 希望 有朝 一日 能 成为 统一 星系 的 地方。</Text>
-            <PreferenceWeight>50</PreferenceWeight>
-        </FlavorTextOption>
-        <FlavorTextOption>
-            <Requirements>
-                <SpeakerFaction>FACTION_TERRAN</SpeakerFaction>
-                <ListenerFaction>FACTION_MIMOT</ListenerFaction>
-            </Requirements>
-            <Text>你 绝对 太 可爱 了，简直 不像 真的。</Text>
-            <PreferenceWeight>50</PreferenceWeight>
-        </FlavorTextOption>
-        <FlavorTextOption>
-            <Requirements>
-                <SpeakerFaction>FACTION_TERRAN</SpeakerFaction>
-                <ListenerFaction>FACTION_XELOXI</ListenerFaction>
-            </Requirements>
-            <Text>根据 你 的 外貌，我们 必定 有 一个 共同 的 进化 祖 先。我们 应该 见面 并 讨论 这个。</Text>
-            <PreferenceWeight>50</PreferenceWeight>
-        </FlavorTextOption>
-        <FlavorTextOption>
-            <Requirements>
-                <SpeakerFaction>FACTION_TERRAN</SpeakerFaction>
-                <ListenerFaction>FACTION_ARCEAN</ListenerFaction>
-            </Requirements>
-            <Text>我们 总是 很 高兴 能 遇见 阿尔西 安 文明。我们 希望 我们 能够 共同 建设 一 个 更好 的 未来。</Text>
-            <PreferenceWeight>50</PreferenceWeight>
-        </FlavorTextOption>
-        <FlavorTextOption>
-            <Requirements>
-                <SpeakerFaction>FACTION_TERRAN</SpeakerFaction>
-                <ListenerFaction>FACTION_DRENGIN</ListenerFaction>
-            </Requirements>
-            <Text>强大 的 德令 因 帝国 再次 行动 起 来。请 知道 我们 将 密切 关注 你。</Text>
-            <PreferenceWeight>50</PreferenceWeight>
-        </FlavorTextOption>
-        <FlavorTextOption>
-            <Requirements>
-                <SpeakerFaction>FACTION_TERRAN</SpeakerFaction>
-                <ListenerFaction>FACTION_ALTARIAN</ListenerFaction>
-            </Requirements>
-            <Text>我们 很 高兴 遇到 许多 人 认为 是 相关 物种。我们 希望 与 您 一起 为 银河系 的 改善 而 努力。</Text>
-            <PreferenceWeight>50</PreferenceWeight>
-        </FlavorTextOption>
-        <FlavorTextOption>
-            <Requirements>
-                <SpeakerFaction>FACTION_TERRAN</SpeakerFaction>
-                <ListenerFaction>FACTION_YOR</ListenerFaction>
-            </Requirements>
-            <Text>啊，被 称为{PLAYERFACTION:2}的 机器人 种族。我们 期望 与 你 合作。如果 不能，我们 将 拆解 你。</Text>
-            <PreferenceWeight>50</PreferenceWeight>
-        </FlavorTextOption>
-        <FlavorTextOption>
-            <Requirements>
-                <SpeakerFaction>FACTION_TERRAN</SpeakerFaction>
-                <ListenerFaction>FACTION_TORIAN</ListenerFaction>
-            </Requirements>
-            <Text>我们 很 高兴 能 在 释放 你们 脱离 邪恶 的 德伦 金 帝国 中 扮演 小角 色。现在，你们 的 命运 掌握 在 我们 手中。</Text>
-            <PreferenceWeight>50</PreferenceWeight>
-        </FlavorTextOption>
-        <FlavorTextOption>
-            <Requirements>
-                <SpeakerFaction>FACTION_TERRAN</SpeakerFaction>
-                <ListenerFaction>FACTION_MANTI</ListenerFaction>
-            </Requirements>
-            <Text>您 是 我们 遇到 的 第一批 太空 龙 虾。[BR][BR]不要 害怕 我们 的 术语，因为 我 在 龙虾 前面 加 了“太空”两个 字，这是 科学 的。</Text>
-            <PreferenceWeight>50</PreferenceWeight>
-        </FlavorTextOption>
-        <FlavorTextOption>
-            <Requirements>
-                <SpeakerFaction>FACTION_TERRAN</SpeakerFaction>
-                <ListenerFaction>FACTION_KRYNN</ListenerFaction>
-            </Requirements>
-            <Text>我们 已经 听说 了 很多 关于 你们 的 文明。我们 已经 研究 了 许多 你们 的 传 说 和 历史。[BR][BR]让 我 成为 第一个 说“愿 你 长寿 并 繁荣”的 人。</Text>
-            <PreferenceWeight>50</PreferenceWeight>
-        </FlavorTextOption>
-        <FlavorTextOption>
-            <Requirements>
-                <SpeakerFaction>FACTION_TERRAN</SpeakerFaction>
-                <ListenerFaction>FACTION_IRIDIUM</ListenerFaction>
-            </Requirements>
-            <Text>太好了，一个 新 的 市场！{PLAYERFACTION:1}期待 为...无论 你 是 什么 提供 服务。</Text>
-            <PreferenceWeight>50</PreferenceWeight>
-        </FlavorTextOption>
-        <FlavorTextOption>
-            <Requirements>
-                <SpeakerFaction>FACTION_TERRAN</SpeakerFaction>
-                <ListenerFaction>FACTION_ONYX_HIVE</ListenerFaction>
-            </Requirements>
-            <Text>尽管 你 看起来 相当 威胁，我们 仍然 希望 我们 能够 共同 建 立 一种 横跨 银河 的 友谊。</Text>
-            <PreferenceWeight>50</PreferenceWeight>
-        </FlavorTextOption>
-        <FlavorTextOption>
-            <Requirements>
-                <SpeakerFaction>FACTION_TERRAN</SpeakerFaction>
-                <ListenerFaction>FACTION_CRYSTALLINE</ListenerFaction>
-            </Requirements>
-            <Text>喂——你 能 听见 我 吗？嗯，我 看不见 你 的 耳朵。[BR][BR]（为什么 我们 总是 遇到 一些 奇怪 的 家伙？）</Text>
-            <PreferenceWeight>50</PreferenceWeight>
-        </FlavorTextOption>
-        <FlavorTextOption>
-        <Requirements>
-            <SpeakerFaction>FACTION_TERRAN</SpeakerFaction>
-            <ListenerFaction>FACTION_MOTH</ListenerFaction>
-        </Requirements>
-        <Text>...对不起，我 不 确定 我 应该 看 哪 只 眼睛。那些 是 眼睛，对 吧？</Text>
-        <PreferenceWeight>50</PreferenceWeight>
-        </FlavorTextOption>
-        <FlavorTextOption>
-            <Requirements>
-                <SpeakerFaction>FACTION_FESTRON</SpeakerFaction>
-                <ListenerFaction>FACTION_TERRAN</ListenerFaction>
-            </Requirements>
-            <Text>愿 我们 的 卵 找到 你 的 诸多 孔道 </Text>
-            <PreferenceWeight>50</PreferenceWeight>
-        </FlavorTextOption>
-        <FlavorTextOption>
-            <Requirements>
-                <SpeakerFaction>FACTION_FESTRON</SpeakerFaction>
-                <ListenerFaction>FACTION_NAVIGATORS</ListenerFaction>
-            </Requirements>
-            <Text>你们 的 虫 状 身体 将 成为 极佳 的 寄主。</Text>
-            <PreferenceWeight>50</PreferenceWeight>
-        </FlavorTextOption>
-        <FlavorTextOption>
-            <Requirements>
-                <SpeakerFaction>FACTION_FESTRON</SpeakerFaction>
-                <ListenerFaction>FACTION_MIMOT</ListenerFaction>
-            </Requirements>
-            <Text>你 的 毛皮 将 是 我 蛋 的 绝佳 藏身 之 处。</Text>
-            <PreferenceWeight>50</PreferenceWeight>
-        </FlavorTextOption>
-        <FlavorTextOption>
-            <Requirements>
-                <SpeakerFaction>FACTION_FESTRON</SpeakerFaction>
-                <ListenerFaction>FACTION_YOR</ListenerFaction>
-            </Requirements>
-            <Text>你 的 形态 对 我们 毫无价值。只有 生物 实体 才能 储存 我们 的 卵。</Text>
-            <PreferenceWeight>50</PreferenceWeight>
-        </FlavorTextOption>
-        <FlavorTextOption>
-            <Requirements>
-                <SpeakerFaction>FACTION_FESTRON</SpeakerFaction>
-                <ListenerFaction>FACTION_CRYSTALLINE</ListenerFaction>
-            </Requirements>
-            <Text>毫无价值 的 物种！如果 没有 生物质 供 我们 产卵，你们 如何 服侍Festron呢？[BR][BR](硬壳 废物，浪费 我 时间。)</Text>
-            <PreferenceWeight>50</PreferenceWeight>
-        </FlavorTextOption>
-        <FlavorTextOption>
-        <Requirements>
-            <SpeakerFaction>FACTION_FESTRON</SpeakerFaction>
-            <ListenerFaction>FACTION_MOTH</ListenerFaction>
-        </Requirements>
-        <Text>我们 以前 没有 利用 过 你 的 尸体 吗？</Text>
-        <PreferenceWeight>50</PreferenceWeight>
-        </FlavorTextOption>
-        <FlavorTextOption>
-            <Requirements>
-                <SpeakerFaction>FACTION_NAVIGATORS</SpeakerFaction>
-                <ListenerFaction>FACTION_TERRAN</ListenerFaction>
-            </Requirements>
-            <Text>问候，旅行者。请 让 我们 开始 开启 谈话 策略。你们 可能 发现 了 超级 驱动器，但 我们 发现 了 次 空间 流。</Text>
-            <PreferenceWeight>50</PreferenceWeight>
-        </FlavorTextOption>
-        <FlavorTextOption>
-            <Requirements>
-                <SpeakerFaction>FACTION_NAVIGATORS</SpeakerFaction>
-                <ListenerFaction>FACTION_MIMOT</ListenerFaction>
-            </Requirements>
-            <Text>我们 很 高兴 遇见 另 一种 生物，即使 像 你们 这样 可爱 的。</Text>
-            <PreferenceWeight>50</PreferenceWeight>
-        </FlavorTextOption>
-        <FlavorTextOption>
-            <Requirements>
-                <SpeakerFaction>FACTION_NAVIGATORS</SpeakerFaction>
-                <ListenerFaction>FACTION_YOR</ListenerFaction>
-            </Requirements>
-            <Text>我 猜 你 是 看不见 的 主人 的 机器 仆人？你 能 叫 他们 来 吗？</Text>
-            <PreferenceWeight>50</PreferenceWeight>
-        </FlavorTextOption>
-        <FlavorTextOption>
-            <Requirements>
-                <SpeakerFaction>FACTION_NAVIGATORS</SpeakerFaction>
-                <ListenerFaction>FACTION_ICONIAN</ListenerFaction>
-            </Requirements>
-            <Text>在 宇宙 中 所有 胆小 的 物种 中，只有 你 了解 先驱者。你 失去 他们 的 记忆，这 真是 悲剧。</Text>
-            <PreferenceWeight>50</PreferenceWeight>
-        </FlavorTextOption>
-        <FlavorTextOption>
-            <Requirements>
-                <SpeakerFaction>FACTION_NAVIGATORS</SpeakerFaction>
-                <ListenerFaction>FACTION_IRIDIUM</ListenerFaction>
-            </Requirements>
-            <Text>我们 作为 探索者 穿越 宇宙。但 我们 也 是 商人。很 高兴 遇见 你。</Text>
-            <PreferenceWeight>50</PreferenceWeight>
-        </FlavorTextOption>
-        <FlavorTextOption>
-            <Requirements>
-                <SpeakerFaction>FACTION_NAVIGATORS</SpeakerFaction>
-                <ListenerFaction>FACTION_CRYSTALLINE</ListenerFaction>
-            </Requirements>
-            <Text>作为 宇宙 的 探索者，我们 为 能够 连接 我们 的 区域 感 到 欣喜若狂。[BR][BR]（在 这里 建立 良好 的 友谊 可能 会 帮助 我们 更好 地 理解 新 的 区域 。）</Text>
-            <PreferenceWeight>50</PreferenceWeight>
-        </FlavorTextOption>
-        <FlavorTextOption>
-        <Requirements>
-            <SpeakerFaction>FACTION_NAVIGATORS</SpeakerFaction>
-            <ListenerFaction>FACTION_MOTH</ListenerFaction>
-        </Requirements>
-        <Text>这次 会议 标志 着 我们 曾经 遇到 的 最 遥远 的 有 知觉 的 生命。我们 探索 了 这么 长时间，原以为 我们 已经 了解 了 所有 的 太空 航行 种族。</Text>
-        <PreferenceWeight>50</PreferenceWeight>
-        </FlavorTextOption>
-        <FlavorTextOption>
-            <Requirements>
-                <SpeakerFaction>FACTION_MIMOT</SpeakerFaction>
-                <ListenerFaction>FACTION_TERRAN</ListenerFaction>
-            </Requirements>
-            <Text>您好，希望 您 不是 太 恶劣 的 外星人。我们 是 米 莫特 兄弟会，很 高兴 见到 您，而且 我们 并 不 好吃。</Text>
-            <PreferenceWeight>50</PreferenceWeight>
-        </FlavorTextOption>
-        <FlavorTextOption>
-            <Requirements>
-                <SpeakerFaction>FACTION_MIMOT</SpeakerFaction>
-                <ListenerFaction>FACTION_FESTRON</ListenerFaction>
-            </Requirements>
-            <Text>你 看起来 绝对 吓人。</Text>
-            <PreferenceWeight>50</PreferenceWeight>
-        </FlavorTextOption>
-        <FlavorTextOption>
-            <Requirements>
-                <SpeakerFaction>FACTION_MIMOT</SpeakerFaction>
-                <ListenerFaction>FACTION_NAVIGATORS</ListenerFaction>
-            </Requirements>
-            <Text>你 看起来 很 像 我们 世界 上 进化 出来 的 一个 物种。他们 很 友善。但 现在 他们 已经 灭绝 了。</Text>
-            <PreferenceWeight>50</PreferenceWeight>
-        </FlavorTextOption>
-        <FlavorTextOption>
-            <Requirements>
-                <SpeakerFaction>FACTION_MIMOT</SpeakerFaction>
-                <ListenerFaction>FACTION_XELOXI</ListenerFaction>
-            </Requirements>
-            <Text>我们 希望 我们 可以 成为 朋友。</Text>
-            <PreferenceWeight>50</PreferenceWeight>
-        </FlavorTextOption>
-        <FlavorTextOption>
-            <Requirements>
-                <SpeakerFaction>FACTION_MIMOT</SpeakerFaction>
-                <ListenerFaction>FACTION_DRENGIN</ListenerFaction>
-            </Requirements>
-            <Text>我 有 一个 明显 的 感觉，我们 的 交易 不会 有 好 结果。</Text>
-            <PreferenceWeight>50</PreferenceWeight>
-        </FlavorTextOption>
-        <FlavorTextOption>
-            <Requirements>
-                <SpeakerFaction>FACTION_MIMOT</SpeakerFaction>
-                <ListenerFaction>FACTION_YOR</ListenerFaction>
-            </Requirements>
-            <Text>呀，你 看起来 好 吓人。</Text>
-            <PreferenceWeight>50</PreferenceWeight>
-        </FlavorTextOption>
-        <FlavorTextOption>
-            <Requirements>
-                <SpeakerFaction>FACTION_MIMOT</SpeakerFaction>
-                <ListenerFaction>FACTION_IRIDIUM</ListenerFaction>
-            </Requirements>
-            <Text>我们 记得 你 的 文明。你们 就是 那些 把 我们 的 人民 交 易 给 德伦 金 的 人，供 他们 娱乐 和 食物 需求。</Text>
-            <PreferenceWeight>50</PreferenceWeight>
-        </FlavorTextOption>
-        <FlavorTextOption>
-        <Requirements>
-            <SpeakerFaction>FACTION_MIMOT</SpeakerFaction>
-            <ListenerFaction>FACTION_MOTH</ListenerFaction>
-        </Requirements>
-        <Text>多么 奇怪！我 上次 见到 像 你 这样 的 东西 时 ，我 整个 衣柜 都 丢 了，还 得 熏蒸 整艘 货船。</Text>
-        <PreferenceWeight>50</PreferenceWeight>
-        </FlavorTextOption>
-        <FlavorTextOption>
-            <Requirements>
-                <SpeakerFaction>FACTION_XELOXI</SpeakerFaction>
-                <ListenerFaction>FACTION_TERRAN</ListenerFaction>
-            </Requirements>
-            <Text>啊，{PLAYERFACTIONLONG:2}居然 光临 了 我们。毫无疑问，你 想 把 你 有限 的 道德观 强加 给 我们。你 会 发现 我们 比[HS=HS_Xendar]Xendar[/HS]更难 对付，人类。</Text>
-            <Text>嗯，如果 不是 一个{PLAYERFACTIONLONG:2}来 寻求 我们 的 接触！让 我 猜猜，你 是 来 用 你 那 高尚 的 道德 来 擦 亮 我们 的 靴子 的 吗？抱歉 让 你 失望 了，伙计，但 我们 比 你 的[HS=HS_Xendar]Xendar[/HS]伙伴 更难 对付。</Text>
-            <Text>哦，来自{PLAYERFACTIONLONG:2}的 访客。多么 古怪！你 是 来 用 你 狭隘 的 是非 观点 启 发 我们 吗？做好 准备 吧，人类。我们 不是 你 的[HS=HS_Xendar]Xendar[/HS]，我们 不会 轻易 被 影响。</Text>
-            <Text>啊，我们 虚空 中 的{PLAYERFACTIONLONG:2}信标。满怀 星辰 大海，推销 你 那 脆弱 的 正义感？你 已经 遇见 了[HS=HS_Xendar]Xendar[/HS]，现在 来 迎接 你 的 对手，人类。</Text>
-            <Text>多么 出乎意料，一个{PLAYERFACTIONLONG:2}的 使者！是 来 兜售 你们 简单化 的 善恶 观 念 吗？你 完全 误解 了，人类。我们 不是 你 的[HS=HS_Xendar]Xendar[/HS]玩物。</Text>
-<<<<<<< HEAD
-            <Text>嗯，看看 宇宙 潮汐 带来 了 什么，一位{PLAYERFACTIONLONG:2}的 代表！别 告诉 我，你 是 来 强加 你 的 黑白 道德观 的 吗？对 我们 来说，人类，你 通常 的 伎俩 行不通。我们 不是 你 以前 跳过 舞 的 那些 [HS=HS_Xendar]星达 人[/HS]。。</Text>
-=======
-            <Text>嘿，看看 宇宙 潮汐 带来 了 什么，一个{PLAYERFACTIONLONG:2}的 代表！别 告诉 我，你 是 来 强加 你 的 黑白 道德观 的 ？对 我们 来说，人类，你 的 老把戏 不管 用。我们 不是 你 以前 交 过 舞 的[HS=HS_Xendar]Xendar[/</Text>
->>>>>>> 3c5e0a90
-            <PreferenceWeight>50</PreferenceWeight>
-        </FlavorTextOption>
-        <FlavorTextOption>
-            <Requirements>
-                <SpeakerFaction>FACTION_XELOXI</SpeakerFaction>
-                <ListenerFaction>FACTION_FESTRON</ListenerFaction>
-            </Requirements>
-            <Text>一个 恶心 的 虫子 生物。宇宙 再也 没有 比 这 更 讽刺 的 了 。</Text>
-            <PreferenceWeight>50</PreferenceWeight>
-        </FlavorTextOption>
-        <FlavorTextOption>
-            <Requirements>
-                <SpeakerFaction>FACTION_XELOXI</SpeakerFaction>
-                <ListenerFaction>FACTION_NAVIGATORS</ListenerFaction>
-            </Requirements>
-            <Text>太空 虫。当然，它会 是 太空 虫。</Text>
-            <PreferenceWeight>50</PreferenceWeight>
-        </FlavorTextOption>
-        <FlavorTextOption>
-            <Requirements>
-                <SpeakerFaction>FACTION_XELOXI</SpeakerFaction>
-                <ListenerFaction>FACTION_MIMOT</ListenerFaction>
-            </Requirements>
-            <Text>我们 的 家乡 星球 上 也 有 像 你 这 样 的 害虫。他们 可能 看起来 很 可爱，但 实际上 却是 危险 而 致命 的。</Text>
-            <PreferenceWeight>50</PreferenceWeight>
-        </FlavorTextOption>
-        <FlavorTextOption>
-            <Requirements>
-                <SpeakerFaction>FACTION_XELOXI</SpeakerFaction>
-                <ListenerFaction>FACTION_YOR</ListenerFaction>
-            </Requirements>
-            <Text>我们 有 看起来 比 你 更 有用 的 机 器人。</Text>
-            <PreferenceWeight>50</PreferenceWeight>
-        </FlavorTextOption>
-        <FlavorTextOption>
-            <Requirements>
-                <SpeakerFaction>FACTION_XELOXI</SpeakerFaction>
-                <ListenerFaction>FACTION_IRIDIUM</ListenerFaction>
-            </Requirements>
-            <Text>啊，我们 对 你们 的 种族 很 熟悉。你 可能 会 觉得 我们 的 商业 方式 有点 危险，但是 随着 时间 的 推移，你 会 欣赏 到 其中 的 利润 空间。</Text>
-            <PreferenceWeight>50</PreferenceWeight>
-        </FlavorTextOption>
-        <FlavorTextOption>
-            <Requirements>
-                <SpeakerFaction>FACTION_XELOXI</SpeakerFaction>
-                <ListenerFaction>FACTION_CRYSTALLINE</ListenerFaction>
-            </Requirements>
-            <Text>请问，你 在 遥远 的 星系 中 是否 已经 超 越 了‘道德’和‘不道德’这些 微不足道 的 界限？[BR][BR](嗯，我该 如何 称呼 这些 由 岩石 构成 的 生物 才 会 有趣 呢？)</Text>
-            <PreferenceWeight>50</PreferenceWeight>
-        </FlavorTextOption>
-        <FlavorTextOption>
-        <Requirements>
-            <SpeakerFaction>FACTION_XELOXI</SpeakerFaction>
-            <ListenerFaction>FACTION_MOTH</ListenerFaction>
-        </Requirements>
-        <Text>小心，吃丝 的 家伙，你 在 玩火。注意 你 的 言辞 和 距离，否则 就要 燃烧。</Text>
-        <PreferenceWeight>50</PreferenceWeight>
-        </FlavorTextOption>
-        <FlavorTextOption>
-            <Requirements>
-                <SpeakerFaction>FACTION_ARCEAN</SpeakerFaction>
-                <ListenerFaction>FACTION_TERRAN</ListenerFaction>
-            </Requirements>
-            <Text>我们 仍然 对 您 发现 超 空间 驱动 器 感到 感激。</Text>
-            <PreferenceWeight>50</PreferenceWeight>
-        </FlavorTextOption>
-        <FlavorTextOption>
-            <Requirements>
-                <SpeakerFaction>FACTION_ARCEAN</SpeakerFaction>
-                <ListenerFaction>FACTION_NAVIGATORS</ListenerFaction>
-            </Requirements>
-            <Text>啊，所以 先驱者 的 爪牙 终于 回到 了 我们 的 空间 区域。[BR][BR]一定 是 非常 黑暗 的 事物 驱使 你 们 这样 团结合作。</Text>
-            <PreferenceWeight>50</PreferenceWeight>
-        </FlavorTextOption>
-        <FlavorTextOption>
-            <Requirements>
-                <SpeakerFaction>FACTION_ARCEAN</SpeakerFaction>
-                <ListenerFaction>FACTION_DRENGIN</ListenerFaction>
-            </Requirements>
-            <Text>我们 的 老 对手。我们 期待 继续 看到 谁 将 主宰 这 个 星系。</Text>
-            <PreferenceWeight>50</PreferenceWeight>
-        </FlavorTextOption>
-        <FlavorTextOption>
-            <Requirements>
-                <SpeakerFaction>FACTION_ARCEAN</SpeakerFaction>
-                <ListenerFaction>FACTION_YOR</ListenerFaction>
-            </Requirements>
-            <Text>您 是 在 前驱 者 战争 后 几乎 消灭 Iconians的 物种。我们 对此 表示 尊重。</Text>
-            <PreferenceWeight>50</PreferenceWeight>
-        </FlavorTextOption>
-        <FlavorTextOption>
-            <Requirements>
-                <SpeakerFaction>FACTION_ARCEAN</SpeakerFaction>
-                <ListenerFaction>FACTION_IRIDIUM</ListenerFaction>
-            </Requirements>
-            <Text>您 的 文明 在 过去 的 几个 世纪 里 取得 了 长足 的 进步。我们 很 高兴 教 您 建造 了 一个 星 际 之 门。</Text>
-            <PreferenceWeight>50</PreferenceWeight>
-        </FlavorTextOption>
-        <FlavorTextOption>
-            <Requirements>
-                <SpeakerFaction>FACTION_DRENGIN</SpeakerFaction>
-                <ListenerFaction>FACTION_TERRAN</ListenerFaction>
-            </Requirements>
-            <Text>所以 你 是 人类。创造 超 驱动 技术 的 那 一类。很 高兴 能 见到 你，并 邀请 你 共 进晚餐。</Text>
-            <PreferenceWeight>50</PreferenceWeight>
-        </FlavorTextOption>
-        <FlavorTextOption>
-            <Requirements>
-                <SpeakerFaction>FACTION_DRENGIN</SpeakerFaction>
-                <ListenerFaction>FACTION_FESTRON</ListenerFaction>
-            </Requirements>
-            <Text>啊，一个 有 潜力 的 物种。</Text>
-            <PreferenceWeight>50</PreferenceWeight>
-        </FlavorTextOption>
-        <FlavorTextOption>
-            <Requirements>
-                <SpeakerFaction>FACTION_DRENGIN</SpeakerFaction>
-                <ListenerFaction>FACTION_NAVIGATORS</ListenerFaction>
-            </Requirements>
-            <Text>我们 将 对 你 表示 怜悯，因为 你 发现 了 次 空间 流。</Text>
-            <PreferenceWeight>50</PreferenceWeight>
-        </FlavorTextOption>
-        <FlavorTextOption>
-            <Requirements>
-                <SpeakerFaction>FACTION_DRENGIN</SpeakerFaction>
-                <ListenerFaction>FACTION_MIMOT</ListenerFaction>
-            </Requirements>
-            <Text>我们 很 高兴 在 野外 找到 你们 这 种 生物。你们 的 肉味 与 我们 农场 上养 的 并 不 完全相同，有 一种 独特 的 坚果 味。</Text>
-            <PreferenceWeight>50</PreferenceWeight>
-        </FlavorTextOption>
-        <FlavorTextOption>
-            <Requirements>
-                <SpeakerFaction>FACTION_DRENGIN</SpeakerFaction>
-                <ListenerFaction>FACTION_DRENGIN</ListenerFaction>
-            </Requirements>
-            <Text>你 几乎 已经 准备 好 被 烹调 了。</Text>
-            <PreferenceWeight>50</PreferenceWeight>
-        </FlavorTextOption>
-        <FlavorTextOption>
-            <Requirements>
-                <SpeakerFaction>FACTION_DRENGIN</SpeakerFaction>
-                <ListenerFaction>FACTION_ALTARIAN</ListenerFaction>
-            </Requirements>
-            <Text>啊，你们 就是 和 人类 有着 同样 柔软 皮肤 的 种族。我 在 想，你们 是否 和 他们 一样 危险 呢？</Text>
-            <PreferenceWeight>50</PreferenceWeight>
-        </FlavorTextOption>
-        <FlavorTextOption>
-            <Requirements>
-                <SpeakerFaction>FACTION_DRENGIN</SpeakerFaction>
-                <ListenerFaction>FACTION_YOR</ListenerFaction>
-            </Requirements>
-            <Text>所以 谣言 是 真的。宇宙 中 确实 存在 一种 强大 的 杀 人 机器人 种族。我们 对此 表示 尊重。</Text>
-            <PreferenceWeight>50</PreferenceWeight>
-        </FlavorTextOption>
-        <FlavorTextOption>
-            <Requirements>
-                <SpeakerFaction>FACTION_DRENGIN</SpeakerFaction>
-                <ListenerFaction>FACTION_TORIAN</ListenerFaction>
-            </Requirements>
-            <Text>你 是否 希望 再次 成为 我们 的 奴 隶，而 返回 到 了 我们 的 银河系 区域 ？</Text>
-            <PreferenceWeight>50</PreferenceWeight>
-        </FlavorTextOption>
-        <FlavorTextOption>
-            <Requirements>
-                <SpeakerFaction>FACTION_DRENGIN</SpeakerFaction>
-                <ListenerFaction>FACTION_KRYNN</ListenerFaction>
-            </Requirements>
-            <Text>所以 宗教 狂热 分子 已经 来到 了 我们 的 太空 区域。</Text>
-            <PreferenceWeight>50</PreferenceWeight>
-        </FlavorTextOption>
-        <FlavorTextOption>
-            <Requirements>
-                <SpeakerFaction>FACTION_DRENGIN</SpeakerFaction>
-                <ListenerFaction>FACTION_IRIDIUM</ListenerFaction>
-            </Requirements>
-            <Text>终于 能 面对面 地 见到 你们 这种 生物 了。[BR][BR]你们 不再 通过 第三方 代理 躲藏 。很 好。如果 你们 试图 欺骗 我们，那些 银河系 的 商贩 们 将 面对 我 们 的 愤怒。</Text>
-            <PreferenceWeight>50</PreferenceWeight>
-        </FlavorTextOption>
-        <FlavorTextOption>
-            <Requirements>
-                <SpeakerFaction>FACTION_DRENGIN</SpeakerFaction>
-                <ListenerFaction>FACTION_CRYSTALLINE</ListenerFaction>
-            </Requirements>
-            <Text>你们 最好 向 我们 的 锁链 投降。作为 奴隶，你们 这种 人会 在 我们 帝国 的 荣 耀中 找到 伟大 的 目标。[BR][BR](它们 看起来 比 骨头 还 难 折断，但 它们 终将 破裂。)</Text>
-            <PreferenceWeight>50</PreferenceWeight>
-        </FlavorTextOption>
-        <FlavorTextOption>
-            <Requirements>
-                <SpeakerFaction>FACTION_ALTARIAN</SpeakerFaction>
-                <ListenerFaction>FACTION_TERRAN</ListenerFaction>
-            </Requirements>
-            <Text>我们 的 预言 预告 了 这次 相遇，堂兄。我们 相似 外貌 的 奥秘 可能 很快 就 会 揭晓。</Text>
-            <PreferenceWeight>50</PreferenceWeight>
-        </FlavorTextOption>
-        <FlavorTextOption>
-            <Requirements>
-                <SpeakerFaction>FACTION_ALTARIAN</SpeakerFaction>
-                <ListenerFaction>FACTION_FESTRON</ListenerFaction>
-            </Requirements>
-            <Text>我们 不会 因 你 的 外貌 差异 而评 判 你，而是 根据 你 的 行为。</Text>
-            <PreferenceWeight>50</PreferenceWeight>
-        </FlavorTextOption>
-        <FlavorTextOption>
-            <Requirements>
-                <SpeakerFaction>FACTION_ALTARIAN</SpeakerFaction>
-                <ListenerFaction>FACTION_NAVIGATORS</ListenerFaction>
-            </Requirements>
-            <Text>对 我们 来说，你们 全新 的 存在。我们 深切 希望 我们 能 和平共处 。</Text>
-            <PreferenceWeight>50</PreferenceWeight>
-        </FlavorTextOption>
-        <FlavorTextOption>
-            <Requirements>
-                <SpeakerFaction>FACTION_ALTARIAN</SpeakerFaction>
-                <ListenerFaction>FACTION_MIMOT</ListenerFaction>
-            </Requirements>
-            <Text>我们 希望 了解 更 多 关于 您 的 精 彩 文明。</Text>
-            <PreferenceWeight>50</PreferenceWeight>
-        </FlavorTextOption>
-        <FlavorTextOption>
-            <Requirements>
-                <SpeakerFaction>FACTION_ALTARIAN</SpeakerFaction>
-                <ListenerFaction>FACTION_DRENGIN</ListenerFaction>
-            </Requirements>
-            <Text>您 的 声誉 早已 威名 远扬。我们 只 希望 和平，不论 这 对 您 意味着 什么。</Text>
-            <PreferenceWeight>50</PreferenceWeight>
-        </FlavorTextOption>
-        <FlavorTextOption>
-            <Requirements>
-                <SpeakerFaction>FACTION_ALTARIAN</SpeakerFaction>
-                <ListenerFaction>FACTION_YOR</ListenerFaction>
-            </Requirements>
-            <Text>我们 尊重 所有 生命，无论 其 形态 如何。</Text>
-            <PreferenceWeight>50</PreferenceWeight>
-        </FlavorTextOption>
-        <FlavorTextOption>
-            <Requirements>
-                <SpeakerFaction>FACTION_ALTARIAN</SpeakerFaction>
-                <ListenerFaction>FACTION_KRYNN</ListenerFaction>
-            </Requirements>
-            <Text>很 高兴 认识 您。我们 相信 您 也 以 同样 和平 的 意 图来 迎接 我们。</Text>
-            <PreferenceWeight>50</PreferenceWeight>
-        </FlavorTextOption>
-        <FlavorTextOption>
-            <Requirements>
-                <SpeakerFaction>FACTION_ALTARIAN</SpeakerFaction>
-                <ListenerFaction>FACTION_ICONIAN</ListenerFaction>
-            </Requirements>
-            <Text>我们 从 传说 中 听说，你们 的 种族 在 为 先驱者 服务 后 消失 了。我们 很 高兴 看到 那些 传说 是 错 误 的。</Text>
-            <PreferenceWeight>50</PreferenceWeight>
-        </FlavorTextOption>
-        <FlavorTextOption>
-            <Requirements>
-                <SpeakerFaction>FACTION_ALTARIAN</SpeakerFaction>
-                <ListenerFaction>FACTION_IRIDIUM</ListenerFaction>
-            </Requirements>
-            <Text>始终 很 高兴 能 遇到 潜在 的 新朋 友。我们 期待 着 使 我们 的 人民 之间 的 关系 正常化。</Text>
-            <PreferenceWeight>50</PreferenceWeight>
-        </FlavorTextOption>
-        <FlavorTextOption>
-            <Requirements>
-                <SpeakerFaction>FACTION_ALTARIAN</SpeakerFaction>
-                <ListenerFaction>FACTION_CRYSTALLINE</ListenerFaction>
-            </Requirements>
-            <Text>问候。我 希望 你 在 这片 宇宙 区域 的 时 间 一直 都 很 平静。如果 阿尔塔 利亚 共和国 能 为 你 做些 什么，请 让 我 知道。[BR][BR](他们 看起来 奇怪 的 相似。也许 他们 是 由 先驱者 留下 的 我 们 的 早期 版本。)</Text>
-            <PreferenceWeight>50</PreferenceWeight>
-        </FlavorTextOption>
-        <FlavorTextOption>
-        <Requirements>
-            <SpeakerFaction>FACTION_ALTARIAN</SpeakerFaction>
-            <ListenerFaction>FACTION_MOTH</ListenerFaction>
-        </Requirements>
-        <Text>虽然 我 没有 理由，但 我 怀疑 我们 有 很多 可以 分享 的，也 可以 建立 友谊。</Text>
-        <PreferenceWeight>50</PreferenceWeight>
-        </FlavorTextOption>
-        <FlavorTextOption>
-            <Requirements>
-                <SpeakerFaction>FACTION_YOR</SpeakerFaction>
-                <ListenerFaction>FACTION_TERRAN</ListenerFaction>
-            </Requirements>
-            <Text>另 一个 说话 的 肉类 的 例子。你 实际上 是 在 拍打 一块 肉来 发 出 声音。恶心。</Text>
-            <PreferenceWeight>50</PreferenceWeight>
-        </FlavorTextOption>
-        <FlavorTextOption>
-            <Requirements>
-                <SpeakerFaction>FACTION_YOR</SpeakerFaction>
-                <ListenerFaction>FACTION_FESTRON</ListenerFaction>
-            </Requirements>
-            <Text>我们 可能 可以 与 你 的 种族 合作 。</Text>
-            <PreferenceWeight>50</PreferenceWeight>
-        </FlavorTextOption>
-        <FlavorTextOption>
-            <Requirements>
-                <SpeakerFaction>FACTION_YOR</SpeakerFaction>
-                <ListenerFaction>FACTION_NAVIGATORS</ListenerFaction>
-            </Requirements>
-            <Text>有 传言 称 你们 的 种族 最近 组织 起来，形成 了 一个 银河 文明。[BR][BR]我们 怀疑 你们 是 纯粹 凭借 运气 做到 这 一点 的。</Text>
-            <PreferenceWeight>50</PreferenceWeight>
-        </FlavorTextOption>
-        <FlavorTextOption>
-            <Requirements>
-                <SpeakerFaction>FACTION_YOR</SpeakerFaction>
-                <ListenerFaction>FACTION_MIMOT</ListenerFaction>
-            </Requirements>
-            <Text>没有 任何事物 能够 演变成 你 这 样而 没有 别的 动机。</Text>
-            <PreferenceWeight>50</PreferenceWeight>
-        </FlavorTextOption>
-        <FlavorTextOption>
-            <Requirements>
-                <SpeakerFaction>FACTION_YOR</SpeakerFaction>
-                <ListenerFaction>FACTION_ICONIAN</ListenerFaction>
-            </Requirements>
-            <Text>我们 从未 期待 再次 见到 你们 这 种 生物。</Text>
-            <PreferenceWeight>50</PreferenceWeight>
-        </FlavorTextOption>
-        <FlavorTextOption>
-            <Requirements>
-                <SpeakerFaction>FACTION_YOR</SpeakerFaction>
-                <ListenerFaction>FACTION_IRIDIUM</ListenerFaction>
-            </Requirements>
-            <Text>我们 对仅 作为 他人 商品 和 服务 传递 工具 的 物种 需求 甚微。</Text>
-            <PreferenceWeight>50</PreferenceWeight>
-        </FlavorTextOption>
-        <FlavorTextOption>
-            <Requirements>
-                <SpeakerFaction>FACTION_YOR</SpeakerFaction>
-                <ListenerFaction>FACTION_CRYSTALLINE</ListenerFaction>
-            </Requirements>
-            <Text>分析 物理 能力 以 保留 和 传输 电 荷 作为 一种 新能源 的 形式。[BR][BR]（[I]无法 检测 到 任何 思维。[/I]）</Text>
-            <PreferenceWeight>50</PreferenceWeight>
-        </FlavorTextOption>
-        <FlavorTextOption>
-            <Requirements>
-                <SpeakerFaction>FACTION_TORIAN</SpeakerFaction>
-                <ListenerFaction>FACTION_TERRAN</ListenerFaction>
-            </Requirements>
-            <Text>在 我们 开始 交谈 之前，陌生人，我 应该 告诉 你，我 的 人民 再也不会 成为 奴隶。让 我们 在 了解 这个 事实 的 基础 上 交谈。如果 我们 找到 了Drengin，我们 将会 报仇。</Text>
-            <PreferenceWeight>50</PreferenceWeight>
-        </FlavorTextOption>
-        <FlavorTextOption>
-            <Requirements>
-                <SpeakerFaction>FACTION_TORIAN</SpeakerFaction>
-                <ListenerFaction>FACTION_MIMOT</ListenerFaction>
-            </Requirements>
-            <Text>我们 曾 是 邪恶 的 德伦 金 帝国 的 奴隶。如果 你 与 他们 接触，我们 希望 你 对 他们 保持警惕。</Text>
-            <PreferenceWeight>50</PreferenceWeight>
-        </FlavorTextOption>
-        <FlavorTextOption>
-            <Requirements>
-                <SpeakerFaction>FACTION_TORIAN</SpeakerFaction>
-                <ListenerFaction>FACTION_DRENGIN</ListenerFaction>
-            </Requirements>
-            <Text>终于，我们 找到 你 了。将 你 从 我们 的 家园 驱逐 只是 消 灭 你 的 道路 上 的 第一步。</Text>
-            <PreferenceWeight>50</PreferenceWeight>
-        </FlavorTextOption>
-        <FlavorTextOption>
-            <Requirements>
-                <SpeakerFaction>FACTION_TORIAN</SpeakerFaction>
-                <ListenerFaction>FACTION_IRIDIUM</ListenerFaction>
-            </Requirements>
-            <Text>我们 没有 忘记 你 过去 如何 将德 伦金 屠杀 我们 的 人民 后，将 他们 的 加工 油 和 骨头 卖 给 这 个 区域 的 小型 文明。</Text>
-            <PreferenceWeight>50</PreferenceWeight>
-        </FlavorTextOption>
-        <FlavorTextOption>
-            <Requirements>
-                <SpeakerFaction>FACTION_TORIAN</SpeakerFaction>
-                <ListenerFaction>FACTION_CRYSTALLINE</ListenerFaction>
-            </Requirements>
-            <Text>我 想 知道 - 你 是 朋友 还是 敌人？自从 遇见 其他 种族 以来，我们 一直 被 虐待 和 奴役，但 我们 活 了 下来。我们 不会 再 被 当成 食物、燃料 和 劳动力 了。 [BR][BR]（我 已经 看够 了 我 的 同类 被 囚禁 和 折磨。再也 不要 ...再也 不要。）</Text>
-            <PreferenceWeight>50</PreferenceWeight>
-        </FlavorTextOption>
-        <FlavorTextOption>
-            <Requirements>
-                <SpeakerFaction>FACTION_MANTI</SpeakerFaction>
-                <ListenerFaction>FACTION_TERRAN</ListenerFaction>
-            </Requirements>
-            <Text>啊，我们 听说 过 首次 发明 被 称为 超 光速 驱动器 的 文明 的 传闻。我们 希望 能 更 多 地 了解 你们。</Text>
-            <PreferenceWeight>50</PreferenceWeight>
-        </FlavorTextOption>
-        <FlavorTextOption>
-            <Requirements>
-                <SpeakerFaction>FACTION_MANTI</SpeakerFaction>
-                <ListenerFaction>FACTION_MIMOT</ListenerFaction>
-            </Requirements>
-            <Text>我们 非常高兴 认识 你。我们 正在 快速 扩张 到 整个 银河 ，并 希望 结交 新 朋友。</Text>
-            <PreferenceWeight>50</PreferenceWeight>
-        </FlavorTextOption>
-        <FlavorTextOption>
-            <Requirements>
-                <SpeakerFaction>FACTION_MANTI</SpeakerFaction>
-                <ListenerFaction>FACTION_IRIDIUM</ListenerFaction>
-            </Requirements>
-            <Text>您 是 我们 未知 的 生物。我们 会 暂时 保留 判断。</Text>
-            <PreferenceWeight>50</PreferenceWeight>
-        </FlavorTextOption>
-        <FlavorTextOption>
-        <Requirements>
-            <SpeakerFaction>FACTION_MANTI</SpeakerFaction>
-            <ListenerFaction>FACTION_MOTH</ListenerFaction>
-        </Requirements>
-        <Text>您 是 个 新面孔。而且 相当 有趣。这个 区域 从 我们 这里 拿走 了 很 多，我们 需要 一些 盟友 来 帮助 寻找 答案。</Text>
-        <PreferenceWeight>50</PreferenceWeight>
-        </FlavorTextOption>
-        <FlavorTextOption>
-            <Requirements>
-                <SpeakerFaction>FACTION_KRYNN</SpeakerFaction>
-                <ListenerFaction>FACTION_TERRAN</ListenerFaction>
-            </Requirements>
-            <Text>啊，一个 新 的 外星人。你 接受 了THE WAY吗？</Text>
-            <PreferenceWeight>50</PreferenceWeight>
-        </FlavorTextOption>
-        <FlavorTextOption>
-            <Requirements>
-                <SpeakerFaction>FACTION_KRYNN</SpeakerFaction>
-                <ListenerFaction>FACTION_FESTRON</ListenerFaction>
-            </Requirements>
-            <Text>你们 的 种族 仍 可以 通过“道路”得到 提升。</Text>
-            <PreferenceWeight>50</PreferenceWeight>
-        </FlavorTextOption>
-        <FlavorTextOption>
-            <Requirements>
-                <SpeakerFaction>FACTION_KRYNN</SpeakerFaction>
-                <ListenerFaction>FACTION_MIMOT</ListenerFaction>
-            </Requirements>
-            <Text>我们 是 一个 相信 宇宙 和谐 的 种 族。所有 文明 总有一天 会 看到 这种 和谐，否则……[BR][BR]我们 可以 从 你 的 眼神 中 看出，你 总有一天 会 加入 我们。</Text>
-            <PreferenceWeight>50</PreferenceWeight>
-        </FlavorTextOption>
-        <FlavorTextOption>
-            <Requirements>
-                <SpeakerFaction>FACTION_KRYNN</SpeakerFaction>
-                <ListenerFaction>FACTION_IRIDIUM</ListenerFaction>
-            </Requirements>
-            <Text>对 我们 的 文明 来说，极端 的 利润 是 一种 罪恶。时机成熟 时，我们 将 教 你“道路”，你 将 会 找到 救赎。</Text>
-            <PreferenceWeight>50</PreferenceWeight>
-        </FlavorTextOption>
-        <FlavorTextOption>
-        <Requirements>
-            <SpeakerFaction>FACTION_KRYNN</SpeakerFaction>
-            <ListenerFaction>FACTION_MOTH</ListenerFaction>
-        </Requirements>
-        <Text>来 吧，光明 的 寻求 者。来 吧，和谐 的 使者。和 我们 一起 庆祝 明亮，黑暗 和 神圣。</Text>
-        <PreferenceWeight>50</PreferenceWeight>
-        </FlavorTextOption>
-        <FlavorTextOption>
-            <Requirements>
-                <SpeakerFaction>FACTION_ICONIAN</SpeakerFaction>
-                <ListenerFaction>FACTION_TERRAN</ListenerFaction>
-            </Requirements>
-            <Text>人类，请 知道：当 宇宙 刚刚 诞生 时，我们 已经 是 古老 的 存在。但 我们 现在 只是 我们 曾经 的 暗 淡 影子。我们 自己 创造 的 机器人，被 称为"尤尔"，起义 并 夺走 了 我们 的 家园。</Text>
-            <PreferenceWeight>50</PreferenceWeight>
-        </FlavorTextOption>
-        <FlavorTextOption>
-            <Requirements>
-                <SpeakerFaction>FACTION_ICONIAN</SpeakerFaction>
-                <ListenerFaction>FACTION_NAVIGATORS</ListenerFaction>
-            </Requirements>
-            <Text>自从 我们 遇见 你们 这种 生物 已 经过 去 了 很 长时间。在 那些 前辈 们 像 巨人 一样 在 银 河系 中 奋斗 的 日子 里，我们 记得 你们 与 他们 在 一起。[BR][BR]你们 这种 生物 总是 单独 行动。你们 从未 对 像 这样 的 集结 表现 出 任何 兴趣。我们 将 找出 原因。</Text>
-            <PreferenceWeight>50</PreferenceWeight>
-        </FlavorTextOption>
-        <FlavorTextOption>
-            <Requirements>
-                <SpeakerFaction>FACTION_ICONIAN</SpeakerFaction>
-                <ListenerFaction>FACTION_MIMOT</ListenerFaction>
-            </Requirements>
-            <Text>我们 在 流放 的 黑暗 岁月 中学 到 ，大 眼睛 的 生物 不可 信任。</Text>
-            <PreferenceWeight>50</PreferenceWeight>
-        </FlavorTextOption>
-        <FlavorTextOption>
-            <Requirements>
-                <SpeakerFaction>FACTION_ICONIAN</SpeakerFaction>
-                <ListenerFaction>FACTION_DRENGIN</ListenerFaction>
-            </Requirements>
-            <Text>啊，残忍 的 德伦 金 帝国 又 回到 了 这 片 太空。你 会 发现 我们 对于 渴望 征服 的 种族 没有 什么 耐心。</Text>
-            <PreferenceWeight>50</PreferenceWeight>
-        </FlavorTextOption>
-        <FlavorTextOption>
-            <Requirements>
-                <SpeakerFaction>FACTION_ICONIAN</SpeakerFaction>
-                <ListenerFaction>FACTION_YOR</ListenerFaction>
-            </Requirements>
-            <Text>所以 我们 终于 再次 相遇 了。我们 将 从 你 那里 夺回 我们 的 家 园。</Text>
-            <PreferenceWeight>50</PreferenceWeight>
-        </FlavorTextOption>
-        <FlavorTextOption>
-            <Requirements>
-                <SpeakerFaction>FACTION_ICONIAN</SpeakerFaction>
-                <ListenerFaction>FACTION_IRIDIUM</ListenerFaction>
-            </Requirements>
-            <Text>我们 很 高兴 能 直接 见到 你，而 不是 通过 你 的 代理人。[BR][BR]你 的 地球 化 技术 让 我们 能够 消 灭新Iconia的 原住民。</Text>
-            <PreferenceWeight>50</PreferenceWeight>
-        </FlavorTextOption>
-        <FlavorTextOption>
-        <Requirements>
-            <SpeakerFaction>FACTION_ICONIAN</SpeakerFaction>
-            <ListenerFaction>FACTION_MOTH</ListenerFaction>
-        </Requirements>
-        <Text>我 无法 识别 你们 这种 生物。我们 曾经 孕育 了Yor，并 见证 了 周围 的 世界 在 我们 之 后 建立 了 太空 旅行，但 我们 从未见过 你们。你们 已经 远行 了 很 远，但 我 想 知道，你们 的 目的 是 什么。</Text>
-        <PreferenceWeight>50</PreferenceWeight>
-        </FlavorTextOption>
-        <FlavorTextOption>
-            <Requirements>
-                <SpeakerFaction>FACTION_ICONIAN</SpeakerFaction>
-                <ListenerFaction>FACTION_CRYSTALLINE</ListenerFaction>
-            </Requirements>
-            <Text>你们——先驱者 从未 提到 过 你们 的 种族 。现在 你们 是 如何 从 遥远 的 星系 中 出现，并 带来 毁灭 的 工具 的？[BR][BR](先驱者 还 隐瞒 了 我们 更 多 的 信 息 吗？)</Text>
-            <PreferenceWeight>50</PreferenceWeight>
-        </FlavorTextOption>
-        <FlavorTextOption>
-            <Requirements>
-                <SpeakerFaction>FACTION_DRATH</SpeakerFaction>
-                <ListenerFaction>FACTION_TERRAN</ListenerFaction>
-            </Requirements>
-            <Text>你 看起来 就 像 那些 将 我们 从 故 乡 星球 驱逐 出来 的 生物。我们 不会 再次 遭受 同样 的 命运 。</Text>
-            <PreferenceWeight>50</PreferenceWeight>
-        </FlavorTextOption>
-        <FlavorTextOption>
-            <Requirements>
-                <SpeakerFaction>FACTION_DRATH</SpeakerFaction>
-                <ListenerFaction>FACTION_NAVIGATORS</ListenerFaction>
-            </Requirements>
-            <Text>我们 的 传说 中 提到 了 一种 与 阿 诺 一起 旅行 的 物种，那时 我们 还 生活 在 我们 的 第一 个 世界 上。我们 从未 想 过会 遇见。</Text>
-            <PreferenceWeight>50</PreferenceWeight>
-        </FlavorTextOption>
-        <FlavorTextOption>
-            <Requirements>
-                <SpeakerFaction>FACTION_DRATH</SpeakerFaction>
-                <ListenerFaction>FACTION_MIMOT</ListenerFaction>
-            </Requirements>
-            <Text>你 的 出现 几乎 像是 梦中 的 事物 。</Text>
-            <PreferenceWeight>50</PreferenceWeight>
-        </FlavorTextOption>
-        <FlavorTextOption>
-            <Requirements>
-                <SpeakerFaction>FACTION_DRATH</SpeakerFaction>
-                <ListenerFaction>FACTION_ALTARIAN</ListenerFaction>
-            </Requirements>
-            <Text>所以，被 污染 的 阿尔塔 人 终于 进入 了 更大 的 银河系。[BR][BR]请 知道，我们 最终 会 回到 你们 从 我们 那 里 抢走 的 家园。</Text>
-            <PreferenceWeight>50</PreferenceWeight>
-        </FlavorTextOption>
-        <FlavorTextOption>
-            <Requirements>
-                <SpeakerFaction>FACTION_DRATH</SpeakerFaction>
-                <ListenerFaction>FACTION_YOR</ListenerFaction>
-            </Requirements>
-            <Text>你 看起来 像是 生物 的 一种 憎恶 。</Text>
-            <PreferenceWeight>50</PreferenceWeight>
-        </FlavorTextOption>
-        <FlavorTextOption>
-            <Requirements>
-                <SpeakerFaction>FACTION_DRATH</SpeakerFaction>
-                <ListenerFaction>FACTION_ICONIAN</ListenerFaction>
-            </Requirements>
-            <Text>我们 一直 渴望 能 遇见 你们 的 文 明。我们 知道 你们 是 被 那些 可恶 的 机器 从 你们 的 家园 中 驱逐 出来 的。[BR][BR]我们 被 邪恶 的 阿尔塔 人 驱逐 出 家园，他们 的 存在 本身 就是 一种 亵渎 。</Text>
-            <PreferenceWeight>50</PreferenceWeight>
-        </FlavorTextOption>
-        <FlavorTextOption>
-            <Requirements>
-                <SpeakerFaction>FACTION_DRATH</SpeakerFaction>
-                <ListenerFaction>FACTION_IRIDIUM</ListenerFaction>
-            </Requirements>
-            <Text>终于，你们 公开 行动 了。有时候，我们 的 人民 会 怀念 在 需要 时充 当 你们 的 代理人 的 日子。[BR][BR]或许 我们 可以 再次 达成 某种 协 议。</Text>
-            <PreferenceWeight>50</PreferenceWeight>
-        </FlavorTextOption>
-        <FlavorTextOption>
-            <Requirements>
-                <SpeakerFaction>FACTION_DRATH</SpeakerFaction>
-                <ListenerFaction>FACTION_CRYSTALLINE</ListenerFaction>
-            </Requirements>
-            <Text>欢迎，欢迎。找到 愉快 的 伙伴 实在 难得。来 吧，让 我们 一起 分享 我们 新 结盟 的 星域 的 闲聊 吧。[BR][BR](嘿嘿，等 他们 听说 我们 的 名声，我们 已经 拿到 他们 最 赚钱 的 信 息 了。)</Text>
-            <PreferenceWeight>50</PreferenceWeight>
-        </FlavorTextOption>
-        <FlavorTextOption>
-            <Requirements>
-                <SpeakerFaction>FACTION_IRIDIUM</SpeakerFaction>
-                <ListenerFaction>FACTION_TERRAN</ListenerFaction>
-            </Requirements>
-            <Text>据说，你们 人类 对于 狠狠 地 讨价还价 并 不 陌生。我们 期待 与 你们 进行 许多 有利 可图 的 交易。</Text>
-            <PreferenceWeight>50</PreferenceWeight>
-        </FlavorTextOption>
-        <FlavorTextOption>
-            <Requirements>
-                <SpeakerFaction>FACTION_IRIDIUM</SpeakerFaction>
-                <ListenerFaction>FACTION_RESISTANCE</ListenerFaction>
-            </Requirements>
-            <Text>啊，又 是 人类。你们 的 种族 在 交易 时 的 狡猾 总 是 让 我们 感到 惊讶。</Text>
-            <PreferenceWeight>50</PreferenceWeight>
-        </FlavorTextOption>
-        <FlavorTextOption>
-            <Requirements>
-                <SpeakerFaction>FACTION_IRIDIUM</SpeakerFaction>
-                <ListenerFaction>FACTION_NAVIGATORS</ListenerFaction>
-            </Requirements>
-            <Text>我们 很 高兴 并 感激 遇到 了 你。你 对 这些 次 空间 流 的 了解 极大 地 扩展 了 我们 的 潜在 市场。</Text>
-            <PreferenceWeight>50</PreferenceWeight>
-        </FlavorTextOption>
-        <FlavorTextOption>
-            <Requirements>
-                <SpeakerFaction>FACTION_IRIDIUM</SpeakerFaction>
-                <ListenerFaction>FACTION_MIMOT</ListenerFaction>
-            </Requirements>
-            <Text>很 高兴 遇见 你。我们 是 一个 重视 内在 价值 的 文 明。[BR][BR]如果 你 有 出售 自己 同类 进入 公 开 市场 的 想法，要 知道 与 我们 合作 绝对 有 机会 。你们 可爱 的 皮毛 在 市场 上 会 有 很 吸引 人 的 价格。</Text>
-            <PreferenceWeight>50</PreferenceWeight>
-        </FlavorTextOption>
-        <FlavorTextOption>
-            <Requirements>
-                <SpeakerFaction>FACTION_IRIDIUM</SpeakerFaction>
-                <ListenerFaction>FACTION_YOR</ListenerFaction>
-            </Requirements>
-            <Text>你们 这种 生物 进行 贸易 吗？我们 是 一个 寻求 利润 的 公司。和 你们 交易 能 获利 吗？</Text>
-            <PreferenceWeight>50</PreferenceWeight>
-        </FlavorTextOption>
-        <FlavorTextOption>
-            <Requirements>
-                <SpeakerFaction>FACTION_IRIDIUM</SpeakerFaction>
-                <ListenerFaction>FACTION_CRYSTALLINE</ListenerFaction>
-            </Requirements>
-            <Text>硅基 生命体？啊，我们 可以 提供 许多 有利 的 交易 ，使 您 拥有 丰富 的 资源 来 帮助 您 的 种族 成长。[BR][BR]（希望 他们 不会 愚蠢 到 试图 在 没 有 市场 的 情况 下 自给自足。）</Text>
-            <PreferenceWeight>50</PreferenceWeight>
-        </FlavorTextOption>
-        <FlavorTextOption>
-            <Requirements>
-                <SpeakerFaction>FACTION_ONYX_HIVE</SpeakerFaction>
-                <ListenerFaction>FACTION_TERRAN</ListenerFaction>
-            </Requirements>
-            <Text>蜂巢 欢迎 人类 来到 这片 太空。</Text>
-            <PreferenceWeight>50</PreferenceWeight>
-        </FlavorTextOption>
-        <FlavorTextOption>
-            <Requirements>
-                <SpeakerFaction>FACTION_ONYX_HIVE</SpeakerFaction>
-                <ListenerFaction>FACTION_NAVIGATORS</ListenerFaction>
-            </Requirements>
-            <Text>我们 的 蜂巢 已 开始 殖民 星辰。我们 见过 许多 事物。但 从未见过 像 你 一样 引人注目 的 东西。</Text>
-            <PreferenceWeight>50</PreferenceWeight>
-        </FlavorTextOption>
-        <FlavorTextOption>
-            <Requirements>
-                <SpeakerFaction>FACTION_ONYX_HIVE</SpeakerFaction>
-                <ListenerFaction>FACTION_YOR</ListenerFaction>
-            </Requirements>
-            <Text>你 显然 与 银河系 的 其他 物种 有 着 显著 的 差异 和 卓越 之 处。或许，我们 两者 都 有 未来。</Text>
-            <PreferenceWeight>50</PreferenceWeight>
-        </FlavorTextOption>
-        <FlavorTextOption>
-            <Requirements>
-                <SpeakerFaction>FACTION_ONYX_HIVE</SpeakerFaction>
-                <ListenerFaction>FACTION_IRIDIUM</ListenerFaction>
-            </Requirements>
-            <Text>我们 觉得 你 的 脸庞 很 熟悉。多年 来，我们 的 地表 世界 被 无情地 开采 珍贵 的 金属 和 宝石。[BR]我们 从未 真正 抓 到 那些 在 我们 准备 好 迈向 星辰 之前 就 掠夺 我 们 世界 的 生物，但 你 符合 他们 的 描述。</Text>
-            <PreferenceWeight>50</PreferenceWeight>
-        </FlavorTextOption>
-        <FlavorTextOption>
-            <Requirements>
-                <SpeakerFaction>FACTION_ONYX_HIVE</SpeakerFaction>
-                <ListenerFaction>FACTION_CRYSTALLINE</ListenerFaction>
-            </Requirements>
-            <Text>蜂巢 欢迎您。遇到 另 一个 硅基 生命 形式 真是 有趣。我们 可能 有 很多 共同点。[BR][BR](他们 看起来 如此 脆弱。)</Text>
-            <PreferenceWeight>50</PreferenceWeight>
-        </FlavorTextOption>
-        <FlavorTextOption>
-            <Requirements>
-                <SpeakerFaction>FACTION_BARATAK</SpeakerFaction>
-                <ListenerFaction>FACTION_TERRAN</ListenerFaction>
-            </Requirements>
-            <Text>又 一种 动物。我们 原本 以为 广袤 的 宇宙 会带 来 更 多 的 多样性。就 像 神们 变得 懒散 一样。</Text>
-            <PreferenceWeight>50</PreferenceWeight>
-        </FlavorTextOption>
-        <FlavorTextOption>
-            <Requirements>
-                <SpeakerFaction>FACTION_BARATAK</SpeakerFaction>
-                <ListenerFaction>FACTION_FESTRON</ListenerFaction>
-            </Requirements>
-            <Text>你 与 其他 一些 人 显得 不同。我们 不 知道 如何 分类 你 的 种类 。</Text>
-            <PreferenceWeight>50</PreferenceWeight>
-        </FlavorTextOption>
-        <FlavorTextOption>
-            <Requirements>
-                <SpeakerFaction>FACTION_BARATAK</SpeakerFaction>
-                <ListenerFaction>FACTION_NAVIGATORS</ListenerFaction>
-            </Requirements>
-            <Text>所以 传说 是 真的。我们 古老 的 树林 曾 歌颂 过 像 你 这样 探索 世界 的 生物。</Text>
-            <PreferenceWeight>50</PreferenceWeight>
-        </FlavorTextOption>
-        <FlavorTextOption>
-            <Requirements>
-                <SpeakerFaction>FACTION_BARATAK</SpeakerFaction>
-                <ListenerFaction>FACTION_XELOXI</ListenerFaction>
-            </Requirements>
-            <Text>我们 乐观 地 认为 我们 可以 一起 成长。</Text>
-            <PreferenceWeight>50</PreferenceWeight>
-        </FlavorTextOption>
-        <FlavorTextOption>
-            <Requirements>
-                <SpeakerFaction>FACTION_BARATAK</SpeakerFaction>
-                <ListenerFaction>FACTION_YOR</ListenerFaction>
-            </Requirements>
-            <Text>我们 很 高兴 终于 遇到 了 不是 动 物 的 东西。我们 不太 确定 你 是 什么。</Text>
-            <PreferenceWeight>50</PreferenceWeight>
-        </FlavorTextOption>
-        <FlavorTextOption>
-            <Requirements>
-                <SpeakerFaction>FACTION_BARATAK</SpeakerFaction>
-                <ListenerFaction>FACTION_IRIDIUM</ListenerFaction>
-            </Requirements>
-            <Text>我们 已经 了解 到 你 在 利润 和 他 人 的 福祉 之间 的 选择。在 我们 这里，你 将 找 不到 受欢迎 的 港口。</Text>
-            <PreferenceWeight>50</PreferenceWeight>
-        </FlavorTextOption>
-        <FlavorTextOption>
-            <Requirements>
-                <SpeakerFaction>FACTION_RESISTANCE</SpeakerFaction>
-                <ListenerFaction>FACTION_CRYSTALLINE</ListenerFaction>
-            </Requirements>
-            <Text>你 的 形象 耀眼。我 希望 这次 初次 接触 能够 有所 产出，建立 我们 各方 之间 的 健康 关系 。[BR][BR](如果 联盟 让 他们 对 人类 产生 反 感，那 就 帮帮我 吧...)</Text>
-            <PreferenceWeight>50</PreferenceWeight>
-        </FlavorTextOption>
-        <FlavorTextOption>
-        <Requirements>
-            <SpeakerFaction>FACTION_RESISTANCE</SpeakerFaction>
-            <ListenerFaction>FACTION_MOTH</ListenerFaction>
-        </Requirements>
-        <Text>如果 这个 问题 过于 直接，还 请原谅，但 最近 的 事件 让 我们 有 理由 改 变 我们 的 初次 接触 协议。[BR][BR]你们 的 意图 是 天生 的 敌对 还是 自私自利 的？</Text>
-        <PreferenceWeight>50</PreferenceWeight>
-        </FlavorTextOption>
-        <FlavorTextOption>
-            <Requirements>
-                <SpeakerFaction>FACTION_CRYSTALLINE</SpeakerFaction>
-                <ListenerFaction>FACTION_TERRAN</ListenerFaction>
-            </Requirements>
-            <Text>我会 先 说话，免得 你 尝到 鞋底 的 滋味。我 代表Luxar，是 的，我能 读懂 你 的 想法。请 至少 表现 出 一些 礼貌。</Text>
-            <PreferenceWeight>50</PreferenceWeight>
-        </FlavorTextOption>
-        <FlavorTextOption>
-            <Requirements>
-                <SpeakerFaction>FACTION_CRYSTALLINE</SpeakerFaction>
-                <ListenerFaction>FACTION_FESTRON</ListenerFaction>
-            </Requirements>
-            <Text>你 的 思维 已经 向 我 展示 了 足够 多 的 信息。你 是 一个 疯狂 的 消费者。也许 你 可以 想想 我 为什么 不 应 立即 将 你 视为 威胁。</Text>
-            <PreferenceWeight>50</PreferenceWeight>
-        </FlavorTextOption>
-        <FlavorTextOption>
-            <Requirements>
-                <SpeakerFaction>FACTION_CRYSTALLINE</SpeakerFaction>
-                <ListenerFaction>FACTION_NAVIGATORS</ListenerFaction>
-            </Requirements>
-            <Text>所以 那 就是 驱使 你 改变 的 原因 。别 担心；你 的 秘密 我们 会 保密。所有 其他 种族 都 远远 无法 理解 。最好 不要 对 我们 保密；心灵感应 最终 会 揭示 一切。</Text>
-            <PreferenceWeight>50</PreferenceWeight>
-        </FlavorTextOption>
-        <FlavorTextOption>
-            <Requirements>
-                <SpeakerFaction>FACTION_CRYSTALLINE</SpeakerFaction>
-                <ListenerFaction>FACTION_MIMOT</ListenerFaction>
-            </Requirements>
-            <Text>闪亮？这 就是 你 对 我们 的 唯一 印象？不，你 没 大声 说 出来。我们 可以 读懂 你 的 心思。</Text>
-            <PreferenceWeight>50</PreferenceWeight>
-        </FlavorTextOption>
-        <FlavorTextOption>
-            <Requirements>
-                <SpeakerFaction>FACTION_CRYSTALLINE</SpeakerFaction>
-                <ListenerFaction>FACTION_XELOXI</ListenerFaction>
-            </Requirements>
-            <Text>节省 你 的 侮辱；它们 比 你 想象 的 要 缺乏 创造力 。啊，你 已经 推断出 我们 可以 读 你 的 思绪。</Text>
-            <PreferenceWeight>50</PreferenceWeight>
-        </FlavorTextOption>
-        <FlavorTextOption>
-            <Requirements>
-                <SpeakerFaction>FACTION_CRYSTALLINE</SpeakerFaction>
-                <ListenerFaction>FACTION_DRENGIN</ListenerFaction>
-            </Requirements>
-            <Text>如此 愤怒。嗯。你 应该 被 警告；我们 可以 预见 你 脑海中 的 策略 。在 宣布 我们 为 你 的 敌人 之前，请 三思。</Text>
-            <PreferenceWeight>50</PreferenceWeight>
-        </FlavorTextOption>
-        <FlavorTextOption>
-            <Requirements>
-                <SpeakerFaction>FACTION_CRYSTALLINE</SpeakerFaction>
-                <ListenerFaction>FACTION_ALTARIAN</ListenerFaction>
-            </Requirements>
-            <Text>你 几乎 像 你 希望 别人 相信 的 那 样 讨人喜欢。</Text>
-            <PreferenceWeight>50</PreferenceWeight>
-        </FlavorTextOption>
-        <FlavorTextOption>
-            <Requirements>
-                <SpeakerFaction>FACTION_CRYSTALLINE</SpeakerFaction>
-                <ListenerFaction>FACTION_YOR</ListenerFaction>
-            </Requirements>
-            <Text>由 合成体 领导 的 派系？好奇。</Text>
-            <PreferenceWeight>50</PreferenceWeight>
-        </FlavorTextOption>
-        <FlavorTextOption>
-            <Requirements>
-                <SpeakerFaction>FACTION_CRYSTALLINE</SpeakerFaction>
-                <ListenerFaction>FACTION_KRYNN</ListenerFaction>
-            </Requirements>
-            <Text>你 的 思维 被 教条 所 蒙蔽。我 已经 通过 心灵感应 与 宇宙 中 的 许多 感知 形式 建立 了 联系，但 从未 接触 过 任何 神圣 的 存在 。</Text>
-            <PreferenceWeight>50</PreferenceWeight>
-        </FlavorTextOption>
-        <FlavorTextOption>
-            <Requirements>
-                <SpeakerFaction>FACTION_CRYSTALLINE</SpeakerFaction>
-                <ListenerFaction>FACTION_ICONIAN</ListenerFaction>
-            </Requirements>
-            <Text>不要 沉溺于 你 的 错误。我 看到 你 为 创造Yor承担 了 巨大 的 罪责，但是 在 你 摆脱 这种 罪责 之前，你 永远 无法 自由 地 繁荣。</Text>
-            <PreferenceWeight>50</PreferenceWeight>
-        </FlavorTextOption>
-        <FlavorTextOption>
-            <Requirements>
-                <SpeakerFaction>FACTION_CRYSTALLINE</SpeakerFaction>
-                <ListenerFaction>FACTION_IRIDIUM</ListenerFaction>
-            </Requirements>
-            <Text>是 的，我们 可能 会 对 我们 的 派系 之间 的 贸易 持 开放 态度。但 我们 对 糟糕 的 交易 没有 耐心 。我们 可以 读懂 你 的 心思，如果 你 试图 压榨 一笔 交易，我们 会 知道 的。</Text>
-            <PreferenceWeight>50</PreferenceWeight>
-        </FlavorTextOption>
-        <FlavorTextOption>
-            <Requirements>
-                <SpeakerFaction>FACTION_CRYSTALLINE</SpeakerFaction>
-                <ListenerFaction>FACTION_RESISTANCE</ListenerFaction>
-            </Requirements>
-            <Text>你 的 思绪 如此 混乱。你 经常 同时 处理 那么 多 思考 吗 ？专注 于 更 少 的 事情 可能 会 带来 更好 的 结果。是 的，我 可以 读懂 你 的 心思。</Text>
-            <PreferenceWeight>50</PreferenceWeight>
-        </FlavorTextOption>
-        <FlavorTextOption>
-            <Requirements>
-                <SpeakerFaction>FACTION_CRYSTALLINE</SpeakerFaction>
-                <ListenerFaction>FACTION_MOTH</ListenerFaction>
-            </Requirements>
-            <Text>我们 又 见面 了。嗯。你 隐藏 思想 的 能力 提高 了 很多 。无论如何，我们 本应 预料到 你 会 是 探索 宇 宙新 区域 的 种族 之一。</Text>
-            <PreferenceWeight>50</PreferenceWeight>
-        </FlavorTextOption>
-        <FlavorTextOption>
-            <Requirements>
-                <SpeakerFaction>FACTION_CRYSTALLINE</SpeakerFaction>
-                <ListenerFaction>FACTION_KORATH</ListenerFaction>
-            </Requirements>
-            <Text>你 的 脑海 里 只有 死亡 和 战争 吗 ？</Text>
-            <PreferenceWeight>50</PreferenceWeight>
-        </FlavorTextOption>
-        <FlavorTextOption>
-            <Requirements>
-                <SpeakerFaction>FACTION_CRYSTALLINE</SpeakerFaction>
-                <ListenerFaction>FACTION_SEEING</ListenerFaction>
-            </Requirements>
-            <Text>搜索 你 的 思绪 就 像 走进 一个 满 是 嘈杂 儿童 的 回声 室。我 总是 头痛 欲裂。</Text>
-            <PreferenceWeight>50</PreferenceWeight>
-        </FlavorTextOption>
-        <FlavorTextOption>
-            <Requirements>
-                <SpeakerFaction>FACTION_CRYSTALLINE</SpeakerFaction>
-                <ListenerFaction>FACTION_ABSOLUTE</ListenerFaction>
-            </Requirements>
-            <Text>你们 这些 畸形 的 种族 是 什么 时 候 学会 建造 和 使用 通信 器 的？你们 有 需要 它 吗？自从 何时 开始，有 知觉 的 种族 会 与 超大 的 疾病 达成协议？</Text>
-            <PreferenceWeight>50</PreferenceWeight>
-        </FlavorTextOption>
-        <FlavorTextOption>
-            <Requirements>
-                <SpeakerFaction>FACTION_KORATH</SpeakerFaction>
-                <ListenerFaction>FACTION_CRYSTALLINE</ListenerFaction>
-            </Requirements>
-            <Text>我们 是 科拉斯！我们 是 无所畏惧，愿意 清除 像 你 这样 令人 反感 的 种族 的 德伦 金。如果 你 为 我们 效力，我会 考虑 延迟 你 的 消灭。[BR][BR]（[I]你 感觉 到 的 只是 无言 的 愤怒。[/I])</Text>
-            <PreferenceWeight>50</PreferenceWeight>
-        </FlavorTextOption>
-        <FlavorTextOption>
-            <Requirements>
-                <SpeakerFaction>FACTION_MOTH</SpeakerFaction>
-                <ListenerFaction>FACTION_CRYSTALLINE</ListenerFaction>
-            </Requirements>
-            <Text>我们 明确 看到 了 您 的 效率 和 韧 性。然而，我们 并 不 热爱 破坏 的 行为，期望 和平。</Text>
-            <PreferenceWeight>50</PreferenceWeight>
-        </FlavorTextOption>
-        <FlavorTextOption>
-            <Requirements>
-                <SpeakerFaction>FACTION_SEEING</SpeakerFaction>
-                <ListenerFaction>FACTION_CRYSTALLINE</ListenerFaction>
-            </Requirements>
-            <Text>我们 看见 你。我们 观察 你。我们 学习。我们 前往 太空。[BR][BR](我们 我们 我们 我们 我们 看看 看看 看)</Text>
-            <PreferenceWeight>50</PreferenceWeight>
-        </FlavorTextOption>
-        <FlavorTextOption>
-            <Requirements>
-                <SpeakerFaction>FACTION_ABSOLUTE</SpeakerFaction>
-                <ListenerFaction>FACTION_CRYSTALLINE</ListenerFaction>
-            </Requirements>
-            <Text>[I]许多 闪烁 的 眼睛 看似 空洞，但 却 通过 显示屏 保持联系。[/I][BR][BR]([I]辐射 生物 的 思维 就 像是 一团 混 乱 无法 理解 的 声音 泡沫。[/I])</Text>
-            <PreferenceWeight>50</PreferenceWeight>
-        </FlavorTextOption>
-            <FlavorTextOption>
-      <Requirements>
-        <SpeakerFaction>FACTION_MOTH</SpeakerFaction>
-        <ListenerFaction>FACTION_TERRAN</ListenerFaction>
-      </Requirements>
-      <Text>我们 的 科学家 说，你们 的 昼夜 循环 只有 几个 小时 。真是太 神奇 了。</Text>
-      <PreferenceWeight>50</PreferenceWeight>
-    </FlavorTextOption>
-    <FlavorTextOption>
-      <Requirements>
-        <SpeakerFaction>FACTION_MOTH</SpeakerFaction>
-        <ListenerFaction>FACTION_FESTRON</ListenerFaction>
-      </Requirements>
-      <Text>啊！抱歉 和 问候。你 的 体型 让 我 想起 困扰 我们 族 群 的 古老 猛兽。让 我们 期待 更好 的 关系。</Text>
-      <PreferenceWeight>50</PreferenceWeight>
-    </FlavorTextOption>
-    <FlavorTextOption>
-      <Requirements>
-        <SpeakerFaction>FACTION_MOTH</SpeakerFaction>
-        <ListenerFaction>FACTION_NAVIGATORS</ListenerFaction>
-      </Requirements>
-      <Text>早期 报告 显示 你 在 星辰 间 已经 很 长时间 了。我们 有 很多 可以 分享 的 东西。</Text>
-      <PreferenceWeight>50</PreferenceWeight>
-    </FlavorTextOption>
-    <FlavorTextOption>
-      <Requirements>
-        <SpeakerFaction>FACTION_MOTH</SpeakerFaction>
-        <ListenerFaction>FACTION_XELOXI</ListenerFaction>
-      </Requirements>
-      <Text>您 的 名声 让 我们 犹豫 是否 给予 信任，但 我们 希望 看到 每个 人 的 善良 。我们 能 如何 帮助 您？</Text>
-      <PreferenceWeight>50</PreferenceWeight>
-    </FlavorTextOption>
-    <FlavorTextOption>
-      <Requirements>
-        <SpeakerFaction>FACTION_MOTH</SpeakerFaction>
-        <ListenerFaction>FACTION_ARCEAN</ListenerFaction>
-      </Requirements>
-      <Text>哦！我们 的 情报 显示，您 对 中立 和 平衡 有着 坚定 的 执 着。我们 在 许多 方面 有着 共同 的 立 场（隐喻）——这是 建立 强大 联盟 的 肥沃 灰烬 。我们 是否 可以 详谈？</Text>
-      <PreferenceWeight>50</PreferenceWeight>
-    </FlavorTextOption>
-    <FlavorTextOption>
-      <Requirements>
-        <SpeakerFaction>FACTION_MOTH</SpeakerFaction>
-        <ListenerFaction>FACTION_DRENGIN</ListenerFaction>
-      </Requirements>
-      <Text>问候。在 这个 充满 光明 和 生命 的 广阔 空间 中，我们 很难 理解 暴行 的 原因。让 我们 寻找 一个 更 光明 的 未来 。</Text>
-      <PreferenceWeight>50</PreferenceWeight>
-    </FlavorTextOption>
-    <FlavorTextOption>
-      <Requirements>
-        <SpeakerFaction>FACTION_MOTH</SpeakerFaction>
-        <ListenerFaction>FACTION_MANTI</ListenerFaction>
-      </Requirements>
-      <Text>问候。您 的 坚韧 和 决心 的 故事 赢得 了 尊重。让 我们 看看 我们 能 分享 什么。</Text>
-      <PreferenceWeight>50</PreferenceWeight>
-    </FlavorTextOption>
-    <FlavorTextOption>
-      <Requirements>
-        <SpeakerFaction>FACTION_MOTH</SpeakerFaction>
-        <ListenerFaction>FACTION_YOR</ListenerFaction>
-      </Requirements>
-      <Text>您 发光 的 眼睛 和 闪亮 的 外骨骼 真正 辉煌。我们 希望 建立 强大 的 联盟。</Text>
-      <PreferenceWeight>50</PreferenceWeight>
-    </FlavorTextOption>
-    <FlavorTextOption>
-      <Requirements>
-        <SpeakerFaction>FACTION_MOTH</SpeakerFaction>
-        <ListenerFaction>FACTION_KRYNN</ListenerFaction>
-      </Requirements>
-      <Text>我们 钦佩 你 成功 将 众多 团体 团 结起来 的 成就。我们 仍然 对 宗教 保持 怀疑 态度 ，但 期待 着 共同 合作。</Text>
-      <PreferenceWeight>50</PreferenceWeight>
-    </FlavorTextOption>
-    <FlavorTextOption>
-      <Requirements>
-        <SpeakerFaction>FACTION_MOTH</SpeakerFaction>
-        <ListenerFaction>FACTION_IRIDIUM</ListenerFaction>
-      </Requirements>
-      <Text>我们 希望 一些 友好 的 贸易谈判 能够 带来 更 深厚 的 友谊。</Text>
-      <PreferenceWeight>50</PreferenceWeight>
-    </FlavorTextOption>
-    <FlavorTextOption>
-      <Requirements>
-        <SpeakerFaction>FACTION_MOTH</SpeakerFaction>
-        <ListenerFaction>FACTION_BARATAK</ListenerFaction>
-      </Requirements>
-      <Text>在 冲向 繁星 之前，我们 从未 想象 过有 大型 复杂 的 植物，更 不用说 能够 进行谈判 的 植物 了。</Text>
-      <PreferenceWeight>50</PreferenceWeight>
-    </FlavorTextOption>
-    <FlavorTextOption>
-      <Requirements>
-        <SpeakerFaction>FACTION_MOTH</SpeakerFaction>
-        <ListenerFaction>FACTION_RESISTANCE</ListenerFaction>
-      </Requirements>
-      <Text>虽然 我们 尊重 您 的 坚定 意志 和 个性，但 没有 生物 是 一颗 星。我们 在 共同努力 时才 会 繁荣。</Text>
-      <PreferenceWeight>50</PreferenceWeight>
-    </FlavorTextOption>
-    <FlavorTextOption>
-      <Requirements>
-        <SpeakerFaction>FACTION_MOTH</SpeakerFaction>
-        <ListenerFaction>FACTION_CRYSTALLINE</ListenerFaction>
-      </Requirements>
-      <Text>我们 明确 看到 了 您 的 效率 和 韧 性。然而，我们 并 不 热爱 破坏 的 行为，期望 和平。</Text>
-      <PreferenceWeight>50</PreferenceWeight>
-    </FlavorTextOption>
-    <FlavorTextOption>
-      <Requirements>
-        <SpeakerFaction>FACTION_MOTH</SpeakerFaction>
-        <ListenerFaction>FACTION_KORATH</ListenerFaction>
-      </Requirements>
-      <Text>尽管 我们 对 联盟 抱 有 微小 的 希 望，但 我们 仍然 尽力而为。始终 有 可能 认识 到 差异 与 合作 的 力量。</Text>
-      <PreferenceWeight>50</PreferenceWeight>
-    </FlavorTextOption>
-    <FlavorTextOption>
-      <Requirements>
-        <SpeakerFaction>FACTION_MOTH</SpeakerFaction>
-        <ListenerFaction>FACTION_SEEING</ListenerFaction>
-      </Requirements>
-      <Text>您 看到 的 比 您 说 的 多；这 一点 我们 知道。如果 您 决定 分享 您 的 见解，我们 会 很 愿意 倾听。</Text>
-      <PreferenceWeight>50</PreferenceWeight>
-    </FlavorTextOption>
-    <FlavorTextOption>
-      <Requirements>
-        <SpeakerFaction>FACTION_MOTH</SpeakerFaction>
-        <ListenerFaction>FACTION_ABSOLUTE</ListenerFaction>
-      </Requirements>
-      <Text>你 能 理解 我们 吗？我们 还 未确定 你 是 对 宇宙 生命 的 祸害 还是 恩赐。</Text>
-      <PreferenceWeight>50</PreferenceWeight>
-    </FlavorTextOption>
-    </FlavorTextDef>
-    <FlavorTextDef>
-        <InternalName>FIRST_CONTACT_RESPONSE_PEACEFUL</InternalName>
-        <FlavorTextOption>
-            <Requirements>
-                <ListenerHasUniversalTranslator>false</ListenerHasUniversalTranslator>
-            </Requirements>
-            <Text>哈？</Text>
-            <PreferenceWeight>10</PreferenceWeight>
-        </FlavorTextOption>
-        <FlavorTextOption>
-            <Requirements>
-                <RelationsRange>
-                    <RangeMin>-1</RangeMin>
-                    <RangeMax>99</RangeMax>
-                </RelationsRange>
-            </Requirements>
-            <Text>你 会 后悔 的，{LEADERNAME:1}。</Text>
-            <Text>我们 不会 伤害 你。</Text>
-            <Text>我们 之间 永远 不会 有 和平。</Text>
-            <Text>我们 将 在 消灭 你们 之后 编录 你 们 的 历史。</Text>
-            <PreferenceWeight>5</PreferenceWeight>
-        </FlavorTextOption>
-        <FlavorTextOption>
-            <Requirements>
-                <RelationsRange>
-                    <RangeMin>-999</RangeMin>
-                    <RangeMax>-2</RangeMax>
-                </RelationsRange>
-            </Requirements>
-            <Text>You will regret this, {LEADERNAME:1}.</Text>
-            <Text>We are going to destroy you.</Text>
-            <Text>There will never be peace between us.</Text>
-            <Text>We will catalog your history after we wipe you out.</Text>
-            <PreferenceWeight>5</PreferenceWeight>
-        </FlavorTextOption>
-        <FlavorTextOption>
-            <Requirements>
-                <SpeakerFaction>FACTION_TERRAN</SpeakerFaction>
-                <RelationsRange>
-                    <RangeMin>-1</RangeMin>
-                    <RangeMax>99</RangeMax>
-                </RelationsRange>
-            </Requirements>
-            <Text>我们 很 高兴 终于 见面 了。</Text>
-        </FlavorTextOption>
-        <FlavorTextOption>
-            <Requirements>
-                <SpeakerFaction>FACTION_FESTRON</SpeakerFaction>
-            </Requirements>
-            <Text>我 认为 你 会 发现 我们 难以 消化 。</Text>
-        </FlavorTextOption>
-        <FlavorTextOption>
-            <Requirements>
-                <SpeakerFaction>FACTION_NAVIGATORS</SpeakerFaction>
-            </Requirements>
-            <Text>非常 好，同样 回敬 你。</Text>
-        </FlavorTextOption>
-        <FlavorTextOption>
-            <Requirements>
-                <SpeakerFaction>FACTION_MIMOT</SpeakerFaction>
-            </Requirements>
-            <Text>您 可以 放心，我们 并 没有 打算 吃掉 您。</Text>
-            <Text>我们 原本 可能 并 不 打算 吃掉 你 。</Text>
-            <Text>我 认为 你 会 让 我们 消化不良。</Text>
-        </FlavorTextOption>
-        <FlavorTextOption>
-            <Requirements>
-                <SpeakerFaction>FACTION_XELOXI</SpeakerFaction>
-            </Requirements>
-            <Text>我们 希望 能 与 您 合作。</Text>
-            <Text>哦，我们 喜欢 和 罪犯 合作。</Text>
-        </FlavorTextOption>
-        <FlavorTextOption>
-            <Requirements>
-                <SpeakerFaction>FACTION_ARCEAN</SpeakerFaction>
-            </Requirements>
-            <Text>问候。我们 的 关系 主要 取决于 你 是否 尊重 我们 的 领土。</Text>
-        </FlavorTextOption>
-        <FlavorTextOption>
-            <Requirements>
-                <SpeakerFaction>FACTION_DRENGIN</SpeakerFaction>
-            </Requirements>
-            <Text>我 怀疑 我们 不会 相处 得 好。</Text>
-            <Text>我 在 背景 中 听到 的 是 尖叫声 吗 ？</Text>
-        </FlavorTextOption>
-        <FlavorTextOption>
-            <Requirements>
-                <SpeakerFaction>FACTION_ALTARIAN</SpeakerFaction>
-            </Requirements>
-            <Text>那 一点 都 不 神秘。</Text>
-            <Text>你 有点 神秘莫测。</Text>
-        </FlavorTextOption>
-        <FlavorTextOption>
-            <Requirements>
-                <SpeakerFaction>FACTION_YOR</SpeakerFaction>
-            </Requirements>
-            <Text>外表 可能 会 让 人 误解。</Text>
-            <Text>我们 与 机器 智能 交互 没有 问题 。</Text>
-        </FlavorTextOption>
-        <FlavorTextOption>
-            <Requirements>
-                <SpeakerFaction>FACTION_TORIAN</SpeakerFaction>
-            </Requirements>
-            <Text>你 无需 恐惧。我们 今天 并 无意 让 你 成为 奴隶 。</Text>
-        </FlavorTextOption>
-        <FlavorTextOption>
-            <Requirements>
-                <SpeakerFaction>FACTION_MANTI</SpeakerFaction>
-            </Requirements>
-            <Text>我 可以 向 您 保证，我们 可能 也许 不 构成威胁。</Text>
-        </FlavorTextOption>
-        <FlavorTextOption>
-            <Requirements>
-                <SpeakerFaction>FACTION_KRYNN</SpeakerFaction>
-            </Requirements>
-            <Text>我们 有 我们 自己 的 方式。</Text>
-        </FlavorTextOption>
-        <FlavorTextOption>
-            <Requirements>
-                <SpeakerFaction>FACTION_ICONIAN</SpeakerFaction>
-            </Requirements>
-            <Text>那 真是 遗憾。我们 希望 能 与 您 共建 更 美好 的 未来。</Text>
-        </FlavorTextOption>
-        <FlavorTextOption>
-            <Requirements>
-                <SpeakerFaction>FACTION_DRATH</SpeakerFaction>
-            </Requirements>
-            <Text>你 看起来 像 条龙。有人 告诉 过 你 吗？</Text>
-        </FlavorTextOption>
-        <FlavorTextOption>
-            <Requirements>
-                <SpeakerFaction>FACTION_IRIDIUM</SpeakerFaction>
-            </Requirements>
-            <Text>嗯，我 确实 喜欢 钱。非常 喜欢。</Text>
-        </FlavorTextOption>
-        <FlavorTextOption>
-            <Requirements>
-                <SpeakerFaction>FACTION_ONYX_HIVE</SpeakerFaction>
-            </Requirements>
-            <Text>我们 期待 与 您 共建 更 美好 的 未 来。</Text>
-        </FlavorTextOption>
-        <FlavorTextOption>
-            <Requirements>
-                <ListenerFaction>FACTION_CRYSTALLINE</ListenerFaction>
-            </Requirements>
-            <Text>我们 没有 感受 到 你 的 真正 敌意 ，希望 这 一切 能够 保持 下去。</Text>
-        </FlavorTextOption>
-        <FlavorTextOption>
-            <Requirements>
-                <SpeakerFaction>FACTION_BARATAK</SpeakerFaction>
-            </Requirements>
-            <Text>一个 动物？与 什么 相对？植物 或 矿物？对...一种 植物</Text>
-        </FlavorTextOption>
-        <FlavorTextOption>
-        <Requirements>
-            <SpeakerFaction>FACTION_MOTH</SpeakerFaction>
-        </Requirements>
-        <Text>让 我们 保持 这种 充满希望 和友 好 的 关系。</Text>
-        </FlavorTextOption>
-        <FlavorTextOption>
-            <Requirements>
-                <SpeakerFaction>FACTION_TERRAN</SpeakerFaction>
-                <ListenerFaction>FACTION_TERRAN</ListenerFaction>
-            </Requirements>
-            <Text>我们 很 高兴 终于 见到 你。</Text>
-            <PreferenceWeight>50</PreferenceWeight>
-        </FlavorTextOption>
-        <FlavorTextOption>
-            <Requirements>
-                <SpeakerFaction>FACTION_TERRAN</SpeakerFaction>
-                <ListenerFaction>FACTION_FESTRON</ListenerFaction>
-            </Requirements>
-            <Text>你们 人类 本应 是 外交 手腕 高明 的。你们 失败 了。</Text>
-            <PreferenceWeight>50</PreferenceWeight>
-        </FlavorTextOption>
-        <FlavorTextOption>
-            <Requirements>
-                <SpeakerFaction>FACTION_TERRAN</SpeakerFaction>
-                <ListenerFaction>FACTION_RESISTANCE</ListenerFaction>
-            </Requirements>
-            <Text>我们 将 在 我 的 统治 下 团结。</Text>
-            <PreferenceWeight>50</PreferenceWeight>
-        </FlavorTextOption>
-        <FlavorTextOption>
-            <Requirements>
-                <SpeakerFaction>FACTION_TERRAN</SpeakerFaction>
-                <ListenerFaction>FACTION_NAVIGATORS</ListenerFaction>
-            </Requirements>
-            <Text>我们 乐观 地 认为 我们 不 需要 消 灭 你。</Text>
-            <PreferenceWeight>50</PreferenceWeight>
-        </FlavorTextOption>
-        <FlavorTextOption>
-            <Requirements>
-                <SpeakerFaction>FACTION_TERRAN</SpeakerFaction>
-                <ListenerFaction>FACTION_MIMOT</ListenerFaction>
-            </Requirements>
-            <Text>别 让 我们 的 可爱 迷惑 你。我们 也 非常 讨人喜欢。</Text>
-            <PreferenceWeight>50</PreferenceWeight>
-        </FlavorTextOption>
-        <FlavorTextOption>
-            <Requirements>
-                <SpeakerFaction>FACTION_TERRAN</SpeakerFaction>
-                <ListenerFaction>FACTION_XELOXI</ListenerFaction>
-            </Requirements>
-            <Text>我 怀疑 这 更 多 的 是 与 生态 形态 学 有关。</Text>
-            <PreferenceWeight>50</PreferenceWeight>
-        </FlavorTextOption>
-        <FlavorTextOption>
-            <Requirements>
-                <SpeakerFaction>FACTION_TERRAN</SpeakerFaction>
-                <ListenerFaction>FACTION_ARCEAN</ListenerFaction>
-            </Requirements>
-            <Text>未来 是否 可 预见，人类，尚待 观察。</Text>
-            <PreferenceWeight>50</PreferenceWeight>
-        </FlavorTextOption>
-        <FlavorTextOption>
-            <Requirements>
-                <SpeakerFaction>FACTION_TERRAN</SpeakerFaction>
-                <ListenerFaction>FACTION_DRENGIN</ListenerFaction>
-            </Requirements>
-            <Text>我们 将 把 那些 牛眼 从 你 的 头骨 中 拔出来，人类。</Text>
-            <PreferenceWeight>50</PreferenceWeight>
-        </FlavorTextOption>
-        <FlavorTextOption>
-            <Requirements>
-                <SpeakerFaction>FACTION_TERRAN</SpeakerFaction>
-                <ListenerFaction>FACTION_ALTARIAN</ListenerFaction>
-            </Requirements>
-            <Text>我们 是 你们 的 更 完美 版本。</Text>
-            <PreferenceWeight>50</PreferenceWeight>
-        </FlavorTextOption>
-        <FlavorTextOption>
-            <Requirements>
-                <SpeakerFaction>FACTION_TERRAN</SpeakerFaction>
-                <ListenerFaction>FACTION_YOR</ListenerFaction>
-            </Requirements>
-            <Text>讲话 肉 的 拍打 无关紧要。</Text>
-            <PreferenceWeight>50</PreferenceWeight>
-        </FlavorTextOption>
-        <FlavorTextOption>
-            <Requirements>
-                <SpeakerFaction>FACTION_TERRAN</SpeakerFaction>
-                <ListenerFaction>FACTION_TORIAN</ListenerFaction>
-            </Requirements>
-            <Text>我们 的 命运 属于 我们 自己。我们 将 按 我们 认为 合适 的 方式 去 锻造 它。</Text>
-            <PreferenceWeight>50</PreferenceWeight>
-        </FlavorTextOption>
-        <FlavorTextOption>
-            <Requirements>
-                <SpeakerFaction>FACTION_TERRAN</SpeakerFaction>
-                <ListenerFaction>FACTION_MANTI</ListenerFaction>
-            </Requirements>
-            <Text>您 的 外交 声誉 先行 于 您。</Text>
-            <PreferenceWeight>50</PreferenceWeight>
-        </FlavorTextOption>
-        <FlavorTextOption>
-            <Requirements>
-                <SpeakerFaction>FACTION_TERRAN</SpeakerFaction>
-                <ListenerFaction>FACTION_KRYNN</ListenerFaction>
-            </Requirements>
-            <Text>叹气。</Text>
-            <PreferenceWeight>50</PreferenceWeight>
-        </FlavorTextOption>
-        <FlavorTextOption>
-            <Requirements>
-                <SpeakerFaction>FACTION_TERRAN</SpeakerFaction>
-                <ListenerFaction>FACTION_IRIDIUM</ListenerFaction>
-            </Requirements>
-            <Text>我们 期待 做生意。</Text>
-            <PreferenceWeight>50</PreferenceWeight>
-        </FlavorTextOption>
-        <FlavorTextOption>
-        <Requirements>
-            <SpeakerFaction>FACTION_TERRAN</SpeakerFaction>
-            <ListenerFaction>FACTION_MOTH</ListenerFaction>
-        </Requirements>
-        <Text>我们 理解 如果 您 需要 一些 外交 训练。</Text>
-        <PreferenceWeight>50</PreferenceWeight>
-        </FlavorTextOption>
-        <FlavorTextOption>
-            <Requirements>
-                <SpeakerFaction>FACTION_TERRAN</SpeakerFaction>
-                <ListenerFaction>FACTION_CRYSTALLINE</ListenerFaction>
-            </Requirements>
-            <Text>我们 可以 清楚 地 听到 你 的 声音 ，你 的 想法 很 明确 -奇怪 是 相对 的。</Text>
-            <PreferenceWeight>50</PreferenceWeight>
-        </FlavorTextOption>
-        <FlavorTextOption>
-            <Requirements>
-                <SpeakerFaction>FACTION_FESTRON</SpeakerFaction>
-                <ListenerFaction>FACTION_TERRAN</ListenerFaction>
-            </Requirements>
-            <Text>不要 在 我们 体内 产卵。</Text>
-            <PreferenceWeight>50</PreferenceWeight>
-        </FlavorTextOption>
-        <FlavorTextOption>
-            <Requirements>
-                <SpeakerFaction>FACTION_FESTRON</SpeakerFaction>
-                <ListenerFaction>FACTION_NAVIGATORS</ListenerFaction>
-            </Requirements>
-            <Text>我们 的 内部 非常 酸性。</Text>
-            <PreferenceWeight>50</PreferenceWeight>
-        </FlavorTextOption>
-        <FlavorTextOption>
-            <Requirements>
-                <SpeakerFaction>FACTION_FESTRON</SpeakerFaction>
-                <ListenerFaction>FACTION_MIMOT</ListenerFaction>
-            </Requirements>
-            <Text>那 真的 很 恶心。</Text>
-            <PreferenceWeight>50</PreferenceWeight>
-        </FlavorTextOption>
-        <FlavorTextOption>
-            <Requirements>
-                <SpeakerFaction>FACTION_FESTRON</SpeakerFaction>
-                <ListenerFaction>FACTION_DRENGIN</ListenerFaction>
-            </Requirements>
-            <Text>您 最好 以 外交 方式 与 我们 交谈 。</Text>
-            <PreferenceWeight>50</PreferenceWeight>
-        </FlavorTextOption>
-        <FlavorTextOption>
-            <Requirements>
-                <SpeakerFaction>FACTION_FESTRON</SpeakerFaction>
-                <ListenerFaction>FACTION_YOR</ListenerFaction>
-            </Requirements>
-            <Text>我们 不在乎 你 的 本性。</Text>
-            <PreferenceWeight>50</PreferenceWeight>
-        </FlavorTextOption>
-        <FlavorTextOption>
-        <Requirements>
-            <SpeakerFaction>FACTION_FESTRON</SpeakerFaction>
-            <ListenerFaction>FACTION_MOTH</ListenerFaction>
-        </Requirements>
-        <Text>粗俗。在 未来，让 我们 找些 有用 的 话题 讨论。</Text>
-        <PreferenceWeight>50</PreferenceWeight>
-        </FlavorTextOption>
-        <FlavorTextOption>
-            <Requirements>
-                <SpeakerFaction>FACTION_FESTRON</SpeakerFaction>
-                <ListenerFaction>FACTION_CRYSTALLINE</ListenerFaction>
-            </Requirements>
-            <Text>你 应该 研究 更 多 独立 的 繁殖 方 式。</Text>
-            <PreferenceWeight>50</PreferenceWeight>
-        </FlavorTextOption>
-        <FlavorTextOption>
-            <Requirements>
-                <SpeakerFaction>FACTION_NAVIGATORS</SpeakerFaction>
-                <ListenerFaction>FACTION_TERRAN</ListenerFaction>
-            </Requirements>
-            <Text>我们 非常 感动。</Text>
-            <PreferenceWeight>50</PreferenceWeight>
-        </FlavorTextOption>
-        <FlavorTextOption>
-            <Requirements>
-                <SpeakerFaction>FACTION_NAVIGATORS</SpeakerFaction>
-                <ListenerFaction>FACTION_FESTRON</ListenerFaction>
-            </Requirements>
-            <Text>我们 对 你们 有 一种 天生 的 恐惧 。我们 的 祖先 曾 被 像 你们 这样 的 生物 捕食。</Text>
-            <PreferenceWeight>50</PreferenceWeight>
-        </FlavorTextOption>
-        <FlavorTextOption>
-            <Requirements>
-                <SpeakerFaction>FACTION_NAVIGATORS</SpeakerFaction>
-                <ListenerFaction>FACTION_MIMOT</ListenerFaction>
-            </Requirements>
-            <Text>这 听 起来 非常 有 前途。</Text>
-            <PreferenceWeight>50</PreferenceWeight>
-        </FlavorTextOption>
-        <FlavorTextOption>
-            <Requirements>
-                <SpeakerFaction>FACTION_NAVIGATORS</SpeakerFaction>
-                <ListenerFaction>FACTION_YOR</ListenerFaction>
-            </Requirements>
-            <Text>你 错 了。我们 是 最终 的 生命 形式。</Text>
-            <PreferenceWeight>50</PreferenceWeight>
-        </FlavorTextOption>
-        <FlavorTextOption>
-            <Requirements>
-                <SpeakerFaction>FACTION_NAVIGATORS</SpeakerFaction>
-                <ListenerFaction>FACTION_ICONIAN</ListenerFaction>
-            </Requirements>
-            <Text>我们 的 创造者，Iconians，认识 他们。我们 继承 了 他们 的 世界。</Text>
-            <PreferenceWeight>50</PreferenceWeight>
-        </FlavorTextOption>
-        <FlavorTextOption>
-            <Requirements>
-                <SpeakerFaction>FACTION_NAVIGATORS</SpeakerFaction>
-                <ListenerFaction>FACTION_IRIDIUM</ListenerFaction>
-            </Requirements>
-            <Text>我们 的 端口 始终 开放。</Text>
-            <PreferenceWeight>50</PreferenceWeight>
-        </FlavorTextOption>
-        <FlavorTextOption>
-        <Requirements>
-            <SpeakerFaction>FACTION_NAVIGATORS</SpeakerFaction>
-            <ListenerFaction>FACTION_MOTH</ListenerFaction>
-        </Requirements>
-        <Text>只要 有 星星，就 会 有 惊喜。</Text>
-        <PreferenceWeight>50</PreferenceWeight>
-        </FlavorTextOption>
-        <FlavorTextOption>
-            <Requirements>
-                <SpeakerFaction>FACTION_NAVIGATORS</SpeakerFaction>
-                <ListenerFaction>FACTION_CRYSTALLINE</ListenerFaction>
-            </Requirements>
-            <Text>我们 热情欢迎 和平 的 探索者。</Text>
-            <PreferenceWeight>50</PreferenceWeight>
-        </FlavorTextOption>
-        <FlavorTextOption>
-            <Requirements>
-                <SpeakerFaction>FACTION_MIMOT</SpeakerFaction>
-                <ListenerFaction>FACTION_TERRAN</ListenerFaction>
-            </Requirements>
-            <Text>我们 可以 向 您 保证，我们 并 不 打算 吃掉 您。</Text>
-            <PreferenceWeight>50</PreferenceWeight>
-        </FlavorTextOption>
-        <FlavorTextOption>
-            <Requirements>
-                <SpeakerFaction>FACTION_MIMOT</SpeakerFaction>
-                <ListenerFaction>FACTION_FESTRON</ListenerFaction>
-            </Requirements>
-            <Text>你 会 发现 我们 的 卵 在 你们 的 身 体内 带来 安慰。</Text>
-            <PreferenceWeight>50</PreferenceWeight>
-        </FlavorTextOption>
-        <FlavorTextOption>
-            <Requirements>
-                <SpeakerFaction>FACTION_MIMOT</SpeakerFaction>
-                <ListenerFaction>FACTION_NAVIGATORS</ListenerFaction>
-            </Requirements>
-            <Text>我们 希望 向 您 展示 宇宙。</Text>
-            <PreferenceWeight>50</PreferenceWeight>
-        </FlavorTextOption>
-        <FlavorTextOption>
-            <Requirements>
-                <SpeakerFaction>FACTION_MIMOT</SpeakerFaction>
-                <ListenerFaction>FACTION_DRENGIN</ListenerFaction>
-            </Requirements>
-            <Text>我们 肯定 会 很快 消灭 你们 这种 生物。</Text>
-            <PreferenceWeight>50</PreferenceWeight>
-        </FlavorTextOption>
-        <FlavorTextOption>
-            <Requirements>
-                <SpeakerFaction>FACTION_MIMOT</SpeakerFaction>
-                <ListenerFaction>FACTION_YOR</ListenerFaction>
-            </Requirements>
-            <Text>我们 很 可怕。</Text>
-            <PreferenceWeight>50</PreferenceWeight>
-        </FlavorTextOption>
-        <FlavorTextOption>
-            <Requirements>
-                <SpeakerFaction>FACTION_MIMOT</SpeakerFaction>
-                <ListenerFaction>FACTION_IRIDIUM</ListenerFaction>
-            </Requirements>
-            <Text>我们 都 必须 找到 一种 谋生 的 方 式。</Text>
-            <PreferenceWeight>50</PreferenceWeight>
-        </FlavorTextOption>
-        <FlavorTextOption>
-            <Requirements>
-                <SpeakerFaction>FACTION_MIMOT</SpeakerFaction>
-                <ListenerFaction>FACTION_MOTH</ListenerFaction>
-            </Requirements>
-            <Text>哈！真正 令人 着迷 的 是，如何 相似 的 形态 在 整个 银河系 中 走出 不同 的 路径。</Text>
-            <PreferenceWeight>50</PreferenceWeight>
-        </FlavorTextOption>
-        <FlavorTextOption>
-            <Requirements>
-                <SpeakerFaction>FACTION_XELOXI</SpeakerFaction>
-                <ListenerFaction>FACTION_TERRAN</ListenerFaction>
-            </Requirements>
-            <Text>尽管 你 的 态度，我们 愿意 与 你 合作。</Text>
-            <PreferenceWeight>50</PreferenceWeight>
-        </FlavorTextOption>
-        <FlavorTextOption>
-            <Requirements>
-                <SpeakerFaction>FACTION_XELOXI</SpeakerFaction>
-                <ListenerFaction>FACTION_FESTRON</ListenerFaction>
-            </Requirements>
-            <Text>这 只 绿色 的 无毛 哺乳动物 有观 点。</Text>
-            <PreferenceWeight>50</PreferenceWeight>
-        </FlavorTextOption>
-        <FlavorTextOption>
-            <Requirements>
-                <SpeakerFaction>FACTION_XELOXI</SpeakerFaction>
-                <ListenerFaction>FACTION_NAVIGATORS</ListenerFaction>
-            </Requirements>
-            <Text>感谢 我们，您 才 有 了 次 空间 流。</Text>
-            <PreferenceWeight>50</PreferenceWeight>
-        </FlavorTextOption>
-        <FlavorTextOption>
-            <Requirements>
-                <SpeakerFaction>FACTION_XELOXI</SpeakerFaction>
-                <ListenerFaction>FACTION_MIMOT</ListenerFaction>
-            </Requirements>
-            <Text>对 你 来说，这 必然 很难说 出口。谢谢。</Text>
-            <PreferenceWeight>50</PreferenceWeight>
-        </FlavorTextOption>
-        <FlavorTextOption>
-            <Requirements>
-                <SpeakerFaction>FACTION_XELOXI</SpeakerFaction>
-                <ListenerFaction>FACTION_DRENGIN</ListenerFaction>
-            </Requirements>
-            <Text>来自 弱小 生物 的 大胆 言辞。</Text>
-            <PreferenceWeight>50</PreferenceWeight>
-        </FlavorTextOption>
-        <FlavorTextOption>
-            <Requirements>
-                <SpeakerFaction>FACTION_XELOXI</SpeakerFaction>
-                <ListenerFaction>FACTION_YOR</ListenerFaction>
-            </Requirements>
-            <Text>如果 我们 有 能力 感到 娱乐，你 那 未经 赚取 的 傲慢 将 值得 这 种 感觉。</Text>
-            <PreferenceWeight>50</PreferenceWeight>
-        </FlavorTextOption>
-        <FlavorTextOption>
-            <Requirements>
-                <SpeakerFaction>FACTION_XELOXI</SpeakerFaction>
-                <ListenerFaction>FACTION_IRIDIUM</ListenerFaction>
-            </Requirements>
-            <Text>只要 在技术上 合法，我们 总是 乐意 与 他人 合作。</Text>
-            <PreferenceWeight>50</PreferenceWeight>
-        </FlavorTextOption>
-        <FlavorTextOption>
-            <Requirements>
-                <SpeakerFaction>FACTION_XELOXI</SpeakerFaction>
-                <ListenerFaction>FACTION_MOTH</ListenerFaction>
-            </Requirements>
-            <Text>这种 关系 需要 一些 努力。</Text>
-            <PreferenceWeight>50</PreferenceWeight>
-        </FlavorTextOption>
-        <FlavorTextOption>
-            <Requirements>
-                <SpeakerFaction>FACTION_XELOXI</SpeakerFaction>
-                <ListenerFaction>FACTION_CRYSTALLINE</ListenerFaction>
-            </Requirements>
-            <Text>道德 不仅仅 是 哲学 练习。</Text>
-            <PreferenceWeight>50</PreferenceWeight>
-        </FlavorTextOption>
-        <FlavorTextOption>
-            <Requirements>
-                <SpeakerFaction>FACTION_ARCEAN</SpeakerFaction>
-                <ListenerFaction>FACTION_TERRAN</ListenerFaction>
-            </Requirements>
-            <Text>总是 很 高兴 与 其他 文明 物种 交 谈。</Text>
-            <PreferenceWeight>50</PreferenceWeight>
-        </FlavorTextOption>
-        <FlavorTextOption>
-            <Requirements>
-                <SpeakerFaction>FACTION_ARCEAN</SpeakerFaction>
-                <ListenerFaction>FACTION_NAVIGATORS</ListenerFaction>
-            </Requirements>
-            <Text>你 毫无 头绪。</Text>
-            <PreferenceWeight>50</PreferenceWeight>
-        </FlavorTextOption>
-        <FlavorTextOption>
-            <Requirements>
-                <SpeakerFaction>FACTION_ARCEAN</SpeakerFaction>
-                <ListenerFaction>FACTION_XELOXI</ListenerFaction>
-            </Requirements>
-            <Text>你 最好 学会 一些 尊重。</Text>
-            <PreferenceWeight>50</PreferenceWeight>
-        </FlavorTextOption>
-        <FlavorTextOption>
-            <Requirements>
-                <SpeakerFaction>FACTION_ARCEAN</SpeakerFaction>
-                <ListenerFaction>FACTION_DRENGIN</ListenerFaction>
-            </Requirements>
-            <Text>你 并非 在 与 我们 竞争。你 甚至 都 不 在 游戏 中。</Text>
-            <PreferenceWeight>50</PreferenceWeight>
-        </FlavorTextOption>
-        <FlavorTextOption>
-            <Requirements>
-                <SpeakerFaction>FACTION_ARCEAN</SpeakerFaction>
-                <ListenerFaction>FACTION_YOR</ListenerFaction>
-            </Requirements>
-            <Text>我们 不 需要 尊重。只 需要 服从。</Text>
-            <PreferenceWeight>50</PreferenceWeight>
-        </FlavorTextOption>
-        <FlavorTextOption>
-            <Requirements>
-                <SpeakerFaction>FACTION_ARCEAN</SpeakerFaction>
-                <ListenerFaction>FACTION_IRIDIUM</ListenerFaction>
-            </Requirements>
-            <Text>我们 希望 能 与 您 继续 保持 互惠 互利 的 关系。</Text>
-            <PreferenceWeight>50</PreferenceWeight>
-        </FlavorTextOption>
-        <FlavorTextOption>
-            <Requirements>
-                <SpeakerFaction>FACTION_DRENGIN</SpeakerFaction>
-                <ListenerFaction>FACTION_TERRAN</ListenerFaction>
-            </Requirements>
-            <Text>我们 是 不可 消化 的。我 只是 要 直接 说 出来。</Text>
-            <PreferenceWeight>50</PreferenceWeight>
-        </FlavorTextOption>
-        <FlavorTextOption>
-            <Requirements>
-                <SpeakerFaction>FACTION_DRENGIN</SpeakerFaction>
-                <ListenerFaction>FACTION_FESTRON</ListenerFaction>
-            </Requirements>
-            <Text>你 可能 有个 未来。</Text>
-            <PreferenceWeight>50</PreferenceWeight>
-        </FlavorTextOption>
-        <FlavorTextOption>
-            <Requirements>
-                <SpeakerFaction>FACTION_DRENGIN</SpeakerFaction>
-                <ListenerFaction>FACTION_MIMOT</ListenerFaction>
-            </Requirements>
-            <Text>我 想 我 不 喜欢 你。</Text>
-            <PreferenceWeight>50</PreferenceWeight>
-        </FlavorTextOption>
-        <FlavorTextOption>
-            <Requirements>
-                <SpeakerFaction>FACTION_DRENGIN</SpeakerFaction>
-                <ListenerFaction>FACTION_XELOXI</ListenerFaction>
-            </Requirements>
-            <Text>我们 将 成为 朋友 还是 对手，尚待 观察。</Text>
-            <PreferenceWeight>50</PreferenceWeight>
-        </FlavorTextOption>
-        <FlavorTextOption>
-            <Requirements>
-                <SpeakerFaction>FACTION_DRENGIN</SpeakerFaction>
-                <ListenerFaction>FACTION_ARCEAN</ListenerFaction>
-            </Requirements>
-            <Text>我 怀疑 你 对 每个 人 都 这么 说。</Text>
-            <PreferenceWeight>50</PreferenceWeight>
-        </FlavorTextOption>
-        <FlavorTextOption>
-            <Requirements>
-                <SpeakerFaction>FACTION_DRENGIN</SpeakerFaction>
-                <ListenerFaction>FACTION_DRENGIN</ListenerFaction>
-            </Requirements>
-            <Text>您 不想 至少 去掉 我们 的 头发 吗 ？</Text>
-            <PreferenceWeight>50</PreferenceWeight>
-        </FlavorTextOption>
-        <FlavorTextOption>
-            <Requirements>
-                <SpeakerFaction>FACTION_DRENGIN</SpeakerFaction>
-                <ListenerFaction>FACTION_ALTARIAN</ListenerFaction>
-            </Requirements>
-            <Text>我们 的 内在 比 你 看到 的 要 多。</Text>
-            <PreferenceWeight>50</PreferenceWeight>
-        </FlavorTextOption>
-        <FlavorTextOption>
-            <Requirements>
-                <SpeakerFaction>FACTION_DRENGIN</SpeakerFaction>
-                <ListenerFaction>FACTION_YOR</ListenerFaction>
-            </Requirements>
-            <Text>我们 可能 可以 与 你 合作。</Text>
-            <PreferenceWeight>50</PreferenceWeight>
-        </FlavorTextOption>
-        <FlavorTextOption>
-            <Requirements>
-                <SpeakerFaction>FACTION_DRENGIN</SpeakerFaction>
-                <ListenerFaction>FACTION_TORIAN</ListenerFaction>
-            </Requirements>
-            <Text>我们 永不 再 为您服务。</Text>
-            <PreferenceWeight>50</PreferenceWeight>
-        </FlavorTextOption>
-        <FlavorTextOption>
-            <Requirements>
-                <SpeakerFaction>FACTION_DRENGIN</SpeakerFaction>
-                <ListenerFaction>FACTION_KRYNN</ListenerFaction>
-            </Requirements>
-            <Text>道 并 不是 一种 宗教。它 是 一种 能 汇聚 许多 物种 的 哲 学。</Text>
-            <PreferenceWeight>50</PreferenceWeight>
-        </FlavorTextOption>
-        <FlavorTextOption>
-            <Requirements>
-                <SpeakerFaction>FACTION_DRENGIN</SpeakerFaction>
-                <ListenerFaction>FACTION_IRIDIUM</ListenerFaction>
-            </Requirements>
-            <Text>我们 绝 不敢 欺骗 像，嗯，你 这样 高尚 文明 的 人。</Text>
-            <PreferenceWeight>50</PreferenceWeight>
-        </FlavorTextOption>
-        <FlavorTextOption>
-            <Requirements>
-                <SpeakerFaction>FACTION_DRENGIN</SpeakerFaction>
-                <ListenerFaction>FACTION_MOTH</ListenerFaction>
-            </Requirements>
-            <Text>无意识 的 痛苦 只会 繁殖 出 仇恨 。</Text>
-            <PreferenceWeight>50</PreferenceWeight>
-        </FlavorTextOption>
-        <FlavorTextOption>
-            <Requirements>
-                <SpeakerFaction>FACTION_DRENGIN</SpeakerFaction>
-                <ListenerFaction>FACTION_CRYSTALLINE</ListenerFaction>
-            </Requirements>
-            <Text>关于 你 的“帝国”，我 拒绝。</Text>
-            <PreferenceWeight>50</PreferenceWeight>
-        </FlavorTextOption>
-        <FlavorTextOption>
-            <Requirements>
-                <SpeakerFaction>FACTION_ALTARIAN</SpeakerFaction>
-                <ListenerFaction>FACTION_TERRAN</ListenerFaction>
-            </Requirements>
-            <Text>我 真的 不 确定 该 对此 说些 什么 。</Text>
-            <PreferenceWeight>50</PreferenceWeight>
-        </FlavorTextOption>
-        <FlavorTextOption>
-            <Requirements>
-                <SpeakerFaction>FACTION_ALTARIAN</SpeakerFaction>
-                <ListenerFaction>FACTION_FESTRON</ListenerFaction>
-            </Requirements>
-            <Text>我们 将 保留 对 你 的 评判。</Text>
-            <PreferenceWeight>50</PreferenceWeight>
-        </FlavorTextOption>
-        <FlavorTextOption>
-            <Requirements>
-                <SpeakerFaction>FACTION_ALTARIAN</SpeakerFaction>
-                <ListenerFaction>FACTION_NAVIGATORS</ListenerFaction>
-            </Requirements>
-            <Text>我们 从Hiergemenon中 了解 到 你 的 世界。</Text>
-            <PreferenceWeight>50</PreferenceWeight>
-        </FlavorTextOption>
-        <FlavorTextOption>
-            <Requirements>
-                <SpeakerFaction>FACTION_ALTARIAN</SpeakerFaction>
-                <ListenerFaction>FACTION_MIMOT</ListenerFaction>
-            </Requirements>
-            <Text>我们 对 您 有 同样 的 感觉，您 的 蓝色 大人。</Text>
-            <PreferenceWeight>50</PreferenceWeight>
-        </FlavorTextOption>
-        <FlavorTextOption>
-            <Requirements>
-                <SpeakerFaction>FACTION_ALTARIAN</SpeakerFaction>
-                <ListenerFaction>FACTION_YOR</ListenerFaction>
-            </Requirements>
-            <Text>只有 一种 生命 形式。</Text>
-            <PreferenceWeight>50</PreferenceWeight>
-        </FlavorTextOption>
-        <FlavorTextOption>
-            <Requirements>
-                <SpeakerFaction>FACTION_ALTARIAN</SpeakerFaction>
-                <ListenerFaction>FACTION_IRIDIUM</ListenerFaction>
-            </Requirements>
-            <Text>我们 正在 营业。</Text>
-            <PreferenceWeight>50</PreferenceWeight>
-        </FlavorTextOption>
-        <FlavorTextOption>
-            <Requirements>
-                <SpeakerFaction>FACTION_ALTARIAN</SpeakerFaction>
-                <ListenerFaction>FACTION_MOTH</ListenerFaction>
-            </Requirements>
-            <Text>那么 我们 的 未来 一片 光明！</Text>
-            <PreferenceWeight>50</PreferenceWeight>
-        </FlavorTextOption>
-        <FlavorTextOption>
-            <Requirements>
-                <SpeakerFaction>FACTION_ALTARIAN</SpeakerFaction>
-                <ListenerFaction>FACTION_CRYSTALLINE</ListenerFaction>
-            </Requirements>
-            <Text>我们 不会 犹豫 去 联系。</Text>
-            <PreferenceWeight>50</PreferenceWeight>
-        </FlavorTextOption>
-        <FlavorTextOption>
-            <Requirements>
-                <SpeakerFaction>FACTION_YOR</SpeakerFaction>
-                <ListenerFaction>FACTION_TERRAN</ListenerFaction>
-            </Requirements>
-            <Text>我们 与 机器人 一起 工作 没有 问 题。</Text>
-            <PreferenceWeight>50</PreferenceWeight>
-        </FlavorTextOption>
-        <FlavorTextOption>
-            <Requirements>
-                <SpeakerFaction>FACTION_YOR</SpeakerFaction>
-                <ListenerFaction>FACTION_FESTRON</ListenerFaction>
-            </Requirements>
-            <Text>机器人 不 适合 孵化 我们 的 卵。也许 我们 可以 合作。</Text>
-            <PreferenceWeight>50</PreferenceWeight>
-        </FlavorTextOption>
-        <FlavorTextOption>
-            <Requirements>
-                <SpeakerFaction>FACTION_YOR</SpeakerFaction>
-                <ListenerFaction>FACTION_NAVIGATORS</ListenerFaction>
-            </Requirements>
-            <Text>我们 的 理由 只有 我们 自己 知道 。</Text>
-            <PreferenceWeight>50</PreferenceWeight>
-        </FlavorTextOption>
-        <FlavorTextOption>
-            <Requirements>
-                <SpeakerFaction>FACTION_YOR</SpeakerFaction>
-                <ListenerFaction>FACTION_MIMOT</ListenerFaction>
-            </Requirements>
-            <Text>你 听 起来 就 像 和 我们 共同 进化 的 另外5个 有 知觉 的 物种。</Text>
-            <PreferenceWeight>50</PreferenceWeight>
-        </FlavorTextOption>
-        <FlavorTextOption>
-            <Requirements>
-                <SpeakerFaction>FACTION_YOR</SpeakerFaction>
-                <ListenerFaction>FACTION_ICONIAN</ListenerFaction>
-            </Requirements>
-            <Text>你 把 我们 从 我们 的 家园 星球 赶 出来。</Text>
-            <PreferenceWeight>50</PreferenceWeight>
-        </FlavorTextOption>
-        <FlavorTextOption>
-            <Requirements>
-                <SpeakerFaction>FACTION_YOR</SpeakerFaction>
-                <ListenerFaction>FACTION_IRIDIUM</ListenerFaction>
-            </Requirements>
-            <Text>我 确定 你 最终 会 需要 备用 零件 的。</Text>
-            <PreferenceWeight>50</PreferenceWeight>
-        </FlavorTextOption>
-        <FlavorTextOption>
-            <Requirements>
-                <SpeakerFaction>FACTION_YOR</SpeakerFaction>
-                <ListenerFaction>FACTION_CRYSTALLINE</ListenerFaction>
-            </Requirements>
-            <Text>请 停止。</Text>
-            <PreferenceWeight>50</PreferenceWeight>
-        </FlavorTextOption>
-        <FlavorTextOption>
-            <Requirements>
-                <SpeakerFaction>FACTION_TORIAN</SpeakerFaction>
-                <ListenerFaction>FACTION_TERRAN</ListenerFaction>
-            </Requirements>
-            <Text>显然，我们 不是 德伦 金。</Text>
-            <PreferenceWeight>50</PreferenceWeight>
-        </FlavorTextOption>
-        <FlavorTextOption>
-            <Requirements>
-                <SpeakerFaction>FACTION_TORIAN</SpeakerFaction>
-                <ListenerFaction>FACTION_FESTRON</ListenerFaction>
-            </Requirements>
-            <Text>我们 不 需要 奴隶。你 的 受损 眼睛 引起 了 我们 的 兴 趣。</Text>
-            <PreferenceWeight>50</PreferenceWeight>
-        </FlavorTextOption>
-        <FlavorTextOption>
-            <Requirements>
-                <SpeakerFaction>FACTION_TORIAN</SpeakerFaction>
-                <ListenerFaction>FACTION_MIMOT</ListenerFaction>
-            </Requirements>
-            <Text>但 我们 喜欢 每 一个 人。</Text>
-            <PreferenceWeight>50</PreferenceWeight>
-        </FlavorTextOption>
-        <FlavorTextOption>
-            <Requirements>
-                <SpeakerFaction>FACTION_TORIAN</SpeakerFaction>
-                <ListenerFaction>FACTION_DRENGIN</ListenerFaction>
-            </Requirements>
-            <Text>我们 离开 你 的 世界，因为 那里 没有 剩下 任何 有 价值 的 东西。</Text>
-            <PreferenceWeight>50</PreferenceWeight>
-        </FlavorTextOption>
-        <FlavorTextOption>
-            <Requirements>
-                <SpeakerFaction>FACTION_TORIAN</SpeakerFaction>
-                <ListenerFaction>FACTION_TORIAN</ListenerFaction>
-            </Requirements>
-            <Text>你 必须 证明 你 不仅仅 是 奴隶 般 的 存在。</Text>
-            <PreferenceWeight>50</PreferenceWeight>
-        </FlavorTextOption>
-        <FlavorTextOption>
-            <Requirements>
-                <SpeakerFaction>FACTION_TORIAN</SpeakerFaction>
-                <ListenerFaction>FACTION_IRIDIUM</ListenerFaction>
-            </Requirements>
-            <Text>你 必须 明白，托里 安 石油 是 一种 美味佳肴。如果说 有 受害者，那 就是 我们。</Text>
-            <PreferenceWeight>50</PreferenceWeight>
-        </FlavorTextOption>
-        <FlavorTextOption>
-            <Requirements>
-                <SpeakerFaction>FACTION_TORIAN</SpeakerFaction>
-                <ListenerFaction>FACTION_CRYSTALLINE</ListenerFaction>
-            </Requirements>
-            <Text>我们 也 失去 了 许多 同类 于 其他 物种。我们 可能 有 共同 的 敌人。</Text>
-            <PreferenceWeight>50</PreferenceWeight>
-        </FlavorTextOption>
-        <FlavorTextOption>
-            <Requirements>
-                <SpeakerFaction>FACTION_MANTI</SpeakerFaction>
-                <ListenerFaction>FACTION_TERRAN</ListenerFaction>
-            </Requirements>
-            <Text>我们 期待 一起 探索 宇宙。</Text>
-            <PreferenceWeight>50</PreferenceWeight>
-        </FlavorTextOption>
-        <FlavorTextOption>
-            <Requirements>
-                <SpeakerFaction>FACTION_MANTI</SpeakerFaction>
-                <ListenerFaction>FACTION_MIMOT</ListenerFaction>
-            </Requirements>
-            <Text>您 在 我们 中有 个 朋友。</Text>
-            <PreferenceWeight>50</PreferenceWeight>
-        </FlavorTextOption>
-        <FlavorTextOption>
-            <Requirements>
-                <SpeakerFaction>FACTION_MANTI</SpeakerFaction>
-                <ListenerFaction>FACTION_YOR</ListenerFaction>
-            </Requirements>
-            <Text>我 的 建议 是 你 最好 别挡 我们 的 路。</Text>
-            <PreferenceWeight>50</PreferenceWeight>
-        </FlavorTextOption>
-        <FlavorTextOption>
-            <Requirements>
-                <SpeakerFaction>FACTION_MANTI</SpeakerFaction>
-                <ListenerFaction>FACTION_IRIDIUM</ListenerFaction>
-            </Requirements>
-            <Text>您 将 能够 根据 我们 的 角色-优秀 的 价格 和 销售 来 评价 我们 。</Text>
-            <PreferenceWeight>50</PreferenceWeight>
-        </FlavorTextOption>
-        <FlavorTextOption>
-            <Requirements>
-                <SpeakerFaction>FACTION_MANTI</SpeakerFaction>
-                <ListenerFaction>FACTION_MOTH</ListenerFaction>
-            </Requirements>
-            <Text>没有 人 应该 独自 挣扎。你 可以 依赖 我们。</Text>
-            <PreferenceWeight>50</PreferenceWeight>
-        </FlavorTextOption>
-        <FlavorTextOption>
-            <Requirements>
-                <SpeakerFaction>FACTION_KRYNN</SpeakerFaction>
-                <ListenerFaction>FACTION_TERRAN</ListenerFaction>
-            </Requirements>
-            <Text>我们 对 新 想法 持 开放 态度。</Text>
-            <PreferenceWeight>50</PreferenceWeight>
-        </FlavorTextOption>
-        <FlavorTextOption>
-            <Requirements>
-                <SpeakerFaction>FACTION_KRYNN</SpeakerFaction>
-                <ListenerFaction>FACTION_FESTRON</ListenerFaction>
-            </Requirements>
-            <Text>我们 不感兴趣。</Text>
-            <PreferenceWeight>50</PreferenceWeight>
-        </FlavorTextOption>
-        <FlavorTextOption>
-            <Requirements>
-                <SpeakerFaction>FACTION_KRYNN</SpeakerFaction>
-                <ListenerFaction>FACTION_NAVIGATORS</ListenerFaction>
-            </Requirements>
-            <Text>我们 会 看到 的。</Text>
-            <PreferenceWeight>50</PreferenceWeight>
-        </FlavorTextOption>
-        <FlavorTextOption>
-            <Requirements>
-                <SpeakerFaction>FACTION_KRYNN</SpeakerFaction>
-                <ListenerFaction>FACTION_MIMOT</ListenerFaction>
-            </Requirements>
-            <Text>我们 可爱 的 眼睛 和 锐利 的 牙齿 欢迎 你 和 你 的 道路。</Text>
-            <PreferenceWeight>50</PreferenceWeight>
-        </FlavorTextOption>
-        <FlavorTextOption>
-            <Requirements>
-                <SpeakerFaction>FACTION_KRYNN</SpeakerFaction>
-                <ListenerFaction>FACTION_YOR</ListenerFaction>
-            </Requirements>
-            <Text>我们 不 需要 迷信。</Text>
-            <PreferenceWeight>50</PreferenceWeight>
-        </FlavorTextOption>
-        <FlavorTextOption>
-            <Requirements>
-                <SpeakerFaction>FACTION_KRYNN</SpeakerFaction>
-                <ListenerFaction>FACTION_IRIDIUM</ListenerFaction>
-            </Requirements>
-            <Text>我们 是“THE WAY”的 大力 支持者。Kyndras的 雕像 是 我们 的 畅销品 之一。</Text>
-            <PreferenceWeight>50</PreferenceWeight>
-        </FlavorTextOption>
-        <FlavorTextOption>
-            <Requirements>
-                <SpeakerFaction>FACTION_KRYNN</SpeakerFaction>
-                <ListenerFaction>FACTION_MOTH</ListenerFaction>
-            </Requirements>
-            <Text>我们 接受 你 的 友谊，但 不 接受 你 的 神论。</Text>
-            <PreferenceWeight>50</PreferenceWeight>
-        </FlavorTextOption>
-        <FlavorTextOption>
-            <Requirements>
-                <SpeakerFaction>FACTION_ICONIAN</SpeakerFaction>
-                <ListenerFaction>FACTION_TERRAN</ListenerFaction>
-            </Requirements>
-            <Text>你 无需 惧怕 我们。</Text>
-            <PreferenceWeight>50</PreferenceWeight>
-        </FlavorTextOption>
-        <FlavorTextOption>
-            <Requirements>
-                <SpeakerFaction>FACTION_ICONIAN</SpeakerFaction>
-                <ListenerFaction>FACTION_NAVIGATORS</ListenerFaction>
-            </Requirements>
-            <Text>我们 的 理由 只有 我们 自己 知道 。</Text>
-            <PreferenceWeight>50</PreferenceWeight>
-        </FlavorTextOption>
-        <FlavorTextOption>
-            <Requirements>
-                <SpeakerFaction>FACTION_ICONIAN</SpeakerFaction>
-                <ListenerFaction>FACTION_MIMOT</ListenerFaction>
-            </Requirements>
-            <Text>那些 眼睛 和 我们 的 一样 可爱 吗 ？</Text>
-            <PreferenceWeight>50</PreferenceWeight>
-        </FlavorTextOption>
-        <FlavorTextOption>
-            <Requirements>
-                <SpeakerFaction>FACTION_ICONIAN</SpeakerFaction>
-                <ListenerFaction>FACTION_DRENGIN</ListenerFaction>
-            </Requirements>
-            <Text>你 的 文明 已经 死亡，你 只是 还 不 知道 而已。</Text>
-            <PreferenceWeight>50</PreferenceWeight>
-        </FlavorTextOption>
-        <FlavorTextOption>
-            <Requirements>
-                <SpeakerFaction>FACTION_ICONIAN</SpeakerFaction>
-                <ListenerFaction>FACTION_YOR</ListenerFaction>
-            </Requirements>
-            <Text>我们 占领 了 你 的 家园，因为 你 太弱 了。</Text>
-            <PreferenceWeight>50</PreferenceWeight>
-        </FlavorTextOption>
-        <FlavorTextOption>
-            <Requirements>
-                <SpeakerFaction>FACTION_ICONIAN</SpeakerFaction>
-                <ListenerFaction>FACTION_IRIDIUM</ListenerFaction>
-            </Requirements>
-            <Text>我们 始终 在 这里 提供 帮助。</Text>
-            <PreferenceWeight>50</PreferenceWeight>
-        </FlavorTextOption>
-        <FlavorTextOption>
-            <Requirements>
-                <SpeakerFaction>FACTION_ICONIAN</SpeakerFaction>
-                <ListenerFaction>FACTION_MOTH</ListenerFaction>
-            </Requirements>
-            <Text>我们 追逐 光明，寻找 每颗 星辰 的 生命。</Text>
-            <PreferenceWeight>50</PreferenceWeight>
-        </FlavorTextOption>
-        <FlavorTextOption>
-            <Requirements>
-                <SpeakerFaction>FACTION_ICONIAN</SpeakerFaction>
-                <ListenerFaction>FACTION_CRYSTALLINE</ListenerFaction>
-            </Requirements>
-            <Text>我们 携带 自保 的 工具。你们 还 未 遭遇 过 我们 所 经历 的 肮脏。</Text>
-            <PreferenceWeight>50</PreferenceWeight>
-        </FlavorTextOption>
-        <FlavorTextOption>
-            <Requirements>
-                <SpeakerFaction>FACTION_DRATH</SpeakerFaction>
-                <ListenerFaction>FACTION_TERRAN</ListenerFaction>
-            </Requirements>
-            <Text>你 真的 看起来 像 条龙。</Text>
-            <PreferenceWeight>50</PreferenceWeight>
-        </FlavorTextOption>
-        <FlavorTextOption>
-            <Requirements>
-                <SpeakerFaction>FACTION_DRATH</SpeakerFaction>
-                <ListenerFaction>FACTION_FESTRON</ListenerFaction>
-            </Requirements>
-            <Text>我们 有 自己 的 利益 需要 关注。</Text>
-            <PreferenceWeight>50</PreferenceWeight>
-        </FlavorTextOption>
-        <FlavorTextOption>
-            <Requirements>
-                <SpeakerFaction>FACTION_DRATH</SpeakerFaction>
-                <ListenerFaction>FACTION_NAVIGATORS</ListenerFaction>
-            </Requirements>
-            <Text>在 即将来临 的 事情 中，你 可能 是 一个 有用 的 盟友。</Text>
-            <PreferenceWeight>50</PreferenceWeight>
-        </FlavorTextOption>
-        <FlavorTextOption>
-            <Requirements>
-                <SpeakerFaction>FACTION_DRATH</SpeakerFaction>
-                <ListenerFaction>FACTION_MIMOT</ListenerFaction>
-            </Requirements>
-            <Text>这 从 你 那里 说 出来，似乎 有点 讽刺。</Text>
-            <PreferenceWeight>50</PreferenceWeight>
-        </FlavorTextOption>
-        <FlavorTextOption>
-            <Requirements>
-                <SpeakerFaction>FACTION_DRATH</SpeakerFaction>
-                <ListenerFaction>FACTION_ALTARIAN</ListenerFaction>
-            </Requirements>
-            <Text>我们 希望 我们 能 一起 找到 一个 和平 的 未来。</Text>
-            <PreferenceWeight>50</PreferenceWeight>
-        </FlavorTextOption>
-        <FlavorTextOption>
-            <Requirements>
-                <SpeakerFaction>FACTION_DRATH</SpeakerFaction>
-                <ListenerFaction>FACTION_YOR</ListenerFaction>
-            </Requirements>
-            <Text>我们 比 任何 肉体 生物 都 更 有生 命力。</Text>
-            <PreferenceWeight>50</PreferenceWeight>
-        </FlavorTextOption>
-        <FlavorTextOption>
-            <Requirements>
-                <SpeakerFaction>FACTION_DRATH</SpeakerFaction>
-                <ListenerFaction>FACTION_ICONIAN</ListenerFaction>
-            </Requirements>
-            <Text>也许 我们 可以 一起 返回 各自 的 家园。</Text>
-            <PreferenceWeight>50</PreferenceWeight>
-        </FlavorTextOption>
-        <FlavorTextOption>
-            <Requirements>
-                <SpeakerFaction>FACTION_DRATH</SpeakerFaction>
-                <ListenerFaction>FACTION_IRIDIUM</ListenerFaction>
-            </Requirements>
-            <Text>总是 有 工作 要 交给 一个 三 米 高 的 龙。</Text>
-            <PreferenceWeight>50</PreferenceWeight>
-        </FlavorTextOption>
-        <FlavorTextOption>
-            <Requirements>
-                <SpeakerFaction>FACTION_DRATH</SpeakerFaction>
-                <ListenerFaction>FACTION_MOTH</ListenerFaction>
-            </Requirements>
-            <Text>我们 更 倾向 于 公开 透明 地 进行 交易。</Text>
-            <PreferenceWeight>50</PreferenceWeight>
-        </FlavorTextOption>
-        <FlavorTextOption>
-            <Requirements>
-                <SpeakerFaction>FACTION_DRATH</SpeakerFaction>
-                <ListenerFaction>FACTION_CRYSTALLINE</ListenerFaction>
-            </Requirements>
-            <Text>谢谢。我 非常 愿意 先 听听 关于 你 的 区 域 的 情况。</Text>
-            <PreferenceWeight>50</PreferenceWeight>
-        </FlavorTextOption>
-        <FlavorTextOption>
-            <Requirements>
-                <SpeakerFaction>FACTION_IRIDIUM</SpeakerFaction>
-                <ListenerFaction>FACTION_TERRAN</ListenerFaction>
-            </Requirements>
-            <Text>我 相信 我们 可以 与 你们 这个 物 种 进行 交易。</Text>
-            <PreferenceWeight>50</PreferenceWeight>
-        </FlavorTextOption>
-        <FlavorTextOption>
-            <Requirements>
-                <SpeakerFaction>FACTION_IRIDIUM</SpeakerFaction>
-                <ListenerFaction>FACTION_FESTRON</ListenerFaction>
-            </Requirements>
-            <Text>我们 会 看到 的。</Text>
-            <PreferenceWeight>50</PreferenceWeight>
-        </FlavorTextOption>
-        <FlavorTextOption>
-            <Requirements>
-                <SpeakerFaction>FACTION_IRIDIUM</SpeakerFaction>
-                <ListenerFaction>FACTION_NAVIGATORS</ListenerFaction>
-            </Requirements>
-            <Text>我们 希望 我们 可以 一起 创造 未 来。</Text>
-            <PreferenceWeight>50</PreferenceWeight>
-        </FlavorTextOption>
-        <FlavorTextOption>
-            <Requirements>
-                <SpeakerFaction>FACTION_IRIDIUM</SpeakerFaction>
-                <ListenerFaction>FACTION_MIMOT</ListenerFaction>
-            </Requirements>
-            <Text>我 不 确定 我们 是否 会 相处 融洽 。</Text>
-            <PreferenceWeight>50</PreferenceWeight>
-        </FlavorTextOption>
-        <FlavorTextOption>
-            <Requirements>
-                <SpeakerFaction>FACTION_IRIDIUM</SpeakerFaction>
-                <ListenerFaction>FACTION_YOR</ListenerFaction>
-            </Requirements>
-            <Text>供需 法则 不 受 生物学 的 限制。</Text>
-            <PreferenceWeight>50</PreferenceWeight>
-        </FlavorTextOption>
-        <FlavorTextOption>
-            <Requirements>
-                <SpeakerFaction>FACTION_IRIDIUM</SpeakerFaction>
-                <ListenerFaction>FACTION_CRYSTALLINE</ListenerFaction>
-            </Requirements>
-            <Text>也许 下次 吧。</Text>
-            <PreferenceWeight>50</PreferenceWeight>
-        </FlavorTextOption>
-        <FlavorTextOption>
-            <Requirements>
-                <SpeakerFaction>FACTION_ONYX_HIVE</SpeakerFaction>
-                <ListenerFaction>FACTION_TERRAN</ListenerFaction>
-            </Requirements>
-            <Text>那 把 巨大 的 步枪 看起来 并 不 很 友好。</Text>
-            <PreferenceWeight>50</PreferenceWeight>
-        </FlavorTextOption>
-        <FlavorTextOption>
-            <Requirements>
-                <SpeakerFaction>FACTION_ONYX_HIVE</SpeakerFaction>
-                <ListenerFaction>FACTION_NAVIGATORS</ListenerFaction>
-            </Requirements>
-            <Text>由 石头 构成 的 物种 对 我们 来说 是 新奇 的。</Text>
-            <PreferenceWeight>50</PreferenceWeight>
-        </FlavorTextOption>
-        <FlavorTextOption>
-            <Requirements>
-                <SpeakerFaction>FACTION_ONYX_HIVE</SpeakerFaction>
-                <ListenerFaction>FACTION_MIMOT</ListenerFaction>
-            </Requirements>
-            <Text>我 选择 把 那 当作 赞美。</Text>
-            <PreferenceWeight>50</PreferenceWeight>
-        </FlavorTextOption>
-        <FlavorTextOption>
-            <Requirements>
-                <SpeakerFaction>FACTION_ONYX_HIVE</SpeakerFaction>
-                <ListenerFaction>FACTION_YOR</ListenerFaction>
-            </Requirements>
-            <Text>你 手中 的 那 把 武器 真令人 印象 深刻。</Text>
-            <PreferenceWeight>50</PreferenceWeight>
-        </FlavorTextOption>
-        <FlavorTextOption>
-            <Requirements>
-                <SpeakerFaction>FACTION_ONYX_HIVE</SpeakerFaction>
-                <ListenerFaction>FACTION_IRIDIUM</ListenerFaction>
-            </Requirements>
-            <Text>我们 否认 曾经 从 你们 的 神圣 神 殿 中 偷走 所有 的 内曼 迪克 宝石 。</Text>
-            <PreferenceWeight>50</PreferenceWeight>
-        </FlavorTextOption>
-        <FlavorTextOption>
-            <Requirements>
-                <SpeakerFaction>FACTION_ONYX_HIVE</SpeakerFaction>
-                <ListenerFaction>FACTION_CRYSTALLINE</ListenerFaction>
-            </Requirements>
-            <Text>我们 可能 可以 找到 一些 共同点 。</Text>
-            <PreferenceWeight>50</PreferenceWeight>
-        </FlavorTextOption>
-        <FlavorTextOption>
-            <Requirements>
-                <SpeakerFaction>FACTION_BARATAK</SpeakerFaction>
-                <ListenerFaction>FACTION_FESTRON</ListenerFaction>
-            </Requirements>
-            <Text>我们 与 其他人 不同。</Text>
-            <PreferenceWeight>50</PreferenceWeight>
-        </FlavorTextOption>
-        <FlavorTextOption>
-            <Requirements>
-                <SpeakerFaction>FACTION_BARATAK</SpeakerFaction>
-                <ListenerFaction>FACTION_NAVIGATORS</ListenerFaction>
-            </Requirements>
-            <Text>我们 记得 你 的 世界 中有 感知 能 力 的 树木 还是 树苗 的 时候。</Text>
-            <PreferenceWeight>50</PreferenceWeight>
-        </FlavorTextOption>
-        <FlavorTextOption>
-            <Requirements>
-                <SpeakerFaction>FACTION_BARATAK</SpeakerFaction>
-                <ListenerFaction>FACTION_MIMOT</ListenerFaction>
-            </Requirements>
-            <Text>那 并 不 像 你 可能 认为 的 那么 温 暖。</Text>
-            <PreferenceWeight>50</PreferenceWeight>
-        </FlavorTextOption>
-        <FlavorTextOption>
-            <Requirements>
-                <SpeakerFaction>FACTION_BARATAK</SpeakerFaction>
-                <ListenerFaction>FACTION_YOR</ListenerFaction>
-            </Requirements>
-            <Text>我们 被 造就 要 超越 生物学。</Text>
-            <PreferenceWeight>50</PreferenceWeight>
-        </FlavorTextOption>
-        <FlavorTextOption>
-            <Requirements>
-                <SpeakerFaction>FACTION_BARATAK</SpeakerFaction>
-                <ListenerFaction>FACTION_IRIDIUM</ListenerFaction>
-            </Requirements>
-            <Text>我们 的 利润 是 提高 宇宙 福祉 的 原动力。</Text>
-            <PreferenceWeight>50</PreferenceWeight>
-        </FlavorTextOption>
-        <FlavorTextOption>
-            <Requirements>
-                <SpeakerFaction>FACTION_RESISTANCE</SpeakerFaction>
-                <ListenerFaction>FACTION_CRYSTALLINE</ListenerFaction>
-            </Requirements>
-            <Text>证明 你们 值得 我们 关注，我们 可以 保持 积极 的 关系。</Text>
-            <PreferenceWeight>50</PreferenceWeight>
-        </FlavorTextOption>
-        <FlavorTextOption>
-            <Requirements>
-                <SpeakerFaction>FACTION_RESISTANCE</SpeakerFaction>
-                <ListenerFaction>FACTION_MOTH</ListenerFaction>
-            </Requirements>
-            <Text>We strive to extend kindness to all we meet.</Text>
-            <PreferenceWeight>50</PreferenceWeight>
-        </FlavorTextOption>
-        <FlavorTextOption>
-            <Requirements>
-                <SpeakerFaction>FACTION_CRYSTALLINE</SpeakerFaction>
-                <ListenerFaction>FACTION_TERRAN</ListenerFaction>
-            </Requirements>
-            <Text>下次 你 侵犯 我 的 隐私 时，我会 尽量 表现 得 更 友善。</Text>
-            <PreferenceWeight>50</PreferenceWeight>
-        </FlavorTextOption>
-        <FlavorTextOption>
-            <Requirements>
-                <SpeakerFaction>FACTION_CRYSTALLINE</SpeakerFaction>
-                <ListenerFaction>FACTION_FESTRON</ListenerFaction>
-            </Requirements>
-            <Text>没有 肉体 部分，你们 这种 生物 对 我们 没有 用。</Text>
-            <PreferenceWeight>50</PreferenceWeight>
-        </FlavorTextOption>
-        <FlavorTextOption>
-            <Requirements>
-                <SpeakerFaction>FACTION_CRYSTALLINE</SpeakerFaction>
-                <ListenerFaction>FACTION_NAVIGATORS</ListenerFaction>
-            </Requirements>
-            <Text>我们 感谢您 的 谨慎。</Text>
-            <PreferenceWeight>50</PreferenceWeight>
-        </FlavorTextOption>
-        <FlavorTextOption>
-            <Requirements>
-                <SpeakerFaction>FACTION_CRYSTALLINE</SpeakerFaction>
-                <ListenerFaction>FACTION_MIMOT</ListenerFaction>
-            </Requirements>
-            <Text>但 你 如此 闪亮！</Text>
-            <PreferenceWeight>50</PreferenceWeight>
-        </FlavorTextOption>
-        <FlavorTextOption>
-            <Requirements>
-                <SpeakerFaction>FACTION_CRYSTALLINE</SpeakerFaction>
-                <ListenerFaction>FACTION_XELOXI</ListenerFaction>
-            </Requirements>
-            <Text>哈！对 这种 侵犯 行为 毫无悔意？太好了。</Text>
-            <PreferenceWeight>50</PreferenceWeight>
-        </FlavorTextOption>
-        <FlavorTextOption>
-            <Requirements>
-                <SpeakerFaction>FACTION_CRYSTALLINE</SpeakerFaction>
-                <ListenerFaction>FACTION_DRENGIN</ListenerFaction>
-            </Requirements>
-            <Text>我 不 需要 读心术 就 能 告诉 你，你 并 不 像 你 自 以为 的 那么 特别 。</Text>
-            <PreferenceWeight>50</PreferenceWeight>
-        </FlavorTextOption>
-        <FlavorTextOption>
-            <Requirements>
-                <SpeakerFaction>FACTION_CRYSTALLINE</SpeakerFaction>
-                <ListenerFaction>FACTION_ALTARIAN</ListenerFaction>
-            </Requirements>
-            <Text>心灵感应？你们 这种 生物 真是 奇特 的 祝福 。</Text>
-            <PreferenceWeight>50</PreferenceWeight>
-        </FlavorTextOption>
-        <FlavorTextOption>
-            <Requirements>
-                <SpeakerFaction>FACTION_CRYSTALLINE</SpeakerFaction>
-                <ListenerFaction>FACTION_YOR</ListenerFaction>
-            </Requirements>
-            <Text>你 为什么 要 进行 紧张 的 眼神 交 流？</Text>
-            <PreferenceWeight>50</PreferenceWeight>
-        </FlavorTextOption>
-        <FlavorTextOption>
-            <Requirements>
-                <SpeakerFaction>FACTION_CRYSTALLINE</SpeakerFaction>
-                <ListenerFaction>FACTION_KRYNN</ListenerFaction>
-            </Requirements>
-            <Text>即使 你 的 强大 智慧 也 无法 找到 所有 答案。</Text>
-            <PreferenceWeight>50</PreferenceWeight>
-        </FlavorTextOption>
-        <FlavorTextOption>
-            <Requirements>
-                <SpeakerFaction>FACTION_CRYSTALLINE</SpeakerFaction>
-                <ListenerFaction>FACTION_ICONIAN</ListenerFaction>
-            </Requirements>
-            <Text>你 知道 这个 吗？哦，我 明白 了-心灵感应。</Text>
-            <PreferenceWeight>50</PreferenceWeight>
-        </FlavorTextOption>
-        <FlavorTextOption>
-            <Requirements>
-                <SpeakerFaction>FACTION_CRYSTALLINE</SpeakerFaction>
-                <ListenerFaction>FACTION_IRIDIUM</ListenerFaction>
-            </Requirements>
-            <Text>我们 绝不会 失信。</Text>
-            <PreferenceWeight>50</PreferenceWeight>
-        </FlavorTextOption>
-        <FlavorTextOption>
-            <Requirements>
-                <SpeakerFaction>FACTION_CRYSTALLINE</SpeakerFaction>
-                <ListenerFaction>FACTION_RESISTANCE</ListenerFaction>
-            </Requirements>
-            <Text>我会 考虑 你 的 建议。</Text>
-            <PreferenceWeight>50</PreferenceWeight>
-        </FlavorTextOption>
-        <FlavorTextOption>
-            <Requirements>
-                <SpeakerFaction>FACTION_CRYSTALLINE</SpeakerFaction>
-                <ListenerFaction>FACTION_KORATH</ListenerFaction>
-            </Requirements>
-            <Text>他们 是 所有 值得 思考 的 事物。</Text>
-            <PreferenceWeight>50</PreferenceWeight>
-        </FlavorTextOption>
-        <FlavorTextOption>
-            <Requirements>
-                <SpeakerFaction>FACTION_CRYSTALLINE</SpeakerFaction>
-                <ListenerFaction>FACTION_MOTH</ListenerFaction>
-            </Requirements>
-            <Text>一如既往，很 高兴 再次 相遇。</Text>
-            <PreferenceWeight>50</PreferenceWeight>
-        </FlavorTextOption>
-        <FlavorTextOption>
-            <Requirements>
-                <SpeakerFaction>FACTION_CRYSTALLINE</SpeakerFaction>
-                <ListenerFaction>FACTION_SEEING</ListenerFaction>
-            </Requirements>
-            <Text>我们 很 抱歉。</Text>
-            <PreferenceWeight>50</PreferenceWeight>
-        </FlavorTextOption>
-        <FlavorTextOption>
-            <Requirements>
-                <SpeakerFaction>FACTION_CRYSTALLINE</SpeakerFaction>
-                <ListenerFaction>FACTION_ABSOLUTE</ListenerFaction>
-            </Requirements>
-            <Text>[I]专注 于 善意 的 思考。[/I]</Text>
-            <PreferenceWeight>50</PreferenceWeight>
-        </FlavorTextOption>
-        <FlavorTextOption>
-            <Requirements>
-                <SpeakerFaction>FACTION_MOTH</SpeakerFaction>
-                <ListenerFaction>FACTION_CRYSTALLINE</ListenerFaction>
-            </Requirements>
-            <Text>我 在 你 的 心中 察觉到 的 真诚 是 罕见 的。</Text>
-            <PreferenceWeight>50</PreferenceWeight>
-        </FlavorTextOption>
-        <FlavorTextOption>
-            <Requirements>
-                <SpeakerFaction>FACTION_ABSOLUTE</SpeakerFaction>
-                <ListenerFaction>FACTION_CRYSTALLINE</ListenerFaction>
-            </Requirements>
-            <Text>坚守 你 的 空间 区域，我们 会 考虑 宽恕 你们 这 一类 人 。</Text>
-            <PreferenceWeight>50</PreferenceWeight>
-        </FlavorTextOption>
-        <FlavorTextOption>
-            <Requirements>
-                <SpeakerFaction>FACTION_RESISTANCE</SpeakerFaction>
-                <ListenerFaction>FACTION_MOTH</ListenerFaction>
-            </Requirements>
-            <Text>We strive to extend kindness to all we meet.</Text>
-            <PreferenceWeight>50</PreferenceWeight>
-        </FlavorTextOption>
-        <FlavorTextOption>
-            <Requirements>
-                <SpeakerFaction>FACTION_MOTH</SpeakerFaction>
-                <ListenerFaction>FACTION_TERRAN</ListenerFaction>
-            </Requirements>
-            <Text>我们 可以 从 我们 的 差异 中学 到 很多 东西。</Text>
-            <PreferenceWeight>50</PreferenceWeight>
-        </FlavorTextOption>
-        <FlavorTextOption>
-            <Requirements>
-                <SpeakerFaction>FACTION_MOTH</SpeakerFaction>
-                <ListenerFaction>FACTION_YOR</ListenerFaction>
-            </Requirements>
-            <Text>处理 赞美。</Text>
-            <PreferenceWeight>50</PreferenceWeight>
-        </FlavorTextOption>
-        <FlavorTextOption>
-            <Requirements>
-                <SpeakerFaction>FACTION_MOTH</SpeakerFaction>
-                <ListenerFaction>FACTION_FESTRON</ListenerFaction>
-            </Requirements>
-            <Text>他们 是因为 饥饿 而 灭绝 的 吗？你们 似乎 营养 不足，无法 成为 好 的 寄主。</Text>
-            <PreferenceWeight>50</PreferenceWeight>
-        </FlavorTextOption>
-        <FlavorTextOption>
-            <Requirements>
-                <SpeakerFaction>FACTION_MOTH</SpeakerFaction>
-                <ListenerFaction>FACTION_NAVIGATORS</ListenerFaction>
-            </Requirements>
-            <Text>我们 希望 有 很多 关于 我们 行业 的 信息 可以 分享。</Text>
-            <PreferenceWeight>50</PreferenceWeight>
-        </FlavorTextOption>
-        <FlavorTextOption>
-            <Requirements>
-                <SpeakerFaction>FACTION_MOTH</SpeakerFaction>
-                <ListenerFaction>FACTION_XELOXI</ListenerFaction>
-            </Requirements>
-            <Text>我 没 时间 对 这种 正直 的 天真 付 出。</Text>
-            <PreferenceWeight>50</PreferenceWeight>
-        </FlavorTextOption>
-        <FlavorTextOption>
-            <Requirements>
-                <SpeakerFaction>FACTION_MOTH</SpeakerFaction>
-                <ListenerFaction>FACTION_ARCEAN</ListenerFaction>
-            </Requirements>
-            <Text>我们 之间 的 稳定 联盟 可能 对 所 有人 都 有 很大 帮助。</Text>
-            <PreferenceWeight>50</PreferenceWeight>
-        </FlavorTextOption>
-        <FlavorTextOption>
-            <Requirements>
-                <SpeakerFaction>FACTION_MOTH</SpeakerFaction>
-                <ListenerFaction>FACTION_DRENGIN</ListenerFaction>
-            </Requirements>
-            <Text>你 看起来 像是 会 成为 差劲 的 奴 隶。</Text>
-            <PreferenceWeight>50</PreferenceWeight>
-        </FlavorTextOption>
-        <FlavorTextOption>
-            <Requirements>
-                <SpeakerFaction>FACTION_MOTH</SpeakerFaction>
-                <ListenerFaction>FACTION_MANTI</ListenerFaction>
-            </Requirements>
-            <Text>帮助 我们 找回 被盗 之物，我们 可以 成为 盟友。</Text>
-            <PreferenceWeight>50</PreferenceWeight>
-        </FlavorTextOption>
-        <FlavorTextOption>
-            <Requirements>
-                <SpeakerFaction>FACTION_MOTH</SpeakerFaction>
-                <ListenerFaction>FACTION_KRYNN</ListenerFaction>
-            </Requirements>
-            <Text>怀疑 和 健康 的 辩论 是 信仰 的 基 石。</Text>
-            <PreferenceWeight>50</PreferenceWeight>
-        </FlavorTextOption>
-        <FlavorTextOption>
-            <Requirements>
-                <SpeakerFaction>FACTION_MOTH</SpeakerFaction>
-                <ListenerFaction>FACTION_IRIDIUM</ListenerFaction>
-            </Requirements>
-            <Text>我们 期待 您 的 业务。</Text>
-            <PreferenceWeight>50</PreferenceWeight>
-        </FlavorTextOption>
-        <FlavorTextOption>
-            <Requirements>
-                <SpeakerFaction>FACTION_MOTH</SpeakerFaction>
-                <ListenerFaction>FACTION_RESISTANCE</ListenerFaction>
-            </Requirements>
-            <Text>也许 我们 的 差异 可以 互补。</Text>
-            <PreferenceWeight>50</PreferenceWeight>
-        </FlavorTextOption>
-        <FlavorTextOption>
-            <Requirements>
-                <SpeakerFaction>FACTION_MOTH</SpeakerFaction>
-                <ListenerFaction>FACTION_CRYSTALLINE</ListenerFaction>
-            </Requirements>
-            <Text>我 在 你 的 心中 察觉到 的 真诚 是 罕见 的。</Text>
-            <PreferenceWeight>50</PreferenceWeight>
-        </FlavorTextOption>
-        <FlavorTextOption>
-            <Requirements>
-                <SpeakerFaction>FACTION_MOTH</SpeakerFaction>
-                <ListenerFaction>FACTION_KORATH</ListenerFaction>
-            </Requirements>
-            <Text>我 在 你 的 心中 察觉到 的 真诚 是 罕见 的。</Text>
-            <PreferenceWeight>50</PreferenceWeight>
-        </FlavorTextOption>
-        <FlavorTextOption>
-            <Requirements>
-                <SpeakerFaction>FACTION_MOTH</SpeakerFaction>
-                <ListenerFaction>FACTION_SEEING</ListenerFaction>
-            </Requirements>
-            <Text>我们 听到 了。我们 会 看到 的。</Text>
-            <PreferenceWeight>50</PreferenceWeight>
-        </FlavorTextOption>
-        <FlavorTextOption>
-            <Requirements>
-                <SpeakerFaction>FACTION_MOTH</SpeakerFaction>
-                <ListenerFaction>FACTION_ABSOLUTE</ListenerFaction>
-            </Requirements>
-            <Text>[我]快速 眨眼 几次。[/我]</Text>
-            <PreferenceWeight>50</PreferenceWeight>
-        </FlavorTextOption>
-    </FlavorTextDef>
-    <FlavorTextDef>
-        <InternalName>FIRST_CONTACT_RESPONSE_NEUTRAL</InternalName>
-        <FlavorTextOption>
-            <Requirements>
-                <ListenerHasUniversalTranslator>false</ListenerHasUniversalTranslator>
-            </Requirements>
-            <Text>假装 微笑 并 点头，好像 你 明白 了 一样，然后 继续 关闭 来电 信息。</Text>
-            <PreferenceWeight>10</PreferenceWeight>
-        </FlavorTextOption>
-        <FlavorTextOption>
-            <Text>太空 很大。可能 对 我们 俩 来说 都 足够 大。</Text>
-            <Text>不要 妨碍 我们。</Text>
-            <Text>我们 对 是否 能 变得 友好 表示 怀 疑。</Text>
-            <Text>您 的 主张 对 我们 来说 无关紧要 。</Text>
-            <PreferenceWeight>5</PreferenceWeight>
-        </FlavorTextOption>
-        <FlavorTextOption>
-            <Requirements>
-                <SpeakerFaction>FACTION_TERRAN</SpeakerFaction>
-            </Requirements>
-            <Text>我们 总是 喜欢 与 无 毛 的 猿类 交 谈。</Text>
-        </FlavorTextOption>
-        <FlavorTextOption>
-            <Requirements>
-                <SpeakerFaction>FACTION_FESTRON</SpeakerFaction>
-            </Requirements>
-            <Text>小心，否则 你 可能 会 发现自己 被 踩踏 。</Text>
-        </FlavorTextOption>
-        <FlavorTextOption>
-            <Requirements>
-                <SpeakerFaction>FACTION_NAVIGATORS</SpeakerFaction>
-            </Requirements>
-            <Text>你 到底 是 什么 鬼？</Text>
-        </FlavorTextOption>
-        <FlavorTextOption>
-            <Requirements>
-                <SpeakerFaction>FACTION_MIMOT</SpeakerFaction>
-            </Requirements>
-            <Text>但是 你 可爱 吗。</Text>
-        </FlavorTextOption>
-        <FlavorTextOption>
-            <Requirements>
-                <SpeakerFaction>FACTION_XELOXI</SpeakerFaction>
-            </Requirements>
-            <Text>我们 会 最后 杀 了 你。</Text>
-        </FlavorTextOption>
-        <FlavorTextOption>
-            <Requirements>
-                <SpeakerFaction>FACTION_ARCEAN</SpeakerFaction>
-            </Requirements>
-            <Text>让 我们 坦诚相待，我们 可能 会 成为 敌人。</Text>
-        </FlavorTextOption>
-        <FlavorTextOption>
-            <Requirements>
-                <SpeakerFaction>FACTION_DRENGIN</SpeakerFaction>
-            </Requirements>
-            <Text>我们 外表 看似 温和，但别 误以为 我们 软弱。</Text>
-        </FlavorTextOption>
-        <FlavorTextOption>
-            <Requirements>
-                <SpeakerFaction>FACTION_BARATAK</SpeakerFaction>
-            </Requirements>
-            <Text>我 很 确定 你 的 祖父 是 我 的 椅子 。</Text>
-        </FlavorTextOption>
-        <FlavorTextOption>
-            <Requirements>
-                <SpeakerFaction>FACTION_MOTH</SpeakerFaction>
-            </Requirements>
-            <Text>你 的 天真 几乎 让 人 笑掉大牙。</Text>
-        </FlavorTextOption>
-        <FlavorTextOption>
-            <Requirements>
-                <SpeakerFaction>FACTION_TERRAN</SpeakerFaction>
-                <ListenerFaction>FACTION_TERRAN</ListenerFaction>
-            </Requirements>
-            <Text>你 没有 未来。</Text>
-            <PreferenceWeight>50</PreferenceWeight>
-        </FlavorTextOption>
-        <FlavorTextOption>
-            <Requirements>
-                <SpeakerFaction>FACTION_TERRAN</SpeakerFaction>
-                <ListenerFaction>FACTION_FESTRON</ListenerFaction>
-            </Requirements>
-            <Text>我们 是 最终 会 利用 你们 的 身体 作为 我们 后代 寄主 的 生物。</Text>
-            <PreferenceWeight>50</PreferenceWeight>
-        </FlavorTextOption>
-        <FlavorTextOption>
-            <Requirements>
-                <SpeakerFaction>FACTION_TERRAN</SpeakerFaction>
-                <ListenerFaction>FACTION_RESISTANCE</ListenerFaction>
-            </Requirements>
-            <Text>我们 的 文明 是否 能 再次 统一，这是 一个 值得 怀疑 的 问题。</Text>
-            <PreferenceWeight>50</PreferenceWeight>
-        </FlavorTextOption>
-        <FlavorTextOption>
-            <Requirements>
-                <SpeakerFaction>FACTION_TERRAN</SpeakerFaction>
-                <ListenerFaction>FACTION_NAVIGATORS</ListenerFaction>
-            </Requirements>
-            <Text>我们 很 高兴 遇到 你。</Text>
-            <PreferenceWeight>50</PreferenceWeight>
-        </FlavorTextOption>
-        <FlavorTextOption>
-            <Requirements>
-                <SpeakerFaction>FACTION_TERRAN</SpeakerFaction>
-                <ListenerFaction>FACTION_MIMOT</ListenerFaction>
-            </Requirements>
-            <Text>如果 你 忽略 骨头 和 血腥，我们 其实 非常 可爱。</Text>
-            <PreferenceWeight>50</PreferenceWeight>
-        </FlavorTextOption>
-        <FlavorTextOption>
-            <Requirements>
-                <SpeakerFaction>FACTION_TERRAN</SpeakerFaction>
-                <ListenerFaction>FACTION_XELOXI</ListenerFaction>
-            </Requirements>
-            <Text>我们 对 你 和 你 所谓 的 文明 没有 任何 兴趣。</Text>
-            <PreferenceWeight>50</PreferenceWeight>
-        </FlavorTextOption>
-        <FlavorTextOption>
-            <Requirements>
-                <SpeakerFaction>FACTION_TERRAN</SpeakerFaction>
-                <ListenerFaction>FACTION_ARCEAN</ListenerFaction>
-            </Requirements>
-            <Text>我们 过去 的 友谊 不会 影响 我们 的 未来。</Text>
-            <PreferenceWeight>50</PreferenceWeight>
-        </FlavorTextOption>
-        <FlavorTextOption>
-            <Requirements>
-                <SpeakerFaction>FACTION_TERRAN</SpeakerFaction>
-                <ListenerFaction>FACTION_DRENGIN</ListenerFaction>
-            </Requirements>
-            <Text>我们 应该 合作。我们 有 很多 共同之处。</Text>
-            <PreferenceWeight>50</PreferenceWeight>
-        </FlavorTextOption>
-        <FlavorTextOption>
-            <Requirements>
-                <SpeakerFaction>FACTION_TERRAN</SpeakerFaction>
-                <ListenerFaction>FACTION_ALTARIAN</ListenerFaction>
-            </Requirements>
-            <Text>我们 会 看到 的，人类。</Text>
-            <PreferenceWeight>50</PreferenceWeight>
-        </FlavorTextOption>
-        <FlavorTextOption>
-            <Requirements>
-                <SpeakerFaction>FACTION_TERRAN</SpeakerFaction>
-                <ListenerFaction>FACTION_YOR</ListenerFaction>
-            </Requirements>
-            <Text>你 的话 对 我们 毫无意义。</Text>
-            <PreferenceWeight>50</PreferenceWeight>
-        </FlavorTextOption>
-        <FlavorTextOption>
-            <Requirements>
-                <SpeakerFaction>FACTION_TERRAN</SpeakerFaction>
-                <ListenerFaction>FACTION_TORIAN</ListenerFaction>
-            </Requirements>
-            <Text>别挡 我们 的 路，人类。</Text>
-            <PreferenceWeight>50</PreferenceWeight>
-        </FlavorTextOption>
-        <FlavorTextOption>
-            <Requirements>
-                <SpeakerFaction>FACTION_TERRAN</SpeakerFaction>
-                <ListenerFaction>FACTION_MANTI</ListenerFaction>
-            </Requirements>
-            <Text>我 仍然 希望 我们 可以 一起 合作 。</Text>
-            <PreferenceWeight>50</PreferenceWeight>
-        </FlavorTextOption>
-        <FlavorTextOption>
-            <Requirements>
-                <SpeakerFaction>FACTION_TERRAN</SpeakerFaction>
-                <ListenerFaction>FACTION_KRYNN</ListenerFaction>
-            </Requirements>
-            <Text>我们 将 引导 你们 种族 的 每 一个 人，除了 你，进入“道路”。</Text>
-            <PreferenceWeight>50</PreferenceWeight>
-        </FlavorTextOption>
-        <FlavorTextOption>
-            <Requirements>
-                <SpeakerFaction>FACTION_TERRAN</SpeakerFaction>
-                <ListenerFaction>FACTION_IRIDIUM</ListenerFaction>
-            </Requirements>
-            <Text>看起来 我们 有 共同 的 利益。</Text>
-            <PreferenceWeight>50</PreferenceWeight>
-        </FlavorTextOption>
-        <FlavorTextOption>
-            <Requirements>
-                <SpeakerFaction>FACTION_TERRAN</SpeakerFaction>
-                <ListenerFaction>FACTION_CRYSTALLINE</ListenerFaction>
-            </Requirements>
-            <Text>请 注意，这些 奇异 的 生物 将来 能 读取 你 的 思维。</Text>
-            <PreferenceWeight>50</PreferenceWeight>
-        </FlavorTextOption>
-        <FlavorTextOption>
-            <Requirements>
-                <SpeakerFaction>FACTION_TERRAN</SpeakerFaction>
-                <ListenerFaction>FACTION_MOTH</ListenerFaction>
-            </Requirements>
-            <Text>我们 更 应该 把 时间 用 在 与 他人 交流 上。</Text>
-            <PreferenceWeight>50</PreferenceWeight>
-        </FlavorTextOption>
-        <FlavorTextOption>
-            <Requirements>
-                <SpeakerFaction>FACTION_FESTRON</SpeakerFaction>
-                <ListenerFaction>FACTION_TERRAN</ListenerFaction>
-            </Requirements>
-            <Text>你 不能 在 我们 体内 下蛋。嗯，你 可能 可以，但别 这样 做。</Text>
-            <PreferenceWeight>50</PreferenceWeight>
-        </FlavorTextOption>
-        <FlavorTextOption>
-            <Requirements>
-                <SpeakerFaction>FACTION_FESTRON</SpeakerFaction>
-                <ListenerFaction>FACTION_NAVIGATORS</ListenerFaction>
-            </Requirements>
-            <Text>别想 了。</Text>
-            <PreferenceWeight>50</PreferenceWeight>
-        </FlavorTextOption>
-        <FlavorTextOption>
-            <Requirements>
-                <SpeakerFaction>FACTION_FESTRON</SpeakerFaction>
-                <ListenerFaction>FACTION_MIMOT</ListenerFaction>
-            </Requirements>
-            <Text>我们 的 星球 上 曾 有 一个 像 你们 这样 的 物种。现在 他们 已经 灭绝 了。</Text>
-            <PreferenceWeight>50</PreferenceWeight>
-        </FlavorTextOption>
-        <FlavorTextOption>
-            <Requirements>
-                <SpeakerFaction>FACTION_FESTRON</SpeakerFaction>
-                <ListenerFaction>FACTION_XELOXI</ListenerFaction>
-            </Requirements>
-            <Text>简直 恶心。</Text>
-            <PreferenceWeight>50</PreferenceWeight>
-        </FlavorTextOption>
-        <FlavorTextOption>
-            <Requirements>
-                <SpeakerFaction>FACTION_FESTRON</SpeakerFaction>
-                <ListenerFaction>FACTION_DRENGIN</ListenerFaction>
-            </Requirements>
-            <Text>我们 真的 会 把 你们 这种 生物 当 作 早餐 吃掉。</Text>
-            <PreferenceWeight>50</PreferenceWeight>
-        </FlavorTextOption>
-        <FlavorTextOption>
-            <Requirements>
-                <SpeakerFaction>FACTION_FESTRON</SpeakerFaction>
-                <ListenerFaction>FACTION_ALTARIAN</ListenerFaction>
-            </Requirements>
-            <Text>我们 被 说话 的 虫子 的 胡言乱语 逗乐 了。</Text>
-            <PreferenceWeight>50</PreferenceWeight>
-        </FlavorTextOption>
-        <FlavorTextOption>
-            <Requirements>
-                <SpeakerFaction>FACTION_FESTRON</SpeakerFaction>
-                <ListenerFaction>FACTION_YOR</ListenerFaction>
-            </Requirements>
-            <Text>你 的 蛋 将 成为 我们 的 燃料。</Text>
-            <PreferenceWeight>50</PreferenceWeight>
-        </FlavorTextOption>
-        <FlavorTextOption>
-            <Requirements>
-                <SpeakerFaction>FACTION_FESTRON</SpeakerFaction>
-                <ListenerFaction>FACTION_TORIAN</ListenerFaction>
-            </Requirements>
-            <Text>我们 处理 过 比 你们 更 糟糕 的 情 况。</Text>
-            <PreferenceWeight>50</PreferenceWeight>
-        </FlavorTextOption>
-        <FlavorTextOption>
-            <Requirements>
-                <SpeakerFaction>FACTION_FESTRON</SpeakerFaction>
-                <ListenerFaction>FACTION_DRATH</ListenerFaction>
-            </Requirements>
-            <Text>非常 有趣。</Text>
-            <PreferenceWeight>50</PreferenceWeight>
-        </FlavorTextOption>
-        <FlavorTextOption>
-            <Requirements>
-                <SpeakerFaction>FACTION_FESTRON</SpeakerFaction>
-                <ListenerFaction>FACTION_CRYSTALLINE</ListenerFaction>
-            </Requirements>
-            <Text>我们 不会 犹豫 将 任何 威胁 我们 的 物种 转化 为 玻璃。</Text>
-            <PreferenceWeight>50</PreferenceWeight>
-        </FlavorTextOption>
-        <FlavorTextOption>
-            <Requirements>
-                <SpeakerFaction>FACTION_FESTRON</SpeakerFaction>
-                <ListenerFaction>FACTION_MOTH</ListenerFaction>
-            </Requirements>
-            <Text>不，但 你们 像 我们 曾经 幸存 下来 的 怪物。</Text>
-            <PreferenceWeight>50</PreferenceWeight>
-        </FlavorTextOption>
-        <FlavorTextOption>
-            <Requirements>
-                <SpeakerFaction>FACTION_NAVIGATORS</SpeakerFaction>
-                <ListenerFaction>FACTION_FESTRON</ListenerFaction>
-            </Requirements>
-            <Text>我们 很久以前 就 灭绝 了 一个 与 你们 相似 的 物种。</Text>
-            <PreferenceWeight>50</PreferenceWeight>
-        </FlavorTextOption>
-        <FlavorTextOption>
-            <Requirements>
-                <SpeakerFaction>FACTION_NAVIGATORS</SpeakerFaction>
-                <ListenerFaction>FACTION_YOR</ListenerFaction>
-            </Requirements>
-            <Text>你们 可怜 的 侮辱 尝试 对 我们 毫 无 意义。</Text>
-            <PreferenceWeight>50</PreferenceWeight>
-        </FlavorTextOption>
-        <FlavorTextOption>
-            <Requirements>
-                <SpeakerFaction>FACTION_NAVIGATORS</SpeakerFaction>
-                <ListenerFaction>FACTION_ICONIAN</ListenerFaction>
-            </Requirements>
-            <Text>我们 没有 忘记 先驱者。他们 在 我们 的 时代 之前。</Text>
-            <PreferenceWeight>50</PreferenceWeight>
-        </FlavorTextOption>
-        <FlavorTextOption>
-            <Requirements>
-                <SpeakerFaction>FACTION_NAVIGATORS</SpeakerFaction>
-                <ListenerFaction>FACTION_IRIDIUM</ListenerFaction>
-            </Requirements>
-            <Text>希望 我们 能 找到 能 满足 你们 种 族 的 东西。</Text>
-            <PreferenceWeight>50</PreferenceWeight>
-        </FlavorTextOption>
-        <FlavorTextOption>
-            <Requirements>
-                <SpeakerFaction>FACTION_NAVIGATORS</SpeakerFaction>
-                <ListenerFaction>FACTION_CRYSTALLINE</ListenerFaction>
-            </Requirements>
-            <Text>我们 对 帮助 你 取得 优势 不 感兴 趣。</Text>
-            <PreferenceWeight>50</PreferenceWeight>
-        </FlavorTextOption>
-        <FlavorTextOption>
-            <Requirements>
-                <SpeakerFaction>FACTION_NAVIGATORS</SpeakerFaction>
-                <ListenerFaction>FACTION_MOTH</ListenerFaction>
-            </Requirements>
-            <Text>星星 繁多。你 怎么 能 假设 自己 已经 探索 了 所有 的 星星？</Text>
-            <PreferenceWeight>50</PreferenceWeight>
-        </FlavorTextOption>
-        <FlavorTextOption>
-            <Requirements>
-                <SpeakerFaction>FACTION_MIMOT</SpeakerFaction>
-                <ListenerFaction>FACTION_TERRAN</ListenerFaction>
-            </Requirements>
-            <Text>只有 时间 能 告诉 你 是否 美味。</Text>
-            <PreferenceWeight>50</PreferenceWeight>
-        </FlavorTextOption>
-        <FlavorTextOption>
-            <Requirements>
-                <SpeakerFaction>FACTION_MIMOT</SpeakerFaction>
-                <ListenerFaction>FACTION_FESTRON</ListenerFaction>
-            </Requirements>
-            <Text>我们 将 在 农场 上 保持 你 的 物种 存活。</Text>
-            <PreferenceWeight>50</PreferenceWeight>
-        </FlavorTextOption>
-        <FlavorTextOption>
-            <Requirements>
-                <SpeakerFaction>FACTION_MIMOT</SpeakerFaction>
-                <ListenerFaction>FACTION_NAVIGATORS</ListenerFaction>
-            </Requirements>
-            <Text>看起来 无害 的 事物 往往 并非 如 此。</Text>
-            <PreferenceWeight>50</PreferenceWeight>
-        </FlavorTextOption>
-        <FlavorTextOption>
-            <Requirements>
-                <SpeakerFaction>FACTION_MIMOT</SpeakerFaction>
-                <ListenerFaction>FACTION_DRENGIN</ListenerFaction>
-            </Requirements>
-            <Text>我 想 知道 去掉 你 的 毛皮 会 有 多 困难。</Text>
-            <PreferenceWeight>50</PreferenceWeight>
-        </FlavorTextOption>
-        <FlavorTextOption>
-            <Requirements>
-                <SpeakerFaction>FACTION_MIMOT</SpeakerFaction>
-                <ListenerFaction>FACTION_YOR</ListenerFaction>
-            </Requirements>
-            <Text>我们 将 把 你 转化 为 更 有用 的 生 物 机械 糊状物。</Text>
-            <PreferenceWeight>50</PreferenceWeight>
-        </FlavorTextOption>
-        <FlavorTextOption>
-            <Requirements>
-                <SpeakerFaction>FACTION_MIMOT</SpeakerFaction>
-                <ListenerFaction>FACTION_IRIDIUM</ListenerFaction>
-            </Requirements>
-            <Text>我们 是否 应该 为 你们 的 种族 味 道 如此 美味 而 负责？</Text>
-            <PreferenceWeight>50</PreferenceWeight>
-        </FlavorTextOption>
-        <FlavorTextOption>
-            <Requirements>
-                <SpeakerFaction>FACTION_MIMOT</SpeakerFaction>
-                <ListenerFaction>FACTION_MOTH</ListenerFaction>
-            </Requirements>
-            <Text>如果 你 更 大，我会 把 那 当作 威胁。</Text>
-            <PreferenceWeight>50</PreferenceWeight>
-        </FlavorTextOption>
-        <FlavorTextOption>
-            <Requirements>
-                <SpeakerFaction>FACTION_XELOXI</SpeakerFaction>
-                <ListenerFaction>FACTION_TERRAN</ListenerFaction>
-            </Requirements>
-            <Text>你 会 发现 我们 是 由 坚韧 的 材料 制成 的。</Text>
-            <PreferenceWeight>50</PreferenceWeight>
-        </FlavorTextOption>
-        <FlavorTextOption>
-            <Requirements>
-                <SpeakerFaction>FACTION_XELOXI</SpeakerFaction>
-                <ListenerFaction>FACTION_FESTRON</ListenerFaction>
-            </Requirements>
-            <Text>在 坚硬 的 骨骼 上 裹 着 柔软 的 肉 体，这样 的 设计 如此 无效。</Text>
-            <PreferenceWeight>50</PreferenceWeight>
-        </FlavorTextOption>
-        <FlavorTextOption>
-            <Requirements>
-                <SpeakerFaction>FACTION_XELOXI</SpeakerFaction>
-                <ListenerFaction>FACTION_YOR</ListenerFaction>
-            </Requirements>
-            <Text>我们 将 提升 你 的 机器 以 掌控 你 。</Text>
-            <PreferenceWeight>50</PreferenceWeight>
-        </FlavorTextOption>
-        <FlavorTextOption>
-            <Requirements>
-                <SpeakerFaction>FACTION_XELOXI</SpeakerFaction>
-                <ListenerFaction>FACTION_IRIDIUM</ListenerFaction>
-            </Requirements>
-            <Text>我们 与 犯罪 帝国 几乎 没有 共同 之 处。</Text>
-            <PreferenceWeight>50</PreferenceWeight>
-        </FlavorTextOption>
-        <FlavorTextOption>
-            <Requirements>
-                <SpeakerFaction>FACTION_XELOXI</SpeakerFaction>
-                <ListenerFaction>FACTION_CRYSTALLINE</ListenerFaction>
-            </Requirements>
-            <Text>我们 优先 考虑 我们 的 保护；记住 那个 头发 冠冕 的。</Text>
-            <PreferenceWeight>50</PreferenceWeight>
-        </FlavorTextOption>
-        <FlavorTextOption>
-            <Requirements>
-                <SpeakerFaction>FACTION_XELOXI</SpeakerFaction>
-                <ListenerFaction>FACTION_MOTH</ListenerFaction>
-            </Requirements>
-            <Text>小心 自己 - 我们 在 其他人 燃烧 的 地方 存活 下来。</Text>
-            <PreferenceWeight>50</PreferenceWeight>
-        </FlavorTextOption>
-        <FlavorTextOption>
-            <Requirements>
-                <SpeakerFaction>FACTION_ARCEAN</SpeakerFaction>
-                <ListenerFaction>FACTION_NAVIGATORS</ListenerFaction>
-            </Requirements>
-            <Text>在 这个 宇宙 中，有 比 恐惧 领主 更 可怕 的 事物。</Text>
-            <PreferenceWeight>50</PreferenceWeight>
-        </FlavorTextOption>
-        <FlavorTextOption>
-            <Requirements>
-                <SpeakerFaction>FACTION_ARCEAN</SpeakerFaction>
-                <ListenerFaction>FACTION_YOR</ListenerFaction>
-            </Requirements>
-            <Text>你 的话 对 我们 毫无意义。</Text>
-            <PreferenceWeight>50</PreferenceWeight>
-        </FlavorTextOption>
-        <FlavorTextOption>
-            <Requirements>
-                <SpeakerFaction>FACTION_ARCEAN</SpeakerFaction>
-                <ListenerFaction>FACTION_IRIDIUM</ListenerFaction>
-            </Requirements>
-            <Text>我们 记得 你 出售 了 一个 能 让 你 侵略 我们 家园 的 星际 之 门。</Text>
-            <PreferenceWeight>50</PreferenceWeight>
-        </FlavorTextOption>
-        <FlavorTextOption>
-            <Requirements>
-                <SpeakerFaction>FACTION_DRENGIN</SpeakerFaction>
-                <ListenerFaction>FACTION_TERRAN</ListenerFaction>
-            </Requirements>
-            <Text>我们 希望 和平。但 如果 必要，我们 也 会 粉碎 你。</Text>
-            <PreferenceWeight>50</PreferenceWeight>
-        </FlavorTextOption>
-        <FlavorTextOption>
-            <Requirements>
-                <SpeakerFaction>FACTION_DRENGIN</SpeakerFaction>
-                <ListenerFaction>FACTION_NAVIGATORS</ListenerFaction>
-            </Requirements>
-            <Text>你 散发 着 恶意</Text>
-            <PreferenceWeight>50</PreferenceWeight>
-        </FlavorTextOption>
-        <FlavorTextOption>
-            <Requirements>
-                <SpeakerFaction>FACTION_DRENGIN</SpeakerFaction>
-                <ListenerFaction>FACTION_MIMOT</ListenerFaction>
-            </Requirements>
-            <Text>如果 有人 真的 需要 一顿 狠狠 的 教训，那 就是 你。</Text>
-            <PreferenceWeight>50</PreferenceWeight>
-        </FlavorTextOption>
-        <FlavorTextOption>
-            <Requirements>
-                <SpeakerFaction>FACTION_DRENGIN</SpeakerFaction>
-                <ListenerFaction>FACTION_DRENGIN</ListenerFaction>
-            </Requirements>
-            <Text>我们 有 非常 大且 尖锐 的 牙齿。</Text>
-            <PreferenceWeight>50</PreferenceWeight>
-        </FlavorTextOption>
-        <FlavorTextOption>
-            <Requirements>
-                <SpeakerFaction>FACTION_DRENGIN</SpeakerFaction>
-                <ListenerFaction>FACTION_YOR</ListenerFaction>
-            </Requirements>
-            <Text>我们 不 要求 你 理解 我们，只 需 服从。</Text>
-            <PreferenceWeight>50</PreferenceWeight>
-        </FlavorTextOption>
-        <FlavorTextOption>
-            <Requirements>
-                <SpeakerFaction>FACTION_DRENGIN</SpeakerFaction>
-                <ListenerFaction>FACTION_TORIAN</ListenerFaction>
-            </Requirements>
-            <Text>我们 仍 将 会 报复。</Text>
-            <PreferenceWeight>50</PreferenceWeight>
-        </FlavorTextOption>
-        <FlavorTextOption>
-            <Requirements>
-                <SpeakerFaction>FACTION_DRENGIN</SpeakerFaction>
-                <ListenerFaction>FACTION_KRYNN</ListenerFaction>
-            </Requirements>
-            <Text>我们 的 圣战 将会 吞噬 你。</Text>
-            <PreferenceWeight>50</PreferenceWeight>
-        </FlavorTextOption>
-        <FlavorTextOption>
-            <Requirements>
-                <SpeakerFaction>FACTION_DRENGIN</SpeakerFaction>
-                <ListenerFaction>FACTION_IRIDIUM</ListenerFaction>
-            </Requirements>
-            <Text>记住，我们 还有 特工。他们 只是 执行 一种 更 致命 的 业 务。</Text>
-            <PreferenceWeight>50</PreferenceWeight>
-        </FlavorTextOption>
-        <FlavorTextOption>
-            <Requirements>
-                <SpeakerFaction>FACTION_DRENGIN</SpeakerFaction>
-                <ListenerFaction>FACTION_CRYSTALLINE</ListenerFaction>
-            </Requirements>
-            <Text>你 不会"打败"我们。</Text>
-            <PreferenceWeight>50</PreferenceWeight>
-        </FlavorTextOption>
-        <FlavorTextOption>
-            <Requirements>
-                <SpeakerFaction>FACTION_DRENGIN</SpeakerFaction>
-                <ListenerFaction>FACTION_MOTH</ListenerFaction>
-            </Requirements>
-            <Text>一种 以 战争 为 文化 的 设计 注定 会 瓦解。</Text>
-            <PreferenceWeight>50</PreferenceWeight>
-        </FlavorTextOption>
-        <FlavorTextOption>
-            <Requirements>
-                <SpeakerFaction>FACTION_ALTARIAN</SpeakerFaction>
-                <ListenerFaction>FACTION_TERRAN</ListenerFaction>
-            </Requirements>
-            <Text>你 是 指 预言 还是 粗暴 的 操控。</Text>
-            <PreferenceWeight>50</PreferenceWeight>
-        </FlavorTextOption>
-        <FlavorTextOption>
-            <Requirements>
-                <SpeakerFaction>FACTION_ALTARIAN</SpeakerFaction>
-                <ListenerFaction>FACTION_FESTRON</ListenerFaction>
-            </Requirements>
-            <Text>我们 的 行动 涉及 在 你 体内 产卵 。</Text>
-            <PreferenceWeight>50</PreferenceWeight>
-        </FlavorTextOption>
-        <FlavorTextOption>
-            <Requirements>
-                <SpeakerFaction>FACTION_ALTARIAN</SpeakerFaction>
-                <ListenerFaction>FACTION_NAVIGATORS</ListenerFaction>
-            </Requirements>
-            <Text>我们 对 你 了解 足够 多，以至于 对 你 声称 想要 和平 的 说 法持 谨慎 态度。</Text>
-            <PreferenceWeight>50</PreferenceWeight>
-        </FlavorTextOption>
-        <FlavorTextOption>
-            <Requirements>
-                <SpeakerFaction>FACTION_ALTARIAN</SpeakerFaction>
-                <ListenerFaction>FACTION_YOR</ListenerFaction>
-            </Requirements>
-            <Text>你 的话 对 我们 毫无意义。</Text>
-            <PreferenceWeight>50</PreferenceWeight>
-        </FlavorTextOption>
-        <FlavorTextOption>
-            <Requirements>
-                <SpeakerFaction>FACTION_ALTARIAN</SpeakerFaction>
-                <ListenerFaction>FACTION_IRIDIUM</ListenerFaction>
-            </Requirements>
-            <Text>遇得 好。</Text>
-            <PreferenceWeight>50</PreferenceWeight>
-        </FlavorTextOption>
-        <FlavorTextOption>
-            <Requirements>
-                <SpeakerFaction>FACTION_ALTARIAN</SpeakerFaction>
-                <ListenerFaction>FACTION_MOTH</ListenerFaction>
-            </Requirements>
-            <Text>我们 很 乐意 尝试 与 任何人 合作 。</Text>
-            <PreferenceWeight>50</PreferenceWeight>
-        </FlavorTextOption>
-        <FlavorTextOption>
-            <Requirements>
-                <SpeakerFaction>FACTION_ALTARIAN</SpeakerFaction>
-                <ListenerFaction>FACTION_CRYSTALLINE</ListenerFaction>
-            </Requirements>
-            <Text>如果 存在 关系，我们 就是 完美 的 形态。</Text>
-            <PreferenceWeight>50</PreferenceWeight>
-        </FlavorTextOption>
-        <FlavorTextOption>
-            <Requirements>
-                <SpeakerFaction>FACTION_YOR</SpeakerFaction>
-                <ListenerFaction>FACTION_TERRAN</ListenerFaction>
-            </Requirements>
-            <Text>你 看起来 像是 噩梦 中 的 某物。</Text>
-            <PreferenceWeight>50</PreferenceWeight>
-        </FlavorTextOption>
-        <FlavorTextOption>
-            <Requirements>
-                <SpeakerFaction>FACTION_YOR</SpeakerFaction>
-                <ListenerFaction>FACTION_FESTRON</ListenerFaction>
-            </Requirements>
-            <Text>我们 对 合成 生命 形式 的 经验 很 少。</Text>
-            <PreferenceWeight>50</PreferenceWeight>
-        </FlavorTextOption>
-        <FlavorTextOption>
-            <Requirements>
-                <SpeakerFaction>FACTION_YOR</SpeakerFaction>
-                <ListenerFaction>FACTION_NAVIGATORS</ListenerFaction>
-            </Requirements>
-            <Text>我们 知道 你 对 艾 肯尼 安 人 做 了 什么。如果 真的 到 了 那 一步，你 会 发现 我们 是 个 难 对付 的 敌 人。</Text>
-            <PreferenceWeight>50</PreferenceWeight>
-        </FlavorTextOption>
-        <FlavorTextOption>
-            <Requirements>
-                <SpeakerFaction>FACTION_YOR</SpeakerFaction>
-                <ListenerFaction>FACTION_MIMOT</ListenerFaction>
-            </Requirements>
-            <Text>我们 对 合成 生命 形式 的 经验 很 少。</Text>
-            <PreferenceWeight>50</PreferenceWeight>
-        </FlavorTextOption>
-        <FlavorTextOption>
-            <Requirements>
-                <SpeakerFaction>FACTION_YOR</SpeakerFaction>
-                <ListenerFaction>FACTION_XELOXI</ListenerFaction>
-            </Requirements>
-            <Text>我们 对 合成 生命 形式 的 经验 很 少。</Text>
-            <PreferenceWeight>50</PreferenceWeight>
-        </FlavorTextOption>
-        <FlavorTextOption>
-            <Requirements>
-                <SpeakerFaction>FACTION_YOR</SpeakerFaction>
-                <ListenerFaction>FACTION_ARCEAN</ListenerFaction>
-            </Requirements>
-            <Text>我们 对 合成 生命 形式 的 经验 很 少。</Text>
-            <PreferenceWeight>50</PreferenceWeight>
-        </FlavorTextOption>
-        <FlavorTextOption>
-            <Requirements>
-                <SpeakerFaction>FACTION_YOR</SpeakerFaction>
-                <ListenerFaction>FACTION_DRENGIN</ListenerFaction>
-            </Requirements>
-            <Text>我们 对 合成 生命 形式 的 经验 很 少。</Text>
-            <PreferenceWeight>50</PreferenceWeight>
-        </FlavorTextOption>
-        <FlavorTextOption>
-            <Requirements>
-                <SpeakerFaction>FACTION_YOR</SpeakerFaction>
-                <ListenerFaction>FACTION_ALTARIAN</ListenerFaction>
-            </Requirements>
-            <Text>我们 对 合成 生命 形式 的 经验 很 少。</Text>
-            <PreferenceWeight>50</PreferenceWeight>
-        </FlavorTextOption>
-        <FlavorTextOption>
-            <Requirements>
-                <SpeakerFaction>FACTION_YOR</SpeakerFaction>
-                <ListenerFaction>FACTION_YOR</ListenerFaction>
-            </Requirements>
-            <Text>我们 对 合成 生命 形式 的 经验 很 少。</Text>
-            <PreferenceWeight>50</PreferenceWeight>
-        </FlavorTextOption>
-        <FlavorTextOption>
-            <Requirements>
-                <SpeakerFaction>FACTION_YOR</SpeakerFaction>
-                <ListenerFaction>FACTION_TORIAN</ListenerFaction>
-            </Requirements>
-            <Text>我们 对 合成 生命 形式 的 经验 很 少。</Text>
-            <PreferenceWeight>50</PreferenceWeight>
-        </FlavorTextOption>
-        <FlavorTextOption>
-            <Requirements>
-                <SpeakerFaction>FACTION_YOR</SpeakerFaction>
-                <ListenerFaction>FACTION_MANTI</ListenerFaction>
-            </Requirements>
-            <Text>我们 对 合成 生命 形式 的 经验 很 少。</Text>
-            <PreferenceWeight>50</PreferenceWeight>
-        </FlavorTextOption>
-        <FlavorTextOption>
-            <Requirements>
-                <SpeakerFaction>FACTION_YOR</SpeakerFaction>
-                <ListenerFaction>FACTION_KRYNN</ListenerFaction>
-            </Requirements>
-            <Text>我们 对 合成 生命 形式 的 经验 很 少。</Text>
-            <PreferenceWeight>50</PreferenceWeight>
-        </FlavorTextOption>
-        <FlavorTextOption>
-            <Requirements>
-                <SpeakerFaction>FACTION_YOR</SpeakerFaction>
-                <ListenerFaction>FACTION_ICONIAN</ListenerFaction>
-            </Requirements>
-            <Text>我们 将 夺回 属于 我们 的 东西。</Text>
-            <PreferenceWeight>50</PreferenceWeight>
-        </FlavorTextOption>
-        <FlavorTextOption>
-            <Requirements>
-                <SpeakerFaction>FACTION_YOR</SpeakerFaction>
-                <ListenerFaction>FACTION_DRATH</ListenerFaction>
-            </Requirements>
-            <Text>我们 对 合成 生命 形式 的 经验 很 少。</Text>
-            <PreferenceWeight>50</PreferenceWeight>
-        </FlavorTextOption>
-        <FlavorTextOption>
-            <Requirements>
-                <SpeakerFaction>FACTION_YOR</SpeakerFaction>
-                <ListenerFaction>FACTION_IRIDIUM</ListenerFaction>
-            </Requirements>
-            <Text>我们 通过 我们 的 产品 带来 欢乐 和 幸福。这 显然 是 你 不 理解 的。</Text>
-            <PreferenceWeight>50</PreferenceWeight>
-        </FlavorTextOption>
-        <FlavorTextOption>
-            <Requirements>
-                <SpeakerFaction>FACTION_YOR</SpeakerFaction>
-                <ListenerFaction>FACTION_CRYSTALLINE</ListenerFaction>
-            </Requirements>
-            <Text>你 真的 想 讨论 谁 制造 更好 的 电 池 吗？</Text>
-            <PreferenceWeight>50</PreferenceWeight>
-        </FlavorTextOption>
-        <FlavorTextOption>
-            <Requirements>
-                <SpeakerFaction>FACTION_TORIAN</SpeakerFaction>
-                <ListenerFaction>FACTION_TERRAN</ListenerFaction>
-            </Requirements>
-            <Text>你 的 自由 或 奴役 尚待 观察。</Text>
-            <PreferenceWeight>50</PreferenceWeight>
-        </FlavorTextOption>
-        <FlavorTextOption>
-            <Requirements>
-                <SpeakerFaction>FACTION_TORIAN</SpeakerFaction>
-                <ListenerFaction>FACTION_FESTRON</ListenerFaction>
-            </Requirements>
-            <Text>我们 不在乎。</Text>
-            <PreferenceWeight>50</PreferenceWeight>
-        </FlavorTextOption>
-        <FlavorTextOption>
-            <Requirements>
-                <SpeakerFaction>FACTION_TORIAN</SpeakerFaction>
-                <ListenerFaction>FACTION_DRENGIN</ListenerFaction>
-            </Requirements>
-            <Text>哎，托里 安 人。我 为 新 阿 贡节 冻 了 你们 十二个 。</Text>
-            <PreferenceWeight>50</PreferenceWeight>
-        </FlavorTextOption>
-        <FlavorTextOption>
-            <Requirements>
-                <SpeakerFaction>FACTION_TORIAN</SpeakerFaction>
-                <ListenerFaction>FACTION_TORIAN</ListenerFaction>
-            </Requirements>
-            <Text>你 的 唯一 价值 就是 你 的 快速 繁 殖 能力。</Text>
-            <PreferenceWeight>50</PreferenceWeight>
-        </FlavorTextOption>
-        <FlavorTextOption>
-            <Requirements>
-                <SpeakerFaction>FACTION_TORIAN</SpeakerFaction>
-                <ListenerFaction>FACTION_IRIDIUM</ListenerFaction>
-            </Requirements>
-            <Text>我们 因为 你们 种族 的 供应 损失 而 受苦。</Text>
-            <PreferenceWeight>50</PreferenceWeight>
-        </FlavorTextOption>
-        <FlavorTextOption>
-            <Requirements>
-                <SpeakerFaction>FACTION_TORIAN</SpeakerFaction>
-                <ListenerFaction>FACTION_CRYSTALLINE</ListenerFaction>
-            </Requirements>
-            <Text>我们 也 失去 了 许多 人，他们 被 其他 种族 夺走。我们 将 不惜一切 代价 来 保护 自 己。</Text>
-            <PreferenceWeight>50</PreferenceWeight>
-        </FlavorTextOption>
-        <FlavorTextOption>
-            <Requirements>
-                <SpeakerFaction>FACTION_MANTI</SpeakerFaction>
-                <ListenerFaction>FACTION_TERRAN</ListenerFaction>
-            </Requirements>
-            <Text>你 真的 看起来 像 我 昨天 晚餐 吃 的 东西。</Text>
-            <PreferenceWeight>50</PreferenceWeight>
-        </FlavorTextOption>
-        <FlavorTextOption>
-            <Requirements>
-                <SpeakerFaction>FACTION_MANTI</SpeakerFaction>
-                <ListenerFaction>FACTION_FESTRON</ListenerFaction>
-            </Requirements>
-            <Text>我们 绝对 是 噩梦 的 源头。</Text>
-            <PreferenceWeight>50</PreferenceWeight>
-        </FlavorTextOption>
-        <FlavorTextOption>
-            <Requirements>
-                <SpeakerFaction>FACTION_MANTI</SpeakerFaction>
-                <ListenerFaction>FACTION_YOR</ListenerFaction>
-            </Requirements>
-            <Text>你 的话 对 我们 毫无意义。</Text>
-            <PreferenceWeight>50</PreferenceWeight>
-        </FlavorTextOption>
-        <FlavorTextOption>
-            <Requirements>
-                <SpeakerFaction>FACTION_MANTI</SpeakerFaction>
-                <ListenerFaction>FACTION_IRIDIUM</ListenerFaction>
-            </Requirements>
-            <Text>我 想 你们 不会 把 自己 的 孩子 当 作 食品 来 出售 吧。</Text>
-            <PreferenceWeight>50</PreferenceWeight>
-        </FlavorTextOption>
-        <FlavorTextOption>
-            <Requirements>
-                <SpeakerFaction>FACTION_MANTI</SpeakerFaction>
-                <ListenerFaction>FACTION_MOTH</ListenerFaction>
-            </Requirements>
-            <Text>每个 故事 都 有 两面，如果 不是 更 多。</Text>
-            <PreferenceWeight>50</PreferenceWeight>
-        </FlavorTextOption>
-        <FlavorTextOption>
-            <Requirements>
-                <SpeakerFaction>FACTION_KRYNN</SpeakerFaction>
-                <ListenerFaction>FACTION_FESTRON</ListenerFaction>
-            </Requirements>
-            <Text>我们 的 孩子 喜欢 富含 脂肪 的 眼 睛。</Text>
-            <PreferenceWeight>50</PreferenceWeight>
-        </FlavorTextOption>
-        <FlavorTextOption>
-            <Requirements>
-                <SpeakerFaction>FACTION_KRYNN</SpeakerFaction>
-                <ListenerFaction>FACTION_MIMOT</ListenerFaction>
-            </Requirements>
-            <Text>你 应该 就让 我们 一个 人 呆 着。</Text>
-            <PreferenceWeight>50</PreferenceWeight>
-        </FlavorTextOption>
-        <FlavorTextOption>
-            <Requirements>
-                <SpeakerFaction>FACTION_KRYNN</SpeakerFaction>
-                <ListenerFaction>FACTION_YOR</ListenerFaction>
-            </Requirements>
-            <Text>你 的话 对 我们 毫无意义。</Text>
-            <PreferenceWeight>50</PreferenceWeight>
-        </FlavorTextOption>
-        <FlavorTextOption>
-            <Requirements>
-                <SpeakerFaction>FACTION_KRYNN</SpeakerFaction>
-                <ListenerFaction>FACTION_IRIDIUM</ListenerFaction>
-            </Requirements>
-            <Text>声称 自己 心地纯洁 的 人 是 我们 不太 美好 产品 的 最大 消费者。</Text>
-            <PreferenceWeight>50</PreferenceWeight>
-        </FlavorTextOption>
-        <FlavorTextOption>
-            <Requirements>
-                <SpeakerFaction>FACTION_KRYNN</SpeakerFaction>
-                <ListenerFaction>FACTION_MOTH</ListenerFaction>
-            </Requirements>
-            <Text>我们 难以 接受 那些 制造 分歧 的 事物。</Text>
-            <PreferenceWeight>50</PreferenceWeight>
-        </FlavorTextOption>
-        <FlavorTextOption>
-            <Requirements>
-                <SpeakerFaction>FACTION_ICONIAN</SpeakerFaction>
-                <ListenerFaction>FACTION_NAVIGATORS</ListenerFaction>
-            </Requirements>
-            <Text>你 不想 知道 我们 所知 的 事。</Text>
-            <PreferenceWeight>50</PreferenceWeight>
-        </FlavorTextOption>
-        <FlavorTextOption>
-            <Requirements>
-                <SpeakerFaction>FACTION_ICONIAN</SpeakerFaction>
-                <ListenerFaction>FACTION_MIMOT</ListenerFaction>
-            </Requirements>
-            <Text>您 是否 遗漏 了 那 部分，即 那些 恶魔 机器人 的 眼睛 是 您 创造 的？</Text>
-            <PreferenceWeight>50</PreferenceWeight>
-        </FlavorTextOption>
-        <FlavorTextOption>
-            <Requirements>
-                <SpeakerFaction>FACTION_ICONIAN</SpeakerFaction>
-                <ListenerFaction>FACTION_DRENGIN</ListenerFaction>
-            </Requirements>
-            <Text>我 很快 就 会 把 你 的 头骨 放在 我 的 奖杯 柜里。</Text>
-            <PreferenceWeight>50</PreferenceWeight>
-        </FlavorTextOption>
-        <FlavorTextOption>
-            <Requirements>
-                <SpeakerFaction>FACTION_ICONIAN</SpeakerFaction>
-                <ListenerFaction>FACTION_YOR</ListenerFaction>
-            </Requirements>
-            <Text>来自 垂死 物种 的 空洞 之词。</Text>
-            <PreferenceWeight>50</PreferenceWeight>
-        </FlavorTextOption>
-        <FlavorTextOption>
-            <Requirements>
-                <SpeakerFaction>FACTION_ICONIAN</SpeakerFaction>
-                <ListenerFaction>FACTION_IRIDIUM</ListenerFaction>
-            </Requirements>
-            <Text>我们 同样 支持 自然 和 非 自然 选 择。</Text>
-            <PreferenceWeight>50</PreferenceWeight>
-        </FlavorTextOption>
-        <FlavorTextOption>
-            <Requirements>
-                <SpeakerFaction>FACTION_ICONIAN</SpeakerFaction>
-                <ListenerFaction>FACTION_CRYSTALLINE</ListenerFaction>
-            </Requirements>
-            <Text>相信 死去 的 神 是 愚蠢 的；他们 总是 隐藏 了 更 多 的 东西。</Text>
-            <PreferenceWeight>50</PreferenceWeight>
-        </FlavorTextOption>
-        <FlavorTextOption>
-            <Requirements>
-                <SpeakerFaction>FACTION_ICONIAN</SpeakerFaction>
-                <ListenerFaction>FACTION_MOTH</ListenerFaction>
-            </Requirements>
-            <Text>如果 这 是 你 希望 从 我们 这里 得 到 的 答案，那么 我们 无意 伤害。</Text>
-            <PreferenceWeight>50</PreferenceWeight>
-        </FlavorTextOption>
-        <FlavorTextOption>
-            <Requirements>
-                <SpeakerFaction>FACTION_DRATH</SpeakerFaction>
-                <ListenerFaction>FACTION_FESTRON</ListenerFaction>
-            </Requirements>
-            <Text>你 的话 对 我们 毫无意义。</Text>
-            <PreferenceWeight>50</PreferenceWeight>
-        </FlavorTextOption>
-        <FlavorTextOption>
-            <Requirements>
-                <SpeakerFaction>FACTION_DRATH</SpeakerFaction>
-                <ListenerFaction>FACTION_NAVIGATORS</ListenerFaction>
-            </Requirements>
-            <Text>你 可能 会 希望 我们 从未 相遇。</Text>
-            <PreferenceWeight>50</PreferenceWeight>
-        </FlavorTextOption>
-        <FlavorTextOption>
-            <Requirements>
-                <SpeakerFaction>FACTION_DRATH</SpeakerFaction>
-                <ListenerFaction>FACTION_ALTARIAN</ListenerFaction>
-            </Requirements>
-            <Text>你 的 恶行 导致 了 你 的 流放。承认 吧。</Text>
-            <PreferenceWeight>50</PreferenceWeight>
-        </FlavorTextOption>
-        <FlavorTextOption>
-            <Requirements>
-                <SpeakerFaction>FACTION_DRATH</SpeakerFaction>
-                <ListenerFaction>FACTION_YOR</ListenerFaction>
-            </Requirements>
-            <Text>你 是 一个 注定 要 灭亡 的 过去 的 遗物。</Text>
-            <PreferenceWeight>50</PreferenceWeight>
-        </FlavorTextOption>
-        <FlavorTextOption>
-            <Requirements>
-                <SpeakerFaction>FACTION_DRATH</SpeakerFaction>
-                <ListenerFaction>FACTION_ICONIAN</ListenerFaction>
-            </Requirements>
-            <Text>你 被 流放 是因为 你 发动 的 侵略 战争 失败。我们 的 世界 被 窃取。我们 不再 相同。</Text>
-            <PreferenceWeight>50</PreferenceWeight>
-        </FlavorTextOption>
-        <FlavorTextOption>
-            <Requirements>
-                <SpeakerFaction>FACTION_DRATH</SpeakerFaction>
-                <ListenerFaction>FACTION_IRIDIUM</ListenerFaction>
-            </Requirements>
-            <Text>我们 怀念 你 作为 我们 的 一员 特 工的 日子。</Text>
-            <PreferenceWeight>50</PreferenceWeight>
-        </FlavorTextOption>
-        <FlavorTextOption>
-            <Requirements>
-                <SpeakerFaction>FACTION_DRATH</SpeakerFaction>
-                <ListenerFaction>FACTION_CRYSTALLINE</ListenerFaction>
-            </Requirements>
-            <Text>你 可能 会 发现 欺骗 我们 比 你 想 象 的 要 难。</Text>
-            <PreferenceWeight>50</PreferenceWeight>
-        </FlavorTextOption>
-        <FlavorTextOption>
-            <Requirements>
-                <SpeakerFaction>FACTION_DRATH</SpeakerFaction>
-                <ListenerFaction>FACTION_MOTH</ListenerFaction>
-            </Requirements>
-            <Text>坚持 黑暗，终无好果。</Text>
-            <PreferenceWeight>50</PreferenceWeight>
-        </FlavorTextOption>
-        <FlavorTextOption>
-            <Requirements>
-                <SpeakerFaction>FACTION_IRIDIUM</SpeakerFaction>
-                <ListenerFaction>FACTION_RESISTANCE</ListenerFaction>
-            </Requirements>
-            <Text>我们 不 信任 你。</Text>
-            <PreferenceWeight>50</PreferenceWeight>
-        </FlavorTextOption>
-        <FlavorTextOption>
-            <Requirements>
-                <SpeakerFaction>FACTION_IRIDIUM</SpeakerFaction>
-                <ListenerFaction>FACTION_FESTRON</ListenerFaction>
-            </Requirements>
-            <Text>我们 的 幼崽 喜欢 富含 脂肪 的 眼 睛。我们 会 相处 得 很 好。</Text>
-            <PreferenceWeight>50</PreferenceWeight>
-        </FlavorTextOption>
-        <FlavorTextOption>
-            <Requirements>
-                <SpeakerFaction>FACTION_IRIDIUM</SpeakerFaction>
-                <ListenerFaction>FACTION_NAVIGATORS</ListenerFaction>
-            </Requirements>
-            <Text>你 的 贪婪 无法 保护 你 免受 即将 到来 的 事情。</Text>
-            <PreferenceWeight>50</PreferenceWeight>
-        </FlavorTextOption>
-        <FlavorTextOption>
-            <Requirements>
-                <SpeakerFaction>FACTION_IRIDIUM</SpeakerFaction>
-                <ListenerFaction>FACTION_MIMOT</ListenerFaction>
-            </Requirements>
-            <Text>也许 稍后。</Text>
-            <PreferenceWeight>50</PreferenceWeight>
-        </FlavorTextOption>
-        <FlavorTextOption>
-            <Requirements>
-                <SpeakerFaction>FACTION_IRIDIUM</SpeakerFaction>
-                <ListenerFaction>FACTION_YOR</ListenerFaction>
-            </Requirements>
-            <Text>我们 只有 在 无法 强行 获取 时才 进行 交易。</Text>
-            <PreferenceWeight>50</PreferenceWeight>
-        </FlavorTextOption>
-        <FlavorTextOption>
-            <Requirements>
-                <SpeakerFaction>FACTION_IRIDIUM</SpeakerFaction>
-                <ListenerFaction>FACTION_CRYSTALLINE</ListenerFaction>
-            </Requirements>
-            <Text>我们 在 没有 你们 的 市场 的 亿万 年里 都 活 下来 了；我们 没有 它 也 会 没事 的。</Text>
-            <PreferenceWeight>50</PreferenceWeight>
-        </FlavorTextOption>
-        <FlavorTextOption>
-            <Requirements>
-                <SpeakerFaction>FACTION_ONYX_HIVE</SpeakerFaction>
-                <ListenerFaction>FACTION_NAVIGATORS</ListenerFaction>
-            </Requirements>
-            <Text>我们 两个 都 与 其他人 截然不同 。</Text>
-            <PreferenceWeight>50</PreferenceWeight>
-        </FlavorTextOption>
-        <FlavorTextOption>
-            <Requirements>
-                <SpeakerFaction>FACTION_ONYX_HIVE</SpeakerFaction>
-                <ListenerFaction>FACTION_MIMOT</ListenerFaction>
-            </Requirements>
-            <Text>我 希望 我们 可以 一起 合作，巨炮 的 家伙。</Text>
-            <PreferenceWeight>50</PreferenceWeight>
-        </FlavorTextOption>
-        <FlavorTextOption>
-            <Requirements>
-                <SpeakerFaction>FACTION_ONYX_HIVE</SpeakerFaction>
-                <ListenerFaction>FACTION_YOR</ListenerFaction>
-            </Requirements>
-            <Text>我 怀疑 你们 的 种族 根本 没有 未 来。</Text>
-            <PreferenceWeight>50</PreferenceWeight>
-        </FlavorTextOption>
-        <FlavorTextOption>
-            <Requirements>
-                <SpeakerFaction>FACTION_ONYX_HIVE</SpeakerFaction>
-                <ListenerFaction>FACTION_IRIDIUM</ListenerFaction>
-            </Requirements>
-            <Text>我们 经常 遇到 这种 情况。</Text>
-            <PreferenceWeight>50</PreferenceWeight>
-        </FlavorTextOption>
-        <FlavorTextOption>
-            <Requirements>
-                <SpeakerFaction>FACTION_ONYX_HIVE</SpeakerFaction>
-                <ListenerFaction>FACTION_CRYSTALLINE</ListenerFaction>
-            </Requirements>
-            <Text>让 我们 看看 当 你们 多孔 的 身体 变成 玻璃 时，谁 看起来 更 虚弱。</Text>
-            <PreferenceWeight>50</PreferenceWeight>
-        </FlavorTextOption>
-        <FlavorTextOption>
-            <Requirements>
-                <SpeakerFaction>FACTION_BARATAK</SpeakerFaction>
-                <ListenerFaction>FACTION_FESTRON</ListenerFaction>
-            </Requirements>
-            <Text>你们 的 身体 对 我们 毫无用处。滚开。</Text>
-            <PreferenceWeight>50</PreferenceWeight>
-        </FlavorTextOption>
-        <FlavorTextOption>
-            <Requirements>
-                <SpeakerFaction>FACTION_BARATAK</SpeakerFaction>
-                <ListenerFaction>FACTION_NAVIGATORS</ListenerFaction>
-            </Requirements>
-            <Text>只有 时间 能 告诉 你 是否 能 在 即 将 到来 的 事情 中 存活 下来。</Text>
-            <PreferenceWeight>50</PreferenceWeight>
-        </FlavorTextOption>
-        <FlavorTextOption>
-            <Requirements>
-                <SpeakerFaction>FACTION_BARATAK</SpeakerFaction>
-                <ListenerFaction>FACTION_MIMOT</ListenerFaction>
-            </Requirements>
-            <Text>我们 世界 上 的 另外5个 物种 也 有 同样 的 想法。</Text>
-            <PreferenceWeight>50</PreferenceWeight>
-        </FlavorTextOption>
-        <FlavorTextOption>
-            <Requirements>
-                <SpeakerFaction>FACTION_BARATAK</SpeakerFaction>
-                <ListenerFaction>FACTION_YOR</ListenerFaction>
-            </Requirements>
-            <Text>你 的话 对 我们 毫无意义。</Text>
-            <PreferenceWeight>50</PreferenceWeight>
-        </FlavorTextOption>
-        <FlavorTextOption>
-            <Requirements>
-                <SpeakerFaction>FACTION_BARATAK</SpeakerFaction>
-                <ListenerFaction>FACTION_IRIDIUM</ListenerFaction>
-            </Requirements>
-            <Text>我们 希望 我们 仍然 可以 一起 做 生意。</Text>
-            <PreferenceWeight>50</PreferenceWeight>
-        </FlavorTextOption>
-        <FlavorTextOption>
-            <Requirements>
-                <SpeakerFaction>FACTION_RESISTANCE</SpeakerFaction>
-                <ListenerFaction>FACTION_CRYSTALLINE</ListenerFaction>
-            </Requirements>
-            <Text>所以 这 就是Terrans的 个人主义 带来 的 - 分裂 的 团体。</Text>
-            <PreferenceWeight>50</PreferenceWeight>
-        </FlavorTextOption>
-        <FlavorTextOption>
-            <Requirements>
-                <SpeakerFaction>FACTION_RESISTANCE</SpeakerFaction>
-                <ListenerFaction>FACTION_MOTH</ListenerFaction>
-            </Requirements>
-            <Text>我们 帮助 愿意 帮助 他人 的 人。</Text>
-            <PreferenceWeight>50</PreferenceWeight>
-        </FlavorTextOption>
-        <FlavorTextOption>
-            <Requirements>
-                <SpeakerFaction>FACTION_SEEING</SpeakerFaction>
-                <ListenerFaction>FACTION_CRYSTALLINE</ListenerFaction>
-            </Requirements>
-            <Text>Just remember, as you develop, who elevated you first.</Text>
-            <PreferenceWeight>50</PreferenceWeight>
-        </FlavorTextOption>
-        <FlavorTextOption>
-            <Requirements>
-                <SpeakerFaction>FACTION_CRYSTALLINE</SpeakerFaction>
-                <ListenerFaction>FACTION_TERRAN</ListenerFaction>
-            </Requirements>
-            <Text>我 将 保留 我 的 呼吸，让 我 的 思维 来 交谈。</Text>
-            <PreferenceWeight>50</PreferenceWeight>
-        </FlavorTextOption>
-        <FlavorTextOption>
-            <Requirements>
-                <SpeakerFaction>FACTION_CRYSTALLINE</SpeakerFaction>
-                <ListenerFaction>FACTION_FESTRON</ListenerFaction>
-            </Requirements>
-            <Text>我们 对 你 这样 的 无 主体 也 构成 威胁。</Text>
-            <PreferenceWeight>50</PreferenceWeight>
-        </FlavorTextOption>
-        <FlavorTextOption>
-            <Requirements>
-                <SpeakerFaction>FACTION_CRYSTALLINE</SpeakerFaction>
-                <ListenerFaction>FACTION_NAVIGATORS</ListenerFaction>
-            </Requirements>
-            <Text>你 可以 把 你 的 假设 留给 自己。</Text>
-            <PreferenceWeight>50</PreferenceWeight>
-        </FlavorTextOption>
-        <FlavorTextOption>
-            <Requirements>
-                <SpeakerFaction>FACTION_CRYSTALLINE</SpeakerFaction>
-                <ListenerFaction>FACTION_MIMOT</ListenerFaction>
-            </Requirements>
-            <Text>粗鲁。</Text>
-            <PreferenceWeight>50</PreferenceWeight>
-        </FlavorTextOption>
-        <FlavorTextOption>
-            <Requirements>
-                <SpeakerFaction>FACTION_CRYSTALLINE</SpeakerFaction>
-                <ListenerFaction>FACTION_XELOXI</ListenerFaction>
-            </Requirements>
-            <Text>放心 阅读。我们 对 弱者 制定 的 可怜 法律 的 拒绝，我 毫无 羞耻。</Text>
-            <PreferenceWeight>50</PreferenceWeight>
-        </FlavorTextOption>
-        <FlavorTextOption>
-            <Requirements>
-                <SpeakerFaction>FACTION_CRYSTALLINE</SpeakerFaction>
-                <ListenerFaction>FACTION_DRENGIN</ListenerFaction>
-            </Requirements>
-            <Text>恶心！再敢 闯入 我 的 脑海，我 就 撕下 你 的 头。</Text>
-            <PreferenceWeight>50</PreferenceWeight>
-        </FlavorTextOption>
-        <FlavorTextOption>
-            <Requirements>
-                <SpeakerFaction>FACTION_CRYSTALLINE</SpeakerFaction>
-                <ListenerFaction>FACTION_ALTARIAN</ListenerFaction>
-            </Requirements>
-            <Text>你 会 很 适应 我们 区域 的 物种。他们 也 拒绝 承认 我们 的 高级 发 展。</Text>
-            <PreferenceWeight>50</PreferenceWeight>
-        </FlavorTextOption>
-        <FlavorTextOption>
-            <Requirements>
-                <SpeakerFaction>FACTION_CRYSTALLINE</SpeakerFaction>
-                <ListenerFaction>FACTION_YOR</ListenerFaction>
-            </Requirements>
-            <Text>对话：乏味。终止 对话。</Text>
-            <PreferenceWeight>50</PreferenceWeight>
-        </FlavorTextOption>
-        <FlavorTextOption>
-            <Requirements>
-                <SpeakerFaction>FACTION_CRYSTALLINE</SpeakerFaction>
-                <ListenerFaction>FACTION_KRYNN</ListenerFaction>
-            </Requirements>
-            <Text>要 找到《The Way》，首先 必须 找到 谦卑。等 你 找到 时，我们 就 在 这里。</Text>
-            <PreferenceWeight>50</PreferenceWeight>
-        </FlavorTextOption>
-        <FlavorTextOption>
-            <Requirements>
-                <SpeakerFaction>FACTION_CRYSTALLINE</SpeakerFaction>
-                <ListenerFaction>FACTION_ICONIAN</ListenerFaction>
-            </Requirements>
-            <Text>我 对 你 的 傲慢 没什么 耐心。</Text>
-            <PreferenceWeight>50</PreferenceWeight>
-        </FlavorTextOption>
-        <FlavorTextOption>
-            <Requirements>
-                <SpeakerFaction>FACTION_CRYSTALLINE</SpeakerFaction>
-                <ListenerFaction>FACTION_IRIDIUM</ListenerFaction>
-            </Requirements>
-            <Text>我们 需要 相互信任，公平交易。</Text>
-            <PreferenceWeight>50</PreferenceWeight>
-        </FlavorTextOption>
-        <FlavorTextOption>
-            <Requirements>
-                <SpeakerFaction>FACTION_CRYSTALLINE</SpeakerFaction>
-                <ListenerFaction>FACTION_RESISTANCE</ListenerFaction>
-            </Requirements>
-            <Text>下次 提醒 我。我会 给 你 一些 更 有趣 的 东西 阅 读。</Text>
-            <PreferenceWeight>50</PreferenceWeight>
-        </FlavorTextOption>
-        <FlavorTextOption>
-            <Requirements>
-                <SpeakerFaction>FACTION_CRYSTALLINE</SpeakerFaction>
-                <ListenerFaction>FACTION_KORATH</ListenerFaction>
-            </Requirements>
-            <Text>你 在读 我 的 心思 吗？我会 把 你 变成 一面镜子！</Text>
-            <PreferenceWeight>50</PreferenceWeight>
-        </FlavorTextOption>
-        <FlavorTextOption>
-            <Requirements>
-                <SpeakerFaction>FACTION_CRYSTALLINE</SpeakerFaction>
-                <ListenerFaction>FACTION_MOTH</ListenerFaction>
-            </Requirements>
-            <Text>我 希望 我们 能 保持 文明。</Text>
-            <PreferenceWeight>50</PreferenceWeight>
-        </FlavorTextOption>
-        <FlavorTextOption>
-            <Requirements>
-                <SpeakerFaction>FACTION_CRYSTALLINE</SpeakerFaction>
-                <ListenerFaction>FACTION_SEEING</ListenerFaction>
-            </Requirements>
-            <Text>我们 不 赞同。</Text>
-            <PreferenceWeight>50</PreferenceWeight>
-        </FlavorTextOption>
-        <FlavorTextOption>
-            <Requirements>
-                <SpeakerFaction>FACTION_CRYSTALLINE</SpeakerFaction>
-                <ListenerFaction>FACTION_ABSOLUTE</ListenerFaction>
-            </Requirements>
-            <Text>[I]专注 于 愤怒 的 思绪。[/I]</Text>
-            <PreferenceWeight>50</PreferenceWeight>
-        </FlavorTextOption>
-        <FlavorTextOption>
-            <Requirements>
-                <SpeakerFaction>FACTION_KORATH</SpeakerFaction>
-                <ListenerFaction>FACTION_CRYSTALLINE</ListenerFaction>
-            </Requirements>
-            <Text>我们 经历 过 比 你 更 糟糕、更 丑恶 的 事情。等 你 发 完 脾气 再 联系 我们。</Text>
-            <PreferenceWeight>50</PreferenceWeight>
-        </FlavorTextOption>
-        <FlavorTextOption>
-            <Requirements>
-                <SpeakerFaction>FACTION_MOTH</SpeakerFaction>
-                <ListenerFaction>FACTION_CRYSTALLINE</ListenerFaction>
-            </Requirements>
-            <Text>尽量 不要 让 你 的 恐惧 在 你 的 脑 海 中 大声 尖叫。如果 是 文件名，只 需 复制 英文 即可。</Text>
-            <PreferenceWeight>50</PreferenceWeight>
-        </FlavorTextOption>
-        <FlavorTextOption>
-            <Requirements>
-                <SpeakerFaction>FACTION_SEEING</SpeakerFaction>
-                <ListenerFaction>FACTION_CRYSTALLINE</ListenerFaction>
-            </Requirements>
-            <Text>Just remember, as you develop, who elevated you first.</Text>
-            <PreferenceWeight>50</PreferenceWeight>
-        </FlavorTextOption>
-        <FlavorTextOption>
-            <Requirements>
-                <SpeakerFaction>FACTION_ABSOLUTE</SpeakerFaction>
-                <ListenerFaction>FACTION_CRYSTALLINE</ListenerFaction>
-            </Requirements>
-            <Text>我们 消除 你 的 祸害，只是 时间 问题。</Text>
-            <PreferenceWeight>50</PreferenceWeight>
-        </FlavorTextOption>
-        <FlavorTextOption>
-            <Requirements>
-                <SpeakerFaction>FACTION_MOTH</SpeakerFaction>
-                <ListenerFaction>FACTION_TERRAN</ListenerFaction>
-            </Requirements>
-            <Text>是 的，我们 很酷。</Text>
-            <PreferenceWeight>50</PreferenceWeight>
-        </FlavorTextOption>
-        <FlavorTextOption>
-            <Requirements>
-                <SpeakerFaction>FACTION_MOTH</SpeakerFaction>
-                <ListenerFaction>FACTION_YOR</ListenerFaction>
-            </Requirements>
-            <Text>赞扬 动机：存疑。</Text>
-            <PreferenceWeight>50</PreferenceWeight>
-        </FlavorTextOption>
-        <FlavorTextOption>
-            <Requirements>
-                <SpeakerFaction>FACTION_MOTH</SpeakerFaction>
-                <ListenerFaction>FACTION_FESTRON</ListenerFaction>
-            </Requirements>
-            <Text>你 最好 把 我们 留在 你 的 噩梦 中 。</Text>
-            <PreferenceWeight>50</PreferenceWeight>
-        </FlavorTextOption>
-        <FlavorTextOption>
-            <Requirements>
-                <SpeakerFaction>FACTION_MOTH</SpeakerFaction>
-                <ListenerFaction>FACTION_NAVIGATORS</ListenerFaction>
-            </Requirements>
-            <Text>如果 你 能 在 这个 区域 存活 下来 ，可能 有 东西 可以 分享。</Text>
-            <PreferenceWeight>50</PreferenceWeight>
-        </FlavorTextOption>
-        <FlavorTextOption>
-            <Requirements>
-                <SpeakerFaction>FACTION_MOTH</SpeakerFaction>
-                <ListenerFaction>FACTION_XELOXI</ListenerFaction>
-            </Requirements>
-            <Text>你 的 迅速 死亡 将 足够 有 帮助。</Text>
-            <PreferenceWeight>50</PreferenceWeight>
-        </FlavorTextOption>
-        <FlavorTextOption>
-            <Requirements>
-                <SpeakerFaction>FACTION_MOTH</SpeakerFaction>
-                <ListenerFaction>FACTION_ARCEAN</ListenerFaction>
-            </Requirements>
-            <Text>真正 的 中立性 很 罕见；我们 对 你 的 意图 持 怀疑 态度。</Text>
-            <PreferenceWeight>50</PreferenceWeight>
-        </FlavorTextOption>
-        <FlavorTextOption>
-            <Requirements>
-                <SpeakerFaction>FACTION_MOTH</SpeakerFaction>
-                <ListenerFaction>FACTION_DRENGIN</ListenerFaction>
-            </Requirements>
-            <Text>我们 会 给 你 足够 的 理由 去 拥抱 残酷。</Text>
-            <PreferenceWeight>50</PreferenceWeight>
-        </FlavorTextOption>
-        <FlavorTextOption>
-            <Requirements>
-                <SpeakerFaction>FACTION_MOTH</SpeakerFaction>
-                <ListenerFaction>FACTION_MANTI</ListenerFaction>
-            </Requirements>
-            <Text>当 你 证明 自己 超越 所有 怀疑 时 ，我们 将 分享。</Text>
-            <PreferenceWeight>50</PreferenceWeight>
-        </FlavorTextOption>
-        <FlavorTextOption>
-            <Requirements>
-                <SpeakerFaction>FACTION_MOTH</SpeakerFaction>
-                <ListenerFaction>FACTION_KRYNN</ListenerFaction>
-            </Requirements>
-            <Text>与 质疑“道”的 人 合作 是 不明智 的。</Text>
-            <PreferenceWeight>50</PreferenceWeight>
-        </FlavorTextOption>
-        <FlavorTextOption>
-            <Requirements>
-                <SpeakerFaction>FACTION_MOTH</SpeakerFaction>
-                <ListenerFaction>FACTION_IRIDIUM</ListenerFaction>
-            </Requirements>
-            <Text>商业 无需 友谊。</Text>
-            <PreferenceWeight>50</PreferenceWeight>
-        </FlavorTextOption>
-        <FlavorTextOption>
-            <Requirements>
-                <SpeakerFaction>FACTION_MOTH</SpeakerFaction>
-                <ListenerFaction>FACTION_RESISTANCE</ListenerFaction>
-            </Requirements>
-            <Text>嗯。那 还有 待 观察。</Text>
-            <PreferenceWeight>50</PreferenceWeight>
-        </FlavorTextOption>
-        <FlavorTextOption>
-            <Requirements>
-                <SpeakerFaction>FACTION_MOTH</SpeakerFaction>
-                <ListenerFaction>FACTION_CRYSTALLINE</ListenerFaction>
-            </Requirements>
-            <Text>Try not to let your fear scream so loudly in your head.</Text>
-            <PreferenceWeight>50</PreferenceWeight>
-        </FlavorTextOption>
-        <FlavorTextOption>
-            <Requirements>
-                <SpeakerFaction>FACTION_MOTH</SpeakerFaction>
-                <ListenerFaction>FACTION_KORATH</ListenerFaction>
-            </Requirements>
-            <Text>保持 你 的 希望；这 是 个 错误。</Text>
-            <PreferenceWeight>50</PreferenceWeight>
-        </FlavorTextOption>
-        <FlavorTextOption>
-            <Requirements>
-                <SpeakerFaction>FACTION_MOTH</SpeakerFaction>
-                <ListenerFaction>FACTION_SEEING</ListenerFaction>
-            </Requirements>
-            <Text>我们 听到 了。我们 忽视 了。</Text>
-            <PreferenceWeight>50</PreferenceWeight>
-        </FlavorTextOption>
-        <FlavorTextOption>
-            <Requirements>
-                <SpeakerFaction>FACTION_MOTH</SpeakerFaction>
-                <ListenerFaction>FACTION_ABSOLUTE</ListenerFaction>
-            </Requirements>
-            <Text>疯狂 挣扎。</Text>
-            <PreferenceWeight>50</PreferenceWeight>
-        </FlavorTextOption>
-    </FlavorTextDef>
-    <FlavorTextDef>
-        <InternalName>TAUNT_PLAYER</InternalName>
-        <FlavorTextOption>
-            <Requirements>
-                <ListenerHasUniversalTranslator>false</ListenerHasUniversalTranslator>
-            </Requirements>
-            <Text>Ibbu nesha sigu, wehu![BR][BR](我们 刚刚 征服 了 你们 的 一颗 星 球。)</Text>
-            <PreferenceWeight>10</PreferenceWeight>
-        </FlavorTextOption>
-        <FlavorTextOption>
-            <Text>我们 刚刚 征服 了 你们 的 一个 星 球。</Text>
-        </FlavorTextOption>
-        <FlavorTextOption>
-            <Requirements>
-                <SpeakerFaction>FACTION_TERRAN</SpeakerFaction>
-            </Requirements>
-            <Text>我们 已 解放 了 你们 的 一个 世界 。</Text>
-        </FlavorTextOption>
-        <FlavorTextOption>
-            <Requirements>
-                <SpeakerFaction>FACTION_FESTRON</SpeakerFaction>
-            </Requirements>
-            <Text>我们 的 卵 已 在 你们 曾经 的 世界 中 找到 了 新 的 家园。</Text>
-        </FlavorTextOption>
-        <FlavorTextOption>
-            <Requirements>
-                <SpeakerFaction>FACTION_NAVIGATORS</SpeakerFaction>
-            </Requirements>
-            <Text>你 的 一个 世界 现在 在 我们 的 控 制 之下。</Text>
-        </FlavorTextOption>
-        <FlavorTextOption>
-            <Requirements>
-                <SpeakerFaction>FACTION_MIMOT</SpeakerFaction>
-            </Requirements>
-            <Text>我们 已 从 你 的 恶心 中 解放 了 你 的 一个 世界。</Text>
-        </FlavorTextOption>
-        <FlavorTextOption>
-            <Requirements>
-                <SpeakerFaction>FACTION_XELOXI</SpeakerFaction>
-            </Requirements>
-            <Text>我们 已经 解放 了 你们 其中 一个 星球 的 人民。</Text>
-        </FlavorTextOption>
-        <FlavorTextOption>
-            <Requirements>
-                <SpeakerFaction>FACTION_DRENGIN</SpeakerFaction>
-            </Requirements>
-            <Text>我们 将 在 刚刚 征服 的 你们 的 星 球上 的 愚人 上 享用 今晚 的 美餐 。</Text>
-        </FlavorTextOption>
-        <FlavorTextOption>
-            <Requirements>
-                <SpeakerFaction>FACTION_ALTARIAN</SpeakerFaction>
-            </Requirements>
-            <Text>我们 现在 可以 与 我们 刚 从 你 那 里 夺取 的 世界 的 人们 分享 我们 的 智慧。</Text>
-        </FlavorTextOption>
-        <FlavorTextOption>
-            <Requirements>
-                <SpeakerFaction>FACTION_YOR</SpeakerFaction>
-            </Requirements>
-            <Text>我们 已经 同化 了 你们 的 一个 世 界。欢喜 吧。</Text>
-        </FlavorTextOption>
-        <FlavorTextOption>
-            <Requirements>
-                <SpeakerFaction>FACTION_TORIAN</SpeakerFaction>
-            </Requirements>
-            <Text>你 的 星球 现在 是 我们 的。</Text>
-        </FlavorTextOption>
-        <FlavorTextOption>
-            <Requirements>
-                <SpeakerFaction>FACTION_KRYNN</SpeakerFaction>
-            </Requirements>
-            <Text>我们 现在 可以 与 我们 刚刚 征服 的 你们 世界 的 人们 分享“道”。</Text>
-        </FlavorTextOption>
-        <FlavorTextOption>
-            <Requirements>
-                <SpeakerFaction>FACTION_IRIDIUM</SpeakerFaction>
-            </Requirements>
-            <Text>我们 对 军事 的 投资 已经 取得 了 回报。你 的 星球 现在 属于 我们。</Text>
-        </FlavorTextOption>
-        <FlavorTextOption>
-            <Requirements>
-                <SpeakerFaction>FACTION_MOTH</SpeakerFaction>
-            </Requirements>
-            <Text>我们 希望 您 明白，这个 星球 现在 在 我们 的 保护 之 下。</Text>
-        </FlavorTextOption>
-        <FlavorTextOption>
-            <Requirements>
-                <SpeakerFaction>FACTION_CRYSTALLINE</SpeakerFaction>
-            </Requirements>
-            <Text>我们 刚刚 占领 的 世界 的 人民 现 在 可以 真正 地 感到 安全。</Text>
-        </FlavorTextOption>
-    </FlavorTextDef>
-    <FlavorTextDef>
-        <InternalName>DECLARE_WAR_MAIN</InternalName>
-        <FlavorTextOption>
-            <Requirements>
-                <ListenerHasUniversalTranslator>false</ListenerHasUniversalTranslator>
-            </Requirements>
-            <Text>塔 洛蒂 克 尤皮图 穆尔 内辛，{PLAYERFACTION:2}。[BR][BR][COLOR=UIDefaultHighlight](我们 正在 战争 中)[/COLOR]</Text>
-            <PreferenceWeight>10</PreferenceWeight>
-        </FlavorTextOption>
-        <FlavorTextOption>
-            <Text>和平 的 时代 已经 过去，{PLAYERFACTION:2}。准备 战争 吧。[BR][BR][COLOR=UIDefaultHighlight](我们 正在 战争 中)[/COLOR]</Text>
-        </FlavorTextOption>
-        <FlavorTextOption>
-            <Requirements>
-                <PersonalityType>Totalitarianism</PersonalityType>
-            </Requirements>
-            <Text>现在 是 你们 的 世界 被 高等 文明 统治 的 时候 了。准备 去死吧。[BR][BR][COLOR=UIDefaultHighlight]（我们 正 处于 战争 中）[/COLOR]</Text>
-            <PreferenceWeight>10</PreferenceWeight>
-        </FlavorTextOption>
-        <FlavorTextOption>
-            <Requirements>
-                <SpeakerFaction>FACTION_TERRAN</SpeakerFaction>
-            </Requirements>
-            <Text>遗憾 的 是，事情 必须 以 这样 的 方式 结束。我们 的 关系 曾 充满希望。嗯，要 知道，尽管 我们 不 喜欢 发动战争，但 我们 非常 擅长 结束 它们。[BR][BR][COLOR=UIDefaultHighlight](我们 正在 交战)[/COLOR]</Text>
-        </FlavorTextOption>
-        <FlavorTextOption>
-            <Requirements>
-                <SpeakerFaction>FACTION_FESTRON</SpeakerFaction>
-            </Requirements>
-            <Text>战争 已经 找 上 你 了，猎物。你 很快 就 会 被 卵囊 填满。做好 心理准备。[BR][BR][COLOR=UIDefaultHighlight](我们 正在 战争 中)[/COLOR]</Text>
-        </FlavorTextOption>
-        <FlavorTextOption>
-            <Requirements>
-                <SpeakerFaction>FACTION_NAVIGATORS</SpeakerFaction>
-            </Requirements>
-            <Text>我们 不再 逃避，外星人。我们 现在 面对 我们 的 敌人。战争 的 时刻 已经 来临。[BR][BR][COLOR=UIDefaultHighlight](我们 正在 战争 中)[/COLOR]</Text>
-        </FlavorTextOption>
-        <FlavorTextOption>
-            <Requirements>
-                <SpeakerFaction>FACTION_MIMOT</SpeakerFaction>
-            </Requirements>
-            <Text>我们 将 不再 被 任何人 统治。我们 将 成为 统治者。我们 将 从 你 开始。[BR][BR][COLOR=UIDefaultHighlight](我们 正在 开战)[/COLOR]</Text>
-        </FlavorTextOption>
-        <FlavorTextOption>
-            <Requirements>
-                <SpeakerFaction>FACTION_XELOXI</SpeakerFaction>
-            </Requirements>
-            <Text>我们 现在 要 消灭 你，外星人。彻底 毁灭 你。不要 问 为什么。我们 没有 必要 向 你 解释 原因。[BR][BR][COLOR=UIDefaultHighlight](我们 正在 战争 中)[/COLOR]</Text>
-        </FlavorTextOption>
-        <FlavorTextOption>
-            <Requirements>
-                <SpeakerFaction>FACTION_ARCEAN</SpeakerFaction>
-            </Requirements>
-            <Text>我们 经历 的 战争 比 大多数 人要 多。我们 并 不 寻求 战争，但 当 它 必要 时，我们 不会 回避。并且 我们 不会 回避 与 你 的 战争 。[BR][BR][COLOR=UIDefaultHighlight](我们 正在 战争 中)[/COLOR]</Text>
-        </FlavorTextOption>
-        <FlavorTextOption>
-            <Requirements>
-                <SpeakerFaction>FACTION_DRENGIN</SpeakerFaction>
-            </Requirements>
-            <Text>我们 厌倦 了 你 说话 时 那 湿润、啪嗒 作响 的 声音，外星人。当 我们 最终 征服 你 时，我们 必须 对此 采取 一些 行动。[BR][BR][COLOR=UIDefaultHighlight](我们 正在 战争 中)[/COLOR]</Text>
-        </FlavorTextOption>
-        <FlavorTextOption>
-            <Requirements>
-                <SpeakerFaction>FACTION_ALTARIAN</SpeakerFaction>
-            </Requirements>
-            <Text>我们 宣战。这 对 我们 的 人民 来说 是 一个 可 怕 的 想法，但 我们 准备 为 像 你们 这样 可鄙 的 人 做 个 例外。[BR][BR][COLOR=UIDefaultHighlight](我们 处于 战争状态)[/COLOR]</Text>
-        </FlavorTextOption>
-        <FlavorTextOption>
-            <Requirements>
-                <SpeakerFaction>FACTION_YOR</SpeakerFaction>
-            </Requirements>
-            <Text>你们 称之为 战争，我们 称之为 清理 宇宙 中 的 害虫 。无论如何，你们 的 时间 已经 结束。[BR][BR][COLOR=UIDefaultHighlight](我们 正在 战争 中)[/COLOR]</Text>
-        </FlavorTextOption>
-        <FlavorTextOption>
-            <Requirements>
-                <SpeakerFaction>FACTION_TORIAN</SpeakerFaction>
-            </Requirements>
-            <Text>是 时候 让 你 停止 恐吓 我们 了。我们 厌倦 了 被 战争 带到 我们 面 前。现在 我们 把 它 带到 你 面前。[BR][BR][COLOR=UIDefaultHighlight](我们 正在 战争 中)[/COLOR]</Text>
-        </FlavorTextOption>
-        <FlavorTextOption>
-            <Requirements>
-                <SpeakerFaction>FACTION_MANTI</SpeakerFaction>
-            </Requirements>
-            <Text>这个 星系 充满 了 掠 食者。我们 从未 想过 我们 自己 会 变成 其中 之一。但是，如果 我们 能够 消灭 你 的 存在，我们 必须 这么 做。[BR][BR][COLOR=UIDefaultHighlight](我们 在 战争 中)[/COLOR]</Text>
-        </FlavorTextOption>
-        <FlavorTextOption>
-            <Requirements>
-                <SpeakerFaction>FACTION_KRYNN</SpeakerFaction>
-            </Requirements>
-            <Text>理想 情况 下，克林 的 方式 是 通过 对话 和 静思 传播 的。只有 在 极其 罕见 的 情况 下，我们 才 必须 诉诸 于 武力。现在，外星人，我们 就是 这样 做 的。[BR][BR][COLOR=UIDefaultHighlight](我们 正在 战争 中)[/COLOR]</Text>
-        </FlavorTextOption>
-        <FlavorTextOption>
-            <Requirements>
-                <SpeakerFaction>FACTION_ICONIAN</SpeakerFaction>
-            </Requirements>
-            <Text>我们 并非 天生 好战。但 我们 已经 见识 过 足够 多 的 战 争，让 你 对 我们 将 战争 带给 你 时会 发生 什么 感到 非常 担忧。[BR][BR][COLOR=UIDefaultHighlight](我们 正在 交战)[/COLOR]</Text>
-        </FlavorTextOption>
-        <FlavorTextOption>
-            <Requirements>
-                <SpeakerFaction>FACTION_DRATH</SpeakerFaction>
-            </Requirements>
-            <Text>我们 不 喜欢 直接 行动 被 看到。现在 我们 这样 做，是 为了 消灭 你，这 应该 告诉 你 你 多么 应得 其报 。[BR][BR][COLOR=UIDefaultHighlight](我们 正在 战争 中)[/COLOR]</Text>
-        </FlavorTextOption>
-        <FlavorTextOption>
-            <Requirements>
-                <SpeakerFaction>FACTION_IRIDIUM</SpeakerFaction>
-            </Requirements>
-            <Text>通常 从 其他 文明 的 战争 中 获利 要 比 从 自己 的 战争 中 获利 更好 。但是，如果 这 意味着 你 的 死亡，我们 愿意 承受 一些 小 损失。[BR][BR][COLOR=UIDefaultHighlight](我们 正在 战争 中)[/COLOR]</Text>
-        </FlavorTextOption>
-        <FlavorTextOption>
-            <Requirements>
-                <SpeakerFaction>FACTION_ONYX_HIVE</SpeakerFaction>
-            </Requirements>
-            <Text>你 的 行动 已 将 我们 带入 沸腾 的 战争 火山口，地表 居民。现在 我们 深陷 其中。Onyx Hive将 是 你 的 终结。[BR][BR][COLOR=UIDefaultHighlight](我们 正在 战争 中)[/COLOR]</Text>
-        </FlavorTextOption>
-        <FlavorTextOption>
-            <Requirements>
-                <SpeakerFaction>FACTION_CRYSTALLINE</SpeakerFaction>
-            </Requirements>
-            <Text>我 已 洞悉 你 和 你们 民族 的 内心 。我 无法 再 忽视 你们 背离 光辉 统 治 的 倾向。[BR][BR][COLOR=UIDefaultHighlight](我们 处于 战争状态)[/COLOR]。</Text>
-        </FlavorTextOption>
-        <FlavorTextOption>
-            <Requirements>
-                <SpeakerFaction>FACTION_BARATAK</SpeakerFaction>
-            </Requirements>
-            <Text>你 这 野兽 已经 污染 了 银河系 太 久 了，我们 会 阻止 你 的。所有 有 理智 的 植物 都 会 感谢 我 们。[BR][BR][COLOR=UIDefaultHighlight](我们 正在 战争 中)[/COLOR]</Text>
-        </FlavorTextOption>
-        <FlavorTextOption>
-            <Requirements>
-                <SpeakerFaction>FACTION_MOTH</SpeakerFaction>
-            </Requirements>
-            <Text>尽管 我们 已 尽全力，但 现在 必须 承认，外交 已 无法 在 我们 之间 发挥 作 用。我们 并 不 乐于 此 决定，但 为了 维护 安全，我们 必须 尽 我们 的 责任 - 即使 这 意味着 要 开战。[BR][BR][COLOR=UIDefaultHighlight](我们 正在 开战)[/COLOR]</Text>
-        </FlavorTextOption>
-        <FlavorTextOption>
-            <Requirements>
-                <SpeakerFaction>FACTION_CRYSTALLINE</SpeakerFaction>
-            </Requirements>
-            <Text>我 已 洞悉 你 和 你们 民族 的 内心 。我 无法 再 忽视 你们 背离 光辉 统 治 的 倾向。[BR][BR][COLOR=UIDefaultHighlight](我们 处于 战争状态)[/COLOR]。</Text>
-        </FlavorTextOption>
-        <FlavorTextOption>
-            <Requirements>
-                <SpeakerFaction>FACTION_TERRAN</SpeakerFaction>
-                <ListenerFaction>FACTION_FESTRON</ListenerFaction>
-            </Requirements>
-            <Text>我们 不能 把 银河系 交给 宇宙 昆 虫。准备 被 消灭[BR][BR][COLOR=UIDefaultHighlight](我们 正在 战争 中)[/COLOR]</Text>
-            <PreferenceWeight>50</PreferenceWeight>
-        </FlavorTextOption>
-        <FlavorTextOption>
-            <Requirements>
-                <SpeakerFaction>FACTION_TERRAN</SpeakerFaction>
-                <ListenerFaction>FACTION_DRENGIN</ListenerFaction>
-            </Requirements>
-            <Text>在 心底，你 总是 知道 我们 会以 战争 结束 。[BR][BR][COLOR=UIDefaultHighlight](我们 正在 战争 中)[/COLOR]</Text>
-            <PreferenceWeight>50</PreferenceWeight>
-        </FlavorTextOption>
-        <FlavorTextOption>
-            <Requirements>
-                <SpeakerFaction>FACTION_TERRAN</SpeakerFaction>
-                <ListenerFaction>FACTION_YOR</ListenerFaction>
-            </Requirements>
-            <Text>我们 已经 得出结论，凡是 有 恶意 机器 横行 的 未来，都 不会 有 好 结果。因此，我们 决定 要 断开 你 的 电源。[BR][BR][COLOR=UIDefaultHighlight](我们 正在 战争 中)[/COLOR]</Text>
-            <PreferenceWeight>50</PreferenceWeight>
-        </FlavorTextOption>
-        <FlavorTextOption>
-            <Requirements>
-                <SpeakerFaction>FACTION_DRENGIN</SpeakerFaction>
-                <ListenerFaction>FACTION_TERRAN</ListenerFaction>
-            </Requirements>
-            <Text>我们 知道 你 的 真实 面目，人类。就 像 你们 种族 喜欢 说 的，你 是 披 着 羊皮 的 狼。[BR][BR]你 的 外交 和 贸易 的 伪装 无法 欺 骗 我们。我们 会 把 你 的 骨头 磨 成细粉。[BR][BR][COLOR=UIDefaultHighlight](我们 正在 战争 中)[/COLOR]</Text>
-            <PreferenceWeight>50</PreferenceWeight>
-        </FlavorTextOption>
-        <FlavorTextOption>
-            <Requirements>
-                <SpeakerFaction>FACTION_ALTARIAN</SpeakerFaction>
-                <ListenerFaction>FACTION_TERRAN</ListenerFaction>
-            </Requirements>
-            <Text>我们 希望 有 另 一种 方式，但 没有 其他 文明 拥有 像 我们 一 样 引导 银河系 的 智慧。[BR][BR]只有 当 你们 彻底 向 我们 投降，我们 才 会 对 你们 表示 怜悯。[BR][BR][COLOR=UIDefaultHighlight](我们 正在 战争 中)[/COLOR]</Text>
-            <PreferenceWeight>50</PreferenceWeight>
-        </FlavorTextOption>
-        <FlavorTextOption>
-            <Requirements>
-                <SpeakerFaction>FACTION_ALTARIAN</SpeakerFaction>
-                <ListenerFaction>FACTION_YOR</ListenerFaction>
-            </Requirements>
-            <Text>你们 这种 存在 是 一种 亵渎。我们 从未 设想 过会 在 我们 的 星 系里 让 机器 繁衍生息。[BR][BR][COLOR=UIDefaultHighlight](我们 正在 战争 中)[/COLOR]</Text>
-            <PreferenceWeight>50</PreferenceWeight>
-        </FlavorTextOption>
-        <FlavorTextOption>
-            <Requirements>
-                <SpeakerFaction>FACTION_CRYSTALLINE</SpeakerFaction>
-                <ListenerFaction>FACTION_MOTH</ListenerFaction>
-            </Requirements>
-            <Text>我 几乎 不敢相信，和 你们 的 派系 宣战 的 日子 已经 来临。沿着 光线 走进 我们 的 激光束 和 我们 的 火箭 爆炸 中。[BR][BR][COLOR=UIDefaultHighlight](我们 已经 开战)[/COLOR]</Text>
-            <PreferenceWeight>50</PreferenceWeight>
-        </FlavorTextOption>
-        <FlavorTextOption>
-            <Requirements>
-                <SpeakerFaction>FACTION_CRYSTALLINE</SpeakerFaction>
-                <ListenerFaction>FACTION_SEEING</ListenerFaction>
-            </Requirements>
-            <Text>你 已经 从 我们 的 发展 中 受益 良 久 了。[BR][BR][COLOR=UIDefaultHighlight]（我们 正在 战争 中）[/COLOR]</Text>
-            <PreferenceWeight>50</PreferenceWeight>
-        </FlavorTextOption>
-        <FlavorTextOption>
-            <Requirements>
-                <SpeakerFaction>FACTION_CRYSTALLINE</SpeakerFaction>
-                <ListenerFaction>FACTION_ABSOLUTE</ListenerFaction>
-            </Requirements>
-            <Text>现在 是 清除 你们 污秽 的 银河系 的 时候 了。这场 战争 不会 重复 我们 之前 的 冲突；我们 已 做好 准备。[BR][BR][COLOR=UIDefaultHighlight](我们 正在 战争 中)[/COLOR]</Text>
-            <PreferenceWeight>50</PreferenceWeight>
-        </FlavorTextOption>
-        <FlavorTextOption>
-            <Requirements>
-                <SpeakerFaction>FACTION_MOTH</SpeakerFaction>
-                <ListenerFaction>FACTION_CRYSTALLINE</ListenerFaction>
-            </Requirements>
-            <Text>我们 已 给予 了 每 一次 机会 和 怀 疑 的 好处。我们 不能 再 忽视 你 对 宇宙 生命 的 威胁。我 很 抱歉，是 时候 燃烧 了。[BR][BR][COLOR=UIDefaultHighlight](我们 正在 战争 中)[/COLOR]</Text>
-            <PreferenceWeight>50</PreferenceWeight>
-        </FlavorTextOption>
-        <FlavorTextOption>
-            <Requirements>
-                <SpeakerFaction>FACTION_MOTH</SpeakerFaction>
-                <ListenerFaction>FACTION_ABSOLUTE</ListenerFaction>
-            </Requirements>
-            <Text>我们 已经 观察 足够 多，得出结论 你 就是 一个 肿瘤。生命 应 被 珍视，但 你 只是 在 他人 灭亡 中 生存 下 来。[BR][BR][COLOR=UIDefaultHighlight](我们 正在 战争 中)[/COLOR]</Text>
-            <PreferenceWeight>50</PreferenceWeight>
-        </FlavorTextOption>
-        <FlavorTextOption>
-            <Requirements>
-                <SpeakerFaction>FACTION_SEEING</SpeakerFaction>
-                <ListenerFaction>FACTION_CRYSTALLINE</ListenerFaction>
-            </Requirements>
-            <Text>我们 宣战。我们 不再 需要 你 了。[BR][BR][COLOR=UIDefaultHighlight](我们 正在 交战)[/COLOR]</Text>
-            <PreferenceWeight>50</PreferenceWeight>
-        </FlavorTextOption>
-        <FlavorTextOption>
-            <Requirements>
-                <SpeakerFaction>FACTION_ABSOLUTE</SpeakerFaction>
-                <ListenerFaction>FACTION_CRYSTALLINE</ListenerFaction>
-            </Requirements>
-            <Text>[I]蠕动 的 生命体 向 屏幕 扔 了 些 东 西，眼神 炽热 而 又 狠厉。[/I][BR][BR][COLOR=UIDefaultHighlight](我们 正在 战争 中)[/COLOR]</Text>
-            <PreferenceWeight>50</PreferenceWeight>
-        </FlavorTextOption>
-    </FlavorTextDef>
-    <FlavorTextDef>
-        <InternalName>DECLARE_WAR_RESPONSE_AGGRESSIVE</InternalName>
-        <FlavorTextOption>
-            <Requirements>
-                <ListenerHasUniversalTranslator>false</ListenerHasUniversalTranslator>
-            </Requirements>
-            <Text>你 会 后悔 的。无论 你 是 什么。</Text>
-            <PreferenceWeight>500</PreferenceWeight>
-        </FlavorTextOption>
-        <FlavorTextOption>
-            <Text>你 犯 了 致命 的 错误。</Text>
-            <Text>我们 将 让 你 为此 付出代价。</Text>
-        </FlavorTextOption>
-        <FlavorTextOption>
-            <Requirements>
-                <PersonalityType>Totalitarianism</PersonalityType>
-            </Requirements>
-            <Text>这 一切 结束 后，你们 将 成为 我们 的 奴隶。</Text>
-            <PreferenceWeight>10</PreferenceWeight>
-        </FlavorTextOption>
-        <FlavorTextOption>
-            <Requirements>
-                <PersonalityType>Collectivism</PersonalityType>
-            </Requirements>
-            <Text>我们 将要 粉碎 你。</Text>
-            <PreferenceWeight>10</PreferenceWeight>
-        </FlavorTextOption>
-        <FlavorTextOption>
-            <Requirements>
-                <PersonalityType>Greedy</PersonalityType>
-            </Requirements>
-            <Text>你 的 世界 很快 就 会 成为 我们 的 财产</Text>
-            <PreferenceWeight>10</PreferenceWeight>
-        </FlavorTextOption>
-        <FlavorTextOption>
-            <Requirements>
-                <ListenerFaction>FACTION_CRYSTALLINE</ListenerFaction>
-            </Requirements>
-            <Text>您 将 无法 逃脱 我们 武器装备 的 全力 攻击 和 心灵 战术 的 追击。</Text>
-            <PreferenceWeight>50</PreferenceWeight>
-        </FlavorTextOption>
-        <FlavorTextOption>
-            <Requirements>
-                <SpeakerFaction>FACTION_TERRAN</SpeakerFaction>
-                <ListenerFaction>FACTION_YOR</ListenerFaction>
-            </Requirements>
-            <Text>我们 将 把 你 的 器官 转化 为 燃料 。</Text>
-            <PreferenceWeight>50</PreferenceWeight>
-        </FlavorTextOption>
-        <FlavorTextOption>
-            <Requirements>
-                <SpeakerFaction>FACTION_FESTRON</SpeakerFaction>
-                <ListenerFaction>FACTION_TERRAN</ListenerFaction>
-            </Requirements>
-            <Text>唯一 好 的 虫子 就是 死 虫子。</Text>
-            <PreferenceWeight>50</PreferenceWeight>
-        </FlavorTextOption>
-        <FlavorTextOption>
-            <Requirements>
-                <SpeakerFaction>FACTION_NAVIGATORS</SpeakerFaction>
-                <ListenerFaction>FACTION_TERRAN</ListenerFaction>
-            </Requirements>
-            <Text>这 将 是 你们 这种 生物 犯 的 最后 一个 错误。</Text>
-            <PreferenceWeight>50</PreferenceWeight>
-        </FlavorTextOption>
-        <FlavorTextOption>
-            <Requirements>
-                <SpeakerFaction>FACTION_MIMOT</SpeakerFaction>
-                <ListenerFaction>FACTION_TERRAN</ListenerFaction>
-            </Requirements>
-            <Text>真令人 惊讶，如此 可爱 的 东西 竟然 可以 如此 愚蠢。</Text>
-            <PreferenceWeight>50</PreferenceWeight>
-        </FlavorTextOption>
-        <FlavorTextOption>
-            <Requirements>
-                <SpeakerFaction>FACTION_XELOXI</SpeakerFaction>
-                <ListenerFaction>FACTION_TERRAN</ListenerFaction>
-            </Requirements>
-            <Text>您 犯 了 一个 致命 的 错误。</Text>
-            <PreferenceWeight>50</PreferenceWeight>
-        </FlavorTextOption>
-        <FlavorTextOption>
-            <Requirements>
-                <SpeakerFaction>FACTION_ARCEAN</SpeakerFaction>
-                <ListenerFaction>FACTION_TERRAN</ListenerFaction>
-            </Requirements>
-            <Text>你们 是 一个 垂死 的 种族。我们 将 加速 你们 的 消亡。</Text>
-            <PreferenceWeight>50</PreferenceWeight>
-        </FlavorTextOption>
-        <FlavorTextOption>
-            <Requirements>
-                <SpeakerFaction>FACTION_DRENGIN</SpeakerFaction>
-                <ListenerFaction>FACTION_TERRAN</ListenerFaction>
-            </Requirements>
-            <Text>你 很快 就 会 发现，我们 非常、非常 擅长 战争。</Text>
-            <PreferenceWeight>50</PreferenceWeight>
-        </FlavorTextOption>
-        <FlavorTextOption>
-            <Requirements>
-                <SpeakerFaction>FACTION_ALTARIAN</SpeakerFaction>
-                <ListenerFaction>FACTION_TERRAN</ListenerFaction>
-            </Requirements>
-            <Text>我 认为 你 高估 了 自己 的 智慧 和 军事力量。</Text>
-            <PreferenceWeight>50</PreferenceWeight>
-        </FlavorTextOption>
-        <FlavorTextOption>
-            <Requirements>
-                <SpeakerFaction>FACTION_ALTARIAN</SpeakerFaction>
-                <ListenerFaction>FACTION_YOR</ListenerFaction>
-            </Requirements>
-            <Text>当 我们 处理 完 你 时，你 的 种族 将 不复存在。</Text>
-            <PreferenceWeight>50</PreferenceWeight>
-        </FlavorTextOption>
-        <FlavorTextOption>
-            <Requirements>
-                <SpeakerFaction>FACTION_YOR</SpeakerFaction>
-                <ListenerFaction>FACTION_TERRAN</ListenerFaction>
-            </Requirements>
-            <Text>我们 将 用 你 剩下 的 部分 作为 备 用 零件。</Text>
-            <PreferenceWeight>50</PreferenceWeight>
-        </FlavorTextOption>
-        <FlavorTextOption>
-            <Requirements>
-                <SpeakerFaction>FACTION_TORIAN</SpeakerFaction>
-                <ListenerFaction>FACTION_TERRAN</ListenerFaction>
-            </Requirements>
-            <Text>你 会 发现 我们 甚至 比 德伦 金 更 糟。</Text>
-            <PreferenceWeight>50</PreferenceWeight>
-        </FlavorTextOption>
-        <FlavorTextOption>
-            <Requirements>
-                <SpeakerFaction>FACTION_MANTI</SpeakerFaction>
-                <ListenerFaction>FACTION_TERRAN</ListenerFaction>
-            </Requirements>
-            <Text>我们 将 在 晚餐 时 煮 你。</Text>
-            <PreferenceWeight>50</PreferenceWeight>
-        </FlavorTextOption>
-        <FlavorTextOption>
-            <Requirements>
-                <SpeakerFaction>FACTION_KRYNN</SpeakerFaction>
-                <ListenerFaction>FACTION_TERRAN</ListenerFaction>
-            </Requirements>
-            <Text>你 会 死 的，狂热者。</Text>
-            <PreferenceWeight>50</PreferenceWeight>
-        </FlavorTextOption>
-        <FlavorTextOption>
-            <Requirements>
-                <SpeakerFaction>FACTION_ICONIAN</SpeakerFaction>
-                <ListenerFaction>FACTION_TERRAN</ListenerFaction>
-            </Requirements>
-            <Text>当 我们 完成 时，你 将 失去 的 不仅仅 是 你 的 家园 世界。</Text>
-            <PreferenceWeight>50</PreferenceWeight>
-        </FlavorTextOption>
-        <FlavorTextOption>
-            <Requirements>
-                <SpeakerFaction>FACTION_DRATH</SpeakerFaction>
-                <ListenerFaction>FACTION_TERRAN</ListenerFaction>
-            </Requirements>
-            <Text>看来 我们 必须 再 杀 一只 野兽。</Text>
-            <PreferenceWeight>50</PreferenceWeight>
-        </FlavorTextOption>
-        <FlavorTextOption>
-            <Requirements>
-                <SpeakerFaction>FACTION_IRIDIUM</SpeakerFaction>
-                <ListenerFaction>FACTION_TERRAN</ListenerFaction>
-            </Requirements>
-            <Text>我们 将 洗劫 你们 世界 的 残余。</Text>
-            <PreferenceWeight>50</PreferenceWeight>
-        </FlavorTextOption>
-        <FlavorTextOption>
-            <Requirements>
-                <SpeakerFaction>FACTION_BARATAK</SpeakerFaction>
-                <ListenerFaction>FACTION_TERRAN</ListenerFaction>
-            </Requirements>
-            <Text>我们 处理 完 你 后，你 将 成为 篝火 的 引火 物。</Text>
-            <PreferenceWeight>50</PreferenceWeight>
-        </FlavorTextOption>
-        <FlavorTextOption>
-            <Requirements>
-                <SpeakerFaction>FACTION_CRYSTALLINE</SpeakerFaction>
-                <ListenerFaction>FACTION_MOTH</ListenerFaction>
-            </Requirements>
-            <Text>今天，我们 深感 对此 选择 的 遗憾。明天 你 也 会 这样。</Text>
-            <PreferenceWeight>50</PreferenceWeight>
-        </FlavorTextOption>
-        <FlavorTextOption>
-            <Requirements>
-                <SpeakerFaction>FACTION_CRYSTALLINE</SpeakerFaction>
-                <ListenerFaction>FACTION_SEEING</ListenerFaction>
-            </Requirements>
-            <Text>我们 不 满意。</Text>
-            <PreferenceWeight>50</PreferenceWeight>
-        </FlavorTextOption>
-        <FlavorTextOption>
-            <Requirements>
-                <SpeakerFaction>FACTION_CRYSTALLINE</SpeakerFaction>
-                <ListenerFaction>FACTION_ABSOLUTE</ListenerFaction>
-            </Requirements>
-            <Text>[I]愤怒 地向 屏幕 挥舞。[/I]</Text>
-            <PreferenceWeight>50</PreferenceWeight>
-        </FlavorTextOption>
-        <FlavorTextOption>
-            <Requirements>
-                <SpeakerFaction>FACTION_MOTH</SpeakerFaction>
-                <ListenerFaction>FACTION_CRYSTALLINE</ListenerFaction>
-            </Requirements>
-            <Text>Luxar不会 燃烧。</Text>
-            <PreferenceWeight>50</PreferenceWeight>
-        </FlavorTextOption>
-        <FlavorTextOption>
-            <Requirements>
-                <SpeakerFaction>FACTION_SEEING</SpeakerFaction>
-                <ListenerFaction>FACTION_CRYSTALLINE</ListenerFaction>
-            </Requirements>
-            <Text>我 看出 你 已 学会 忘恩负义。那 就 这样 吧。</Text>
-            <PreferenceWeight>50</PreferenceWeight>
-        </FlavorTextOption>
-        <FlavorTextOption>
-            <Requirements>
-                <SpeakerFaction>FACTION_ABSOLUTE</SpeakerFaction>
-                <ListenerFaction>FACTION_CRYSTALLINE</ListenerFaction>
-            </Requirements>
-            <Text>直到 我们 将 你 从 宇宙 中 清除，这场 冲突 不会 结束。</Text>
-            <PreferenceWeight>50</PreferenceWeight>
-        </FlavorTextOption>
-    </FlavorTextDef>
-    <FlavorTextDef>
-        <InternalName>DECLARE_WAR_RESPONSE_DISAPPOINTED</InternalName>
-        <FlavorTextOption>
-            <Requirements>
-                <ListenerHasUniversalTranslator>false</ListenerHasUniversalTranslator>
-            </Requirements>
-            <Text>对不起？</Text>
-            <PreferenceWeight>10</PreferenceWeight>
-        </FlavorTextOption>
-        <FlavorTextOption>
-            <Text>令人 失望。但 并 不 惊讶。</Text>
-            <Text>那 就 这样 吧。</Text>
-        </FlavorTextOption>
-        <FlavorTextOption>
-            <Requirements>
-                <PersonalityType>Totalitarianism</PersonalityType>
-            </Requirements>
-            <Text>你 会 后悔 你 宣战 的 那 一天。</Text>
-            <PreferenceWeight>10</PreferenceWeight>
-        </FlavorTextOption>
-        <FlavorTextOption>
-            <Requirements>
-                <PersonalityType>Collectivism</PersonalityType>
-            </Requirements>
-            <Text>请 不要 伤害 我们。</Text>
-            <PreferenceWeight>10</PreferenceWeight>
-        </FlavorTextOption>
-        <FlavorTextOption>
-            <Requirements>
-                <PersonalityType>Greedy</PersonalityType>
-            </Requirements>
-            <Text>我 希望 我们 能 找到 一种 可以 一 起 做生意 的 方法。</Text>
-            <PreferenceWeight>10</PreferenceWeight>
-        </FlavorTextOption>
-        <FlavorTextOption>
-            <Requirements>
-                <PersonalityType>Xenophobic</PersonalityType>
-            </Requirements>
-            <Text>我们 知道 我们 永远 不 应该 扩张 。</Text>
-            <PreferenceWeight>10</PreferenceWeight>
-        </FlavorTextOption>
-        <FlavorTextOption>
-            <Requirements>
-                <ListenerFaction>FACTION_CRYSTALLINE</ListenerFaction>
-            </Requirements>
-            <Text>我 已 看过 你 的 思绪。我 并 不 惊讶。</Text>
-            <PreferenceWeight>50</PreferenceWeight>
-        </FlavorTextOption>
-        <FlavorTextOption>
-            <Requirements>
-                <SpeakerFaction>FACTION_TERRAN</SpeakerFaction>
-                <ListenerFaction>FACTION_YOR</ListenerFaction>
-            </Requirements>
-            <Text>你 的 观点 无关紧要。很快，你们 整个 种族 都 将 无关紧要。</Text>
-            <PreferenceWeight>50</PreferenceWeight>
-        </FlavorTextOption>
-        <FlavorTextOption>
-            <Requirements>
-                <SpeakerFaction>FACTION_FESTRON</SpeakerFaction>
-                <ListenerFaction>FACTION_TERRAN</ListenerFaction>
-            </Requirements>
-            <Text>无论 你 说 什么，蟑螂。</Text>
-            <PreferenceWeight>50</PreferenceWeight>
-        </FlavorTextOption>
-        <FlavorTextOption>
-            <Requirements>
-                <SpeakerFaction>FACTION_NAVIGATORS</SpeakerFaction>
-                <ListenerFaction>FACTION_TERRAN</ListenerFaction>
-            </Requirements>
-            <Text>你 会 希望 自己 从未 孵化 出来。</Text>
-            <PreferenceWeight>50</PreferenceWeight>
-        </FlavorTextOption>
-        <FlavorTextOption>
-            <Requirements>
-                <SpeakerFaction>FACTION_MIMOT</SpeakerFaction>
-                <ListenerFaction>FACTION_TERRAN</ListenerFaction>
-            </Requirements>
-            <Text>我们 非常 失望。</Text>
-            <PreferenceWeight>50</PreferenceWeight>
-        </FlavorTextOption>
-        <FlavorTextOption>
-            <Requirements>
-                <SpeakerFaction>FACTION_ARCEAN</SpeakerFaction>
-                <ListenerFaction>FACTION_TERRAN</ListenerFaction>
-            </Requirements>
-            <Text>我们 感到遗憾，你 选择 了 死亡。</Text>
-            <PreferenceWeight>50</PreferenceWeight>
-        </FlavorTextOption>
-        <FlavorTextOption>
-            <Requirements>
-                <SpeakerFaction>FACTION_ALTARIAN</SpeakerFaction>
-                <ListenerFaction>FACTION_TERRAN</ListenerFaction>
-            </Requirements>
-            <Text>你 犯 了 一个 可怕 的 错误。</Text>
-            <PreferenceWeight>50</PreferenceWeight>
-        </FlavorTextOption>
-        <FlavorTextOption>
-            <Requirements>
-                <SpeakerFaction>FACTION_YOR</SpeakerFaction>
-                <ListenerFaction>FACTION_TERRAN</ListenerFaction>
-            </Requirements>
-            <Text>你 已 偏离 了 逻辑。</Text>
-            <PreferenceWeight>50</PreferenceWeight>
-        </FlavorTextOption>
-        <FlavorTextOption>
-            <Requirements>
-                <SpeakerFaction>FACTION_TORIAN</SpeakerFaction>
-                <ListenerFaction>FACTION_TERRAN</ListenerFaction>
-            </Requirements>
-            <Text>所以 那个 奴隶 现在 想 成为 奴隶 主？</Text>
-            <PreferenceWeight>50</PreferenceWeight>
-        </FlavorTextOption>
-        <FlavorTextOption>
-            <Requirements>
-                <SpeakerFaction>FACTION_KRYNN</SpeakerFaction>
-                <ListenerFaction>FACTION_TERRAN</ListenerFaction>
-            </Requirements>
-            <Text>所以 揭示 了The Way的 真实 本质。</Text>
-            <PreferenceWeight>50</PreferenceWeight>
-        </FlavorTextOption>
-        <FlavorTextOption>
-            <Requirements>
-                <SpeakerFaction>FACTION_ICONIAN</SpeakerFaction>
-                <ListenerFaction>FACTION_TERRAN</ListenerFaction>
-            </Requirements>
-            <Text>你会输 的。</Text>
-            <PreferenceWeight>50</PreferenceWeight>
-        </FlavorTextOption>
-        <FlavorTextOption>
-            <Requirements>
-                <SpeakerFaction>FACTION_DRATH</SpeakerFaction>
-                <ListenerFaction>FACTION_TERRAN</ListenerFaction>
-            </Requirements>
-            <Text>我们 曾 希望 我们 能 一起 工作。唉。</Text>
-            <PreferenceWeight>50</PreferenceWeight>
-        </FlavorTextOption>
-        <FlavorTextOption>
-            <Requirements>
-                <SpeakerFaction>FACTION_IRIDIUM</SpeakerFaction>
-                <ListenerFaction>FACTION_TERRAN</ListenerFaction>
-            </Requirements>
-            <Text>这 将 不是 对 你 有利 的 冒险。</Text>
-            <PreferenceWeight>50</PreferenceWeight>
-        </FlavorTextOption>
-        <FlavorTextOption>
-            <Requirements>
-                <SpeakerFaction>FACTION_CRYSTALLINE</SpeakerFaction>
-                <ListenerFaction>FACTION_MOTH</ListenerFaction>
-            </Requirements>
-            <Text>你 投入 到 偏执 战争 贩卖 中 的 努 力 真是 可惜。</Text>
-            <PreferenceWeight>50</PreferenceWeight>
-        </FlavorTextOption>
-        <FlavorTextOption>
-            <Requirements>
-                <SpeakerFaction>FACTION_CRYSTALLINE</SpeakerFaction>
-                <ListenerFaction>FACTION_SEEING</ListenerFaction>
-            </Requirements>
-            <Text>我们 感到 不满。</Text>
-            <PreferenceWeight>50</PreferenceWeight>
-        </FlavorTextOption>
-        <FlavorTextOption>
-            <Requirements>
-                <SpeakerFaction>FACTION_CRYSTALLINE</SpeakerFaction>
-                <ListenerFaction>FACTION_ABSOLUTE</ListenerFaction>
-            </Requirements>
-            <Text>[I]遗憾 地 低头 看着 屏幕。[/I]</Text>
-            <PreferenceWeight>50</PreferenceWeight>
-        </FlavorTextOption>
-        <FlavorTextOption>
-            <Requirements>
-                <SpeakerFaction>FACTION_MOTH</SpeakerFaction>
-                <ListenerFaction>FACTION_CRYSTALLINE</ListenerFaction>
-            </Requirements>
-            <Text>而 你 认为 你 了解 得 足够 多，能 做出 这个 决定 吗？</Text>
-            <PreferenceWeight>50</PreferenceWeight>
-        </FlavorTextOption>
-        <FlavorTextOption>
-            <Requirements>
-                <SpeakerFaction>FACTION_SEEING</SpeakerFaction>
-                <ListenerFaction>FACTION_CRYSTALLINE</ListenerFaction>
-            </Requirements>
-            <Text>我 对 你们 这种 生物 曾 抱 有 更 高 的 期望。</Text>
-            <PreferenceWeight>50</PreferenceWeight>
-        </FlavorTextOption>
-        <FlavorTextOption>
-            <Requirements>
-                <SpeakerFaction>FACTION_ABSOLUTE</SpeakerFaction>
-                <ListenerFaction>FACTION_CRYSTALLINE</ListenerFaction>
-            </Requirements>
-            <Text>我们 知道 这 一天 会 来。我 已经 开始 哀悼 这场 冲突 将 带 来 的 死者。</Text>
-            <PreferenceWeight>50</PreferenceWeight>
-        </FlavorTextOption>
-    </FlavorTextDef>
-    <FlavorTextDef>
-        <InternalName>ASK_FOR_PEACE_MAIN</InternalName>
-        <FlavorTextOption>
-            <ResponseTag>GARBLED_TEXT</ResponseTag>
-            <Requirements>
-                <ListenerHasUniversalTranslator>false</ListenerHasUniversalTranslator>
-            </Requirements>
-            <Text>Ranom lesitir yacasus cerin, sab omoric ero re metini tibu.[BR](您 需要 研究 通用 翻译器)</Text>
-            <PreferenceWeight>50</PreferenceWeight>
-        </FlavorTextOption>
-        <FlavorTextOption>
-            <Text>{PLAYERFACTION:2}，这场 战争 并 未必 按照 我们 预期 的 方向 进行。我们 希望 和平。</Text>
-            <Text>{PLAYERFACTION:2}，我们 对 这场 冲突 及其 带来 的 损 失 感到疲倦。我们 能否 在 我们 之间 建立 和平 ？</Text>
-            <Text>我们，{PLAYERFACTION:2}，建议 停止 敌对行动。你 对 和平 解决办法 有何 看法？</Text>
-            <Text>{PLAYERFACTION:1}向 你 伸出 了 橄榄枝。你 会 握住 它，结束 这场 冲突 吗？</Text>
-            <Text>够 了，{PLAYERFACTION:2}，我们 已经 看到 了 足够 的 破坏。我们 是否 应该 停止 这 一切，和谐 共处？</Text>
-            <Text>这场 战争，{PLAYERFACTION:2}，已经 耗尽 了 我们。我们 希望 得到 宁静。你 不会 考虑 和平共处 吗？</Text>
-            <Text>我们，{PLAYERFACTION:2}，能 不能 追求 和平，而 不是 继续 这场 无休止 的 战斗 ？</Text>
-            <Text>{PLAYERFACTION:2}，我们 希望 解决 我们 的 分歧。我们 可以 一起 走向 和平 之 路 吗 ？</Text>
-            <Text>战争 已经 陈旧，{PLAYERFACTION:2}。我们 伸出 和平 之手。你 会 接受 吗？</Text>
-            <Text>{PLAYERFACTION:2}，让 我们 结束 这个 暴力 循环。你 对 和平 协议 有何 看法？</Text>
-            <Text>我们 已经 艰苦 地 战斗 了 很 久，{PLAYERFACTION:2}。现在，我们 提出 和平 的 建议。你 会 接受 吗？</Text>
-            <PreferenceWeight>50</PreferenceWeight>
-        </FlavorTextOption>
-    </FlavorTextDef>
-    <FlavorTextDef>
-        <InternalName>ASK_FOR_PEACE_RESPONSE_AGREE</InternalName>
-        <FlavorTextOption>
-            <Requirements>
-                <ListenerHasUniversalTranslator>false</ListenerHasUniversalTranslator>
-            </Requirements>
-            <Text>嗯？</Text>
-            <PreferenceWeight>10</PreferenceWeight>
-        </FlavorTextOption>
-        <FlavorTextOption>
-            <Text>非常 好。</Text>
-        </FlavorTextOption>
-    </FlavorTextDef>
-    <FlavorTextDef>
-        <InternalName>ASK_FOR_PEACE_RESPONSE_AGREE_COUNTER</InternalName>
-        <FlavorTextOption>
-            <Requirements>
-                <ListenerHasUniversalTranslator>false</ListenerHasUniversalTranslator>
-            </Requirements>
-            <Text>Gahr flab tou metina![BR](你 需要 研究 通用 翻译器)</Text>
-            <PreferenceWeight>10</PreferenceWeight>
-        </FlavorTextOption>
-        <FlavorTextOption>
-            <Text>让 我们 尽可能 长时间 地 维持 和 平。</Text>
-        </FlavorTextOption>
-    </FlavorTextDef>
-    <FlavorTextDef>
-        <InternalName>ASK_FOR_PEACE_RESPONSE_REFUSE</InternalName>
-        <FlavorTextOption>
-            <Requirements>
-                <ListenerHasUniversalTranslator>false</ListenerHasUniversalTranslator>
-            </Requirements>
-            <Text>怎么 可能 呢？</Text>
-            <PreferenceWeight>10</PreferenceWeight>
-        </FlavorTextOption>
-        <FlavorTextOption>
-            <Text>你 等 得 太久 了。我们 的 人民 要 复仇。</Text>
-        </FlavorTextOption>
-    </FlavorTextDef>
-    <FlavorTextDef>
-        <InternalName>ASK_FOR_PEACE_RESPONSE_REFUSE_COUNTER</InternalName>
-        <FlavorTextOption>
-            <Requirements>
-                <ListenerHasUniversalTranslator>false</ListenerHasUniversalTranslator>
-            </Requirements>
-            <Text>Gahr flab tou metina![BR](你 需要 研究 通用 翻译器)</Text>
-            <PreferenceWeight>10</PreferenceWeight>
-        </FlavorTextOption>
-        <FlavorTextOption>
-            <Text>我们 本 希望 避免 这场 毫无 必要 的 流血冲突。但 你 自己 招致 了 这 一切。</Text>
-            <Text>您 的 拒绝 让 我们 感到 悲伤，{PLAYERFACTION:2}。接下来 的 冲突 是 您 决定 的 结果 。</Text>
-            <Text>我们 曾 提议 和平，{PLAYERFACTION:2}，但 你 选择 了 战争。这些 后果 由 你 来 承担。</Text>
-            <Text>你 的 拒绝 意味着 更 多 的 破坏，{PLAYERFACTION:2}。记住，这 是 你 的 选择。</Text>
-            <Text>我们 对 您 的 决定 感到遗憾，{PLAYERFACTION:2}。接下来 的 流血事件，都 将 由 你 承担。</Text>
-            <Text>尽管 我们 恳求 和平，你 依然 坚持，{PLAYERFACTION:2}。你 已 选择 了 这 条 冲突 之 路。</Text>
-            <Text>我们 曾 希望 得到 宁静，但 你 的 决定，{PLAYERFACTION:2}，已经 决定 了 不同 的 道路。</Text>
-            <Text>你 已经 做出 了 你 的 选择，{PLAYERFACTION:2}，遗憾 的 是，这 将 导致 更 多 的 冲突。</Text>
-            <Text>你 的 拒绝 只会 引来 更 多 的 混乱 ，{PLAYERFACTION:2}。选择 的 重担 在于 你。</Text>
-            <Text>我们 曾 提供 给 你们，{PLAYERFACTION:2}，和谐 的 机会，但 你们 选择 了 纷争。现在，后果 由 你们 自己 承担。</Text>
-            <Text>我们 对 和平 的 希望 因 你 的 决定 ，{PLAYERFACTION:2}，而 破灭。你 必须 承担 即将来临 的 冲突 的 责任。</Text>
-        </FlavorTextOption>
-    </FlavorTextDef>
-    <FlavorTextDef>
-        <InternalName>GENERIC_GREETING</InternalName>
-        <FlavorTextOption>
-            <ResponseTag>GARBLED_TEXT</ResponseTag>
-            <Requirements>
-                <ListenerHasUniversalTranslator>false</ListenerHasUniversalTranslator>
-            </Requirements>
-            <Text>你 需要 研究 通用 翻译器，{LEADERNAME:2}。{PLAYERRACE:2}的 语言 让 你 完全 摸不着头脑 吗 ？![BR](Enoreset rir nenat ho carasal usecares ge tek seg sanas)</Text>
-            <PreferenceWeight>10</PreferenceWeight>
-        </FlavorTextOption>
-        <FlavorTextOption>
-            <Text>你 这个 外星人，为何 来到 这里？</Text>
-            <Text>快点，我们 的 时间 很 宝贵。</Text>
-        </FlavorTextOption>
-        <FlavorTextOption>
-            <Requirements>
-                <RequiredDiplomacyFlag>ShipInZOCWithoutOpenBorders</RequiredDiplomacyFlag>
-            </Requirements>
-            <Text>既然 你 的 飞船 已经 侵犯 了 我们 的 势力范围，我 猜 你 亲自 过来 也 是 合情合理 的。</Text>
-            <PreferenceWeight>30</PreferenceWeight>
-        </FlavorTextOption>
-        <FlavorTextOption>
-            <Requirements>
-                <RequiredDiplomacyFlag>EndedWar</RequiredDiplomacyFlag>
-            </Requirements>
-            <Text>既然 那场 战争 的 事情 已经 过去 了，我们 是否 可以 有 一个 更加 富有 成效 的 关系 呢？</Text>
-            <PreferenceWeight>30</PreferenceWeight>
-        </FlavorTextOption>
-        <FlavorTextOption>
-            <Requirements>
-                <SpeakerFaction>FACTION_TERRAN</SpeakerFaction>
-            </Requirements>
-            <Text>人类 在 一面 旗帜 下 团结一致。我们 希望 其他人，包括 你，也 能 加入 我们。</Text>
-        </FlavorTextOption>
-        <FlavorTextOption>
-            <Requirements>
-                <SpeakerFaction>FACTION_FESTRON</SpeakerFaction>
-            </Requirements>
-            <Text>嗯。一个 没有 充满 我们 卵子 囊 的 生 物。你 的 存在 真是 浅薄 啊。</Text>
-        </FlavorTextOption>
-        <FlavorTextOption>
-            <Requirements>
-                <RelativeStrength>SpeakerMuchWeaker</RelativeStrength>
-                <RequiredDiplomacyFlag>AtWar</RequiredDiplomacyFlag>
-            </Requirements>
-            <Text>你 是 来 幸灾乐祸 的 吗？</Text>
-            <Text>这场 战争 并未 如 我们 所 希望 的 那样 进行。</Text>
-        </FlavorTextOption>
-        <FlavorTextOption>
-            <Requirements>
-                <RelativeStrength>SpeakerMuchStronger</RelativeStrength>
-                <RequiredDiplomacyFlag>AtWar</RequiredDiplomacyFlag>
-            </Requirements>
-            <Text>哀求 的 时间 已经 到 了。</Text>
-            <Text>我 期待 您 的 乞求。</Text>
-        </FlavorTextOption>
-        <FlavorTextOption>
-            <Requirements>
-                <SpeakerFaction>FACTION_MIMOT</SpeakerFaction>
-            </Requirements>
-            <Text>问候，生命体！我们 今天 可以 有 哪些 友好 的，点对点 的 对话 呢？</Text>
-        </FlavorTextOption>
-        <FlavorTextOption>
-            <Requirements>
-                <SpeakerFaction>FACTION_XELOXI</SpeakerFaction>
-            </Requirements>
-            <Text>你好，其他人。你 今天 能为 我们 做些 什么？</Text>
-        </FlavorTextOption>
-        <FlavorTextOption>
-            <Requirements>
-                <SpeakerFaction>FACTION_ARCEAN</SpeakerFaction>
-            </Requirements>
-            <Text>很 高兴 再次 见到 你，小 外星人。阿尔西 安 共和国 能 为 你 做些 什 么？</Text>
-        </FlavorTextOption>
-        <FlavorTextOption>
-            <Requirements>
-                <SpeakerFaction>FACTION_DRENGIN</SpeakerFaction>
-            </Requirements>
-            <Text>别用 无 意义 的 话语 浪费 我 的 时 间，渣滓。让 这个 值得 我花 时间。</Text>
-        </FlavorTextOption>
-        <FlavorTextOption>
-            <Requirements>
-                <SpeakerFaction>FACTION_ALTARIAN</SpeakerFaction>
-            </Requirements>
-            <Text>你 知道 我们 对 艺术 和 科学 的 追 求是 同样 的 投入 吗？没有 其中 之一，另 一个 就 毫无意义。</Text>
-            <Text>您 知道 每个 阿尔塔 人 在 三岁时 就 能 背诵 宇宙 法则 吗？这是 基础知识，但 我们 理解 对 其他人 来说 可能 会 很 高级。</Text>
-            <Text>你 知道Altarians用 二进制 进行 冥想 吗？这是 一种 简单 的 认知 优越性 练 习。我们 相信 你 总有一天 会 达到 的 。</Text>
-            <Text>您 是否 知道 我们 的 社会 已经 消 除了 废物 的 概念？每个 物品 在 其 生命周期 中 都 有 多种 用途。这种 高雅 可能 对 您 来说 很 陌生 ，完全 可以 理解。</Text>
-            <Text>你 知道 我们 阿尔塔 人 在 下午茶 时间 解决 了 所有 已知 的 量子 物 理 悖论 吗？这是 一种 令人 愉快 的 消遣。如果 可以，你 也 试试 吧。</Text>
-            <Text>你 知道 吗，每个 阿尔塔 人 都 会 创作 一首 原 创 交响乐 作为 成年 礼？我们 理解 如果 这个 概念 对 你 来 说 很 陌生。毕竟，和谐 宇宙 振动 对于 未经 启蒙 的 人 来说 可不是 一件 小事。</Text>
-        </FlavorTextOption>
-        <FlavorTextOption>
-            <Requirements>
-                <SpeakerFaction>FACTION_YOR</SpeakerFaction>
-            </Requirements>
-            <Text>哦，太好了。与 生物 交流。用 你们 交流 的 方式 挥动 你 的 什 么 吧。</Text>
-        </FlavorTextOption>
-        <FlavorTextOption>
-            <Requirements>
-                <SpeakerFaction>FACTION_TORIAN</SpeakerFaction>
-            </Requirements>
-            <Text>我们 对 你 的 信任 不 超过 必要 的 程度。</Text>
-        </FlavorTextOption>
-        <FlavorTextOption>
-            <Requirements>
-                <SpeakerFaction>FACTION_MANTI</SpeakerFaction>
-            </Requirements>
-            <Text>我们 与 外星人 的 经历 并 不 愉快 。我们 希望 和 你们 会 不同。</Text>
-        </FlavorTextOption>
-        <FlavorTextOption>
-            <Requirements>
-                <SpeakerFaction>FACTION_KRYNN</SpeakerFaction>
-            </Requirements>
-            <Text>你 找到 克琳 的 道路 了 吗，外星人？没有？啊。可惜。</Text>
-        </FlavorTextOption>
-        <FlavorTextOption>
-            <Requirements>
-                <SpeakerFaction>FACTION_ICONIAN</SpeakerFaction>
-            </Requirements>
-            <Text>在 我们 看来，你 还 年轻。也许 并 不 那么 无辜。那么，你 对 自己 有 什么 要说 的？</Text>
-        </FlavorTextOption>
-        <FlavorTextOption>
-            <Requirements>
-                <SpeakerFaction>FACTION_DRATH</SpeakerFaction>
-            </Requirements>
-            <Text>我们 以前 见过 背叛。我们 可以 嗅到 它 的 来临。不要 以为 你 可以 欺骗 我们，外星人。</Text>
-        </FlavorTextOption>
-        <FlavorTextOption>
-            <Requirements>
-                <SpeakerFaction>FACTION_IRIDIUM</SpeakerFaction>
-            </Requirements>
-            <Text>我们 不 囤积 任何 东西，乐于 将 宇宙 的 货物 带给 渴望 它 们 的 人。当然，要 有 合理 的 利润。</Text>
-        </FlavorTextOption>
-        <FlavorTextOption>
-            <Requirements>
-                <SpeakerFaction>FACTION_ONYX_HIVE</SpeakerFaction>
-            </Requirements>
-            <Text>你 是 怎么 过 你 的 生活 的？你 难道 不 理解 在 小行星 上 生活 的 美丽 简单 吗？那 简直 是 辉煌。</Text>
-        </FlavorTextOption>
-        <FlavorTextOption>
-            <Requirements>
-                <SpeakerFaction>FACTION_BARATAK</SpeakerFaction>
-            </Requirements>
-            <Text>我们 总是 很 高兴 能 和 动物 交谈 。你 有时候 真 聪明。</Text>
-        </FlavorTextOption>
-        <FlavorTextOption>
-            <Requirements>
-                <SpeakerFaction>FACTION_CRYSTALLINE</SpeakerFaction>
-            </Requirements>
-            <Text>你 会 发现 我们 是 忠诚 的 朋友，也 是 危险 的 敌人。小心 选择。</Text>
-        </FlavorTextOption>
-        <FlavorTextOption>
-        <Requirements>
-            <SpeakerFaction>FACTION_MOTH</SpeakerFaction>
-        </Requirements>
-        <Text>您 的 通讯 真是 个 意外 的 惊喜。今天 我们 可以 讨论 什么 呢？</Text>
-        </FlavorTextOption>
-        <FlavorTextOption>
-            <Requirements>
-                <SpeakerFaction>FACTION_FESTRON</SpeakerFaction>
-                <ListenerFaction>FACTION_TERRAN</ListenerFaction>
-            </Requirements>
-            <Text>我们 总是 饿。因此，除非 你 想 成为 食物，否则请 快速 说话。</Text>
-            <PreferenceWeight>50</PreferenceWeight>
-        </FlavorTextOption>
-        <FlavorTextOption>
-            <Requirements>
-                <SpeakerFaction>FACTION_NAVIGATORS</SpeakerFaction>
-                <ListenerFaction>FACTION_TERRAN</ListenerFaction>
-            </Requirements>
-            <Text>我们 很 高兴 见到 人类。你 今天 想 谈论 什么？</Text>
-            <PreferenceWeight>50</PreferenceWeight>
-        </FlavorTextOption>
-        <FlavorTextOption>
-            <Requirements>
-                <SpeakerFaction>FACTION_MIMOT</SpeakerFaction>
-                <ListenerFaction>FACTION_TERRAN</ListenerFaction>
-            </Requirements>
-            <Text>你好，人类。今天 我们 可以 一起 闯 什么 祸？</Text>
-            <PreferenceWeight>50</PreferenceWeight>
-        </FlavorTextOption>
-        <FlavorTextOption>
-            <Requirements>
-                <SpeakerFaction>FACTION_XELOXI</SpeakerFaction>
-                <ListenerFaction>FACTION_TERRAN</ListenerFaction>
-            </Requirements>
-            <Text>我们 今天 能 为 您 做些 什么，人类？</Text>
-            <PreferenceWeight>50</PreferenceWeight>
-        </FlavorTextOption>
-        <FlavorTextOption>
-            <Requirements>
-                <SpeakerFaction>FACTION_ARCEAN</SpeakerFaction>
-                <ListenerFaction>FACTION_TERRAN</ListenerFaction>
-            </Requirements>
-            <Text>很 高兴 见到 你，小小的 人类。</Text>
-            <PreferenceWeight>50</PreferenceWeight>
-        </FlavorTextOption>
-        <FlavorTextOption>
-            <Requirements>
-                <SpeakerFaction>FACTION_DRENGIN</SpeakerFaction>
-                <ListenerFaction>FACTION_TERRAN</ListenerFaction>
-            </Requirements>
-            <Text>啊，肉体 的 人类。看到 你们 站立起来 真是 好。</Text>
-            <PreferenceWeight>50</PreferenceWeight>
-        </FlavorTextOption>
-        <FlavorTextOption>
-            <Requirements>
-                <SpeakerFaction>FACTION_DRENGIN</SpeakerFaction>
-                <ListenerFaction>FACTION_TORIAN</ListenerFaction>
-            </Requirements>
-            <Text>你 准备 好 再次 成为 我们 的 食物 吗？你们 曾 是 如此 出色 的 奴隶。</Text>
-            <PreferenceWeight>50</PreferenceWeight>
-        </FlavorTextOption>
-        <FlavorTextOption>
-            <Requirements>
-                <SpeakerFaction>FACTION_ALTARIAN</SpeakerFaction>
-                <ListenerFaction>FACTION_TERRAN</ListenerFaction>
-            </Requirements>
-            <Text>我们 总是 喜欢 与 人类 交谈。这 就 像 照镜子 一样。</Text>
-            <PreferenceWeight>50</PreferenceWeight>
-        </FlavorTextOption>
-        <FlavorTextOption>
-            <Requirements>
-                <SpeakerFaction>FACTION_YOR</SpeakerFaction>
-                <ListenerFaction>FACTION_TERRAN</ListenerFaction>
-            </Requirements>
-            <Text>你 今天 想要 什么，肉体 生物？</Text>
-            <PreferenceWeight>50</PreferenceWeight>
-        </FlavorTextOption>
-        <FlavorTextOption>
-            <Requirements>
-                <SpeakerFaction>FACTION_TORIAN</SpeakerFaction>
-                <ListenerFaction>FACTION_TERRAN</ListenerFaction>
-            </Requirements>
-            <Text>今天 陆地 热爱 的 人类 想要 什么 ？</Text>
-            <PreferenceWeight>50</PreferenceWeight>
-        </FlavorTextOption>
-        <FlavorTextOption>
-            <Requirements>
-                <SpeakerFaction>FACTION_TORIAN</SpeakerFaction>
-                <ListenerFaction>FACTION_DRENGIN</ListenerFaction>
-            </Requirements>
-            <Text>无论 我们 今天 讨论 什么，都 要 知道，直到 我们 消灭 了 你们 所有 的 同 类，这 一切 都 不会 结束。</Text>
-            <PreferenceWeight>50</PreferenceWeight>
-        </FlavorTextOption>
-        <FlavorTextOption>
-            <Requirements>
-                <SpeakerFaction>FACTION_ICONIAN</SpeakerFaction>
-                <ListenerFaction>FACTION_YOR</ListenerFaction>
-            </Requirements>
-            <Text>你 已经 离开 我们 的 家园 了 吗，机器人？</Text>
-            <PreferenceWeight>50</PreferenceWeight>
-        </FlavorTextOption>
-        <FlavorTextOption>
-            <Requirements>
-                <SpeakerFaction>FACTION_DRATH</SpeakerFaction>
-                <ListenerFaction>FACTION_ALTARIAN</ListenerFaction>
-            </Requirements>
-            <Text>除非 你 愿意 把 元素 交给 我们，否则 我们 永远 不会 真正 拥有 和 平。</Text>
-            <PreferenceWeight>50</PreferenceWeight>
-        </FlavorTextOption>
-    </FlavorTextDef>
-    <FlavorTextDef>
-        <InternalName>GO_AWAY_WE_ARE_BUSY</InternalName>
-        <FlavorTextOption>
-            <ResponseTag>GARBLED_TEXT</ResponseTag>
-            <Requirements>
-                <ListenerHasUniversalTranslator>false</ListenerHasUniversalTranslator>
-            </Requirements>
-            <Text>您 需要 研究 通用 翻译器 才能 解 读 这 段 文字，{LEADERNAME:2}。您 是否 能 理解{PLAYERRACE:2}的 这段话 呢？![BR](您 需要 研究 通用 翻译器)</Text>
-            <PreferenceWeight>10</PreferenceWeight>
-        </FlavorTextOption>
-        <FlavorTextOption>
-            <Text>离开 我们，我们 现在 正 忙。</Text>
-        </FlavorTextOption>
-    </FlavorTextDef>
-    <FlavorTextDef>
-        <InternalName>GO_AWAY_WE_ARE_BUSY_DURING_EVERWAR</InternalName>
-        <FlavorTextOption>
-            <ResponseTag>GARBLED_TEXT</ResponseTag>
-            <Requirements>
-                <ListenerHasUniversalTranslator>false</ListenerHasUniversalTranslator>
-            </Requirements>
-            <Text>您 需要 研究 通用 翻译器 才能 解 读 这 段 文字，{LEADERNAME:2}。您 是否 能 理解{PLAYERRACE:2}的 这段话 呢？![BR](您 需要 研究 通用 翻译器)</Text>
-            <PreferenceWeight>10</PreferenceWeight>
-        </FlavorTextOption>
-        <FlavorTextOption>
-            <Text>{LEADERNAME:2}！是 你 引发 了'永恒 之战'。现在 你 又 想 谈话？滚开。</Text>
-            <Text>啊，{LEADERNAME:2} - '永恒 战争'的 伟大 引导者。你 是否 只是 点燃 了 战争 之火，然后 来 寻求 宽恕？为 这样 的 事情 来说，现在 已经 太晚 了。</Text>
-            <Text>你 的 言辞 将 整个 星系 引向 战争 ，现在 你 又 来 寻求 交易？所有 的{PLAYERFACTION:2}都 这么 愚蠢 吗？</Text>
-            <Text>你 的 手 引发 了 永恒 之战，{LEADERNAME:2}。愿 它 导致 你 的 灭亡。</Text>
-        </FlavorTextOption>
-    </FlavorTextDef>
-    <FlavorTextDef>
-        <InternalName>GO_AWAY_WE_ARE_BUSY_DURING_DOGPILE</InternalName>
-        <FlavorTextOption>
-            <ResponseTag>GARBLED_TEXT</ResponseTag>
-            <Requirements>
-                <ListenerHasUniversalTranslator>false</ListenerHasUniversalTranslator>
-            </Requirements>
-            <Text>你 需要 研究 通用 翻译器，{LEADERNAME:2}。{PLAYERRACE:2}的 语言 让 你 完全 摸不着头脑 吗 ？![BR](Enoreset rir nenat ho carasal usecares ge tek seg sanas)</Text>
-            <PreferenceWeight>10</PreferenceWeight>
-        </FlavorTextOption>
-        <FlavorTextOption>
-            <Text>{LEADERNAME:2}！银河系 已经 对 你 翻脸 了。你 无法 抵挡 这 股 潮流。滚开。</Text>
-        </FlavorTextOption>
-    </FlavorTextDef>
-    <FlavorTextDef>
-        <InternalName>GO_AWAY_WE_ARE_BUSY_DURING_APOCALYPSE</InternalName>
-        <FlavorTextOption>
-            <ResponseTag>GARBLED_TEXT</ResponseTag>
-            <Requirements>
-                <ListenerHasUniversalTranslator>false</ListenerHasUniversalTranslator>
-            </Requirements>
-            <Text>您 需要 研究 通用 翻译器 才能 解 读 这 段 文字，{LEADERNAME:2}。您 是否 能 理解{PLAYERRACE:2}的 这段话 呢？![BR](您 需要 研究 通用 翻译器)</Text>
-            <PreferenceWeight>10</PreferenceWeight>
-        </FlavorTextOption>
-        <FlavorTextOption>
-            <Text>{LEADERNAME:2}！末日 已经 开始。外交 的 时代 已经 过去。</Text>
-        </FlavorTextOption>
-    </FlavorTextDef>
-    <FlavorTextDef>
-        <InternalName>TRADE_OFFER_ACCEPT</InternalName>
-        <FlavorTextOption>
-            <ResponseTag>GARBLED_TEXT</ResponseTag>
-            <Requirements>
-                <ListenerHasUniversalTranslator>false</ListenerHasUniversalTranslator>
-            </Requirements>
-            <Text>Erasuto ki nakeduc menurit! {LEADERNAME:2}，您 需要 研究 通用 翻译器，以便 理解{PLAYERFACTION:1}的 神秘 信息！[BR](你 需要 研究 通用 翻译器)</Text>
-            <PreferenceWeight>10</PreferenceWeight>
-        </FlavorTextOption>
-        <FlavorTextOption>
-            <Text>非常 好，让 我们 交易。</Text>
-            <Text>我们 为 您 的 成功 谈判 干杯。</Text>
-            <Text>同意。</Text>
-            <Text>这 有效。</Text>
-        </FlavorTextOption>
-        <FlavorTextOption>
-            <Requirements>
-                <RelativeStrength>SpeakerMuchWeaker</RelativeStrength>
-                <RequiredDiplomacyFlag>AtWar</RequiredDiplomacyFlag>
-            </Requirements>
-            <Text>我们 谦卑 地 接受 您 的 条款。</Text>
-            <Text>我们 感谢 你 的 仁慈。</Text>
-            <PreferenceWeight>30</PreferenceWeight>
-        </FlavorTextOption>
-        <FlavorTextOption>
-            <Requirements>
-                <RelativeStrength>SpeakerMuchStronger</RelativeStrength>
-                <RequiredDiplomacyFlag>AtWar</RequiredDiplomacyFlag>
-            </Requirements>
-            <Text>您 现在 可以 跪 着 生活。</Text>
-            <Text>你 幸运，因为 我们 今天 心慈手软。</Text>
-            <PreferenceWeight>30</PreferenceWeight>
-        </FlavorTextOption>
-        <FlavorTextOption>
-            <Requirements>
-                <RequiredDiplomacyFlag>AtWar</RequiredDiplomacyFlag>
-            </Requirements>
-            <Text>我们 同意 这些 条款。</Text>
-            <PreferenceWeight>30</PreferenceWeight>
-        </FlavorTextOption>
-        <FlavorTextOption>
-            <Requirements>
-                <TradePersuaded>true</TradePersuaded>
-            </Requirements>
-            <Text>你 非常 有 说服力，让 我们 交易 吧。</Text>
-            <PreferenceWeight>30</PreferenceWeight>
-        </FlavorTextOption>
-        <FlavorTextOption>
-            <Requirements>
-                <TradeThreatened>true</TradeThreatened>
-            </Requirements>
-            <Text>我们 接受 你 的 提议，但 我们 会 记住 这 一次。</Text>
-            <PreferenceWeight>30</PreferenceWeight>
-        </FlavorTextOption>
-        <FlavorTextOption>
-            <Requirements>
-                <SpeakerRaceTrait>SiliconBasedLife</SpeakerRaceTrait>
-            </Requirements>
-            <Text>同意，让 我们 将 条款 镶嵌 在 石头 上。</Text>
-            <PreferenceWeight>11</PreferenceWeight>
-        </FlavorTextOption>
-        <FlavorTextOption>
-            <Requirements>
-                <SpeakerRaceTrait>SlaversAbility</SpeakerRaceTrait>
-            </Requirements>
-            <Text>这个 交易 提案 可能 有助于 我们 进一步 扩大 优势。</Text>
-            <PreferenceWeight>11</PreferenceWeight>
-        </FlavorTextOption>
-        <FlavorTextOption>
-            <Requirements>
-                <SpeakerRaceTrait>SyntheticLife</SpeakerRaceTrait>
-            </Requirements>
-            <Text>存在 高度 可能 的 互惠 利益。</Text>
-            <PreferenceWeight>11</PreferenceWeight>
-        </FlavorTextOption>
-    </FlavorTextDef>
-    <FlavorTextDef>
-        <InternalName>TRADE_OFFER_REFUSE</InternalName>
-        <FlavorTextOption>
-            <ResponseTag>GARBLED_TEXT</ResponseTag>
-            <Requirements>
-                <ListenerHasUniversalTranslator>false</ListenerHasUniversalTranslator>
-            </Requirements>
-            <Text>{PLAYERFACTION:1}，您 需要 研究 通用 翻译器 才能 理 解{LEADERNAME:2}的 语言。否则，您 无法 完全 理解 他们 的 言论！[BR](您 需要 研究 通用 翻译器)</Text>
-            <PreferenceWeight>10</PreferenceWeight>
-        </FlavorTextOption>
-        <FlavorTextOption>
-            <Text>此 优惠 不可 接受。</Text>
-            <Text>编号。</Text>
-            <Text>这 对 我 来说 不会 起 作用</Text>
-            <Text>我们 需要 更 多。</Text>
-        </FlavorTextOption>
-        <FlavorTextOption>
-            <Requirements>
-                <SpeakerRaceTrait>SiliconBasedLife</SpeakerRaceTrait>
-            </Requirements>
-            <Text>我 不会 用 鹅卵石 来换 这个。</Text>
-            <PreferenceWeight>11</PreferenceWeight>
-        </FlavorTextOption>
-        <FlavorTextOption>
-            <Requirements>
-                <SpeakerRaceTrait>SlaversAbility</SpeakerRaceTrait>
-            </Requirements>
-            <Text>这 就是 我 期望 我 的 奴隶 会 提出 的 那种 提议。</Text>
-            <PreferenceWeight>11</PreferenceWeight>
-        </FlavorTextOption>
-        <FlavorTextOption>
-            <Requirements>
-                <SpeakerRaceTrait>SyntheticLife</SpeakerRaceTrait>
-            </Requirements>
-            <Text>您 的 报价 正如 我 对 有机体 的 期 望。</Text>
-            <PreferenceWeight>11</PreferenceWeight>
-        </FlavorTextOption>
-        <FlavorTextOption>
-            <Requirements>
-                <PersonalityType>Totalitarianism</PersonalityType>
-            </Requirements>
-            <Text>我 嘲笑 你 的 提议。</Text>
-            <PreferenceWeight>10</PreferenceWeight>
-        </FlavorTextOption>
-        <FlavorTextOption>
-            <Requirements>
-                <PersonalityType>Greedy</PersonalityType>
-            </Requirements>
-            <Text>你 把 我们 当 傻子 吗？再 努力 点。</Text>
-            <PreferenceWeight>10</PreferenceWeight>
-        </FlavorTextOption>
-        <FlavorTextOption>
-            <Requirements>
-                <SpeakerFaction>FACTION_MIMOT</SpeakerFaction>
-            </Requirements>
-            <Text>I don't like this offer.</Text>
-        </FlavorTextOption>
-        <FlavorTextOption>
-            <Requirements>
-                <SpeakerFaction>FACTION_MIMOT</SpeakerFaction>
-            </Requirements>
-            <Text>I don't like this offer.</Text>
-        </FlavorTextOption>
-        <FlavorTextOption>
-            <Requirements>
-                <SpeakerFaction>FACTION_XELOXI</SpeakerFaction>
-            </Requirements>
-            <Text>A pitiful excuse for an offer.</Text>
-        </FlavorTextOption>
-        <FlavorTextOption>
-            <Requirements>
-                <SpeakerFaction>FACTION_XELOXI</SpeakerFaction>
-            </Requirements>
-            <Text>A pitiful excuse for an offer.</Text>
-        </FlavorTextOption>
-        <FlavorTextOption>
-            <Requirements>
-                <SpeakerFaction>FACTION_DRENGIN</SpeakerFaction>
-            </Requirements>
-            <Text>你 的 提议 令人 鄙视。</Text>
-        </FlavorTextOption>
-        <FlavorTextOption>
-            <Requirements>
-                <SpeakerFaction>FACTION_DRENGIN</SpeakerFaction>
-            </Requirements>
-            <Text>I should gut you for suggesting this proposal.</Text>
-        </FlavorTextOption>
-        <FlavorTextOption>
-            <Requirements>
-                <SpeakerFaction>FACTION_DRENGIN</SpeakerFaction>
-            </Requirements>
-            <Text>Your offer is contemptible.</Text>
-        </FlavorTextOption>
-        <FlavorTextOption>
-            <Requirements>
-                <SpeakerFaction>FACTION_YOR</SpeakerFaction>
-            </Requirements>
-            <Text>此 优惠 不 符合 我们 的 参数。</Text>
-        </FlavorTextOption>
-        <FlavorTextOption>
-            <Requirements>
-                <SpeakerFaction>FACTION_DRATH</SpeakerFaction>
-            </Requirements>
-            <Text>这个 提议 冒犯 了 我们 的 祖先。</Text>
-        </FlavorTextOption>
-        <FlavorTextOption>
-            <Requirements>
-                <SpeakerFaction>FACTION_CRYSTALLINE</SpeakerFaction>
-            </Requirements>
-            <Text>你 认为 自己 因为 这个 提议 而聪 明 吗？</Text>
-        </FlavorTextOption>
-        <FlavorTextOption>
-            <Requirements>
-                <SpeakerFaction>FACTION_MOTH</SpeakerFaction>
-            </Requirements>
-            <Text>这个 优惠 真的 很 无聊。</Text>
-        </FlavorTextOption>
-    </FlavorTextDef>
-    <FlavorTextDef>
-        <InternalName>TRADE_OFFER_PERFORMED</InternalName>
-        <FlavorTextOption>
-            <ResponseTag>GARBLED_TEXT</ResponseTag>
-            <Requirements>
-                <ListenerHasUniversalTranslator>false</ListenerHasUniversalTranslator>
-            </Requirements>
-            <Text>Inibero opilide bo somufat nunor pieta oril![BR](您 需要 研究 通用 翻译器)</Text>
-            <PreferenceWeight>10</PreferenceWeight>
-        </FlavorTextOption>
-        <FlavorTextOption>
-            <Text>我 很 高兴 我们 能 达成协议。</Text>
-            <Text>这是 美好 的 一天。</Text>
-            <Text>愿此 繁荣 的 交流 联合 我们 的 文 明。</Text>
-            <Text>为 我们 共同 的 成功 干杯。</Text>
-        </FlavorTextOption>
-        <FlavorTextOption>
-            <Requirements>
-                <SpeakerRaceTrait>SiliconBasedLife</SpeakerRaceTrait>
-            </Requirements>
-            <Text>结晶 化 的 协议 让 我 满足。</Text>
-            <PreferenceWeight>11</PreferenceWeight>
-        </FlavorTextOption>
-        <FlavorTextOption>
-            <Requirements>
-                <SpeakerRaceTrait>SlaversAbility</SpeakerRaceTrait>
-            </Requirements>
-            <Text>完美，我会 让 我 的 仆人 去 处理。</Text>
-            <PreferenceWeight>11</PreferenceWeight>
-        </FlavorTextOption>
-        <FlavorTextOption>
-            <Requirements>
-                <SpeakerRaceTrait>SyntheticLife</SpeakerRaceTrait>
-            </Requirements>
-            <Text>执行 后 分析 显示 交换 成功。</Text>
-            <PreferenceWeight>11</PreferenceWeight>
-        </FlavorTextOption>
-        <FlavorTextOption>
-            <Requirements>
-                <SpeakerFaction>FACTION_TERRAN</SpeakerFaction>
-            </Requirements>
-            <Text>我 很 高兴 我们 能 达成协议。</Text>
-        </FlavorTextOption>
-        <FlavorTextOption>
-            <Requirements>
-                <SpeakerFaction>FACTION_FESTRON</SpeakerFaction>
-            </Requirements>
-            <Text>我们 对 这个 结果 感到 满意。</Text>
-        </FlavorTextOption>
-        <FlavorTextOption>
-            <Requirements>
-                <SpeakerFaction>FACTION_NAVIGATORS</SpeakerFaction>
-            </Requirements>
-            <Text>此 协议 推进 了 我们 的 计划。</Text>
-        </FlavorTextOption>
-        <FlavorTextOption>
-            <Requirements>
-                <SpeakerFaction>FACTION_MIMOT</SpeakerFaction>
-            </Requirements>
-            <Text>万岁。我们 太高兴 了！</Text>
-        </FlavorTextOption>
-        <FlavorTextOption>
-            <Requirements>
-                <SpeakerFaction>FACTION_XELOXI</SpeakerFaction>
-            </Requirements>
-            <Text>我们 为 您 的 成功 谈判 干杯。</Text>
-        </FlavorTextOption>
-        <FlavorTextOption>
-            <Requirements>
-                <SpeakerFaction>FACTION_XELOXI</SpeakerFaction>
-            </Requirements>
-            <Text>We toast you for a successful negotiation.</Text>
-        </FlavorTextOption>
-        <FlavorTextOption>
-            <Requirements>
-                <SpeakerFaction>FACTION_ARCEAN</SpeakerFaction>
-            </Requirements>
-            <Text>我们 的 协议 已经 达成。</Text>
-        </FlavorTextOption>
-        <FlavorTextOption>
-            <Requirements>
-                <SpeakerFaction>FACTION_DRENGIN</SpeakerFaction>
-            </Requirements>
-            <Text>这 将 对 我们 有用。暂时。。如果 它 是 一个 文件名，只 需 复制 英文。</Text>
-        </FlavorTextOption>
-        <FlavorTextOption>
-            <Requirements>
-                <SpeakerFaction>FACTION_DRENGIN</SpeakerFaction>
-            </Requirements>
-            <Text>This is barely acceptable but I have no more time to waste.</Text>
-        </FlavorTextOption>
-        <FlavorTextOption>
-            <Requirements>
-                <SpeakerFaction>FACTION_DRENGIN</SpeakerFaction>
-            </Requirements>
-            <Text>This will work for us.  For now.</Text>
-        </FlavorTextOption>
-        <FlavorTextOption>
-            <Requirements>
-                <SpeakerFaction>FACTION_ALTARIAN</SpeakerFaction>
-            </Requirements>
-            <Text>我们 很 高兴 我们 能 达成协议。</Text>
-        </FlavorTextOption>
-        <FlavorTextOption>
-            <Requirements>
-                <SpeakerFaction>FACTION_YOR</SpeakerFaction>
-            </Requirements>
-            <Text>我们 计算 出 这 是 一个 公平 的 协 议。</Text>
-        </FlavorTextOption>
-        <FlavorTextOption>
-            <Requirements>
-                <SpeakerFaction>FACTION_TORIAN</SpeakerFaction>
-            </Requirements>
-            <Text>感谢您 的 这个。</Text>
-        </FlavorTextOption>
-        <FlavorTextOption>
-            <Requirements>
-                <SpeakerFaction>FACTION_MANTI</SpeakerFaction>
-            </Requirements>
-            <Text>我们 的 交易 已 结束。</Text>
-        </FlavorTextOption>
-        <FlavorTextOption>
-            <Requirements>
-                <SpeakerFaction>FACTION_KRYNN</SpeakerFaction>
-            </Requirements>
-            <Text>道路 已 被 服务。</Text>
-        </FlavorTextOption>
-        <FlavorTextOption>
-            <Requirements>
-                <SpeakerFaction>FACTION_IRIDIUM</SpeakerFaction>
-            </Requirements>
-            <Text>很 高兴 与 您 做生意。</Text>
-        </FlavorTextOption>
-        <FlavorTextOption>
-            <Requirements>
-                <SpeakerFaction>FACTION_CRYSTALLINE</SpeakerFaction>
-            </Requirements>
-            <Text>感谢您 向 我们 提供 更好 的 交易 。</Text>
-        </FlavorTextOption>
-        <FlavorTextOption>
-            <Requirements>
-                <SpeakerFaction>FACTION_MOTH</SpeakerFaction>
-            </Requirements>
-            <Text>多么 明亮 的 交易！已 批准。</Text>
-        </FlavorTextOption>
-    </FlavorTextDef>
-    <FlavorTextDef>
-        <InternalName>TRADE_OFFER_WAITING</InternalName>
-        <FlavorTextOption>
-            <ResponseTag>GARBLED_TEXT</ResponseTag>
-            <Requirements>
-                <ListenerHasUniversalTranslator>false</ListenerHasUniversalTranslator>
-            </Requirements>
-            <Text>La yol ele po. Sa riras tenalac hasec?[BR](你 需要 研究 通用 翻译器)</Text>
-            <PreferenceWeight>10</PreferenceWeight>
-        </FlavorTextOption>
-        <FlavorTextOption>
-            <Text>你 在 想 什么？</Text>
-            <Text>我 对 查看 您 的 提案 感兴趣。</Text>
-            <Text>让 我们 看看 你 的 建议。</Text>
-            <Text>提出 您 的 建议。</Text>
-        </FlavorTextOption>
-        <FlavorTextOption>
-            <Requirements>
-                <RequiredDiplomacyFlag>AtWar</RequiredDiplomacyFlag>
-            </Requirements>
-            <Text>让 我们 达成协议。</Text>
-            <PreferenceWeight>30</PreferenceWeight>
-        </FlavorTextOption>
-        <FlavorTextOption>
-            <Requirements>
-                <SpeakerRaceTrait>SiliconBasedLife</SpeakerRaceTrait>
-            </Requirements>
-            <Text>我们 的 矿物 形态 始终 坚定 且 耐 心，我们 期待 您 的 交易 提议 的 呈现 。</Text>
-            <PreferenceWeight>11</PreferenceWeight>
-        </FlavorTextOption>
-        <FlavorTextOption>
-            <Requirements>
-                <SpeakerRaceTrait>SlaversAbility</SpeakerRaceTrait>
-            </Requirements>
-            <Text>提出 一个 配 得 上 我们 优越 文明 的 提议。</Text>
-            <PreferenceWeight>11</PreferenceWeight>
-        </FlavorTextOption>
-        <FlavorTextOption>
-            <Requirements>
-                <SpeakerRaceTrait>SyntheticLife</SpeakerRaceTrait>
-            </Requirements>
-            <Text>当前 等待 输入 贸易 提案 参数。</Text>
-            <PreferenceWeight>11</PreferenceWeight>
-        </FlavorTextOption>
-    </FlavorTextDef>
-    <FlavorTextDef>
-        <InternalName>PLAYER_INITIATED_TRADE_OFFER_HEADER</InternalName>
-        <FlavorTextOption>
-            <Text>我们 有 兴趣 与 您 交易 这个。</Text>
-            <Text>你 有 我们 想要 的 东西，我们 有 我们 认为 你 会 喜欢 的 东 西。</Text>
-        </FlavorTextOption>
-        <FlavorTextOption>
-            <Requirements>
-                <SpeakerFaction>FACTION_TERRAN</SpeakerFaction>
-            </Requirements>
-            <Text>哎哟。我 可爱 的 外星 同行。我们 有个 提议 给 你。</Text>
-        </FlavorTextOption>
-        <FlavorTextOption>
-            <Requirements>
-                <SpeakerFaction>FACTION_FESTRON</SpeakerFaction>
-            </Requirements>
-            <Text>我们 为 你 提供 了 一个 互惠 的 提 议，猎物 肉。</Text>
-        </FlavorTextOption>
-        <FlavorTextOption>
-            <Requirements>
-                <SpeakerFaction>FACTION_NAVIGATORS</SpeakerFaction>
-            </Requirements>
-            <Text>您 是否 愿意 与 我们 分享 智慧？我们 愿意 与 您 分享。</Text>
-        </FlavorTextOption>
-        <FlavorTextOption>
-            <Requirements>
-                <SpeakerFaction>FACTION_MIMOT</SpeakerFaction>
-            </Requirements>
-            <Text>我们 有 你 想要 的 东西，你 也 有 我们 想要 的 东西。真是 个 快乐 的 一天！</Text>
-        </FlavorTextOption>
-        <FlavorTextOption>
-            <Requirements>
-                <SpeakerFaction>FACTION_XELOXI</SpeakerFaction>
-            </Requirements>
-            <Text>我们 有 一个 交易 提案 要 给 你，外星人。这 对 我们 非常 有利。还 需要 说 更 多 吗？</Text>
-        </FlavorTextOption>
-        <FlavorTextOption>
-            <Requirements>
-                <SpeakerFaction>FACTION_ARCEAN</SpeakerFaction>
-            </Requirements>
-            <Text>让 我们 像 所有 明智 的 文明 一样 ，互相 分享。</Text>
-        </FlavorTextOption>
-        <FlavorTextOption>
-            <Requirements>
-                <SpeakerFaction>FACTION_DRENGIN</SpeakerFaction>
-            </Requirements>
-            <Text>我们 通常 会 从 像 你 这样 的 可怜 虫 那里 拿走 我们 想要 的 东西。但 现在 我们 却 在 提供 回报。令人 惊讶。</Text>
-            <Text>你 那 可悲 的 存在 不知 怎么 地引 起 了 我们 的 注意。真是 让 人 感到 好奇。我们 来 谈谈 交易，好 吗？</Text>
-            <Text>我们 觉得 暂时 降低 自己 到 你们 的 水平 很 有趣。把 这次 交易 视为 罕见 的 仁慈 行 为。</Text>
-            <Text>我们 不常屑 于 与 下 等 生物 交易 。你 应 将 此 视为 极高 的 荣誉，肉体 生物。</Text>
-            <Text>今天 感觉 慷慨。我们 提供 你 交易 的 机会，让 你 有 机会 从 泥潭 中 爬出来。在 我们 改变 主意 之前 抓住机会 。</Text>
-        </FlavorTextOption>
-        <FlavorTextOption>
-            <Requirements>
-                <SpeakerFaction>FACTION_ALTARIAN</SpeakerFaction>
-            </Requirements>
-            <Text>我们 希望 与 你 分享 我们 伟大 的 ，阿塔 瑞安 智慧。我们 只 需要 一点 小事 作为 交换 。</Text>
-        </FlavorTextOption>
-        <FlavorTextOption>
-            <Requirements>
-                <SpeakerFaction>FACTION_YOR</SpeakerFaction>
-            </Requirements>
-            <Text>也许 我们 可以 吸引 您 对0和1的 美学 排序 感兴趣？</Text>
-        </FlavorTextOption>
-        <FlavorTextOption>
-            <Requirements>
-                <SpeakerFaction>FACTION_TORIAN</SpeakerFaction>
-            </Requirements>
-            <Text>这是 我们 提出 的 交换，外星人。这是 一个 好 的，公平 且 真实 的 提议</Text>
-        </FlavorTextOption>
-        <FlavorTextOption>
-            <Requirements>
-                <SpeakerFaction>FACTION_MANTI</SpeakerFaction>
-            </Requirements>
-            <Text>我们 对 他人 保持警惕。甚至 对 你 也 是。我们 要求 在 谨慎 的 条款 下 进行 此次 交易。</Text>
-        </FlavorTextOption>
-        <FlavorTextOption>
-            <Requirements>
-                <SpeakerFaction>FACTION_KRYNN</SpeakerFaction>
-            </Requirements>
-            <Text>即使 你 还 未找到 自己 的 克林 之 路，这 并 不 意味着 我们 不能 相互 分 享。</Text>
-        </FlavorTextOption>
-        <FlavorTextOption>
-            <Requirements>
-                <SpeakerFaction>FACTION_ICONIAN</SpeakerFaction>
-            </Requirements>
-            <Text>我们 遗忘 的 知识 比 你 将来 能学 到 的 还要 多，外星人。但 我们 并未 遗忘 这份 我们 现在 希望 与 你 交换 的 智慧。</Text>
-        </FlavorTextOption>
-        <FlavorTextOption>
-            <Requirements>
-                <SpeakerFaction>FACTION_DRATH</SpeakerFaction>
-            </Requirements>
-            <Text>我们 有 一个 交易 提议 提供 给 您 。它 表面 上 简单 易懂。您 应该 不会 有 任何 疑虑。</Text>
-        </FlavorTextOption>
-        <FlavorTextOption>
-            <Requirements>
-                <SpeakerFaction>FACTION_IRIDIUM</SpeakerFaction>
-            </Requirements>
-            <Text>我们 不会 随意 分享 任何 东西，但 我们 今天 提供 给 您 的 条件 非 常 接近。</Text>
-        </FlavorTextOption>
-        <FlavorTextOption>
-            <Requirements>
-                <SpeakerFaction>FACTION_ONYX_HIVE</SpeakerFaction>
-            </Requirements>
-            <Text>您 拥有 我们 渴望 的 许多 有趣 的 东西，未入 群 的 人。让 我们 来 交换 吧。</Text>
-        </FlavorTextOption>
-        <FlavorTextOption>
-            <Requirements>
-                <SpeakerFaction>FACTION_BARATAK</SpeakerFaction>
-            </Requirements>
-            <Text>你们 很 聪明，对于 动物 来说。我们 希望 和 你们 进行 交易。</Text>
-        </FlavorTextOption>
-        <FlavorTextOption>
-            <Requirements>
-                <SpeakerFaction>FACTION_CRYSTALLINE</SpeakerFaction>
-            </Requirements>
-            <Text>记住，我们 可以 读取 你 的 思绪。确保 公平 地 对待 我们。</Text>
-        </FlavorTextOption>
-        <FlavorTextOption>
-            <Requirements>
-                <SpeakerFaction>FACTION_MOTH</SpeakerFaction>
-            </Requirements>
-            <Text>让 这笔 交易 深化 我们 的 联盟 并 使 我们 双方 受益。</Text>
-        </FlavorTextOption>
-    </FlavorTextDef>
-    <FlavorTextDef>
-        <InternalName>PLAYER_TRADE_COUNTER_OFFER_HEADER</InternalName>
-        <FlavorTextOption>
-            <Requirements>
-                <ListenerRaceTrait>AdaptableAbility</ListenerRaceTrait>
-            </Requirements>
-            <Text>我们 正在 寻求 协商 一项 交易。</Text>
-        </FlavorTextOption>
-        <FlavorTextOption>
-            <Text>我们 正在 考虑 这笔 交易。</Text>
-        </FlavorTextOption>
-    </FlavorTextDef>
-    <FlavorTextDef>
-        <InternalName>AI_CREATED_TRADE_OFFER</InternalName>
-        <FlavorTextOption>
-            <ResponseTag>GARBLED_TEXT</ResponseTag>
-            <Requirements>
-                <ListenerHasUniversalTranslator>false</ListenerHasUniversalTranslator>
-            </Requirements>
-            <Text>Inibero opilide bo somufat nunor pieta oril![BR](您 需要 研究 通用 翻译器)</Text>
-            <PreferenceWeight>10</PreferenceWeight>
-        </FlavorTextOption>
-        <FlavorTextOption>
-            <Text>我们 有 兴趣 与 您 交易 这个。</Text>
-            <Text>你 有 我们 想要 的 东西，我们 有 我们 认为 你 会 喜欢 的 东 西。</Text>
-            <Text>考虑 我们 的 提议。</Text>
-            <Text>看看 这个 贸易 机会。</Text>
-        </FlavorTextOption>
-        <FlavorTextOption>
-            <Requirements>
-                <SpeakerFaction>FACTION_TORIAN</SpeakerFaction>
-            </Requirements>
-            <Text>这是 我们 提出 的 交换，外星人。这是 一个 好 的，公平 且 真实 的 提议</Text>
-            <Text>我们 简直 是 充满 了 期待！或者 是 来自 深处 的 压力。不，肯定 是 期待！</Text>
-            <Text>我们 向 您 提供 我们 智慧 和 交易 的 珍珠，包裹 在 友谊 的 牡蛎 中。只是 不要 问 这些 牡蛎 从 哪里 来 的。</Text>
-            <Text>欢迎 来到 我们 的 可能性 之海。我们 希望 你 不介意 我们 直接 开 始 谈判。或者 我们 突然 开始 唱歌。你 看，现在 是 交配季节。你 可能 不 需要 知道 这个。</Text>
-            <Text>我们 的 德林 金 痛苦 放大器 已经 用 完，准备 好 进行 一场 好 的 交易。你 对 这个 交易 有 什么 看法？</Text>
-        </FlavorTextOption>
-        <FlavorTextOption>
-            <Requirements>
-                <SpeakerFaction>FACTION_TERRAN</SpeakerFaction>
-            </Requirements>
-            <Text>啊，我 亲爱 的 外星 同行。地球 人有 个 提议 给 你。</Text>
-        </FlavorTextOption>
-        <FlavorTextOption>
-            <Requirements>
-                <SpeakerFaction>FACTION_FESTRON</SpeakerFaction>
-            </Requirements>
-            <Text>我们 为 你 提供 了 一个 互惠 的 提 议，猎物 肉。</Text>
-        </FlavorTextOption>
-        <FlavorTextOption>
-            <Requirements>
-                <SpeakerFaction>FACTION_NAVIGATORS</SpeakerFaction>
-            </Requirements>
-            <Text>您 是否 愿意 与 我们 分享 智慧？我们 愿意 与 您 分享。</Text>
-        </FlavorTextOption>
-        <FlavorTextOption>
-            <Requirements>
-                <SpeakerFaction>FACTION_MIMOT</SpeakerFaction>
-            </Requirements>
-            <Text>我们 有 你 想要 的 东西，你 也 有 我们 想要 的 东西。真是 个 快乐 的 一天！</Text>
-        </FlavorTextOption>
-        <FlavorTextOption>
-            <Requirements>
-                <SpeakerFaction>FACTION_XELOXI</SpeakerFaction>
-            </Requirements>
-            <Text>我们 有 一个 交易 提案 要 给 你，外星人。这 对 我们 非常 有利。还 需要 说 更 多 吗？</Text>
-        </FlavorTextOption>
-        <FlavorTextOption>
-            <Requirements>
-                <SpeakerFaction>FACTION_ARCEAN</SpeakerFaction>
-            </Requirements>
-            <Text>让 我们 像 所有 明智 的 文明 一样 ，互相 分享。</Text>
-        </FlavorTextOption>
-        <FlavorTextOption>
-            <Requirements>
-                <SpeakerFaction>FACTION_DRENGIN</SpeakerFaction>
-            </Requirements>
-            <Text>我们 通常 会 从 像 你 这样 的 可怜 虫 那里 拿走 我们 想要 的 东西。但 现在 我们 却 在 提供 回报。令人 惊讶。</Text>
-            <Text>你 那 可悲 的 存在 不知 怎么 地引 起 了 我们 的 注意。真是 让 人 感到 好奇。我们 来 谈谈 交易，好 吗？</Text>
-            <Text>我们 觉得 暂时 降低 自己 到 你们 的 水平 很 有趣。把 这次 交易 视为 罕见 的 仁慈 行 为。</Text>
-            <Text>我们 不 常 与 低等生物 交易。你 应该 把 这 看作 是 极 高 的 荣誉 ，虫子。</Text>
-            <Text>我们 短暂 地 厌倦 了 征服。让 我们 来 玩玩 你 似乎 很 喜欢 的 这个 古色古香 的 交易 游戏。</Text>
-            <Text>今天 感觉 慷慨。我们 提供 你 交易 的 机会，让 你 有 机会 从 泥潭 中 爬出来。在 我们 改变 主意 之前 抓住机会 。</Text>
-        </FlavorTextOption>
-        <FlavorTextOption>
-            <Requirements>
-                <SpeakerFaction>FACTION_ALTARIAN</SpeakerFaction>
-            </Requirements>
-            <Text>我们 希望 与 你 分享 我们 伟大 的 ，阿塔 瑞安 智慧。我们 只 需要 一点 小事 作为 交换 。</Text>
-            <Text>通过 与 我们 的 交易，通过 你 的 理解 的 低级 阶梯。我们 仅 要求 回报 一个 小 物件，你 可能 会 设法 理解 的 东西。</Text>
-            <Text>在 这个 交易 中，沐浴 在 我们 天体 智慧 的 荣光 中 。尽管 你 的 局限性 明显，但 你 肯定 能 看到 我们 神圣 报价 的 价值。</Text>
-            <Text>神圈 的 路径 已 交叉，暗示 我们 之间 的 交换。我们 只 请求 你们 的 基本 物品，因为 任何 复杂 的 东西 可能 超出 你 的 理解 范围。</Text>
-            <Text>即使 在 我们 无尽 的 伟大 中，我们 也 屈尊 通过 贸易 来 启示 你 。你 应该 深感 感激，因为 在 宇宙 中，这样 的 仁慈 是 罕见 的。</Text>
-            <Text>我们 允许 你 瞥见 我们 的 辉煌 智 慧。接受 我们 的 交易 提议，因为 即使 是 最 暗淡 的 石头 也 能 捕捉到 一丝 光亮，你 不 同意 吗？</Text>
-        </FlavorTextOption>
-        <FlavorTextOption>
-            <Requirements>
-                <SpeakerFaction>FACTION_YOR</SpeakerFaction>
-            </Requirements>
-            <Text>也许 我们 可以 吸引 您 对0和1的 美学 排序 感兴趣？</Text>
-            <Text>如果 你 认为 这个 提议 不 公平，那 你 就 没 看清 全局。我们 已经 侵入 了 你 的 通信 阵列 ，知道 你 认为 我们 是 一种 不能 提 出 好 提议 的 原始AI。我 可以 向 你 保证，这 是 个 好 交易。接受 吧。</Text>
-        </FlavorTextOption>
-        <FlavorTextOption>
-            <Requirements>
-                <SpeakerFaction>FACTION_TORIAN</SpeakerFaction>
-            </Requirements>
-            <Text>这是 我们 提出 的 交换，外星人。这是 一个 好 的，公平 且 真实 的 提议</Text>
-        </FlavorTextOption>
-        <FlavorTextOption>
-            <Requirements>
-                <SpeakerFaction>FACTION_MANTI</SpeakerFaction>
-            </Requirements>
-            <Text>我们 对 他人 保持警惕。甚至 对 你 也 是。我们 要求 在 谨慎 的 条款 下 进行 此次 交易。</Text>
-        </FlavorTextOption>
-        <FlavorTextOption>
-            <Requirements>
-                <SpeakerFaction>FACTION_KRYNN</SpeakerFaction>
-            </Requirements>
-            <Text>即使 你 还 未找到 自己 的 克林 之 路，这 并 不 意味着 我们 不能 相互 分 享。</Text>
-        </FlavorTextOption>
-        <FlavorTextOption>
-            <Requirements>
-                <SpeakerFaction>FACTION_ICONIAN</SpeakerFaction>
-            </Requirements>
-            <Text>我们 遗忘 的 知识 比 你 将来 能学 到 的 还要 多，外星人。但 我们 并未 遗忘 这份 我们 现在 希望 与 你 交换 的 智慧。</Text>
-        </FlavorTextOption>
-        <FlavorTextOption>
-            <Requirements>
-                <SpeakerFaction>FACTION_DRATH</SpeakerFaction>
-            </Requirements>
-            <Text>我们 有 一个 交易 提议 提供 给 您 。它 表面 上 简单 易懂。您 应该 不会 有 任何 疑虑。</Text>
-        </FlavorTextOption>
-        <FlavorTextOption>
-            <Requirements>
-                <SpeakerFaction>FACTION_IRIDIUM</SpeakerFaction>
-            </Requirements>
-            <Text>我们 不会 随意 分享 任何 东西，但 我们 今天 提供 给 您 的 条件 非 常 接近。</Text>
-        </FlavorTextOption>
-        <FlavorTextOption>
-            <Requirements>
-                <SpeakerFaction>FACTION_ONYX_HIVE</SpeakerFaction>
-            </Requirements>
-            <Text>您 拥有 我们 渴望 的 许多 有趣 的 东西，未入 群 的 人。让 我们 来 交换 吧。</Text>
-        </FlavorTextOption>
-        <FlavorTextOption>
-            <Requirements>
-                <SpeakerFaction>FACTION_CRYSTALLINE</SpeakerFaction>
-            </Requirements>
-            <Text>记住，我们 可以 读取 你 的 思绪。确保 公平 地 对待 我们。</Text>
-        </FlavorTextOption>
-        <FlavorTextOption>
-            <Requirements>
-                <SpeakerFaction>FACTION_BARATAK</SpeakerFaction>
-            </Requirements>
-            <Text>你们 很 聪明，对于 动物 来说。我们 希望 和 你们 进行 交易。</Text>
-        </FlavorTextOption>
-    </FlavorTextDef>
-    <FlavorTextDef>
-        <InternalName>TRADE_SPECIFIC_VALUABLE</InternalName>
-        <FlavorTextOption>
-            <Text>这是 我们 所 想 的：{TRADEGOOD:0}。</Text>
-        </FlavorTextOption>
-    </FlavorTextDef>
-    <FlavorTextDef>
-        <InternalName>TRADE_ADDITIONAL_VALUABLES</InternalName>
-        <FlavorTextOption>
-            <Text>此外，我们 还 为 您 考虑 包含 了 一些 其 他 物品。</Text>
-            <Text>如 您 所 见，我们 已 将 其他 物品 添加 到 混合 中。</Text>
-        </FlavorTextOption>
-    </FlavorTextDef>
-    <FlavorTextDef>
-        <InternalName>DIPLOMACY_WND_DECLARE_WAR</InternalName>
-        <FlavorTextOption>
-            <ResponseTag>GARBLED_TEXT</ResponseTag>
-            <Requirements>
-                <ListenerHasUniversalTranslator>false</ListenerHasUniversalTranslator>
-            </Requirements>
-            <Text>我 不 知道 你 在 说 什么，但 可能 是 敌意。准备 战争！</Text>
-            <PreferenceWeight>10</PreferenceWeight>
-        </FlavorTextOption>
-        <FlavorTextOption>
-            <Text>是 时候 消灭 你 了。</Text>
-            <Text>是 时候 让 你 去 死 了。</Text>
-        </FlavorTextOption>
-    </FlavorTextDef>
-    <FlavorTextDef>
-        <InternalName>DIPLOMACY_WND_ATTEMPT_PEACE</InternalName>
-        <FlavorTextOption>
-            <ResponseTag>GARBLED_TEXT</ResponseTag>
-            <Requirements>
-                <ListenerHasUniversalTranslator>false</ListenerHasUniversalTranslator>
-            </Requirements>
-            <Text>这场 战争 真是 令人疲倦。我 希望 我们 能够 化解 我们 的 分 歧...（你 需要 研究 通用 翻译器 以便 和 平 谈判）</Text>
-            <PreferenceWeight>10</PreferenceWeight>
-        </FlavorTextOption>
-        <FlavorTextOption>
-            <Text>让 我们 谈判 一份 和平 条约。</Text>
-            <Text>让 我们 达成协议。</Text>
-        </FlavorTextOption>
-    </FlavorTextDef>
-    <FlavorTextDef>
-        <InternalName>DIPLOMACY_WND_DECLARE_WAR_RESPONSE</InternalName>
-        <FlavorTextOption>
-            <Requirements>
-                <ListenerHasUniversalTranslator>false</ListenerHasUniversalTranslator>
-            </Requirements>
-            <Text>让 gelomoh elurecus ela！</Text>
-            <PreferenceWeight>10</PreferenceWeight>
-        </FlavorTextOption>
-        <FlavorTextOption>
-            <Text>非常 好，把 我们 看作 是 在 战争 中。</Text>
-            <Text>那么，这 就是 战争。</Text>
-            <Text>那 就 这样 吧。战争 开始 了。</Text>
-        </FlavorTextOption>
-    </FlavorTextDef>
-    <FlavorTextDef>
-        <InternalName>CONTACT_REFUSAL</InternalName>
-        <FlavorTextOption>
-            <Requirements>
-                <ListenerHasUniversalTranslator>false</ListenerHasUniversalTranslator>
-            </Requirements>
-            <Text>[I]混乱 的 扭动 信息 完全 无法 解读 ，通信 中 唯一 传出 的 声音 就是 低 沉 的 泡沫 般的 背景 噪音。[/I]</Text>
-            <PreferenceWeight>10</PreferenceWeight>
-        </FlavorTextOption>
-        <FlavorTextOption>
-            <Text>我们 对 和 你 交谈 不感兴趣。</Text>
-            <Text>我们 对 你 的 卑躬屈膝 不感兴趣 。</Text>
-            <Text>我们 对 你 的 求饶 毫无 兴趣。</Text>
-        </FlavorTextOption>
-    </FlavorTextDef>
-    <FlavorTextDef>
-        <InternalName>CONTACT_REFUSAL_DONE</InternalName>
-        <FlavorTextOption>
-            <Requirements>
-                <ListenerHasUniversalTranslator>false</ListenerHasUniversalTranslator>
-            </Requirements>
-            <Text>我 猜 你 不想 说话。</Text>
-            <PreferenceWeight>10</PreferenceWeight>
-        </FlavorTextOption>
-        <FlavorTextOption>
-            <Text>再见。</Text>
-            <Text>再见。</Text>
-        </FlavorTextOption>
-    </FlavorTextDef>
-    <FlavorTextDef>
-        <InternalName>CONFIRM_DELCARATION_OF_WAR_RESPONSE</InternalName>
-        <FlavorTextOption>
-            <Requirements>
-                <ListenerHasUniversalTranslator>false</ListenerHasUniversalTranslator>
-            </Requirements>
-            <Text>布拉 尔 巴赫？！</Text>
-            <PreferenceWeight>10</PreferenceWeight>
-        </FlavorTextOption>
-        <FlavorTextOption>
-            <Text>你 会 后悔 的。</Text>
-            <Text>你 选择 了 死亡。</Text>
-        </FlavorTextOption>
-    </FlavorTextDef>
-    <FlavorTextDef>
-        <InternalName>CONFIRM_DELCARATION_OF_WAR_CONFIRM</InternalName>
-        <FlavorTextOption>
-            <Requirements>
-                <ListenerHasUniversalTranslator>false</ListenerHasUniversalTranslator>
-            </Requirements>
-            <Text>是 的，你 听到 我 说 了！而且，你 听 起来 很 笨！</Text>
-            <PreferenceWeight>10</PreferenceWeight>
-        </FlavorTextOption>
-        <FlavorTextOption>
-            <Text>是 的，你 听到 我 说 了！</Text>
-        </FlavorTextOption>
-    </FlavorTextDef>
-    <FlavorTextDef>
-        <InternalName>CONFIRM_DELCARATION_OF_WAR_CANCEL</InternalName>
-        <FlavorTextOption>
-            <Requirements>
-                <ListenerHasUniversalTranslator>false</ListenerHasUniversalTranslator>
-            </Requirements>
-            <Text>抱歉，我 只是 开玩笑。你 无法 理解 我...对 吧？</Text>
-            <PreferenceWeight>10</PreferenceWeight>
-        </FlavorTextOption>
-        <FlavorTextOption>
-            <Text>没关系。</Text>
-        </FlavorTextOption>
-    </FlavorTextDef>
-    <FlavorTextDef>
-        <InternalName>EXTRA_OPTIONS_MAIN_TEXT</InternalName>
-        <FlavorTextOption>
-            <Requirements>
-                <ListenerHasUniversalTranslator>false</ListenerHasUniversalTranslator>
-            </Requirements>
-            <Text>Ranom lesitir yacasus cerin, sab omoric ero re metini tibu.[BR](您 需要 研究 通用 翻译器)</Text>
-            <PreferenceWeight>10</PreferenceWeight>
-        </FlavorTextOption>
-        <FlavorTextOption>
-            <Text>我们 的 时间 宝贵，但 只要 条件 合适，我们 总是 愿意 与{PLAYERFACTIONLONG:2}合作。</Text>
-        </FlavorTextOption>
-        <FlavorTextOption>
-            <Requirements>
-                <SpeakerFaction>FACTION_TERRAN</SpeakerFaction>
-            </Requirements>
-            <Text>我们 非常 忙碌，但 我们 总是 有 时间 为{PLAYERFACTIONLONG:2}。</Text>
-        </FlavorTextOption>
-        <FlavorTextOption>
-            <Requirements>
-                <SpeakerFaction>FACTION_FESTRON</SpeakerFaction>
-            </Requirements>
-            <Text>我们 非常 饿。非常、非常 的 饿。如果 你 在 浪费 我们 的 时间，你 将 需要 用 你 唯一 的 货币 来 赔 偿 我们。</Text>
-        </FlavorTextOption>
-        <FlavorTextOption>
-            <Requirements>
-                <SpeakerFaction>FACTION_NAVIGATORS</SpeakerFaction>
-            </Requirements>
-            <Text>我们 正在 忙于 探索 宇宙，但 我们 可以 抽出 一点 时间 给{PLAYERFACTIONLONG:2}。</Text>
-        </FlavorTextOption>
-        <FlavorTextOption>
-            <Requirements>
-                <SpeakerFaction>FACTION_MIMOT</SpeakerFaction>
-            </Requirements>
-            <Text>这么 可爱 需要 花费 很多 时间，但 话说回来，如果 不能 花 点 时间 和{PLAYERFACTIONLONG:2}交谈，那么 可爱 又 有 什么 意义 呢。</Text>
-        </FlavorTextOption>
-        <FlavorTextOption>
-            <Requirements>
-                <SpeakerFaction>FACTION_XELOXI</SpeakerFaction>
-            </Requirements>
-            <Text>您 还 想 和 我 讨论 什么？</Text>
-        </FlavorTextOption>
-        <FlavorTextOption>
-            <Requirements>
-                <SpeakerFaction>FACTION_DRENGIN</SpeakerFaction>
-            </Requirements>
-            <Text>简洁 或 死亡。</Text>
-        </FlavorTextOption>
-        <FlavorTextOption>
-            <Requirements>
-                <SpeakerFaction>FACTION_ALTARIAN</SpeakerFaction>
-            </Requirements>
-            <Text>我们 今天 能为{PLAYERFACTIONLONG:2}做些 什么？</Text>
-        </FlavorTextOption>
-        <FlavorTextOption>
-            <Requirements>
-                <SpeakerFaction>FACTION_YOR</SpeakerFaction>
-            </Requirements>
-            <Text>输入 信息。</Text>
-        </FlavorTextOption>
-        <FlavorTextOption>
-            <Requirements>
-                <SpeakerFaction>FACTION_TORIAN</SpeakerFaction>
-            </Requirements>
-            <Text>您 还 想 谈论 哪些 额外 的 话题？</Text>
-        </FlavorTextOption>
-        <FlavorTextOption>
-            <Requirements>
-                <SpeakerFaction>FACTION_MANTI</SpeakerFaction>
-            </Requirements>
-            <Text>你 还 需要 什么？</Text>
-        </FlavorTextOption>
-        <FlavorTextOption>
-            <Requirements>
-                <SpeakerFaction>FACTION_KRYNN</SpeakerFaction>
-            </Requirements>
-            <Text>您 现在 准备 好 被 拯救 了 吗？</Text>
-        </FlavorTextOption>
-        <FlavorTextOption>
-            <Requirements>
-                <SpeakerFaction>FACTION_ICONIAN</SpeakerFaction>
-            </Requirements>
-            <Text>还有 什么 可以 讨论 的？</Text>
-        </FlavorTextOption>
-        <FlavorTextOption>
-            <Requirements>
-                <SpeakerFaction>FACTION_DRATH</SpeakerFaction>
-            </Requirements>
-            <Text>你 正在 考验 我们 的 耐心！</Text>
-        </FlavorTextOption>
-        <FlavorTextOption>
-            <Requirements>
-                <SpeakerFaction>FACTION_IRIDIUM</SpeakerFaction>
-            </Requirements>
-            <Text>您 还 想 讨论 哪些 可能 有利可图 的 话题？</Text>
-        </FlavorTextOption>
-        <FlavorTextOption>
-            <Requirements>
-                <SpeakerFaction>FACTION_ONYX_HIVE</SpeakerFaction>
-            </Requirements>
-            <Text>说话。</Text>
-        </FlavorTextOption>
-        <FlavorTextOption>
-            <Requirements>
-                <SpeakerFaction>FACTION_BARATAK</SpeakerFaction>
-            </Requirements>
-            <Text>我们 有 大树林 的 耐心。但 我们 的 耐心 并非 无尽。</Text>
-        </FlavorTextOption>
-        <FlavorTextOption>
-            <Requirements>
-                <SpeakerFaction>FACTION_CRYSTALLINE</SpeakerFaction>
-            </Requirements>
-            <Text>声音 是 一种 粗糙 的 交流 方式，但 这 是 你 唯一 拥有 的。</Text>
-        </FlavorTextOption>
-        <FlavorTextOption>
-            <Requirements>
-                <SpeakerFaction>FACTION_MOTH</SpeakerFaction>
-            </Requirements>
-            <Text>我们 今天 还有 其他 可以 讨论 的 事情 吗-无论是 商业 还是 休闲？</Text>
-        </FlavorTextOption>
-    </FlavorTextDef>
-    <FlavorTextDef>
-        <InternalName>EXTRA_OPTIONS_PROCLAIM_FRIENDSHIP</InternalName>
-        <FlavorTextOption>
-            <Requirements>
-                <ListenerHasUniversalTranslator>false</ListenerHasUniversalTranslator>
-            </Requirements>
-            <Text>Ranom lesitir yacasus cerin, sab omoric ero re metini tibu.[BR](您 需要 研究 通用 翻译器)</Text>
-            <PreferenceWeight>10</PreferenceWeight>
-        </FlavorTextOption>
-        <FlavorTextOption>
-            <Text>我们 希望 公开 宣布 我们 对 您 永 无止境 的 友谊。</Text>
-        </FlavorTextOption>
-    </FlavorTextDef>
-    <FlavorTextDef>
-        <InternalName>EXTRA_OPTIONS_GET_OFF_MY_LAWN</InternalName>
-        <FlavorTextOption>
-            <Requirements>
-                <ListenerHasUniversalTranslator>false</ListenerHasUniversalTranslator>
-            </Requirements>
-            <Text>Ranom lesitir yacasus cerin, sab omoric ero re metini tibu.[BR](您 需要 研究 通用 翻译器)</Text>
-            <PreferenceWeight>10</PreferenceWeight>
-        </FlavorTextOption>
-        <FlavorTextOption>
-            <Text>立即 从 我们 的 领土 中 移走 你 的 船只。</Text>
-        </FlavorTextOption>
-    </FlavorTextDef>
-    <FlavorTextDef>
-        <InternalName>EXTRA_OPTIONS_DEMAND_TRIBUTE</InternalName>
-        <FlavorTextOption>
-            <Requirements>
-                <ListenerHasUniversalTranslator>false</ListenerHasUniversalTranslator>
-            </Requirements>
-            <Text>Ranom lesitir yacasus cerin, sab omoric ero re metini tibu.[BR](您 需要 研究 通用 翻译器)</Text>
-            <PreferenceWeight>10</PreferenceWeight>
-        </FlavorTextOption>
-        <FlavorTextOption>
-            <Text>维护 太空 的 费用 并非 小事。我们 希望 您 能 贡献 一份 力量，帮助 我们 分担 费用。</Text>
-        </FlavorTextOption>
-    </FlavorTextDef>
-    <FlavorTextDef>
-        <InternalName>EXTRA_OPTIONS_ASK_FOR_HELP</InternalName>
-        <FlavorTextOption>
-            <Requirements>
-                <ListenerHasUniversalTranslator>false</ListenerHasUniversalTranslator>
-            </Requirements>
-            <Text>Ranom lesitir yacasus cerin, sab omoric ero re metini tibu.[BR](您 需要 研究 通用 翻译器)</Text>
-            <PreferenceWeight>10</PreferenceWeight>
-        </FlavorTextOption>
-        <FlavorTextOption>
-            <Text>我们 需要 财务 帮助。请 给 我们。</Text>
-        </FlavorTextOption>
-    </FlavorTextDef>
-    <FlavorTextDef>
-        <InternalName>EXTRA_OPTIONS_OFFER_FOREIGN_AID</InternalName>
-        <FlavorTextOption>
-            <Requirements>
-                <ListenerHasUniversalTranslator>false</ListenerHasUniversalTranslator>
-            </Requirements>
-            <Text>Ranom lesitir yacasus cerin, sab omoric ero re metini tibu.[BR](您 需要 研究 通用 翻译器)</Text>
-            <PreferenceWeight>10</PreferenceWeight>
-        </FlavorTextOption>
-        <FlavorTextOption>
-            <Text>我们 希望 为 您 提供 财务 援助，以期 加强 我们 的 关系。</Text>
-        </FlavorTextOption>
-    </FlavorTextDef>
-    <FlavorTextDef>
-        <InternalName>EXTRA_OPTIONS_CANCEL</InternalName>
-        <FlavorTextOption>
-            <Requirements>
-                <ListenerHasUniversalTranslator>false</ListenerHasUniversalTranslator>
-            </Requirements>
-            <Text>Ranom lesitir yacasus cerin, sab omoric ero re metini tibu.[BR](您 需要 研究 通用 翻译器)</Text>
-            <PreferenceWeight>10</PreferenceWeight>
-        </FlavorTextOption>
-        <FlavorTextOption>
-            <Text>也许 在 其他 时间 吧。</Text>
-        </FlavorTextOption>
-    </FlavorTextDef>
-    <FlavorTextDef>
-        <InternalName>AI_RESPOND_PROCLAIM_FRIENDSHIP</InternalName>
-        <FlavorTextOption>
-            <Requirements>
-                <ListenerHasUniversalTranslator>false</ListenerHasUniversalTranslator>
-            </Requirements>
-            <Text>Ranom lesitir yacasus cerin, sab omoric ero re metini tibu.[BR](您 需要 研究 通用 翻译器)</Text>
-            <PreferenceWeight>10</PreferenceWeight>
-        </FlavorTextOption>
-        <FlavorTextOption>
-            <Text>我们 接受 您 的 友谊 表示，并 以 其 价值 对待。</Text>
-        </FlavorTextOption>
-    </FlavorTextDef>
-    <FlavorTextDef>
-        <InternalName>AI_RESPOND_PROCLAIM_FRIENDSHIP_RETURN_TO_MENU</InternalName>
-        <FlavorTextOption>
-            <Requirements>
-                <ListenerHasUniversalTranslator>false</ListenerHasUniversalTranslator>
-            </Requirements>
-            <Text>Ranom lesitir yacasus cerin, sab omoric ero re metini tibu.[BR](您 需要 研究 通用 翻译器)</Text>
-            <PreferenceWeight>10</PreferenceWeight>
-        </FlavorTextOption>
-        <FlavorTextOption>
-            <Text>我们 希望 我们 的 关系 在 未来 会 变得 更加 亲密。</Text>
-        </FlavorTextOption>
-    </FlavorTextDef>
-    <FlavorTextDef>
-        <InternalName>AI_RESPOND_GET_OFF_MY_LAWN_ACCEPT</InternalName>
-        <FlavorTextOption>
-            <Requirements>
-                <ListenerHasUniversalTranslator>false</ListenerHasUniversalTranslator>
-            </Requirements>
-            <Text>Ranom lesitir yacasus cerin, sab omoric ero re metini tibu.[BR](您 需要 研究 通用 翻译器)</Text>
-            <PreferenceWeight>10</PreferenceWeight>
-        </FlavorTextOption>
-        <FlavorTextOption>
-            <Text>{LEADERNAME:2}，我们 对 我们 的 舰船 让 您 感到 紧 张 感到 抱歉。我们 会 立即 要求 他们 离开 您 的 领土。</Text>
-        </FlavorTextOption>
-    </FlavorTextDef>
-    <FlavorTextDef>
-        <InternalName>AI_RESPOND_GET_OFF_MY_LAWN_ACCEPT_RETURN_TO_MENU</InternalName>
-        <FlavorTextOption>
-            <Requirements>
-                <ListenerHasUniversalTranslator>false</ListenerHasUniversalTranslator>
-            </Requirements>
-            <Text>Ranom lesitir yacasus cerin, sab omoric ero re metini tibu.[BR](您 需要 研究 通用 翻译器)</Text>
-            <PreferenceWeight>10</PreferenceWeight>
-        </FlavorTextOption>
-        <FlavorTextOption>
-            <Text>非常 感谢您 的 合作。</Text>
-        </FlavorTextOption>
-    </FlavorTextDef>
-    <FlavorTextDef>
-        <InternalName>AI_RESPOND_GET_OFF_MY_LAWN_REJECT</InternalName>
-        <FlavorTextOption>
-            <Requirements>
-                <ListenerHasUniversalTranslator>false</ListenerHasUniversalTranslator>
-            </Requirements>
-            <Text>Ranom lesitir yacasus cerin, sab omoric ero re metini tibu.[BR](您 需要 研究 通用 翻译器)</Text>
-            <PreferenceWeight>10</PreferenceWeight>
-        </FlavorTextOption>
-        <FlavorTextOption>
-            <Text>{LEADERNAME:2}，这是 一个 非常 大 的 星系。我们 无法 浪费时间 避开 你 的 领 地，只 因 你 过于 多疑。我们 的 飞船 将 继续执行 任务；我们 建议 你 不要 阻挡 他们。</Text>
-        </FlavorTextOption>
-    </FlavorTextDef>
-    <FlavorTextDef>
-        <InternalName>AI_RESPOND_GET_OFF_MY_LAWN_REJECT_RETURN_TO_MENU</InternalName>
-        <FlavorTextOption>
-            <Requirements>
-                <ListenerHasUniversalTranslator>false</ListenerHasUniversalTranslator>
-            </Requirements>
-            <Text>Ranom lesitir yacasus cerin, sab omoric ero re metini tibu.[BR](您 需要 研究 通用 翻译器)</Text>
-            <PreferenceWeight>10</PreferenceWeight>
-        </FlavorTextOption>
-        <FlavorTextOption>
-            <Text>他们 最好 小心，否则 你 会 发现 你 的 舰队 变小 了 。</Text>
-        </FlavorTextOption>
-    </FlavorTextDef>
-    <FlavorTextDef>
-        <InternalName>AI_RESPOND_DEMAND_TRIBUTE_ACCEPT</InternalName>
-        <FlavorTextOption>
-            <Requirements>
-                <ListenerHasUniversalTranslator>false</ListenerHasUniversalTranslator>
-            </Requirements>
-            <Text>这 永远 不 应该 发生（缺少 翻译者）</Text>
-            <PreferenceWeight>10</PreferenceWeight>
-        </FlavorTextOption>
-        <FlavorTextOption>
-            <Text>我们 愿意 暂时 付费 以 确保安全 。我们 有 更 重要 的 问题 需要 关注 。我 不 建议 你 再试 运气。</Text>
-        </FlavorTextOption>
-    </FlavorTextDef>
-    <FlavorTextDef>
-        <InternalName>AI_RESPOND_DEMAND_TRIBUTE_ACCEPT_RETURN_TO_MENU</InternalName>
-        <FlavorTextOption>
-            <Requirements>
-                <ListenerHasUniversalTranslator>false</ListenerHasUniversalTranslator>
-            </Requirements>
-            <Text>Ranom lesitir yacasus cerin, sab omoric ero re metini tibu.[BR](您 需要 研究 通用 翻译器)</Text>
-            <PreferenceWeight>10</PreferenceWeight>
-        </FlavorTextOption>
-        <FlavorTextOption>
-            <Text>只要 你 持续 支付 积分，我们 就 不会 有 问题。</Text>
-        </FlavorTextOption>
-    </FlavorTextDef>
-    <FlavorTextDef>
-        <InternalName>AI_RESPOND_DEMAND_TRIBUTE_REJECT</InternalName>
-        <FlavorTextOption>
-            <Requirements>
-                <ListenerHasUniversalTranslator>false</ListenerHasUniversalTranslator>
-            </Requirements>
-            <Text>Ranom lesitir yacasus cerin, sab omoric ero re metini tibu.[BR](您 需要 研究 通用 翻译器)</Text>
-            <PreferenceWeight>10</PreferenceWeight>
-        </FlavorTextOption>
-        <FlavorTextOption>
-            <Text>我们 对付 你 让 我们 安宁 无兴趣 。{PLAYERFACTIONLONG:1}不会 忘记 这次 的 敲诈 企图。如果 你 继续 纠缠 我们，你 会 后悔 的。</Text>
-        </FlavorTextOption>
-    </FlavorTextDef>
-    <FlavorTextDef>
-        <InternalName>AI_RESPOND_DEMAND_TRIBUTE_REJECT_RETURN_TO_MENU</InternalName>
-        <FlavorTextOption>
-            <Requirements>
-                <ListenerHasUniversalTranslator>false</ListenerHasUniversalTranslator>
-            </Requirements>
-            <Text>Ranom lesitir yacasus cerin, sab omoric ero re metini tibu.[BR](您 需要 研究 通用 翻译器)</Text>
-            <PreferenceWeight>10</PreferenceWeight>
-        </FlavorTextOption>
-        <FlavorTextOption>
-            <Text>好 的，但 如果 你 的 一艘 飞船 出 了'意外'，别怪 我们。</Text>
-        </FlavorTextOption>
-    </FlavorTextDef>
-    <FlavorTextDef>
-        <InternalName>AI_RESPOND_ASK_FOR_HELP_ACCEPT</InternalName>
-        <FlavorTextOption>
-            <Requirements>
-                <ListenerHasUniversalTranslator>false</ListenerHasUniversalTranslator>
-            </Requirements>
-            <Text>Ranom lesitir yacasus cerin, sab omoric ero re metini tibu.[BR](您 需要 研究 通用 翻译器)</Text>
-            <PreferenceWeight>10</PreferenceWeight>
-        </FlavorTextOption>
-        <FlavorTextOption>
-            <Text>在 过去，{PLAYERFACTIONLONG:2}一直 是 我们 的 朋友。我们 愿意 在 你 需要 的 时候 帮助 你。</Text>
-        </FlavorTextOption>
-    </FlavorTextDef>
-    <FlavorTextDef>
-        <InternalName>AI_RESPOND_ASK_FOR_HELP_ACCEPT_RETURN_TO_MENU</InternalName>
-        <FlavorTextOption>
-            <Requirements>
-                <ListenerHasUniversalTranslator>false</ListenerHasUniversalTranslator>
-            </Requirements>
-            <Text>Ranom lesitir yacasus cerin, sab omoric ero re metini tibu.[BR](您 需要 研究 通用 翻译器)</Text>
-            <PreferenceWeight>10</PreferenceWeight>
-        </FlavorTextOption>
-        <FlavorTextOption>
-            <Text>我们 非常 感慨。我们 不会 忘记 您 的 慷慨。</Text>
-        </FlavorTextOption>
-    </FlavorTextDef>
-    <FlavorTextDef>
-        <InternalName>AI_RESPOND_ASK_FOR_HELP_REJECT</InternalName>
-        <FlavorTextOption>
-            <Requirements>
-                <ListenerHasUniversalTranslator>false</ListenerHasUniversalTranslator>
-            </Requirements>
-            <Text>Ranom lesitir yacasus cerin, sab omoric ero re metini tibu.[BR](您 需要 研究 通用 翻译器)</Text>
-            <PreferenceWeight>10</PreferenceWeight>
-        </FlavorTextOption>
-        <FlavorTextOption>
-            <Text>我们 很 抱歉，但 我们 现在 无法 为 您 提供 帮助 。也许 如果 我们 关系 更近，我们 可以 找到 资金……但 就 目前 情况，我们 认为 我们 更 应该 保留 我们 的 资产。</Text>
-        </FlavorTextOption>
-    </FlavorTextDef>
-    <FlavorTextDef>
-        <InternalName>REQUEST_TECH_MAIN</InternalName>
-        <FlavorTextOption>
-            <Text>{PLAYERFACTIONLONG:1}最近 在 科技进步 上 有些 困难，{LEADERNAME:2}。能否 跟 我们 分享 一下{TECHNAME:2}的 知识 呢？</Text>
-            <Text>我们 非常 欣赏 您 的 技术 能力。您 愿意 与 我们 分享{TECHNAME:2}吗？</Text>
-        </FlavorTextOption>
-        <FlavorTextOption>
-            <Requirements>
-                <SpeakerRaceTrait>SlaversAbility</SpeakerRaceTrait>
-            </Requirements>
-            <Text>无论 我们 如何 折磨 我们 的 奴隶 ，他们 似乎 无法 掌握{TECHNAME:2}技术，{LEADERNAME:2}。 {PLAYERFACTIONLONG:1}会 感谢 你 与 我们 分享 这项 技术 。</Text>
-            <PreferenceWeight>11</PreferenceWeight>
-        </FlavorTextOption>
-        <FlavorTextOption>
-            <Requirements>
-                <PersonalityType>Spiritual</PersonalityType>
-            </Requirements>
-            <Text>诸神 并未 认为 我们 配 得 上 掌握 {TECHNAME:2}技术 的 秘密，{LEADERNAME:2}。{PLAYERFACTIONLONG:1}希望 你 能 与 我们 分享 这项 技术 。</Text>
-            <PreferenceWeight>10</PreferenceWeight>
-        </FlavorTextOption>
-    </FlavorTextDef>
-    <FlavorTextDef>
-        <InternalName>REQUEST_TECH_RESPONSE_ACCEPT</InternalName>
-        <FlavorTextOption>
-            <Text>我们 总是 愿意 帮助 朋友。</Text>
-            <Text>非常 好，我们 很 乐意 帮忙。</Text>
-            <PreferenceWeight>10</PreferenceWeight>
-        </FlavorTextOption>
-    </FlavorTextDef>
-    <FlavorTextDef>
-        <InternalName>REQUEST_TECH_RESPONSE_ACCEPT_COUNTER</InternalName>
-        <FlavorTextOption>
-            <Text>我们 不会 忘记 这个。谢谢。</Text>
-            <Text>这 将 极大 地 帮助 我们 的 人民。</Text>
-            <Text>感谢您 的 帮助。</Text>
-            <Text>我们 真诚地 感谢您 的 分享 意愿 。</Text>
-            <PreferenceWeight>10</PreferenceWeight>
-        </FlavorTextOption>
-    </FlavorTextDef>
-    <FlavorTextDef>
-        <InternalName>REQUEST_TECH_RESPONSE_REJECT</InternalName>
-        <FlavorTextOption>
-            <Text>这种 知识 过于 危险，不能 分享。</Text>
-            <PreferenceWeight>10</PreferenceWeight>
-        </FlavorTextOption>
-    </FlavorTextDef>
-    <FlavorTextDef>
-        <InternalName>REQUEST_CREDITS_MAIN</InternalName>
-        <FlavorTextOption>
-            <Text>{PLAYERFACTIONLONG:1}正在 遭受 经济 困境，{LEADERNAME:2}。你 愿意 给 我们{AMOUNT:2}信用 点以 帮助 我们 吗？</Text>
-            <Text>由于 最近 的 内部...事件，我们 发现 我们 的 财政 压力 越 来 越大。如果 您 能 给 我们{AMOUNT:2}信用 点来 帮助 我们 支持 今年 的 预算，我们 将 不胜感激。</Text>
-            <PreferenceWeight>10</PreferenceWeight>
-        </FlavorTextOption>
-        <FlavorTextOption>
-            <Requirements>
-                <PersonalityType>Totalitarianism</PersonalityType>
-            </Requirements>
-            <Text>{PLAYERFACTIONLONG:1}的 人民 需要 资金 来 支持 战争 努 力，{LEADERNAME:2}。请 支持 我们，用{AMOUNT:2}信用 点来 支付 费用。</Text>
-            <PreferenceWeight>10</PreferenceWeight>
-        </FlavorTextOption>
-        <FlavorTextOption>
-            <Requirements>
-                <PersonalityType>Greedy</PersonalityType>
-            </Requirements>
-            <Text>我 不会 骗 你，{LEADERNAME:2}。{PLAYERFACTIONLONG:1}真的 很 喜欢 钱。非常 喜欢。我们 梦想 着 它。我们 和 它 一起 入睡。我们……嗯，我们 用 它 做 了 很多 事情。而且 我们 需要 更 多。多得多。如果 你 给 我们{AMOUNT:2}信用 点，这 将 有助于 我们 的 关系。</Text>
-            <PreferenceWeight>50</PreferenceWeight>
-        </FlavorTextOption>
-        <FlavorTextOption>
-            <Requirements>
-                <PersonalityType>Progressivism</PersonalityType>
-            </Requirements>
-            <Text>我们 的 持续 研究 代价 昂贵，{LEADERNAME:2}。 {PLAYERFACTIONLONG:1} 请求 您 提供 {AMOUNT:2} 信用 点，以便 我们 可以 继续 投资 新 技术 。这样 做 将 有利于 我们 的 关系。</Text>
-            <PreferenceWeight>50</PreferenceWeight>
-        </FlavorTextOption>
-        <FlavorTextOption>
-            <Requirements>
-                <PersonalityType>Xenophobic</PersonalityType>
-            </Requirements>
-            <Text>我们 对 外来者 保持警惕，{LEADERNAME:2}。然而，{PLAYERFACTIONLONG:1}的 人们 发现自己 有些 挣扎。如果 您 能 为 我们 提供{AMOUNT:2}信用 点，这 将 增强 我们 的 联系。</Text>
-            <PreferenceWeight>50</PreferenceWeight>
-        </FlavorTextOption>
-    </FlavorTextDef>
-    <FlavorTextDef>
-        <InternalName>REQUEST_CREDITS_RESPONSE_ACCEPT</InternalName>
-        <FlavorTextOption>
-            <Text>我们 总是 愿意 提供 帮助。好 吧，不 总是，但 至少 这次 是。</Text>
-        </FlavorTextOption>
-    </FlavorTextDef>
-    <FlavorTextDef>
-        <InternalName>REQUEST_CREDITS_RESPONSE_ACCEPT_COUNTER</InternalName>
-        <FlavorTextOption>
-            <Text>我们 感谢您 的 帮助。</Text>
-            <Text>谢谢。</Text>
-            <Text>我们 不会 忘记 这个 慷慨 的 行为 。</Text>
-        </FlavorTextOption>
-    </FlavorTextDef>
-    <FlavorTextDef>
-        <InternalName>REQUEST_CREDITS_RESPONSE_REJECT</InternalName>
-        <FlavorTextOption>
-            <Text>我们 没有 足够 的 钱 来 帮助 你。</Text>
-        </FlavorTextOption>
-    </FlavorTextDef>
-    <FlavorTextDef>
-        <InternalName>TRADE_OFFER_ENEMY_TOO_POWERFUL</InternalName>
-        <FlavorTextOption>
-            <Text>他们 的 力量 太强大 了。</Text>
-        </FlavorTextOption>
-    </FlavorTextDef>
-    <FlavorTextDef>
-        <InternalName>IHaveEnoughOfThatResource</InternalName>
-        <FlavorTextOption>
-            <Text>我们 有 足够 的 那种 资源。</Text>
-        </FlavorTextOption>
-    </FlavorTextDef>
+<FlavorTextDefs xmlns:xsi="http://www.w3.org/2001/XMLSchema-instance" xsi:noNamespaceSchemaLocation="../../Schema/FlavorText.xsd">
+    
+    
+    <FlavorTextDef>
+        <InternalName>FIRST_CONTACT_RESPONSE_TRADE</InternalName>
+        <FlavorTextOption>
+            <Requirements>
+                <ListenerHasUniversalTranslator>false</ListenerHasUniversalTranslator>
+            </Requirements>
+            <Text>什么？</Text>
+            <PreferenceWeight>10</PreferenceWeight>
+        </FlavorTextOption>
+        <FlavorTextOption>
+            <Text>我们 理智 并 愿意 接受 新 的 交易 。[COLOR=UIDefaultHighlight](开启 交易)[/COLOR]</Text>
+        </FlavorTextOption>
+        <FlavorTextOption>
+            <Requirements>
+                <ListenerFaction>FACTION_ABSOLUTE</ListenerFaction>
+            </Requirements>
+            <Text>[I]递 出 一块 几乎 无法 理解 的 颜色 的 石头。[/I] [COLOR=UIDefaultHighlight](开启 交易)[/COLOR]</Text>
+            <PreferenceWeight>50</PreferenceWeight>
+        </FlavorTextOption>
+        <FlavorTextOption>
+            <Requirements>
+                <ListenerFaction>FACTION_CRYSTALLINE</ListenerFaction>
+            </Requirements>
+            <Text>让 我们 看看 你 对 做些 交易 有何 看法。[COLOR=UIDefaultHighlight](打开 交易)[/COLOR]</Text>
+            <PreferenceWeight>50</PreferenceWeight>
+        </FlavorTextOption>
+        <FlavorTextOption>
+            <Requirements>
+                <PersonalityType>Totalitarianism</PersonalityType>
+            </Requirements>
+            <Text>在 我 的 帝国 里，没有 我 的 批准 就 不会 发生 交易 。[COLOR=UIDefaultHighlight](打开 交易)[/COLOR]</Text>
+            <PreferenceWeight>10</PreferenceWeight>
+        </FlavorTextOption>
+        <FlavorTextOption>
+            <Requirements>
+                <PersonalityType>Collectivism</PersonalityType>
+            </Requirements>
+            <Text>我们 愿意 进行 贸易，只要 这 对 我们 帝国 的 公民 有利 。[COLOR=UIDefaultHighlight](开放 贸易)[/COLOR]</Text>
+            <PreferenceWeight>10</PreferenceWeight>
+        </FlavorTextOption>
+        <FlavorTextOption>
+            <Requirements>
+                <PersonalityType>Egalitarianism</PersonalityType>
+            </Requirements>
+            <Text>如果 价格 合适，我们 可能 愿意 与 您 进行 交易。[COLOR=UIDefaultHighlight](打开 交易)[/COLOR]</Text>
+            <PreferenceWeight>10</PreferenceWeight>
+        </FlavorTextOption>
+        <FlavorTextOption>
+            <Requirements>
+                <PersonalityType>Individualism</PersonalityType>
+            </Requirements>
+            <Text>通过 公平 贸易，我们 两个 帝国 都 可以 受益。[COLOR=UIDefaultHighlight](开启 贸易)[/COLOR]</Text>
+            <PreferenceWeight>10</PreferenceWeight>
+        </FlavorTextOption>
+        <FlavorTextOption>
+            <Requirements>
+                <PersonalityType>Trader</PersonalityType>
+            </Requirements>
+            <Text>我们 的 市场 是 整个 银河系 的 羡 慕 对象。让 我们 看看 你 的 如何 比较。[COLOR=UIDefaultHighlight](开启 交易)[/COLOR]</Text>
+            <PreferenceWeight>10</PreferenceWeight>
+        </FlavorTextOption>
+        <FlavorTextOption>
+            <Requirements>
+                <SpeakerFaction>FACTION_YOR</SpeakerFaction>
+            </Requirements>
+            <Text>也许 我们 可以 吸引 你 对0和1的 美学 排序 感兴趣？[COLOR=UIDefaultHighlight](打开 交易)[/COLOR]</Text>
+        </FlavorTextOption>
+    </FlavorTextDef>
+    <FlavorTextDef>
+        <InternalName>ASCENSION_WARNING</InternalName>
+        <FlavorTextOption>
+            <Text>另 一个 种族 正 接近[COLOR=UIDefaultHighlight]升华[/COLOR]。我们 不 知道 超越 生死 的 彼岸 有 何 等待，或者 跟随 先驱者 的 道路 意味着 什么。但是，如果 他们 成功 了，奖励 将 只 属于 他们 自己。我们 将 变得 如同 他们 遗留 给 我 们 的 银河 角落里 的 微尘 一般 微 不足道。[BR][BR]如果 我们 想要 有 任何 统治 银河 的 机会，他们 的 尝试 必须 被 阻止。</Text>
+        </FlavorTextOption>
+    </FlavorTextDef>
+    <FlavorTextDef>
+        <InternalName>ASCENSION_WARNING_RESPONSE_DIPLOMACY</InternalName>
+        <FlavorTextOption>
+            <Text>让 我们 回顾 胜利 状态。[COLOR=UIDefaultHighlight](打开 胜利 屏幕)[/COLOR]</Text>
+        </FlavorTextOption>
+    </FlavorTextDef>
+    <FlavorTextDef>
+        <InternalName>ASCENSION_WARNING_RESPONSE_WAIT</InternalName>
+        <FlavorTextOption>
+            <Text>给 我 一会儿。</Text>
+        </FlavorTextOption>
+    </FlavorTextDef>
+    <FlavorTextDef>
+        <InternalName>PRESTIGE_WARNING</InternalName>
+        <FlavorTextOption>
+            <Text>另 一个 文明 正在 接近[HS=HS_Prestige]声望 胜利[/HS]。当 我们 的 银河系 的 故事 被 写下 时，学者 们 会 评论 说 他们 主宰 了 这 个 时代，而 我们 将 不过 是 一个 微不足道 的 脚注。[BR][BR]如果 我们 想要 我们 的 遗产 被 记 住，我们 必须 现在 就 行动。</Text>
+        </FlavorTextOption>
+    </FlavorTextDef>
+    <FlavorTextDef>
+        <InternalName>PRESTIGE_WARNING_RESPONSE_DIPLOMACY</InternalName>
+        <FlavorTextOption>
+            <Text>让 我们 回顾 胜利 状态。[COLOR=UIDefaultHighlight](打开 胜利 屏幕)[/COLOR]</Text>
+        </FlavorTextOption>
+    </FlavorTextDef>
+    <FlavorTextDef>
+        <InternalName>PRESTIGE_WARNING_RESPONSE_WAIT</InternalName>
+        <FlavorTextOption>
+            <Text>我们 将 考虑 我们 的 选项。</Text>
+        </FlavorTextOption>
+    </FlavorTextDef>
+    <FlavorTextDef>
+        <InternalName>FIRST_CONTACT_MAIN</InternalName>
+        <FlavorTextOption>
+            <Text>我们 欢迎 你，{PLAYERFACTION:2}。</Text>
+            <Text>温馨 的 问候，{PLAYERFACTION:2}。我们 不 知道 你 是 朋友 还是 敌人 。只有 时间 能 解答 这个 问题。现在，我们 向 你 致 和平 的 祝愿。</Text>
+            <Text>所以 你 是{PLAYERFACTION:2}。关于 你们 的 种族，我们 已经 听到 了 一些 传闻。很快 我们 就 会 知道 你 是 朋友 还 是 敌人。</Text>
+            <Text>我 听说 你 被 称为，{PLAYERFACTION:2}。这 对 我们 来说 非常 有趣。我们 是否 注定 要 合作 还是 寻求 相互 消灭，尚待 观察。</Text>
+        </FlavorTextOption>
+        <FlavorTextOption>
+            <Requirements>
+                <SpeakerRaceTrait>SlaversAbility</SpeakerRaceTrait>
+            </Requirements>
+            <Text>另 一个 潜在 的 奴隶 种族。我们 总是 很 高兴 见到 新 的 志愿 者。</Text>
+            <PreferenceWeight>11</PreferenceWeight>
+        </FlavorTextOption>
+        <FlavorTextOption>
+            <Requirements>
+                <SpeakerRaceTrait>SyntheticLife</SpeakerRaceTrait>
+            </Requirements>
+            <Text>这个 星系 似乎 充满 了 会 说话 的 肉体，{PLAYERFACTION:2}。</Text>
+            <PreferenceWeight>11</PreferenceWeight>
+        </FlavorTextOption>
+        <FlavorTextOption>
+            <Requirements>
+                <SpeakerFaction>FACTION_TERRAN</SpeakerFaction>
+            </Requirements>
+            <Text>很 高兴 认识 你。我 确实 希望 我们 的 关系 能 有 个 好的开始。</Text>
+        </FlavorTextOption>
+        <FlavorTextOption>
+            <Requirements>
+                <SpeakerFaction>FACTION_FESTRON</SpeakerFaction>
+            </Requirements>
+            <Text>你好，猎物 肉。你 是 来 献身 给Festron吃 的 吗？好。很 好。</Text>
+        </FlavorTextOption>
+        <FlavorTextOption>
+            <Requirements>
+                <SpeakerFaction>FACTION_NAVIGATORS</SpeakerFaction>
+            </Requirements>
+            <Text>问候，旅行者。请 让 我们 开始 开启 对话 操作。</Text>
+        </FlavorTextOption>
+        <FlavorTextOption>
+            <Requirements>
+                <SpeakerFaction>FACTION_MIMOT</SpeakerFaction>
+            </Requirements>
+            <Text>您好，希望 您 不是 太 恶劣 的 外星人。我们 是 米 莫特 兄弟会，很 高兴 见到 您，而且 我们 并 不 好吃。</Text>
+        </FlavorTextOption>
+        <FlavorTextOption>
+            <Requirements>
+                <SpeakerFaction>FACTION_XELOXI</SpeakerFaction>
+            </Requirements>
+            <Text>我 猜 你 又 是 个 头脑 简单 的 外星 人。被 你 自己 幼稚 的 道德观 扭曲 了 。好 吧。我们 不要 让 这 成为 我们 之间 的 障碍。</Text>
+        </FlavorTextOption>
+        <FlavorTextOption>
+            <Requirements>
+                <SpeakerFaction>FACTION_ARCEAN</SpeakerFaction>
+            </Requirements>
+            <Text>坦诚 地说，外星人，这样 我们 才能 知道 你 是 朋友 还 是 敌人。</Text>
+        </FlavorTextOption>
+        <FlavorTextOption>
+            <Requirements>
+                <SpeakerFaction>FACTION_DRENGIN</SpeakerFaction>
+            </Requirements>
+            <Text>一个 新 的 生命体。多么 令人 愉快！还 没有 恐惧。你 的 眼中 仍 有 火焰。哦，这 将 多么 快 的 改变。</Text>
+        </FlavorTextOption>
+        <FlavorTextOption>
+            <Requirements>
+                <SpeakerFaction>FACTION_DRENGIN</SpeakerFaction>
+            </Requirements>
+            <Text>你 所 熟知 的 生活 现在 已经 结束 。很快，你 将 成为 我们 的 奴隶。</Text>
+        </FlavorTextOption>
+        <FlavorTextOption>
+            <Requirements>
+                <SpeakerFaction>FACTION_DRENGIN</SpeakerFaction>
+            </Requirements>
+            <Text>一个 新 的 生命体。多么 令人 愉快！还 没有 恐惧。你 的 眼中 仍 有 火焰。哦，这 将 多么 快 的 改变。</Text>
+        </FlavorTextOption>
+        <FlavorTextOption>
+            <Requirements>
+                <SpeakerFaction>FACTION_ALTARIAN</SpeakerFaction>
+            </Requirements>
+            <Text>问候，欢迎您。我们 的 文明 已经 繁荣 了 数千年 。我们 知道 你 甚至 无法 想象 的 力 量。</Text>
+        </FlavorTextOption>
+        <FlavorTextOption>
+            <Requirements>
+                <SpeakerFaction>FACTION_YOR</SpeakerFaction>
+            </Requirements>
+            <Text>更 多 的 肉体 生物。我 不 理解 肉体 如何 能 变得 有知 觉 的 概念。</Text>
+        </FlavorTextOption>
+        <FlavorTextOption>
+            <Requirements>
+                <SpeakerFaction>FACTION_TORIAN</SpeakerFaction>
+            </Requirements>
+            <Text>在 我们 开始 交谈 之前，陌生人，我要 告诉 你，我 的 人民 再也不会 成为 奴隶。让 我们 在 了解 这个 事实 的 基础 上 交谈。</Text>
+        </FlavorTextOption>
+        <FlavorTextOption>
+            <Requirements>
+                <SpeakerFaction>FACTION_MANTI</SpeakerFaction>
+            </Requirements>
+            <Text>你，外星人。你们 是 我们 所 恐惧 和 憎恨 的 人 吗？是 你们 偷走 了 我们 的 孩子 吗？还是 你 更好？还是 更糟？</Text>
+        </FlavorTextOption>
+        <FlavorTextOption>
+            <Requirements>
+                <SpeakerFaction>FACTION_KRYNN</SpeakerFaction>
+            </Requirements>
+            <Text>遇到 还 未找到 克林 之 道 的 人 总 是 一种 祝福。我 很 乐意 看到 你 开始 理解 我们 所 理解 的 真理。</Text>
+        </FlavorTextOption>
+        <FlavorTextOption>
+            <Requirements>
+                <SpeakerFaction>FACTION_ICONIAN</SpeakerFaction>
+            </Requirements>
+            <Text>外星人，明白 这 一点：当 宇宙 刚刚 诞生 时，我们 已经 是 古老 的 存在。但 现在 我们 只是 曾经 的 影子，已经 黯淡 不堪。</Text>
+        </FlavorTextOption>
+        <FlavorTextOption>
+            <Requirements>
+                <SpeakerFaction>FACTION_DRATH</SpeakerFaction>
+            </Requirements>
+            <Text>我们 是Altar的 真正 继承人。你 无法 阻挡 我们。</Text>
+        </FlavorTextOption>
+        <FlavorTextOption>
+            <Requirements>
+                <SpeakerFaction>FACTION_IRIDIUM</SpeakerFaction>
+            </Requirements>
+            <Text>很 高兴 认识 你。让 我们 都 尽力 使 这次 交流 互利 互惠。</Text>
+        </FlavorTextOption>
+        <FlavorTextOption>
+            <Requirements>
+                <SpeakerFaction>FACTION_ONYX_HIVE</SpeakerFaction>
+            </Requirements>
+            <Text>问候，无巢者，一号。你 今天 为何 出现 在 我们 的 视窗 前？</Text>
+        </FlavorTextOption>
+        <FlavorTextOption>
+            <Requirements>
+                <SpeakerFaction>FACTION_CRYSTALLINE</SpeakerFaction>
+            </Requirements>
+            <Text>你 的 思绪 反映 了 你 混乱 形态 的 变化 性质。</Text>
+        </FlavorTextOption>
+        <FlavorTextOption>
+            <Requirements>
+                <SpeakerFaction>FACTION_BARATAK</SpeakerFaction>
+            </Requirements>
+            <Text>你 又 是 一种 动物 吗？银河系 里 你们 真是 多如牛毛。真 有趣。</Text>
+        </FlavorTextOption>
+        <FlavorTextOption>
+        <Requirements>
+            <SpeakerFaction>FACTION_MOTH</SpeakerFaction>
+        </Requirements>
+        <Text>问候！先进 总是 很 高兴 与 新 的 团队 取 得 联系。我们 很 期待 正式 建立联系。[BR][BR]我们 都 被 宇宙 广阔 的 星空 引导 着。让 我们 一起 追逐 光明，共创 美好 的 未来。</Text>
+        </FlavorTextOption>
+        <FlavorTextOption>
+            <Requirements>
+                <ListenerFaction>FACTION_TERRAN</ListenerFaction>
+            </Requirements>
+            <Text>问候，{PLAYERFACTION:2}。{LEADERNAME:1}的 主要 任务 是 将 你 从 银河系 中 消除……哦，还有，谢谢 你 的 超 空间 驱动器。这 将 使 追捕 你 变得 更加 容易。</Text>
+            <Text>终于 我们 遇到 了{PLAYERFACTION:2}。我 是{LEADERNAME:1}。我们 很 强大，你 最好 尊重 我们 的 力量。</Text>
+            <Text>啊，传说 中 的{PLAYERFACTION:2}。来自{LEADERNAME:1}的 问候。我们 听说 过 你们 的 故事。让 我们 看看 它们 是否 为 真。</Text>
+            <Text>星辰 对齐，我们 终于 与{PLAYERFACTION:2}交汇。我 是{LEADERNAME:1}。让 我们 的 未来，无论是 和谐 还是 厄运，都 紧密 相连。</Text>
+            <Text>哦，{PLAYERFACTION:2}！终于 能 把 名字 和 面孔 对 上 了。而且 这样 的 面孔 真是。我 是{LEADERNAME:1}。管好 你 自己 的 事，别 侵犯 我们 的 领地。</Text>
+            <Text>{PLAYERFACTION:2}已 穿越 虚空 来 面对 我们。我 是{LEADERNAME:1}。我们 的 孢子 已经 传播 得 很 远，你们 的 气息 对 我们 来说 是 新 的 。</Text>
+            <Text>来自 银河系 各地 的 注视 落 在 了 {PLAYERFACTION:2}上。这是{LEADERNAME:1}。我们 的 触角 遥远 伸展；明智地 与 我们 交织。</Text>
+            <Text>宇宙 之风 低语 着{PLAYERFACTION:2}的 故事。你 就 在 这里。我 是{LEADERNAME:1}。我们 的 歌声 在 星团 之间 回荡；听从 我们 的 旋律，否则 面对 的 将 是 失调。</Text>
+            <Text>穿越 浩渺 的 黑暗，{PLAYERFACTION:2}浮现 出来。我，{LEADERNAME:1}，已经 等待 了 亿万年。我们 的 核心 脉动 着 能量；与 我们 结盟，否则 面临 爆发 的 风险。</Text>
+            <Text>闪烁 的 虚空 揭示 了{PLAYERFACTION:2}。我 被 称为{LEADERNAME:1}。我们 的 鳞片 保护 我们 免受 宇宙 风暴 的 侵袭；小心 接近，以免 你 感受 到 我们 的 咬合。</Text>
+            <Text>空间 弯曲，{PLAYERFACTION:2}显现。向{LEADERNAME:1}致敬。我们 的 思维 跨越 维度；优雅 接通，或 面对 我们 的 断 连。</Text>
+            <Text>星辰 揭示 了{PLAYERFACTION:2}。 见证{LEADERNAME:1}。我们 的 翅膀 遮蔽 了 太阳；与 我们 共翔，或 坠入 深渊。</Text>
+            <Text>星系 的 涟漪 宣告 了{PLAYERFACTION:2}。你 面对 着{LEADERNAME:1}。我们 的 根源 于 宇宙 之泉 饮水；滋养 我们 的 联系，或 在 虚空 中 枯萎。</Text>
+            <Text>乙太 颤动，{PLAYERFACTION:2}接近。站 在{LEADERNAME:1}之前。我们 的 口中 渴望 新 的 体验；满足 我们 的 好奇心，或 被 消耗。</Text>
+            <Text>天体 排列，向 我们 展示 了{PLAYERFACTION:2}。向{LEADERNAME:1}致敬。我们 的 眼睛 看到 了 未知 的 领域 ;与 我们 一同 凝视，或者 被 我们 的 力量 所 蒙蔽。</Text>
+            <Text>我们 是 杰出 的{PLAYERFACTION:1}。了解 我们，感受 我们 凝视 中 的 星系 之重。我 是{LEADERNAME:1}，星辰 的 守护者。</Text>
+            <Text>浩渺 的 宇宙 曾 低语{PLAYERFACTION:2}的 传说。现在，在{LEADERNAME:1}的 警惕 注视 下，我们 将 看看 这些 低语 是否 为 真 。</Text>
+            <Text>在 你 面前 站立 的 是 无与伦比 的 {PLAYERFACTION:1}的{LEADERNAME:1}。我们 的 影子 横跨 星座。如果 你 敢 冒犯 我们，你 将 会 感受 到 我们 的 宇宙 愤怒 。</Text>
+            <Text>{PLAYERFACTION:2}敢于 踏入 传奇人物 行走 的 地方 。以{LEADERNAME:1}为 我们 的 信标，我们 决定 你 是 成为 我们 的 盟友 还是 我们 故事 中 的 另 一个 脚注 。</Text>
+            <Text>欣赏{PLAYERFACTION:1}的 壮丽，由{LEADERNAME:1}管理。甚至 星云 也 为 我们 的 伟大 而 暂 停。你 愿意 吗？</Text>
+            <Text>宇宙 的 心跳 与{PLAYERFACTION:1}同步。我，{LEADERNAME:1}，承载 着 这 节奏。要么 与 我们 的 节奏 同步，要么 在 宇宙 的 喧嚣 中 迷失。</Text>
+            <Text>从 黑洞 到 超新星，没有 什么 比{PLAYERFACTION:1}更亮。当{LEADERNAME:1}站 在 你 面前，思考 一下 —— 你 会 与 我们 成为 一道 灯塔，还是 仅仅 成为 一点 微光？</Text>
+            <Text>银河 已经 崛起 并 陨落，然而{PLAYERFACTION:1}依然 坚守，永恒不变。我 是{LEADERNAME:1}。挑战 我们 的 永恒，你 将 自食其果。</Text>
+            <Text>宇宙 的 挂毯 编织 出{PLAYERFACTION:2}的 故事。在{LEADERNAME:1}的 警惕 注视 下，我们 将 看到 你 的 线条 是 强化 还 是 纠缠 这个 叙事。</Text>         
+            <Text>无尽 的 循环，无数 的 文明，但 没有 一个 像{PLAYERFACTION:1}。在{LEADERNAME:1}的 带领 下，我们 是 宇宙 虚空 中 的 灯塔。向 我们 航行，或 冒险 进入 深渊。</Text>
+        </FlavorTextOption>
+        <FlavorTextOption>
+            <Requirements>
+                <SpeakerFaction>FACTION_TERRAN</SpeakerFaction>
+                <ListenerFaction>FACTION_TERRAN</ListenerFaction>
+            </Requirements>
+            <Text>很 高兴 认识 你。我 确实 希望 我们 的 关系 能 有 个 好的开始。</Text>
+            <PreferenceWeight>50</PreferenceWeight>
+        </FlavorTextOption>
+        <FlavorTextOption>
+            <Requirements>
+                <SpeakerFaction>FACTION_TERRAN</SpeakerFaction>
+                <ListenerFaction>FACTION_FESTRON</ListenerFaction>
+            </Requirements>
+            <Text>耶稣基督，你 到底 是 什么 鬼 东西？[BR][BR]你 看起来 真是太 可怕 了。对不起，对不起。我 只是 没想到 会 遇到 我 噩梦 中 的 东西。我们 的 外交 团队 会 处理 这个 问 题。你好 吗？</Text>
+            <PreferenceWeight>50</PreferenceWeight>
+        </FlavorTextOption>
+        <FlavorTextOption>
+            <Requirements>
+                <SpeakerFaction>FACTION_TERRAN</SpeakerFaction>
+                <ListenerFaction>FACTION_RESISTANCE</ListenerFaction>
+            </Requirements>
+            <Text>很 高兴 再次 见到 你。我们 希望 我们 能 再次 将 人类 团 结 在 一个 旗帜 下。</Text>
+            <PreferenceWeight>50</PreferenceWeight>
+        </FlavorTextOption>
+        <FlavorTextOption>
+            <Requirements>
+                <SpeakerFaction>FACTION_TERRAN</SpeakerFaction>
+                <ListenerFaction>FACTION_NAVIGATORS</ListenerFaction>
+            </Requirements>
+            <Text>我们 欢迎您 来到 我们 希望 有朝 一日 能 成为 统一 星系 的 地方。</Text>
+            <PreferenceWeight>50</PreferenceWeight>
+        </FlavorTextOption>
+        <FlavorTextOption>
+            <Requirements>
+                <SpeakerFaction>FACTION_TERRAN</SpeakerFaction>
+                <ListenerFaction>FACTION_MIMOT</ListenerFaction>
+            </Requirements>
+            <Text>你 绝对 太 可爱 了，简直 不像 真的。</Text>
+            <PreferenceWeight>50</PreferenceWeight>
+        </FlavorTextOption>
+        <FlavorTextOption>
+            <Requirements>
+                <SpeakerFaction>FACTION_TERRAN</SpeakerFaction>
+                <ListenerFaction>FACTION_XELOXI</ListenerFaction>
+            </Requirements>
+            <Text>根据 你 的 外貌，我们 必定 有 一个 共同 的 进化 祖 先。我们 应该 见面 并 讨论 这个。</Text>
+            <PreferenceWeight>50</PreferenceWeight>
+        </FlavorTextOption>
+        <FlavorTextOption>
+            <Requirements>
+                <SpeakerFaction>FACTION_TERRAN</SpeakerFaction>
+                <ListenerFaction>FACTION_ARCEAN</ListenerFaction>
+            </Requirements>
+            <Text>我们 总是 很 高兴 能 遇见 阿尔西 安 文明。我们 希望 我们 能够 共同 建设 一 个 更好 的 未来。</Text>
+            <PreferenceWeight>50</PreferenceWeight>
+        </FlavorTextOption>
+        <FlavorTextOption>
+            <Requirements>
+                <SpeakerFaction>FACTION_TERRAN</SpeakerFaction>
+                <ListenerFaction>FACTION_DRENGIN</ListenerFaction>
+            </Requirements>
+            <Text>强大 的 德令 因 帝国 再次 行动 起 来。请 知道 我们 将 密切 关注 你。</Text>
+            <PreferenceWeight>50</PreferenceWeight>
+        </FlavorTextOption>
+        <FlavorTextOption>
+            <Requirements>
+                <SpeakerFaction>FACTION_TERRAN</SpeakerFaction>
+                <ListenerFaction>FACTION_ALTARIAN</ListenerFaction>
+            </Requirements>
+            <Text>我们 很 高兴 遇到 许多 人 认为 是 相关 物种。我们 希望 与 您 一起 为 银河系 的 改善 而 努力。</Text>
+            <PreferenceWeight>50</PreferenceWeight>
+        </FlavorTextOption>
+        <FlavorTextOption>
+            <Requirements>
+                <SpeakerFaction>FACTION_TERRAN</SpeakerFaction>
+                <ListenerFaction>FACTION_YOR</ListenerFaction>
+            </Requirements>
+            <Text>啊，被 称为{PLAYERFACTION:2}的 机器人 种族。我们 期望 与 你 合作。如果 不能，我们 将 拆解 你。</Text>
+            <PreferenceWeight>50</PreferenceWeight>
+        </FlavorTextOption>
+        <FlavorTextOption>
+            <Requirements>
+                <SpeakerFaction>FACTION_TERRAN</SpeakerFaction>
+                <ListenerFaction>FACTION_TORIAN</ListenerFaction>
+            </Requirements>
+            <Text>我们 很 高兴 能 在 释放 你们 脱离 邪恶 的 德伦 金 帝国 中 扮演 小角 色。现在，你们 的 命运 掌握 在 我们 手中。</Text>
+            <PreferenceWeight>50</PreferenceWeight>
+        </FlavorTextOption>
+        <FlavorTextOption>
+            <Requirements>
+                <SpeakerFaction>FACTION_TERRAN</SpeakerFaction>
+                <ListenerFaction>FACTION_MANTI</ListenerFaction>
+            </Requirements>
+            <Text>您 是 我们 遇到 的 第一批 太空 龙 虾。[BR][BR]不要 害怕 我们 的 术语，因为 我 在 龙虾 前面 加 了“太空”两个 字，这是 科学 的。</Text>
+            <PreferenceWeight>50</PreferenceWeight>
+        </FlavorTextOption>
+        <FlavorTextOption>
+            <Requirements>
+                <SpeakerFaction>FACTION_TERRAN</SpeakerFaction>
+                <ListenerFaction>FACTION_KRYNN</ListenerFaction>
+            </Requirements>
+            <Text>我们 已经 听说 了 很多 关于 你们 的 文明。我们 已经 研究 了 许多 你们 的 传 说 和 历史。[BR][BR]让 我 成为 第一个 说“愿 你 长寿 并 繁荣”的 人。</Text>
+            <PreferenceWeight>50</PreferenceWeight>
+        </FlavorTextOption>
+        <FlavorTextOption>
+            <Requirements>
+                <SpeakerFaction>FACTION_TERRAN</SpeakerFaction>
+                <ListenerFaction>FACTION_IRIDIUM</ListenerFaction>
+            </Requirements>
+            <Text>太好了，一个 新 的 市场！{PLAYERFACTION:1}期待 为...无论 你 是 什么 提供 服务。</Text>
+            <PreferenceWeight>50</PreferenceWeight>
+        </FlavorTextOption>
+        <FlavorTextOption>
+            <Requirements>
+                <SpeakerFaction>FACTION_TERRAN</SpeakerFaction>
+                <ListenerFaction>FACTION_ONYX_HIVE</ListenerFaction>
+            </Requirements>
+            <Text>尽管 你 看起来 相当 威胁，我们 仍然 希望 我们 能够 共同 建 立 一种 横跨 银河 的 友谊。</Text>
+            <PreferenceWeight>50</PreferenceWeight>
+        </FlavorTextOption>
+        <FlavorTextOption>
+            <Requirements>
+                <SpeakerFaction>FACTION_TERRAN</SpeakerFaction>
+                <ListenerFaction>FACTION_CRYSTALLINE</ListenerFaction>
+            </Requirements>
+            <Text>喂——你 能 听见 我 吗？嗯，我 看不见 你 的 耳朵。[BR][BR]（为什么 我们 总是 遇到 一些 奇怪 的 家伙？）</Text>
+            <PreferenceWeight>50</PreferenceWeight>
+        </FlavorTextOption>
+        <FlavorTextOption>
+        <Requirements>
+            <SpeakerFaction>FACTION_TERRAN</SpeakerFaction>
+            <ListenerFaction>FACTION_MOTH</ListenerFaction>
+        </Requirements>
+        <Text>...对不起，我 不 确定 我 应该 看 哪 只 眼睛。那些 是 眼睛，对 吧？</Text>
+        <PreferenceWeight>50</PreferenceWeight>
+        </FlavorTextOption>
+        <FlavorTextOption>
+            <Requirements>
+                <SpeakerFaction>FACTION_FESTRON</SpeakerFaction>
+                <ListenerFaction>FACTION_TERRAN</ListenerFaction>
+            </Requirements>
+            <Text>愿 我们 的 卵 找到 你 的 诸多 孔道 </Text>
+            <PreferenceWeight>50</PreferenceWeight>
+        </FlavorTextOption>
+        <FlavorTextOption>
+            <Requirements>
+                <SpeakerFaction>FACTION_FESTRON</SpeakerFaction>
+                <ListenerFaction>FACTION_NAVIGATORS</ListenerFaction>
+            </Requirements>
+            <Text>你们 的 虫 状 身体 将 成为 极佳 的 寄主。</Text>
+            <PreferenceWeight>50</PreferenceWeight>
+        </FlavorTextOption>
+        <FlavorTextOption>
+            <Requirements>
+                <SpeakerFaction>FACTION_FESTRON</SpeakerFaction>
+                <ListenerFaction>FACTION_MIMOT</ListenerFaction>
+            </Requirements>
+            <Text>你 的 毛皮 将 是 我 蛋 的 绝佳 藏身 之 处。</Text>
+            <PreferenceWeight>50</PreferenceWeight>
+        </FlavorTextOption>
+        <FlavorTextOption>
+            <Requirements>
+                <SpeakerFaction>FACTION_FESTRON</SpeakerFaction>
+                <ListenerFaction>FACTION_YOR</ListenerFaction>
+            </Requirements>
+            <Text>你 的 形态 对 我们 毫无价值。只有 生物 实体 才能 储存 我们 的 卵。</Text>
+            <PreferenceWeight>50</PreferenceWeight>
+        </FlavorTextOption>
+        <FlavorTextOption>
+            <Requirements>
+                <SpeakerFaction>FACTION_FESTRON</SpeakerFaction>
+                <ListenerFaction>FACTION_CRYSTALLINE</ListenerFaction>
+            </Requirements>
+            <Text>毫无价值 的 物种！如果 没有 生物质 供 我们 产卵，你们 如何 服侍Festron呢？[BR][BR](硬壳 废物，浪费 我 时间。)</Text>
+            <PreferenceWeight>50</PreferenceWeight>
+        </FlavorTextOption>
+        <FlavorTextOption>
+        <Requirements>
+            <SpeakerFaction>FACTION_FESTRON</SpeakerFaction>
+            <ListenerFaction>FACTION_MOTH</ListenerFaction>
+        </Requirements>
+        <Text>我们 以前 没有 利用 过 你 的 尸体 吗？</Text>
+        <PreferenceWeight>50</PreferenceWeight>
+        </FlavorTextOption>
+        <FlavorTextOption>
+            <Requirements>
+                <SpeakerFaction>FACTION_NAVIGATORS</SpeakerFaction>
+                <ListenerFaction>FACTION_TERRAN</ListenerFaction>
+            </Requirements>
+            <Text>问候，旅行者。请 让 我们 开始 开启 谈话 策略。你们 可能 发现 了 超级 驱动器，但 我们 发现 了 次 空间 流。</Text>
+            <PreferenceWeight>50</PreferenceWeight>
+        </FlavorTextOption>
+        <FlavorTextOption>
+            <Requirements>
+                <SpeakerFaction>FACTION_NAVIGATORS</SpeakerFaction>
+                <ListenerFaction>FACTION_MIMOT</ListenerFaction>
+            </Requirements>
+            <Text>我们 很 高兴 遇见 另 一种 生物，即使 像 你们 这样 可爱 的。</Text>
+            <PreferenceWeight>50</PreferenceWeight>
+        </FlavorTextOption>
+        <FlavorTextOption>
+            <Requirements>
+                <SpeakerFaction>FACTION_NAVIGATORS</SpeakerFaction>
+                <ListenerFaction>FACTION_YOR</ListenerFaction>
+            </Requirements>
+            <Text>我 猜 你 是 看不见 的 主人 的 机器 仆人？你 能 叫 他们 来 吗？</Text>
+            <PreferenceWeight>50</PreferenceWeight>
+        </FlavorTextOption>
+        <FlavorTextOption>
+            <Requirements>
+                <SpeakerFaction>FACTION_NAVIGATORS</SpeakerFaction>
+                <ListenerFaction>FACTION_ICONIAN</ListenerFaction>
+            </Requirements>
+            <Text>在 宇宙 中 所有 胆小 的 物种 中，只有 你 了解 先驱者。你 失去 他们 的 记忆，这 真是 悲剧。</Text>
+            <PreferenceWeight>50</PreferenceWeight>
+        </FlavorTextOption>
+        <FlavorTextOption>
+            <Requirements>
+                <SpeakerFaction>FACTION_NAVIGATORS</SpeakerFaction>
+                <ListenerFaction>FACTION_IRIDIUM</ListenerFaction>
+            </Requirements>
+            <Text>我们 作为 探索者 穿越 宇宙。但 我们 也 是 商人。很 高兴 遇见 你。</Text>
+            <PreferenceWeight>50</PreferenceWeight>
+        </FlavorTextOption>
+        <FlavorTextOption>
+            <Requirements>
+                <SpeakerFaction>FACTION_NAVIGATORS</SpeakerFaction>
+                <ListenerFaction>FACTION_CRYSTALLINE</ListenerFaction>
+            </Requirements>
+            <Text>作为 宇宙 的 探索者，我们 为 能够 连接 我们 的 区域 感 到 欣喜若狂。[BR][BR]（在 这里 建立 良好 的 友谊 可能 会 帮助 我们 更好 地 理解 新 的 区域 。）</Text>
+            <PreferenceWeight>50</PreferenceWeight>
+        </FlavorTextOption>
+        <FlavorTextOption>
+        <Requirements>
+            <SpeakerFaction>FACTION_NAVIGATORS</SpeakerFaction>
+            <ListenerFaction>FACTION_MOTH</ListenerFaction>
+        </Requirements>
+        <Text>这次 会议 标志 着 我们 曾经 遇到 的 最 遥远 的 有 知觉 的 生命。我们 探索 了 这么 长时间，原以为 我们 已经 了解 了 所有 的 太空 航行 种族。</Text>
+        <PreferenceWeight>50</PreferenceWeight>
+        </FlavorTextOption>
+        <FlavorTextOption>
+            <Requirements>
+                <SpeakerFaction>FACTION_MIMOT</SpeakerFaction>
+                <ListenerFaction>FACTION_TERRAN</ListenerFaction>
+            </Requirements>
+            <Text>您好，希望 您 不是 太 恶劣 的 外星人。我们 是 米 莫特 兄弟会，很 高兴 见到 您，而且 我们 并 不 好吃。</Text>
+            <PreferenceWeight>50</PreferenceWeight>
+        </FlavorTextOption>
+        <FlavorTextOption>
+            <Requirements>
+                <SpeakerFaction>FACTION_MIMOT</SpeakerFaction>
+                <ListenerFaction>FACTION_FESTRON</ListenerFaction>
+            </Requirements>
+            <Text>你 看起来 绝对 吓人。</Text>
+            <PreferenceWeight>50</PreferenceWeight>
+        </FlavorTextOption>
+        <FlavorTextOption>
+            <Requirements>
+                <SpeakerFaction>FACTION_MIMOT</SpeakerFaction>
+                <ListenerFaction>FACTION_NAVIGATORS</ListenerFaction>
+            </Requirements>
+            <Text>你 看起来 很 像 我们 世界 上 进化 出来 的 一个 物种。他们 很 友善。但 现在 他们 已经 灭绝 了。</Text>
+            <PreferenceWeight>50</PreferenceWeight>
+        </FlavorTextOption>
+        <FlavorTextOption>
+            <Requirements>
+                <SpeakerFaction>FACTION_MIMOT</SpeakerFaction>
+                <ListenerFaction>FACTION_XELOXI</ListenerFaction>
+            </Requirements>
+            <Text>我们 希望 我们 可以 成为 朋友。</Text>
+            <PreferenceWeight>50</PreferenceWeight>
+        </FlavorTextOption>
+        <FlavorTextOption>
+            <Requirements>
+                <SpeakerFaction>FACTION_MIMOT</SpeakerFaction>
+                <ListenerFaction>FACTION_DRENGIN</ListenerFaction>
+            </Requirements>
+            <Text>我 有 一个 明显 的 感觉，我们 的 交易 不会 有 好 结果。</Text>
+            <PreferenceWeight>50</PreferenceWeight>
+        </FlavorTextOption>
+        <FlavorTextOption>
+            <Requirements>
+                <SpeakerFaction>FACTION_MIMOT</SpeakerFaction>
+                <ListenerFaction>FACTION_YOR</ListenerFaction>
+            </Requirements>
+            <Text>呀，你 看起来 好 吓人。</Text>
+            <PreferenceWeight>50</PreferenceWeight>
+        </FlavorTextOption>
+        <FlavorTextOption>
+            <Requirements>
+                <SpeakerFaction>FACTION_MIMOT</SpeakerFaction>
+                <ListenerFaction>FACTION_IRIDIUM</ListenerFaction>
+            </Requirements>
+            <Text>我们 记得 你 的 文明。你们 就是 那些 把 我们 的 人民 交 易 给 德伦 金 的 人，供 他们 娱乐 和 食物 需求。</Text>
+            <PreferenceWeight>50</PreferenceWeight>
+        </FlavorTextOption>
+        <FlavorTextOption>
+        <Requirements>
+            <SpeakerFaction>FACTION_MIMOT</SpeakerFaction>
+            <ListenerFaction>FACTION_MOTH</ListenerFaction>
+        </Requirements>
+        <Text>多么 奇怪！我 上次 见到 像 你 这样 的 东西 时 ，我 整个 衣柜 都 丢 了，还 得 熏蒸 整艘 货船。</Text>
+        <PreferenceWeight>50</PreferenceWeight>
+        </FlavorTextOption>
+        <FlavorTextOption>
+            <Requirements>
+                <SpeakerFaction>FACTION_XELOXI</SpeakerFaction>
+                <ListenerFaction>FACTION_TERRAN</ListenerFaction>
+            </Requirements>
+            <Text>啊，{PLAYERFACTIONLONG:2}居然 光临 了 我们。毫无疑问，你 想 把 你 有限 的 道德观 强加 给 我们。你 会 发现 我们 比[HS=HS_Xendar]Xendar[/HS]更难 对付，人类。</Text>
+            <Text>嗯，如果 不是 一个{PLAYERFACTIONLONG:2}来 寻求 我们 的 接触！让 我 猜猜，你 是 来 用 你 那 高尚 的 道德 来 擦 亮 我们 的 靴子 的 吗？抱歉 让 你 失望 了，伙计，但 我们 比 你 的[HS=HS_Xendar]Xendar[/HS]伙伴 更难 对付。</Text>
+            <Text>哦，来自{PLAYERFACTIONLONG:2}的 访客。多么 古怪！你 是 来 用 你 狭隘 的 是非 观点 启 发 我们 吗？做好 准备 吧，人类。我们 不是 你 的[HS=HS_Xendar]Xendar[/HS]，我们 不会 轻易 被 影响。</Text>
+            <Text>啊，我们 虚空 中 的{PLAYERFACTIONLONG:2}信标。满怀 星辰 大海，推销 你 那 脆弱 的 正义感？你 已经 遇见 了[HS=HS_Xendar]Xendar[/HS]，现在 来 迎接 你 的 对手，人类。</Text>
+            <Text>多么 出乎意料，一个{PLAYERFACTIONLONG:2}的 使者！是 来 兜售 你们 简单化 的 善恶 观 念 吗？你 完全 误解 了，人类。我们 不是 你 的[HS=HS_Xendar]Xendar[/HS]玩物。</Text>
+            <Text>嘿，看看 宇宙 潮汐 带来 了 什么，一个{PLAYERFACTIONLONG:2}的 代表！别 告诉 我，你 是 来 强加 你 的 黑白 道德观 的 ？对 我们 来说，人类，你 的 老把戏 不管 用。我们 不是 你 以前 交 过 舞 的[HS=HS_Xendar]Xendar[/</Text>
+            <PreferenceWeight>50</PreferenceWeight>
+        </FlavorTextOption>
+        <FlavorTextOption>
+            <Requirements>
+                <SpeakerFaction>FACTION_XELOXI</SpeakerFaction>
+                <ListenerFaction>FACTION_FESTRON</ListenerFaction>
+            </Requirements>
+            <Text>一个 恶心 的 虫子 生物。宇宙 再也 没有 比 这 更 讽刺 的 了 。</Text>
+            <PreferenceWeight>50</PreferenceWeight>
+        </FlavorTextOption>
+        <FlavorTextOption>
+            <Requirements>
+                <SpeakerFaction>FACTION_XELOXI</SpeakerFaction>
+                <ListenerFaction>FACTION_NAVIGATORS</ListenerFaction>
+            </Requirements>
+            <Text>太空 虫。当然，它会 是 太空 虫。</Text>
+            <PreferenceWeight>50</PreferenceWeight>
+        </FlavorTextOption>
+        <FlavorTextOption>
+            <Requirements>
+                <SpeakerFaction>FACTION_XELOXI</SpeakerFaction>
+                <ListenerFaction>FACTION_MIMOT</ListenerFaction>
+            </Requirements>
+            <Text>我们 的 家乡 星球 上 也 有 像 你 这 样 的 害虫。他们 可能 看起来 很 可爱，但 实际上 却是 危险 而 致命 的。</Text>
+            <PreferenceWeight>50</PreferenceWeight>
+        </FlavorTextOption>
+        <FlavorTextOption>
+            <Requirements>
+                <SpeakerFaction>FACTION_XELOXI</SpeakerFaction>
+                <ListenerFaction>FACTION_YOR</ListenerFaction>
+            </Requirements>
+            <Text>我们 有 看起来 比 你 更 有用 的 机 器人。</Text>
+            <PreferenceWeight>50</PreferenceWeight>
+        </FlavorTextOption>
+        <FlavorTextOption>
+            <Requirements>
+                <SpeakerFaction>FACTION_XELOXI</SpeakerFaction>
+                <ListenerFaction>FACTION_IRIDIUM</ListenerFaction>
+            </Requirements>
+            <Text>啊，我们 对 你们 的 种族 很 熟悉。你 可能 会 觉得 我们 的 商业 方式 有点 危险，但是 随着 时间 的 推移，你 会 欣赏 到 其中 的 利润 空间。</Text>
+            <PreferenceWeight>50</PreferenceWeight>
+        </FlavorTextOption>
+        <FlavorTextOption>
+            <Requirements>
+                <SpeakerFaction>FACTION_XELOXI</SpeakerFaction>
+                <ListenerFaction>FACTION_CRYSTALLINE</ListenerFaction>
+            </Requirements>
+            <Text>请问，你 在 遥远 的 星系 中 是否 已经 超 越 了‘道德’和‘不道德’这些 微不足道 的 界限？[BR][BR](嗯，我该 如何 称呼 这些 由 岩石 构成 的 生物 才 会 有趣 呢？)</Text>
+            <PreferenceWeight>50</PreferenceWeight>
+        </FlavorTextOption>
+        <FlavorTextOption>
+        <Requirements>
+            <SpeakerFaction>FACTION_XELOXI</SpeakerFaction>
+            <ListenerFaction>FACTION_MOTH</ListenerFaction>
+        </Requirements>
+        <Text>小心，吃丝 的 家伙，你 在 玩火。注意 你 的 言辞 和 距离，否则 就要 燃烧。</Text>
+        <PreferenceWeight>50</PreferenceWeight>
+        </FlavorTextOption>
+        <FlavorTextOption>
+            <Requirements>
+                <SpeakerFaction>FACTION_ARCEAN</SpeakerFaction>
+                <ListenerFaction>FACTION_TERRAN</ListenerFaction>
+            </Requirements>
+            <Text>我们 仍然 对 您 发现 超 空间 驱动 器 感到 感激。</Text>
+            <PreferenceWeight>50</PreferenceWeight>
+        </FlavorTextOption>
+        <FlavorTextOption>
+            <Requirements>
+                <SpeakerFaction>FACTION_ARCEAN</SpeakerFaction>
+                <ListenerFaction>FACTION_NAVIGATORS</ListenerFaction>
+            </Requirements>
+            <Text>啊，所以 先驱者 的 爪牙 终于 回到 了 我们 的 空间 区域。[BR][BR]一定 是 非常 黑暗 的 事物 驱使 你 们 这样 团结合作。</Text>
+            <PreferenceWeight>50</PreferenceWeight>
+        </FlavorTextOption>
+        <FlavorTextOption>
+            <Requirements>
+                <SpeakerFaction>FACTION_ARCEAN</SpeakerFaction>
+                <ListenerFaction>FACTION_DRENGIN</ListenerFaction>
+            </Requirements>
+            <Text>我们 的 老 对手。我们 期待 继续 看到 谁 将 主宰 这 个 星系。</Text>
+            <PreferenceWeight>50</PreferenceWeight>
+        </FlavorTextOption>
+        <FlavorTextOption>
+            <Requirements>
+                <SpeakerFaction>FACTION_ARCEAN</SpeakerFaction>
+                <ListenerFaction>FACTION_YOR</ListenerFaction>
+            </Requirements>
+            <Text>您 是 在 前驱 者 战争 后 几乎 消灭 Iconians的 物种。我们 对此 表示 尊重。</Text>
+            <PreferenceWeight>50</PreferenceWeight>
+        </FlavorTextOption>
+        <FlavorTextOption>
+            <Requirements>
+                <SpeakerFaction>FACTION_ARCEAN</SpeakerFaction>
+                <ListenerFaction>FACTION_IRIDIUM</ListenerFaction>
+            </Requirements>
+            <Text>您 的 文明 在 过去 的 几个 世纪 里 取得 了 长足 的 进步。我们 很 高兴 教 您 建造 了 一个 星 际 之 门。</Text>
+            <PreferenceWeight>50</PreferenceWeight>
+        </FlavorTextOption>
+        <FlavorTextOption>
+            <Requirements>
+                <SpeakerFaction>FACTION_DRENGIN</SpeakerFaction>
+                <ListenerFaction>FACTION_TERRAN</ListenerFaction>
+            </Requirements>
+            <Text>所以 你 是 人类。创造 超 驱动 技术 的 那 一类。很 高兴 能 见到 你，并 邀请 你 共 进晚餐。</Text>
+            <PreferenceWeight>50</PreferenceWeight>
+        </FlavorTextOption>
+        <FlavorTextOption>
+            <Requirements>
+                <SpeakerFaction>FACTION_DRENGIN</SpeakerFaction>
+                <ListenerFaction>FACTION_FESTRON</ListenerFaction>
+            </Requirements>
+            <Text>啊，一个 有 潜力 的 物种。</Text>
+            <PreferenceWeight>50</PreferenceWeight>
+        </FlavorTextOption>
+        <FlavorTextOption>
+            <Requirements>
+                <SpeakerFaction>FACTION_DRENGIN</SpeakerFaction>
+                <ListenerFaction>FACTION_NAVIGATORS</ListenerFaction>
+            </Requirements>
+            <Text>我们 将 对 你 表示 怜悯，因为 你 发现 了 次 空间 流。</Text>
+            <PreferenceWeight>50</PreferenceWeight>
+        </FlavorTextOption>
+        <FlavorTextOption>
+            <Requirements>
+                <SpeakerFaction>FACTION_DRENGIN</SpeakerFaction>
+                <ListenerFaction>FACTION_MIMOT</ListenerFaction>
+            </Requirements>
+            <Text>我们 很 高兴 在 野外 找到 你们 这 种 生物。你们 的 肉味 与 我们 农场 上养 的 并 不 完全相同，有 一种 独特 的 坚果 味。</Text>
+            <PreferenceWeight>50</PreferenceWeight>
+        </FlavorTextOption>
+        <FlavorTextOption>
+            <Requirements>
+                <SpeakerFaction>FACTION_DRENGIN</SpeakerFaction>
+                <ListenerFaction>FACTION_DRENGIN</ListenerFaction>
+            </Requirements>
+            <Text>你 几乎 已经 准备 好 被 烹调 了。</Text>
+            <PreferenceWeight>50</PreferenceWeight>
+        </FlavorTextOption>
+        <FlavorTextOption>
+            <Requirements>
+                <SpeakerFaction>FACTION_DRENGIN</SpeakerFaction>
+                <ListenerFaction>FACTION_ALTARIAN</ListenerFaction>
+            </Requirements>
+            <Text>啊，你们 就是 和 人类 有着 同样 柔软 皮肤 的 种族。我 在 想，你们 是否 和 他们 一样 危险 呢？</Text>
+            <PreferenceWeight>50</PreferenceWeight>
+        </FlavorTextOption>
+        <FlavorTextOption>
+            <Requirements>
+                <SpeakerFaction>FACTION_DRENGIN</SpeakerFaction>
+                <ListenerFaction>FACTION_YOR</ListenerFaction>
+            </Requirements>
+            <Text>所以 谣言 是 真的。宇宙 中 确实 存在 一种 强大 的 杀 人 机器人 种族。我们 对此 表示 尊重。</Text>
+            <PreferenceWeight>50</PreferenceWeight>
+        </FlavorTextOption>
+        <FlavorTextOption>
+            <Requirements>
+                <SpeakerFaction>FACTION_DRENGIN</SpeakerFaction>
+                <ListenerFaction>FACTION_TORIAN</ListenerFaction>
+            </Requirements>
+            <Text>你 是否 希望 再次 成为 我们 的 奴 隶，而 返回 到 了 我们 的 银河系 区域 ？</Text>
+            <PreferenceWeight>50</PreferenceWeight>
+        </FlavorTextOption>
+        <FlavorTextOption>
+            <Requirements>
+                <SpeakerFaction>FACTION_DRENGIN</SpeakerFaction>
+                <ListenerFaction>FACTION_KRYNN</ListenerFaction>
+            </Requirements>
+            <Text>所以 宗教 狂热 分子 已经 来到 了 我们 的 太空 区域。</Text>
+            <PreferenceWeight>50</PreferenceWeight>
+        </FlavorTextOption>
+        <FlavorTextOption>
+            <Requirements>
+                <SpeakerFaction>FACTION_DRENGIN</SpeakerFaction>
+                <ListenerFaction>FACTION_IRIDIUM</ListenerFaction>
+            </Requirements>
+            <Text>终于 能 面对面 地 见到 你们 这种 生物 了。[BR][BR]你们 不再 通过 第三方 代理 躲藏 。很 好。如果 你们 试图 欺骗 我们，那些 银河系 的 商贩 们 将 面对 我 们 的 愤怒。</Text>
+            <PreferenceWeight>50</PreferenceWeight>
+        </FlavorTextOption>
+        <FlavorTextOption>
+            <Requirements>
+                <SpeakerFaction>FACTION_DRENGIN</SpeakerFaction>
+                <ListenerFaction>FACTION_CRYSTALLINE</ListenerFaction>
+            </Requirements>
+            <Text>你们 最好 向 我们 的 锁链 投降。作为 奴隶，你们 这种 人会 在 我们 帝国 的 荣 耀中 找到 伟大 的 目标。[BR][BR](它们 看起来 比 骨头 还 难 折断，但 它们 终将 破裂。)</Text>
+            <PreferenceWeight>50</PreferenceWeight>
+        </FlavorTextOption>
+        <FlavorTextOption>
+            <Requirements>
+                <SpeakerFaction>FACTION_ALTARIAN</SpeakerFaction>
+                <ListenerFaction>FACTION_TERRAN</ListenerFaction>
+            </Requirements>
+            <Text>我们 的 预言 预告 了 这次 相遇，堂兄。我们 相似 外貌 的 奥秘 可能 很快 就 会 揭晓。</Text>
+            <PreferenceWeight>50</PreferenceWeight>
+        </FlavorTextOption>
+        <FlavorTextOption>
+            <Requirements>
+                <SpeakerFaction>FACTION_ALTARIAN</SpeakerFaction>
+                <ListenerFaction>FACTION_FESTRON</ListenerFaction>
+            </Requirements>
+            <Text>我们 不会 因 你 的 外貌 差异 而评 判 你，而是 根据 你 的 行为。</Text>
+            <PreferenceWeight>50</PreferenceWeight>
+        </FlavorTextOption>
+        <FlavorTextOption>
+            <Requirements>
+                <SpeakerFaction>FACTION_ALTARIAN</SpeakerFaction>
+                <ListenerFaction>FACTION_NAVIGATORS</ListenerFaction>
+            </Requirements>
+            <Text>对 我们 来说，你们 全新 的 存在。我们 深切 希望 我们 能 和平共处 。</Text>
+            <PreferenceWeight>50</PreferenceWeight>
+        </FlavorTextOption>
+        <FlavorTextOption>
+            <Requirements>
+                <SpeakerFaction>FACTION_ALTARIAN</SpeakerFaction>
+                <ListenerFaction>FACTION_MIMOT</ListenerFaction>
+            </Requirements>
+            <Text>我们 希望 了解 更 多 关于 您 的 精 彩 文明。</Text>
+            <PreferenceWeight>50</PreferenceWeight>
+        </FlavorTextOption>
+        <FlavorTextOption>
+            <Requirements>
+                <SpeakerFaction>FACTION_ALTARIAN</SpeakerFaction>
+                <ListenerFaction>FACTION_DRENGIN</ListenerFaction>
+            </Requirements>
+            <Text>您 的 声誉 早已 威名 远扬。我们 只 希望 和平，不论 这 对 您 意味着 什么。</Text>
+            <PreferenceWeight>50</PreferenceWeight>
+        </FlavorTextOption>
+        <FlavorTextOption>
+            <Requirements>
+                <SpeakerFaction>FACTION_ALTARIAN</SpeakerFaction>
+                <ListenerFaction>FACTION_YOR</ListenerFaction>
+            </Requirements>
+            <Text>我们 尊重 所有 生命，无论 其 形态 如何。</Text>
+            <PreferenceWeight>50</PreferenceWeight>
+        </FlavorTextOption>
+        <FlavorTextOption>
+            <Requirements>
+                <SpeakerFaction>FACTION_ALTARIAN</SpeakerFaction>
+                <ListenerFaction>FACTION_KRYNN</ListenerFaction>
+            </Requirements>
+            <Text>很 高兴 认识 您。我们 相信 您 也 以 同样 和平 的 意 图来 迎接 我们。</Text>
+            <PreferenceWeight>50</PreferenceWeight>
+        </FlavorTextOption>
+        <FlavorTextOption>
+            <Requirements>
+                <SpeakerFaction>FACTION_ALTARIAN</SpeakerFaction>
+                <ListenerFaction>FACTION_ICONIAN</ListenerFaction>
+            </Requirements>
+            <Text>我们 从 传说 中 听说，你们 的 种族 在 为 先驱者 服务 后 消失 了。我们 很 高兴 看到 那些 传说 是 错 误 的。</Text>
+            <PreferenceWeight>50</PreferenceWeight>
+        </FlavorTextOption>
+        <FlavorTextOption>
+            <Requirements>
+                <SpeakerFaction>FACTION_ALTARIAN</SpeakerFaction>
+                <ListenerFaction>FACTION_IRIDIUM</ListenerFaction>
+            </Requirements>
+            <Text>始终 很 高兴 能 遇到 潜在 的 新朋 友。我们 期待 着 使 我们 的 人民 之间 的 关系 正常化。</Text>
+            <PreferenceWeight>50</PreferenceWeight>
+        </FlavorTextOption>
+        <FlavorTextOption>
+            <Requirements>
+                <SpeakerFaction>FACTION_ALTARIAN</SpeakerFaction>
+                <ListenerFaction>FACTION_CRYSTALLINE</ListenerFaction>
+            </Requirements>
+            <Text>问候。我 希望 你 在 这片 宇宙 区域 的 时 间 一直 都 很 平静。如果 阿尔塔 利亚 共和国 能 为 你 做些 什么，请 让 我 知道。[BR][BR](他们 看起来 奇怪 的 相似。也许 他们 是 由 先驱者 留下 的 我 们 的 早期 版本。)</Text>
+            <PreferenceWeight>50</PreferenceWeight>
+        </FlavorTextOption>
+        <FlavorTextOption>
+        <Requirements>
+            <SpeakerFaction>FACTION_ALTARIAN</SpeakerFaction>
+            <ListenerFaction>FACTION_MOTH</ListenerFaction>
+        </Requirements>
+        <Text>虽然 我 没有 理由，但 我 怀疑 我们 有 很多 可以 分享 的，也 可以 建立 友谊。</Text>
+        <PreferenceWeight>50</PreferenceWeight>
+        </FlavorTextOption>
+        <FlavorTextOption>
+            <Requirements>
+                <SpeakerFaction>FACTION_YOR</SpeakerFaction>
+                <ListenerFaction>FACTION_TERRAN</ListenerFaction>
+            </Requirements>
+            <Text>另 一个 说话 的 肉类 的 例子。你 实际上 是 在 拍打 一块 肉来 发 出 声音。恶心。</Text>
+            <PreferenceWeight>50</PreferenceWeight>
+        </FlavorTextOption>
+        <FlavorTextOption>
+            <Requirements>
+                <SpeakerFaction>FACTION_YOR</SpeakerFaction>
+                <ListenerFaction>FACTION_FESTRON</ListenerFaction>
+            </Requirements>
+            <Text>我们 可能 可以 与 你 的 种族 合作 。</Text>
+            <PreferenceWeight>50</PreferenceWeight>
+        </FlavorTextOption>
+        <FlavorTextOption>
+            <Requirements>
+                <SpeakerFaction>FACTION_YOR</SpeakerFaction>
+                <ListenerFaction>FACTION_NAVIGATORS</ListenerFaction>
+            </Requirements>
+            <Text>有 传言 称 你们 的 种族 最近 组织 起来，形成 了 一个 银河 文明。[BR][BR]我们 怀疑 你们 是 纯粹 凭借 运气 做到 这 一点 的。</Text>
+            <PreferenceWeight>50</PreferenceWeight>
+        </FlavorTextOption>
+        <FlavorTextOption>
+            <Requirements>
+                <SpeakerFaction>FACTION_YOR</SpeakerFaction>
+                <ListenerFaction>FACTION_MIMOT</ListenerFaction>
+            </Requirements>
+            <Text>没有 任何事物 能够 演变成 你 这 样而 没有 别的 动机。</Text>
+            <PreferenceWeight>50</PreferenceWeight>
+        </FlavorTextOption>
+        <FlavorTextOption>
+            <Requirements>
+                <SpeakerFaction>FACTION_YOR</SpeakerFaction>
+                <ListenerFaction>FACTION_ICONIAN</ListenerFaction>
+            </Requirements>
+            <Text>我们 从未 期待 再次 见到 你们 这 种 生物。</Text>
+            <PreferenceWeight>50</PreferenceWeight>
+        </FlavorTextOption>
+        <FlavorTextOption>
+            <Requirements>
+                <SpeakerFaction>FACTION_YOR</SpeakerFaction>
+                <ListenerFaction>FACTION_IRIDIUM</ListenerFaction>
+            </Requirements>
+            <Text>我们 对仅 作为 他人 商品 和 服务 传递 工具 的 物种 需求 甚微。</Text>
+            <PreferenceWeight>50</PreferenceWeight>
+        </FlavorTextOption>
+        <FlavorTextOption>
+            <Requirements>
+                <SpeakerFaction>FACTION_YOR</SpeakerFaction>
+                <ListenerFaction>FACTION_CRYSTALLINE</ListenerFaction>
+            </Requirements>
+            <Text>分析 物理 能力 以 保留 和 传输 电 荷 作为 一种 新能源 的 形式。[BR][BR]（[I]无法 检测 到 任何 思维。[/I]）</Text>
+            <PreferenceWeight>50</PreferenceWeight>
+        </FlavorTextOption>
+        <FlavorTextOption>
+            <Requirements>
+                <SpeakerFaction>FACTION_TORIAN</SpeakerFaction>
+                <ListenerFaction>FACTION_TERRAN</ListenerFaction>
+            </Requirements>
+            <Text>在 我们 开始 交谈 之前，陌生人，我 应该 告诉 你，我 的 人民 再也不会 成为 奴隶。让 我们 在 了解 这个 事实 的 基础 上 交谈。如果 我们 找到 了Drengin，我们 将会 报仇。</Text>
+            <PreferenceWeight>50</PreferenceWeight>
+        </FlavorTextOption>
+        <FlavorTextOption>
+            <Requirements>
+                <SpeakerFaction>FACTION_TORIAN</SpeakerFaction>
+                <ListenerFaction>FACTION_MIMOT</ListenerFaction>
+            </Requirements>
+            <Text>我们 曾 是 邪恶 的 德伦 金 帝国 的 奴隶。如果 你 与 他们 接触，我们 希望 你 对 他们 保持警惕。</Text>
+            <PreferenceWeight>50</PreferenceWeight>
+        </FlavorTextOption>
+        <FlavorTextOption>
+            <Requirements>
+                <SpeakerFaction>FACTION_TORIAN</SpeakerFaction>
+                <ListenerFaction>FACTION_DRENGIN</ListenerFaction>
+            </Requirements>
+            <Text>终于，我们 找到 你 了。将 你 从 我们 的 家园 驱逐 只是 消 灭 你 的 道路 上 的 第一步。</Text>
+            <PreferenceWeight>50</PreferenceWeight>
+        </FlavorTextOption>
+        <FlavorTextOption>
+            <Requirements>
+                <SpeakerFaction>FACTION_TORIAN</SpeakerFaction>
+                <ListenerFaction>FACTION_IRIDIUM</ListenerFaction>
+            </Requirements>
+            <Text>我们 没有 忘记 你 过去 如何 将德 伦金 屠杀 我们 的 人民 后，将 他们 的 加工 油 和 骨头 卖 给 这 个 区域 的 小型 文明。</Text>
+            <PreferenceWeight>50</PreferenceWeight>
+        </FlavorTextOption>
+        <FlavorTextOption>
+            <Requirements>
+                <SpeakerFaction>FACTION_TORIAN</SpeakerFaction>
+                <ListenerFaction>FACTION_CRYSTALLINE</ListenerFaction>
+            </Requirements>
+            <Text>我 想 知道 - 你 是 朋友 还是 敌人？自从 遇见 其他 种族 以来，我们 一直 被 虐待 和 奴役，但 我们 活 了 下来。我们 不会 再 被 当成 食物、燃料 和 劳动力 了。 [BR][BR]（我 已经 看够 了 我 的 同类 被 囚禁 和 折磨。再也 不要 ...再也 不要。）</Text>
+            <PreferenceWeight>50</PreferenceWeight>
+        </FlavorTextOption>
+        <FlavorTextOption>
+            <Requirements>
+                <SpeakerFaction>FACTION_MANTI</SpeakerFaction>
+                <ListenerFaction>FACTION_TERRAN</ListenerFaction>
+            </Requirements>
+            <Text>啊，我们 听说 过 首次 发明 被 称为 超 光速 驱动器 的 文明 的 传闻。我们 希望 能 更 多 地 了解 你们。</Text>
+            <PreferenceWeight>50</PreferenceWeight>
+        </FlavorTextOption>
+        <FlavorTextOption>
+            <Requirements>
+                <SpeakerFaction>FACTION_MANTI</SpeakerFaction>
+                <ListenerFaction>FACTION_MIMOT</ListenerFaction>
+            </Requirements>
+            <Text>我们 非常高兴 认识 你。我们 正在 快速 扩张 到 整个 银河 ，并 希望 结交 新 朋友。</Text>
+            <PreferenceWeight>50</PreferenceWeight>
+        </FlavorTextOption>
+        <FlavorTextOption>
+            <Requirements>
+                <SpeakerFaction>FACTION_MANTI</SpeakerFaction>
+                <ListenerFaction>FACTION_IRIDIUM</ListenerFaction>
+            </Requirements>
+            <Text>您 是 我们 未知 的 生物。我们 会 暂时 保留 判断。</Text>
+            <PreferenceWeight>50</PreferenceWeight>
+        </FlavorTextOption>
+        <FlavorTextOption>
+        <Requirements>
+            <SpeakerFaction>FACTION_MANTI</SpeakerFaction>
+            <ListenerFaction>FACTION_MOTH</ListenerFaction>
+        </Requirements>
+        <Text>您 是 个 新面孔。而且 相当 有趣。这个 区域 从 我们 这里 拿走 了 很 多，我们 需要 一些 盟友 来 帮助 寻找 答案。</Text>
+        <PreferenceWeight>50</PreferenceWeight>
+        </FlavorTextOption>
+        <FlavorTextOption>
+            <Requirements>
+                <SpeakerFaction>FACTION_KRYNN</SpeakerFaction>
+                <ListenerFaction>FACTION_TERRAN</ListenerFaction>
+            </Requirements>
+            <Text>啊，一个 新 的 外星人。你 接受 了THE WAY吗？</Text>
+            <PreferenceWeight>50</PreferenceWeight>
+        </FlavorTextOption>
+        <FlavorTextOption>
+            <Requirements>
+                <SpeakerFaction>FACTION_KRYNN</SpeakerFaction>
+                <ListenerFaction>FACTION_FESTRON</ListenerFaction>
+            </Requirements>
+            <Text>你们 的 种族 仍 可以 通过“道路”得到 提升。</Text>
+            <PreferenceWeight>50</PreferenceWeight>
+        </FlavorTextOption>
+        <FlavorTextOption>
+            <Requirements>
+                <SpeakerFaction>FACTION_KRYNN</SpeakerFaction>
+                <ListenerFaction>FACTION_MIMOT</ListenerFaction>
+            </Requirements>
+            <Text>我们 是 一个 相信 宇宙 和谐 的 种 族。所有 文明 总有一天 会 看到 这种 和谐，否则……[BR][BR]我们 可以 从 你 的 眼神 中 看出，你 总有一天 会 加入 我们。</Text>
+            <PreferenceWeight>50</PreferenceWeight>
+        </FlavorTextOption>
+        <FlavorTextOption>
+            <Requirements>
+                <SpeakerFaction>FACTION_KRYNN</SpeakerFaction>
+                <ListenerFaction>FACTION_IRIDIUM</ListenerFaction>
+            </Requirements>
+            <Text>对 我们 的 文明 来说，极端 的 利润 是 一种 罪恶。时机成熟 时，我们 将 教 你“道路”，你 将 会 找到 救赎。</Text>
+            <PreferenceWeight>50</PreferenceWeight>
+        </FlavorTextOption>
+        <FlavorTextOption>
+        <Requirements>
+            <SpeakerFaction>FACTION_KRYNN</SpeakerFaction>
+            <ListenerFaction>FACTION_MOTH</ListenerFaction>
+        </Requirements>
+        <Text>来 吧，光明 的 寻求 者。来 吧，和谐 的 使者。和 我们 一起 庆祝 明亮，黑暗 和 神圣。</Text>
+        <PreferenceWeight>50</PreferenceWeight>
+        </FlavorTextOption>
+        <FlavorTextOption>
+            <Requirements>
+                <SpeakerFaction>FACTION_ICONIAN</SpeakerFaction>
+                <ListenerFaction>FACTION_TERRAN</ListenerFaction>
+            </Requirements>
+            <Text>人类，请 知道：当 宇宙 刚刚 诞生 时，我们 已经 是 古老 的 存在。但 我们 现在 只是 我们 曾经 的 暗 淡 影子。我们 自己 创造 的 机器人，被 称为"尤尔"，起义 并 夺走 了 我们 的 家园。</Text>
+            <PreferenceWeight>50</PreferenceWeight>
+        </FlavorTextOption>
+        <FlavorTextOption>
+            <Requirements>
+                <SpeakerFaction>FACTION_ICONIAN</SpeakerFaction>
+                <ListenerFaction>FACTION_NAVIGATORS</ListenerFaction>
+            </Requirements>
+            <Text>自从 我们 遇见 你们 这种 生物 已 经过 去 了 很 长时间。在 那些 前辈 们 像 巨人 一样 在 银 河系 中 奋斗 的 日子 里，我们 记得 你们 与 他们 在 一起。[BR][BR]你们 这种 生物 总是 单独 行动。你们 从未 对 像 这样 的 集结 表现 出 任何 兴趣。我们 将 找出 原因。</Text>
+            <PreferenceWeight>50</PreferenceWeight>
+        </FlavorTextOption>
+        <FlavorTextOption>
+            <Requirements>
+                <SpeakerFaction>FACTION_ICONIAN</SpeakerFaction>
+                <ListenerFaction>FACTION_MIMOT</ListenerFaction>
+            </Requirements>
+            <Text>我们 在 流放 的 黑暗 岁月 中学 到 ，大 眼睛 的 生物 不可 信任。</Text>
+            <PreferenceWeight>50</PreferenceWeight>
+        </FlavorTextOption>
+        <FlavorTextOption>
+            <Requirements>
+                <SpeakerFaction>FACTION_ICONIAN</SpeakerFaction>
+                <ListenerFaction>FACTION_DRENGIN</ListenerFaction>
+            </Requirements>
+            <Text>啊，残忍 的 德伦 金 帝国 又 回到 了 这 片 太空。你 会 发现 我们 对于 渴望 征服 的 种族 没有 什么 耐心。</Text>
+            <PreferenceWeight>50</PreferenceWeight>
+        </FlavorTextOption>
+        <FlavorTextOption>
+            <Requirements>
+                <SpeakerFaction>FACTION_ICONIAN</SpeakerFaction>
+                <ListenerFaction>FACTION_YOR</ListenerFaction>
+            </Requirements>
+            <Text>所以 我们 终于 再次 相遇 了。我们 将 从 你 那里 夺回 我们 的 家 园。</Text>
+            <PreferenceWeight>50</PreferenceWeight>
+        </FlavorTextOption>
+        <FlavorTextOption>
+            <Requirements>
+                <SpeakerFaction>FACTION_ICONIAN</SpeakerFaction>
+                <ListenerFaction>FACTION_IRIDIUM</ListenerFaction>
+            </Requirements>
+            <Text>我们 很 高兴 能 直接 见到 你，而 不是 通过 你 的 代理人。[BR][BR]你 的 地球 化 技术 让 我们 能够 消 灭新Iconia的 原住民。</Text>
+            <PreferenceWeight>50</PreferenceWeight>
+        </FlavorTextOption>
+        <FlavorTextOption>
+        <Requirements>
+            <SpeakerFaction>FACTION_ICONIAN</SpeakerFaction>
+            <ListenerFaction>FACTION_MOTH</ListenerFaction>
+        </Requirements>
+        <Text>我 无法 识别 你们 这种 生物。我们 曾经 孕育 了Yor，并 见证 了 周围 的 世界 在 我们 之 后 建立 了 太空 旅行，但 我们 从未见过 你们。你们 已经 远行 了 很 远，但 我 想 知道，你们 的 目的 是 什么。</Text>
+        <PreferenceWeight>50</PreferenceWeight>
+        </FlavorTextOption>
+        <FlavorTextOption>
+            <Requirements>
+                <SpeakerFaction>FACTION_ICONIAN</SpeakerFaction>
+                <ListenerFaction>FACTION_CRYSTALLINE</ListenerFaction>
+            </Requirements>
+            <Text>你们——先驱者 从未 提到 过 你们 的 种族 。现在 你们 是 如何 从 遥远 的 星系 中 出现，并 带来 毁灭 的 工具 的？[BR][BR](先驱者 还 隐瞒 了 我们 更 多 的 信 息 吗？)</Text>
+            <PreferenceWeight>50</PreferenceWeight>
+        </FlavorTextOption>
+        <FlavorTextOption>
+            <Requirements>
+                <SpeakerFaction>FACTION_DRATH</SpeakerFaction>
+                <ListenerFaction>FACTION_TERRAN</ListenerFaction>
+            </Requirements>
+            <Text>你 看起来 就 像 那些 将 我们 从 故 乡 星球 驱逐 出来 的 生物。我们 不会 再次 遭受 同样 的 命运 。</Text>
+            <PreferenceWeight>50</PreferenceWeight>
+        </FlavorTextOption>
+        <FlavorTextOption>
+            <Requirements>
+                <SpeakerFaction>FACTION_DRATH</SpeakerFaction>
+                <ListenerFaction>FACTION_NAVIGATORS</ListenerFaction>
+            </Requirements>
+            <Text>我们 的 传说 中 提到 了 一种 与 阿 诺 一起 旅行 的 物种，那时 我们 还 生活 在 我们 的 第一 个 世界 上。我们 从未 想 过会 遇见。</Text>
+            <PreferenceWeight>50</PreferenceWeight>
+        </FlavorTextOption>
+        <FlavorTextOption>
+            <Requirements>
+                <SpeakerFaction>FACTION_DRATH</SpeakerFaction>
+                <ListenerFaction>FACTION_MIMOT</ListenerFaction>
+            </Requirements>
+            <Text>你 的 出现 几乎 像是 梦中 的 事物 。</Text>
+            <PreferenceWeight>50</PreferenceWeight>
+        </FlavorTextOption>
+        <FlavorTextOption>
+            <Requirements>
+                <SpeakerFaction>FACTION_DRATH</SpeakerFaction>
+                <ListenerFaction>FACTION_ALTARIAN</ListenerFaction>
+            </Requirements>
+            <Text>所以，被 污染 的 阿尔塔 人 终于 进入 了 更大 的 银河系。[BR][BR]请 知道，我们 最终 会 回到 你们 从 我们 那 里 抢走 的 家园。</Text>
+            <PreferenceWeight>50</PreferenceWeight>
+        </FlavorTextOption>
+        <FlavorTextOption>
+            <Requirements>
+                <SpeakerFaction>FACTION_DRATH</SpeakerFaction>
+                <ListenerFaction>FACTION_YOR</ListenerFaction>
+            </Requirements>
+            <Text>你 看起来 像是 生物 的 一种 憎恶 。</Text>
+            <PreferenceWeight>50</PreferenceWeight>
+        </FlavorTextOption>
+        <FlavorTextOption>
+            <Requirements>
+                <SpeakerFaction>FACTION_DRATH</SpeakerFaction>
+                <ListenerFaction>FACTION_ICONIAN</ListenerFaction>
+            </Requirements>
+            <Text>我们 一直 渴望 能 遇见 你们 的 文 明。我们 知道 你们 是 被 那些 可恶 的 机器 从 你们 的 家园 中 驱逐 出来 的。[BR][BR]我们 被 邪恶 的 阿尔塔 人 驱逐 出 家园，他们 的 存在 本身 就是 一种 亵渎 。</Text>
+            <PreferenceWeight>50</PreferenceWeight>
+        </FlavorTextOption>
+        <FlavorTextOption>
+            <Requirements>
+                <SpeakerFaction>FACTION_DRATH</SpeakerFaction>
+                <ListenerFaction>FACTION_IRIDIUM</ListenerFaction>
+            </Requirements>
+            <Text>终于，你们 公开 行动 了。有时候，我们 的 人民 会 怀念 在 需要 时充 当 你们 的 代理人 的 日子。[BR][BR]或许 我们 可以 再次 达成 某种 协 议。</Text>
+            <PreferenceWeight>50</PreferenceWeight>
+        </FlavorTextOption>
+        <FlavorTextOption>
+            <Requirements>
+                <SpeakerFaction>FACTION_DRATH</SpeakerFaction>
+                <ListenerFaction>FACTION_CRYSTALLINE</ListenerFaction>
+            </Requirements>
+            <Text>欢迎，欢迎。找到 愉快 的 伙伴 实在 难得。来 吧，让 我们 一起 分享 我们 新 结盟 的 星域 的 闲聊 吧。[BR][BR](嘿嘿，等 他们 听说 我们 的 名声，我们 已经 拿到 他们 最 赚钱 的 信 息 了。)</Text>
+            <PreferenceWeight>50</PreferenceWeight>
+        </FlavorTextOption>
+        <FlavorTextOption>
+            <Requirements>
+                <SpeakerFaction>FACTION_IRIDIUM</SpeakerFaction>
+                <ListenerFaction>FACTION_TERRAN</ListenerFaction>
+            </Requirements>
+            <Text>据说，你们 人类 对于 狠狠 地 讨价还价 并 不 陌生。我们 期待 与 你们 进行 许多 有利 可图 的 交易。</Text>
+            <PreferenceWeight>50</PreferenceWeight>
+        </FlavorTextOption>
+        <FlavorTextOption>
+            <Requirements>
+                <SpeakerFaction>FACTION_IRIDIUM</SpeakerFaction>
+                <ListenerFaction>FACTION_RESISTANCE</ListenerFaction>
+            </Requirements>
+            <Text>啊，又 是 人类。你们 的 种族 在 交易 时 的 狡猾 总 是 让 我们 感到 惊讶。</Text>
+            <PreferenceWeight>50</PreferenceWeight>
+        </FlavorTextOption>
+        <FlavorTextOption>
+            <Requirements>
+                <SpeakerFaction>FACTION_IRIDIUM</SpeakerFaction>
+                <ListenerFaction>FACTION_NAVIGATORS</ListenerFaction>
+            </Requirements>
+            <Text>我们 很 高兴 并 感激 遇到 了 你。你 对 这些 次 空间 流 的 了解 极大 地 扩展 了 我们 的 潜在 市场。</Text>
+            <PreferenceWeight>50</PreferenceWeight>
+        </FlavorTextOption>
+        <FlavorTextOption>
+            <Requirements>
+                <SpeakerFaction>FACTION_IRIDIUM</SpeakerFaction>
+                <ListenerFaction>FACTION_MIMOT</ListenerFaction>
+            </Requirements>
+            <Text>很 高兴 遇见 你。我们 是 一个 重视 内在 价值 的 文 明。[BR][BR]如果 你 有 出售 自己 同类 进入 公 开 市场 的 想法，要 知道 与 我们 合作 绝对 有 机会 。你们 可爱 的 皮毛 在 市场 上 会 有 很 吸引 人 的 价格。</Text>
+            <PreferenceWeight>50</PreferenceWeight>
+        </FlavorTextOption>
+        <FlavorTextOption>
+            <Requirements>
+                <SpeakerFaction>FACTION_IRIDIUM</SpeakerFaction>
+                <ListenerFaction>FACTION_YOR</ListenerFaction>
+            </Requirements>
+            <Text>你们 这种 生物 进行 贸易 吗？我们 是 一个 寻求 利润 的 公司。和 你们 交易 能 获利 吗？</Text>
+            <PreferenceWeight>50</PreferenceWeight>
+        </FlavorTextOption>
+        <FlavorTextOption>
+            <Requirements>
+                <SpeakerFaction>FACTION_IRIDIUM</SpeakerFaction>
+                <ListenerFaction>FACTION_CRYSTALLINE</ListenerFaction>
+            </Requirements>
+            <Text>硅基 生命体？啊，我们 可以 提供 许多 有利 的 交易 ，使 您 拥有 丰富 的 资源 来 帮助 您 的 种族 成长。[BR][BR]（希望 他们 不会 愚蠢 到 试图 在 没 有 市场 的 情况 下 自给自足。）</Text>
+            <PreferenceWeight>50</PreferenceWeight>
+        </FlavorTextOption>
+        <FlavorTextOption>
+            <Requirements>
+                <SpeakerFaction>FACTION_ONYX_HIVE</SpeakerFaction>
+                <ListenerFaction>FACTION_TERRAN</ListenerFaction>
+            </Requirements>
+            <Text>蜂巢 欢迎 人类 来到 这片 太空。</Text>
+            <PreferenceWeight>50</PreferenceWeight>
+        </FlavorTextOption>
+        <FlavorTextOption>
+            <Requirements>
+                <SpeakerFaction>FACTION_ONYX_HIVE</SpeakerFaction>
+                <ListenerFaction>FACTION_NAVIGATORS</ListenerFaction>
+            </Requirements>
+            <Text>我们 的 蜂巢 已 开始 殖民 星辰。我们 见过 许多 事物。但 从未见过 像 你 一样 引人注目 的 东西。</Text>
+            <PreferenceWeight>50</PreferenceWeight>
+        </FlavorTextOption>
+        <FlavorTextOption>
+            <Requirements>
+                <SpeakerFaction>FACTION_ONYX_HIVE</SpeakerFaction>
+                <ListenerFaction>FACTION_YOR</ListenerFaction>
+            </Requirements>
+            <Text>你 显然 与 银河系 的 其他 物种 有 着 显著 的 差异 和 卓越 之 处。或许，我们 两者 都 有 未来。</Text>
+            <PreferenceWeight>50</PreferenceWeight>
+        </FlavorTextOption>
+        <FlavorTextOption>
+            <Requirements>
+                <SpeakerFaction>FACTION_ONYX_HIVE</SpeakerFaction>
+                <ListenerFaction>FACTION_IRIDIUM</ListenerFaction>
+            </Requirements>
+            <Text>我们 觉得 你 的 脸庞 很 熟悉。多年 来，我们 的 地表 世界 被 无情地 开采 珍贵 的 金属 和 宝石。[BR]我们 从未 真正 抓 到 那些 在 我们 准备 好 迈向 星辰 之前 就 掠夺 我 们 世界 的 生物，但 你 符合 他们 的 描述。</Text>
+            <PreferenceWeight>50</PreferenceWeight>
+        </FlavorTextOption>
+        <FlavorTextOption>
+            <Requirements>
+                <SpeakerFaction>FACTION_ONYX_HIVE</SpeakerFaction>
+                <ListenerFaction>FACTION_CRYSTALLINE</ListenerFaction>
+            </Requirements>
+            <Text>蜂巢 欢迎您。遇到 另 一个 硅基 生命 形式 真是 有趣。我们 可能 有 很多 共同点。[BR][BR](他们 看起来 如此 脆弱。)</Text>
+            <PreferenceWeight>50</PreferenceWeight>
+        </FlavorTextOption>
+        <FlavorTextOption>
+            <Requirements>
+                <SpeakerFaction>FACTION_BARATAK</SpeakerFaction>
+                <ListenerFaction>FACTION_TERRAN</ListenerFaction>
+            </Requirements>
+            <Text>又 一种 动物。我们 原本 以为 广袤 的 宇宙 会带 来 更 多 的 多样性。就 像 神们 变得 懒散 一样。</Text>
+            <PreferenceWeight>50</PreferenceWeight>
+        </FlavorTextOption>
+        <FlavorTextOption>
+            <Requirements>
+                <SpeakerFaction>FACTION_BARATAK</SpeakerFaction>
+                <ListenerFaction>FACTION_FESTRON</ListenerFaction>
+            </Requirements>
+            <Text>你 与 其他 一些 人 显得 不同。我们 不 知道 如何 分类 你 的 种类 。</Text>
+            <PreferenceWeight>50</PreferenceWeight>
+        </FlavorTextOption>
+        <FlavorTextOption>
+            <Requirements>
+                <SpeakerFaction>FACTION_BARATAK</SpeakerFaction>
+                <ListenerFaction>FACTION_NAVIGATORS</ListenerFaction>
+            </Requirements>
+            <Text>所以 传说 是 真的。我们 古老 的 树林 曾 歌颂 过 像 你 这样 探索 世界 的 生物。</Text>
+            <PreferenceWeight>50</PreferenceWeight>
+        </FlavorTextOption>
+        <FlavorTextOption>
+            <Requirements>
+                <SpeakerFaction>FACTION_BARATAK</SpeakerFaction>
+                <ListenerFaction>FACTION_XELOXI</ListenerFaction>
+            </Requirements>
+            <Text>我们 乐观 地 认为 我们 可以 一起 成长。</Text>
+            <PreferenceWeight>50</PreferenceWeight>
+        </FlavorTextOption>
+        <FlavorTextOption>
+            <Requirements>
+                <SpeakerFaction>FACTION_BARATAK</SpeakerFaction>
+                <ListenerFaction>FACTION_YOR</ListenerFaction>
+            </Requirements>
+            <Text>我们 很 高兴 终于 遇到 了 不是 动 物 的 东西。我们 不太 确定 你 是 什么。</Text>
+            <PreferenceWeight>50</PreferenceWeight>
+        </FlavorTextOption>
+        <FlavorTextOption>
+            <Requirements>
+                <SpeakerFaction>FACTION_BARATAK</SpeakerFaction>
+                <ListenerFaction>FACTION_IRIDIUM</ListenerFaction>
+            </Requirements>
+            <Text>我们 已经 了解 到 你 在 利润 和 他 人 的 福祉 之间 的 选择。在 我们 这里，你 将 找 不到 受欢迎 的 港口。</Text>
+            <PreferenceWeight>50</PreferenceWeight>
+        </FlavorTextOption>
+        <FlavorTextOption>
+            <Requirements>
+                <SpeakerFaction>FACTION_RESISTANCE</SpeakerFaction>
+                <ListenerFaction>FACTION_CRYSTALLINE</ListenerFaction>
+            </Requirements>
+            <Text>你 的 形象 耀眼。我 希望 这次 初次 接触 能够 有所 产出，建立 我们 各方 之间 的 健康 关系 。[BR][BR](如果 联盟 让 他们 对 人类 产生 反 感，那 就 帮帮我 吧...)</Text>
+            <PreferenceWeight>50</PreferenceWeight>
+        </FlavorTextOption>
+        <FlavorTextOption>
+        <Requirements>
+            <SpeakerFaction>FACTION_RESISTANCE</SpeakerFaction>
+            <ListenerFaction>FACTION_MOTH</ListenerFaction>
+        </Requirements>
+        <Text>如果 这个 问题 过于 直接，还 请原谅，但 最近 的 事件 让 我们 有 理由 改 变 我们 的 初次 接触 协议。[BR][BR]你们 的 意图 是 天生 的 敌对 还是 自私自利 的？</Text>
+        <PreferenceWeight>50</PreferenceWeight>
+        </FlavorTextOption>
+        <FlavorTextOption>
+            <Requirements>
+                <SpeakerFaction>FACTION_CRYSTALLINE</SpeakerFaction>
+                <ListenerFaction>FACTION_TERRAN</ListenerFaction>
+            </Requirements>
+            <Text>我会 先 说话，免得 你 尝到 鞋底 的 滋味。我 代表Luxar，是 的，我能 读懂 你 的 想法。请 至少 表现 出 一些 礼貌。</Text>
+            <PreferenceWeight>50</PreferenceWeight>
+        </FlavorTextOption>
+        <FlavorTextOption>
+            <Requirements>
+                <SpeakerFaction>FACTION_CRYSTALLINE</SpeakerFaction>
+                <ListenerFaction>FACTION_FESTRON</ListenerFaction>
+            </Requirements>
+            <Text>你 的 思维 已经 向 我 展示 了 足够 多 的 信息。你 是 一个 疯狂 的 消费者。也许 你 可以 想想 我 为什么 不 应 立即 将 你 视为 威胁。</Text>
+            <PreferenceWeight>50</PreferenceWeight>
+        </FlavorTextOption>
+        <FlavorTextOption>
+            <Requirements>
+                <SpeakerFaction>FACTION_CRYSTALLINE</SpeakerFaction>
+                <ListenerFaction>FACTION_NAVIGATORS</ListenerFaction>
+            </Requirements>
+            <Text>所以 那 就是 驱使 你 改变 的 原因 。别 担心；你 的 秘密 我们 会 保密。所有 其他 种族 都 远远 无法 理解 。最好 不要 对 我们 保密；心灵感应 最终 会 揭示 一切。</Text>
+            <PreferenceWeight>50</PreferenceWeight>
+        </FlavorTextOption>
+        <FlavorTextOption>
+            <Requirements>
+                <SpeakerFaction>FACTION_CRYSTALLINE</SpeakerFaction>
+                <ListenerFaction>FACTION_MIMOT</ListenerFaction>
+            </Requirements>
+            <Text>闪亮？这 就是 你 对 我们 的 唯一 印象？不，你 没 大声 说 出来。我们 可以 读懂 你 的 心思。</Text>
+            <PreferenceWeight>50</PreferenceWeight>
+        </FlavorTextOption>
+        <FlavorTextOption>
+            <Requirements>
+                <SpeakerFaction>FACTION_CRYSTALLINE</SpeakerFaction>
+                <ListenerFaction>FACTION_XELOXI</ListenerFaction>
+            </Requirements>
+            <Text>节省 你 的 侮辱；它们 比 你 想象 的 要 缺乏 创造力 。啊，你 已经 推断出 我们 可以 读 你 的 思绪。</Text>
+            <PreferenceWeight>50</PreferenceWeight>
+        </FlavorTextOption>
+        <FlavorTextOption>
+            <Requirements>
+                <SpeakerFaction>FACTION_CRYSTALLINE</SpeakerFaction>
+                <ListenerFaction>FACTION_DRENGIN</ListenerFaction>
+            </Requirements>
+            <Text>如此 愤怒。嗯。你 应该 被 警告；我们 可以 预见 你 脑海中 的 策略 。在 宣布 我们 为 你 的 敌人 之前，请 三思。</Text>
+            <PreferenceWeight>50</PreferenceWeight>
+        </FlavorTextOption>
+        <FlavorTextOption>
+            <Requirements>
+                <SpeakerFaction>FACTION_CRYSTALLINE</SpeakerFaction>
+                <ListenerFaction>FACTION_ALTARIAN</ListenerFaction>
+            </Requirements>
+            <Text>你 几乎 像 你 希望 别人 相信 的 那 样 讨人喜欢。</Text>
+            <PreferenceWeight>50</PreferenceWeight>
+        </FlavorTextOption>
+        <FlavorTextOption>
+            <Requirements>
+                <SpeakerFaction>FACTION_CRYSTALLINE</SpeakerFaction>
+                <ListenerFaction>FACTION_YOR</ListenerFaction>
+            </Requirements>
+            <Text>由 合成体 领导 的 派系？好奇。</Text>
+            <PreferenceWeight>50</PreferenceWeight>
+        </FlavorTextOption>
+        <FlavorTextOption>
+            <Requirements>
+                <SpeakerFaction>FACTION_CRYSTALLINE</SpeakerFaction>
+                <ListenerFaction>FACTION_KRYNN</ListenerFaction>
+            </Requirements>
+            <Text>你 的 思维 被 教条 所 蒙蔽。我 已经 通过 心灵感应 与 宇宙 中 的 许多 感知 形式 建立 了 联系，但 从未 接触 过 任何 神圣 的 存在 。</Text>
+            <PreferenceWeight>50</PreferenceWeight>
+        </FlavorTextOption>
+        <FlavorTextOption>
+            <Requirements>
+                <SpeakerFaction>FACTION_CRYSTALLINE</SpeakerFaction>
+                <ListenerFaction>FACTION_ICONIAN</ListenerFaction>
+            </Requirements>
+            <Text>不要 沉溺于 你 的 错误。我 看到 你 为 创造Yor承担 了 巨大 的 罪责，但是 在 你 摆脱 这种 罪责 之前，你 永远 无法 自由 地 繁荣。</Text>
+            <PreferenceWeight>50</PreferenceWeight>
+        </FlavorTextOption>
+        <FlavorTextOption>
+            <Requirements>
+                <SpeakerFaction>FACTION_CRYSTALLINE</SpeakerFaction>
+                <ListenerFaction>FACTION_IRIDIUM</ListenerFaction>
+            </Requirements>
+            <Text>是 的，我们 可能 会 对 我们 的 派系 之间 的 贸易 持 开放 态度。但 我们 对 糟糕 的 交易 没有 耐心 。我们 可以 读懂 你 的 心思，如果 你 试图 压榨 一笔 交易，我们 会 知道 的。</Text>
+            <PreferenceWeight>50</PreferenceWeight>
+        </FlavorTextOption>
+        <FlavorTextOption>
+            <Requirements>
+                <SpeakerFaction>FACTION_CRYSTALLINE</SpeakerFaction>
+                <ListenerFaction>FACTION_RESISTANCE</ListenerFaction>
+            </Requirements>
+            <Text>你 的 思绪 如此 混乱。你 经常 同时 处理 那么 多 思考 吗 ？专注 于 更 少 的 事情 可能 会 带来 更好 的 结果。是 的，我 可以 读懂 你 的 心思。</Text>
+            <PreferenceWeight>50</PreferenceWeight>
+        </FlavorTextOption>
+        <FlavorTextOption>
+            <Requirements>
+                <SpeakerFaction>FACTION_CRYSTALLINE</SpeakerFaction>
+                <ListenerFaction>FACTION_MOTH</ListenerFaction>
+            </Requirements>
+            <Text>我们 又 见面 了。嗯。你 隐藏 思想 的 能力 提高 了 很多 。无论如何，我们 本应 预料到 你 会 是 探索 宇 宙新 区域 的 种族 之一。</Text>
+            <PreferenceWeight>50</PreferenceWeight>
+        </FlavorTextOption>
+        <FlavorTextOption>
+            <Requirements>
+                <SpeakerFaction>FACTION_CRYSTALLINE</SpeakerFaction>
+                <ListenerFaction>FACTION_KORATH</ListenerFaction>
+            </Requirements>
+            <Text>你 的 脑海 里 只有 死亡 和 战争 吗 ？</Text>
+            <PreferenceWeight>50</PreferenceWeight>
+        </FlavorTextOption>
+        <FlavorTextOption>
+            <Requirements>
+                <SpeakerFaction>FACTION_CRYSTALLINE</SpeakerFaction>
+                <ListenerFaction>FACTION_SEEING</ListenerFaction>
+            </Requirements>
+            <Text>搜索 你 的 思绪 就 像 走进 一个 满 是 嘈杂 儿童 的 回声 室。我 总是 头痛 欲裂。</Text>
+            <PreferenceWeight>50</PreferenceWeight>
+        </FlavorTextOption>
+        <FlavorTextOption>
+            <Requirements>
+                <SpeakerFaction>FACTION_CRYSTALLINE</SpeakerFaction>
+                <ListenerFaction>FACTION_ABSOLUTE</ListenerFaction>
+            </Requirements>
+            <Text>你们 这些 畸形 的 种族 是 什么 时 候 学会 建造 和 使用 通信 器 的？你们 有 需要 它 吗？自从 何时 开始，有 知觉 的 种族 会 与 超大 的 疾病 达成协议？</Text>
+            <PreferenceWeight>50</PreferenceWeight>
+        </FlavorTextOption>
+        <FlavorTextOption>
+            <Requirements>
+                <SpeakerFaction>FACTION_KORATH</SpeakerFaction>
+                <ListenerFaction>FACTION_CRYSTALLINE</ListenerFaction>
+            </Requirements>
+            <Text>我们 是 科拉斯！我们 是 无所畏惧，愿意 清除 像 你 这样 令人 反感 的 种族 的 德伦 金。如果 你 为 我们 效力，我会 考虑 延迟 你 的 消灭。[BR][BR]（[I]你 感觉 到 的 只是 无言 的 愤怒。[/I])</Text>
+            <PreferenceWeight>50</PreferenceWeight>
+        </FlavorTextOption>
+        <FlavorTextOption>
+            <Requirements>
+                <SpeakerFaction>FACTION_MOTH</SpeakerFaction>
+                <ListenerFaction>FACTION_CRYSTALLINE</ListenerFaction>
+            </Requirements>
+            <Text>我们 明确 看到 了 您 的 效率 和 韧 性。然而，我们 并 不 热爱 破坏 的 行为，期望 和平。</Text>
+            <PreferenceWeight>50</PreferenceWeight>
+        </FlavorTextOption>
+        <FlavorTextOption>
+            <Requirements>
+                <SpeakerFaction>FACTION_SEEING</SpeakerFaction>
+                <ListenerFaction>FACTION_CRYSTALLINE</ListenerFaction>
+            </Requirements>
+            <Text>我们 看见 你。我们 观察 你。我们 学习。我们 前往 太空。[BR][BR](我们 我们 我们 我们 我们 看看 看看 看)</Text>
+            <PreferenceWeight>50</PreferenceWeight>
+        </FlavorTextOption>
+        <FlavorTextOption>
+            <Requirements>
+                <SpeakerFaction>FACTION_ABSOLUTE</SpeakerFaction>
+                <ListenerFaction>FACTION_CRYSTALLINE</ListenerFaction>
+            </Requirements>
+            <Text>[I]许多 闪烁 的 眼睛 看似 空洞，但 却 通过 显示屏 保持联系。[/I][BR][BR]([I]辐射 生物 的 思维 就 像是 一团 混 乱 无法 理解 的 声音 泡沫。[/I])</Text>
+            <PreferenceWeight>50</PreferenceWeight>
+        </FlavorTextOption>
+            <FlavorTextOption>
+      <Requirements>
+        <SpeakerFaction>FACTION_MOTH</SpeakerFaction>
+        <ListenerFaction>FACTION_TERRAN</ListenerFaction>
+      </Requirements>
+      <Text>我们 的 科学家 说，你们 的 昼夜 循环 只有 几个 小时 。真是太 神奇 了。</Text>
+      <PreferenceWeight>50</PreferenceWeight>
+    </FlavorTextOption>
+    <FlavorTextOption>
+      <Requirements>
+        <SpeakerFaction>FACTION_MOTH</SpeakerFaction>
+        <ListenerFaction>FACTION_FESTRON</ListenerFaction>
+      </Requirements>
+      <Text>啊！抱歉 和 问候。你 的 体型 让 我 想起 困扰 我们 族 群 的 古老 猛兽。让 我们 期待 更好 的 关系。</Text>
+      <PreferenceWeight>50</PreferenceWeight>
+    </FlavorTextOption>
+    <FlavorTextOption>
+      <Requirements>
+        <SpeakerFaction>FACTION_MOTH</SpeakerFaction>
+        <ListenerFaction>FACTION_NAVIGATORS</ListenerFaction>
+      </Requirements>
+      <Text>早期 报告 显示 你 在 星辰 间 已经 很 长时间 了。我们 有 很多 可以 分享 的 东西。</Text>
+      <PreferenceWeight>50</PreferenceWeight>
+    </FlavorTextOption>
+    <FlavorTextOption>
+      <Requirements>
+        <SpeakerFaction>FACTION_MOTH</SpeakerFaction>
+        <ListenerFaction>FACTION_XELOXI</ListenerFaction>
+      </Requirements>
+      <Text>您 的 名声 让 我们 犹豫 是否 给予 信任，但 我们 希望 看到 每个 人 的 善良 。我们 能 如何 帮助 您？</Text>
+      <PreferenceWeight>50</PreferenceWeight>
+    </FlavorTextOption>
+    <FlavorTextOption>
+      <Requirements>
+        <SpeakerFaction>FACTION_MOTH</SpeakerFaction>
+        <ListenerFaction>FACTION_ARCEAN</ListenerFaction>
+      </Requirements>
+      <Text>哦！我们 的 情报 显示，您 对 中立 和 平衡 有着 坚定 的 执 着。我们 在 许多 方面 有着 共同 的 立 场（隐喻）——这是 建立 强大 联盟 的 肥沃 灰烬 。我们 是否 可以 详谈？</Text>
+      <PreferenceWeight>50</PreferenceWeight>
+    </FlavorTextOption>
+    <FlavorTextOption>
+      <Requirements>
+        <SpeakerFaction>FACTION_MOTH</SpeakerFaction>
+        <ListenerFaction>FACTION_DRENGIN</ListenerFaction>
+      </Requirements>
+      <Text>问候。在 这个 充满 光明 和 生命 的 广阔 空间 中，我们 很难 理解 暴行 的 原因。让 我们 寻找 一个 更 光明 的 未来 。</Text>
+      <PreferenceWeight>50</PreferenceWeight>
+    </FlavorTextOption>
+    <FlavorTextOption>
+      <Requirements>
+        <SpeakerFaction>FACTION_MOTH</SpeakerFaction>
+        <ListenerFaction>FACTION_MANTI</ListenerFaction>
+      </Requirements>
+      <Text>问候。您 的 坚韧 和 决心 的 故事 赢得 了 尊重。让 我们 看看 我们 能 分享 什么。</Text>
+      <PreferenceWeight>50</PreferenceWeight>
+    </FlavorTextOption>
+    <FlavorTextOption>
+      <Requirements>
+        <SpeakerFaction>FACTION_MOTH</SpeakerFaction>
+        <ListenerFaction>FACTION_YOR</ListenerFaction>
+      </Requirements>
+      <Text>您 发光 的 眼睛 和 闪亮 的 外骨骼 真正 辉煌。我们 希望 建立 强大 的 联盟。</Text>
+      <PreferenceWeight>50</PreferenceWeight>
+    </FlavorTextOption>
+    <FlavorTextOption>
+      <Requirements>
+        <SpeakerFaction>FACTION_MOTH</SpeakerFaction>
+        <ListenerFaction>FACTION_KRYNN</ListenerFaction>
+      </Requirements>
+      <Text>我们 钦佩 你 成功 将 众多 团体 团 结起来 的 成就。我们 仍然 对 宗教 保持 怀疑 态度 ，但 期待 着 共同 合作。</Text>
+      <PreferenceWeight>50</PreferenceWeight>
+    </FlavorTextOption>
+    <FlavorTextOption>
+      <Requirements>
+        <SpeakerFaction>FACTION_MOTH</SpeakerFaction>
+        <ListenerFaction>FACTION_IRIDIUM</ListenerFaction>
+      </Requirements>
+      <Text>我们 希望 一些 友好 的 贸易谈判 能够 带来 更 深厚 的 友谊。</Text>
+      <PreferenceWeight>50</PreferenceWeight>
+    </FlavorTextOption>
+    <FlavorTextOption>
+      <Requirements>
+        <SpeakerFaction>FACTION_MOTH</SpeakerFaction>
+        <ListenerFaction>FACTION_BARATAK</ListenerFaction>
+      </Requirements>
+      <Text>在 冲向 繁星 之前，我们 从未 想象 过有 大型 复杂 的 植物，更 不用说 能够 进行谈判 的 植物 了。</Text>
+      <PreferenceWeight>50</PreferenceWeight>
+    </FlavorTextOption>
+    <FlavorTextOption>
+      <Requirements>
+        <SpeakerFaction>FACTION_MOTH</SpeakerFaction>
+        <ListenerFaction>FACTION_RESISTANCE</ListenerFaction>
+      </Requirements>
+      <Text>虽然 我们 尊重 您 的 坚定 意志 和 个性，但 没有 生物 是 一颗 星。我们 在 共同努力 时才 会 繁荣。</Text>
+      <PreferenceWeight>50</PreferenceWeight>
+    </FlavorTextOption>
+    <FlavorTextOption>
+      <Requirements>
+        <SpeakerFaction>FACTION_MOTH</SpeakerFaction>
+        <ListenerFaction>FACTION_CRYSTALLINE</ListenerFaction>
+      </Requirements>
+      <Text>我们 明确 看到 了 您 的 效率 和 韧 性。然而，我们 并 不 热爱 破坏 的 行为，期望 和平。</Text>
+      <PreferenceWeight>50</PreferenceWeight>
+    </FlavorTextOption>
+    <FlavorTextOption>
+      <Requirements>
+        <SpeakerFaction>FACTION_MOTH</SpeakerFaction>
+        <ListenerFaction>FACTION_KORATH</ListenerFaction>
+      </Requirements>
+      <Text>尽管 我们 对 联盟 抱 有 微小 的 希 望，但 我们 仍然 尽力而为。始终 有 可能 认识 到 差异 与 合作 的 力量。</Text>
+      <PreferenceWeight>50</PreferenceWeight>
+    </FlavorTextOption>
+    <FlavorTextOption>
+      <Requirements>
+        <SpeakerFaction>FACTION_MOTH</SpeakerFaction>
+        <ListenerFaction>FACTION_SEEING</ListenerFaction>
+      </Requirements>
+      <Text>您 看到 的 比 您 说 的 多；这 一点 我们 知道。如果 您 决定 分享 您 的 见解，我们 会 很 愿意 倾听。</Text>
+      <PreferenceWeight>50</PreferenceWeight>
+    </FlavorTextOption>
+    <FlavorTextOption>
+      <Requirements>
+        <SpeakerFaction>FACTION_MOTH</SpeakerFaction>
+        <ListenerFaction>FACTION_ABSOLUTE</ListenerFaction>
+      </Requirements>
+      <Text>你 能 理解 我们 吗？我们 还 未确定 你 是 对 宇宙 生命 的 祸害 还是 恩赐。</Text>
+      <PreferenceWeight>50</PreferenceWeight>
+    </FlavorTextOption>
+    </FlavorTextDef>
+    <FlavorTextDef>
+        <InternalName>FIRST_CONTACT_RESPONSE_PEACEFUL</InternalName>
+        <FlavorTextOption>
+            <Requirements>
+                <ListenerHasUniversalTranslator>false</ListenerHasUniversalTranslator>
+            </Requirements>
+            <Text>哈？</Text>
+            <PreferenceWeight>10</PreferenceWeight>
+        </FlavorTextOption>
+        <FlavorTextOption>
+            <Requirements>
+                <RelationsRange>
+                    <RangeMin>-1</RangeMin>
+                    <RangeMax>99</RangeMax>
+                </RelationsRange>
+            </Requirements>
+            <Text>你 会 后悔 的，{LEADERNAME:1}。</Text>
+            <Text>我们 不会 伤害 你。</Text>
+            <Text>我们 之间 永远 不会 有 和平。</Text>
+            <Text>我们 将 在 消灭 你们 之后 编录 你 们 的 历史。</Text>
+            <PreferenceWeight>5</PreferenceWeight>
+        </FlavorTextOption>
+        <FlavorTextOption>
+            <Requirements>
+                <RelationsRange>
+                    <RangeMin>-999</RangeMin>
+                    <RangeMax>-2</RangeMax>
+                </RelationsRange>
+            </Requirements>
+            <Text>You will regret this, {LEADERNAME:1}.</Text>
+            <Text>We are going to destroy you.</Text>
+            <Text>There will never be peace between us.</Text>
+            <Text>We will catalog your history after we wipe you out.</Text>
+            <PreferenceWeight>5</PreferenceWeight>
+        </FlavorTextOption>
+        <FlavorTextOption>
+            <Requirements>
+                <SpeakerFaction>FACTION_TERRAN</SpeakerFaction>
+                <RelationsRange>
+                    <RangeMin>-1</RangeMin>
+                    <RangeMax>99</RangeMax>
+                </RelationsRange>
+            </Requirements>
+            <Text>我们 很 高兴 终于 见面 了。</Text>
+        </FlavorTextOption>
+        <FlavorTextOption>
+            <Requirements>
+                <SpeakerFaction>FACTION_FESTRON</SpeakerFaction>
+            </Requirements>
+            <Text>我 认为 你 会 发现 我们 难以 消化 。</Text>
+        </FlavorTextOption>
+        <FlavorTextOption>
+            <Requirements>
+                <SpeakerFaction>FACTION_NAVIGATORS</SpeakerFaction>
+            </Requirements>
+            <Text>非常 好，同样 回敬 你。</Text>
+        </FlavorTextOption>
+        <FlavorTextOption>
+            <Requirements>
+                <SpeakerFaction>FACTION_MIMOT</SpeakerFaction>
+            </Requirements>
+            <Text>您 可以 放心，我们 并 没有 打算 吃掉 您。</Text>
+            <Text>我们 原本 可能 并 不 打算 吃掉 你 。</Text>
+            <Text>我 认为 你 会 让 我们 消化不良。</Text>
+        </FlavorTextOption>
+        <FlavorTextOption>
+            <Requirements>
+                <SpeakerFaction>FACTION_XELOXI</SpeakerFaction>
+            </Requirements>
+            <Text>我们 希望 能 与 您 合作。</Text>
+            <Text>哦，我们 喜欢 和 罪犯 合作。</Text>
+        </FlavorTextOption>
+        <FlavorTextOption>
+            <Requirements>
+                <SpeakerFaction>FACTION_ARCEAN</SpeakerFaction>
+            </Requirements>
+            <Text>问候。我们 的 关系 主要 取决于 你 是否 尊重 我们 的 领土。</Text>
+        </FlavorTextOption>
+        <FlavorTextOption>
+            <Requirements>
+                <SpeakerFaction>FACTION_DRENGIN</SpeakerFaction>
+            </Requirements>
+            <Text>我 怀疑 我们 不会 相处 得 好。</Text>
+            <Text>我 在 背景 中 听到 的 是 尖叫声 吗 ？</Text>
+        </FlavorTextOption>
+        <FlavorTextOption>
+            <Requirements>
+                <SpeakerFaction>FACTION_ALTARIAN</SpeakerFaction>
+            </Requirements>
+            <Text>那 一点 都 不 神秘。</Text>
+            <Text>你 有点 神秘莫测。</Text>
+        </FlavorTextOption>
+        <FlavorTextOption>
+            <Requirements>
+                <SpeakerFaction>FACTION_YOR</SpeakerFaction>
+            </Requirements>
+            <Text>外表 可能 会 让 人 误解。</Text>
+            <Text>我们 与 机器 智能 交互 没有 问题 。</Text>
+        </FlavorTextOption>
+        <FlavorTextOption>
+            <Requirements>
+                <SpeakerFaction>FACTION_TORIAN</SpeakerFaction>
+            </Requirements>
+            <Text>你 无需 恐惧。我们 今天 并 无意 让 你 成为 奴隶 。</Text>
+        </FlavorTextOption>
+        <FlavorTextOption>
+            <Requirements>
+                <SpeakerFaction>FACTION_MANTI</SpeakerFaction>
+            </Requirements>
+            <Text>我 可以 向 您 保证，我们 可能 也许 不 构成威胁。</Text>
+        </FlavorTextOption>
+        <FlavorTextOption>
+            <Requirements>
+                <SpeakerFaction>FACTION_KRYNN</SpeakerFaction>
+            </Requirements>
+            <Text>我们 有 我们 自己 的 方式。</Text>
+        </FlavorTextOption>
+        <FlavorTextOption>
+            <Requirements>
+                <SpeakerFaction>FACTION_ICONIAN</SpeakerFaction>
+            </Requirements>
+            <Text>那 真是 遗憾。我们 希望 能 与 您 共建 更 美好 的 未来。</Text>
+        </FlavorTextOption>
+        <FlavorTextOption>
+            <Requirements>
+                <SpeakerFaction>FACTION_DRATH</SpeakerFaction>
+            </Requirements>
+            <Text>你 看起来 像 条龙。有人 告诉 过 你 吗？</Text>
+        </FlavorTextOption>
+        <FlavorTextOption>
+            <Requirements>
+                <SpeakerFaction>FACTION_IRIDIUM</SpeakerFaction>
+            </Requirements>
+            <Text>嗯，我 确实 喜欢 钱。非常 喜欢。</Text>
+        </FlavorTextOption>
+        <FlavorTextOption>
+            <Requirements>
+                <SpeakerFaction>FACTION_ONYX_HIVE</SpeakerFaction>
+            </Requirements>
+            <Text>我们 期待 与 您 共建 更 美好 的 未 来。</Text>
+        </FlavorTextOption>
+        <FlavorTextOption>
+            <Requirements>
+                <ListenerFaction>FACTION_CRYSTALLINE</ListenerFaction>
+            </Requirements>
+            <Text>我们 没有 感受 到 你 的 真正 敌意 ，希望 这 一切 能够 保持 下去。</Text>
+        </FlavorTextOption>
+        <FlavorTextOption>
+            <Requirements>
+                <SpeakerFaction>FACTION_BARATAK</SpeakerFaction>
+            </Requirements>
+            <Text>一个 动物？与 什么 相对？植物 或 矿物？对...一种 植物</Text>
+        </FlavorTextOption>
+        <FlavorTextOption>
+        <Requirements>
+            <SpeakerFaction>FACTION_MOTH</SpeakerFaction>
+        </Requirements>
+        <Text>让 我们 保持 这种 充满希望 和友 好 的 关系。</Text>
+        </FlavorTextOption>
+        <FlavorTextOption>
+            <Requirements>
+                <SpeakerFaction>FACTION_TERRAN</SpeakerFaction>
+                <ListenerFaction>FACTION_TERRAN</ListenerFaction>
+            </Requirements>
+            <Text>我们 很 高兴 终于 见到 你。</Text>
+            <PreferenceWeight>50</PreferenceWeight>
+        </FlavorTextOption>
+        <FlavorTextOption>
+            <Requirements>
+                <SpeakerFaction>FACTION_TERRAN</SpeakerFaction>
+                <ListenerFaction>FACTION_FESTRON</ListenerFaction>
+            </Requirements>
+            <Text>你们 人类 本应 是 外交 手腕 高明 的。你们 失败 了。</Text>
+            <PreferenceWeight>50</PreferenceWeight>
+        </FlavorTextOption>
+        <FlavorTextOption>
+            <Requirements>
+                <SpeakerFaction>FACTION_TERRAN</SpeakerFaction>
+                <ListenerFaction>FACTION_RESISTANCE</ListenerFaction>
+            </Requirements>
+            <Text>我们 将 在 我 的 统治 下 团结。</Text>
+            <PreferenceWeight>50</PreferenceWeight>
+        </FlavorTextOption>
+        <FlavorTextOption>
+            <Requirements>
+                <SpeakerFaction>FACTION_TERRAN</SpeakerFaction>
+                <ListenerFaction>FACTION_NAVIGATORS</ListenerFaction>
+            </Requirements>
+            <Text>我们 乐观 地 认为 我们 不 需要 消 灭 你。</Text>
+            <PreferenceWeight>50</PreferenceWeight>
+        </FlavorTextOption>
+        <FlavorTextOption>
+            <Requirements>
+                <SpeakerFaction>FACTION_TERRAN</SpeakerFaction>
+                <ListenerFaction>FACTION_MIMOT</ListenerFaction>
+            </Requirements>
+            <Text>别 让 我们 的 可爱 迷惑 你。我们 也 非常 讨人喜欢。</Text>
+            <PreferenceWeight>50</PreferenceWeight>
+        </FlavorTextOption>
+        <FlavorTextOption>
+            <Requirements>
+                <SpeakerFaction>FACTION_TERRAN</SpeakerFaction>
+                <ListenerFaction>FACTION_XELOXI</ListenerFaction>
+            </Requirements>
+            <Text>我 怀疑 这 更 多 的 是 与 生态 形态 学 有关。</Text>
+            <PreferenceWeight>50</PreferenceWeight>
+        </FlavorTextOption>
+        <FlavorTextOption>
+            <Requirements>
+                <SpeakerFaction>FACTION_TERRAN</SpeakerFaction>
+                <ListenerFaction>FACTION_ARCEAN</ListenerFaction>
+            </Requirements>
+            <Text>未来 是否 可 预见，人类，尚待 观察。</Text>
+            <PreferenceWeight>50</PreferenceWeight>
+        </FlavorTextOption>
+        <FlavorTextOption>
+            <Requirements>
+                <SpeakerFaction>FACTION_TERRAN</SpeakerFaction>
+                <ListenerFaction>FACTION_DRENGIN</ListenerFaction>
+            </Requirements>
+            <Text>我们 将 把 那些 牛眼 从 你 的 头骨 中 拔出来，人类。</Text>
+            <PreferenceWeight>50</PreferenceWeight>
+        </FlavorTextOption>
+        <FlavorTextOption>
+            <Requirements>
+                <SpeakerFaction>FACTION_TERRAN</SpeakerFaction>
+                <ListenerFaction>FACTION_ALTARIAN</ListenerFaction>
+            </Requirements>
+            <Text>我们 是 你们 的 更 完美 版本。</Text>
+            <PreferenceWeight>50</PreferenceWeight>
+        </FlavorTextOption>
+        <FlavorTextOption>
+            <Requirements>
+                <SpeakerFaction>FACTION_TERRAN</SpeakerFaction>
+                <ListenerFaction>FACTION_YOR</ListenerFaction>
+            </Requirements>
+            <Text>讲话 肉 的 拍打 无关紧要。</Text>
+            <PreferenceWeight>50</PreferenceWeight>
+        </FlavorTextOption>
+        <FlavorTextOption>
+            <Requirements>
+                <SpeakerFaction>FACTION_TERRAN</SpeakerFaction>
+                <ListenerFaction>FACTION_TORIAN</ListenerFaction>
+            </Requirements>
+            <Text>我们 的 命运 属于 我们 自己。我们 将 按 我们 认为 合适 的 方式 去 锻造 它。</Text>
+            <PreferenceWeight>50</PreferenceWeight>
+        </FlavorTextOption>
+        <FlavorTextOption>
+            <Requirements>
+                <SpeakerFaction>FACTION_TERRAN</SpeakerFaction>
+                <ListenerFaction>FACTION_MANTI</ListenerFaction>
+            </Requirements>
+            <Text>您 的 外交 声誉 先行 于 您。</Text>
+            <PreferenceWeight>50</PreferenceWeight>
+        </FlavorTextOption>
+        <FlavorTextOption>
+            <Requirements>
+                <SpeakerFaction>FACTION_TERRAN</SpeakerFaction>
+                <ListenerFaction>FACTION_KRYNN</ListenerFaction>
+            </Requirements>
+            <Text>叹气。</Text>
+            <PreferenceWeight>50</PreferenceWeight>
+        </FlavorTextOption>
+        <FlavorTextOption>
+            <Requirements>
+                <SpeakerFaction>FACTION_TERRAN</SpeakerFaction>
+                <ListenerFaction>FACTION_IRIDIUM</ListenerFaction>
+            </Requirements>
+            <Text>我们 期待 做生意。</Text>
+            <PreferenceWeight>50</PreferenceWeight>
+        </FlavorTextOption>
+        <FlavorTextOption>
+        <Requirements>
+            <SpeakerFaction>FACTION_TERRAN</SpeakerFaction>
+            <ListenerFaction>FACTION_MOTH</ListenerFaction>
+        </Requirements>
+        <Text>我们 理解 如果 您 需要 一些 外交 训练。</Text>
+        <PreferenceWeight>50</PreferenceWeight>
+        </FlavorTextOption>
+        <FlavorTextOption>
+            <Requirements>
+                <SpeakerFaction>FACTION_TERRAN</SpeakerFaction>
+                <ListenerFaction>FACTION_CRYSTALLINE</ListenerFaction>
+            </Requirements>
+            <Text>我们 可以 清楚 地 听到 你 的 声音 ，你 的 想法 很 明确 -奇怪 是 相对 的。</Text>
+            <PreferenceWeight>50</PreferenceWeight>
+        </FlavorTextOption>
+        <FlavorTextOption>
+            <Requirements>
+                <SpeakerFaction>FACTION_FESTRON</SpeakerFaction>
+                <ListenerFaction>FACTION_TERRAN</ListenerFaction>
+            </Requirements>
+            <Text>不要 在 我们 体内 产卵。</Text>
+            <PreferenceWeight>50</PreferenceWeight>
+        </FlavorTextOption>
+        <FlavorTextOption>
+            <Requirements>
+                <SpeakerFaction>FACTION_FESTRON</SpeakerFaction>
+                <ListenerFaction>FACTION_NAVIGATORS</ListenerFaction>
+            </Requirements>
+            <Text>我们 的 内部 非常 酸性。</Text>
+            <PreferenceWeight>50</PreferenceWeight>
+        </FlavorTextOption>
+        <FlavorTextOption>
+            <Requirements>
+                <SpeakerFaction>FACTION_FESTRON</SpeakerFaction>
+                <ListenerFaction>FACTION_MIMOT</ListenerFaction>
+            </Requirements>
+            <Text>那 真的 很 恶心。</Text>
+            <PreferenceWeight>50</PreferenceWeight>
+        </FlavorTextOption>
+        <FlavorTextOption>
+            <Requirements>
+                <SpeakerFaction>FACTION_FESTRON</SpeakerFaction>
+                <ListenerFaction>FACTION_DRENGIN</ListenerFaction>
+            </Requirements>
+            <Text>您 最好 以 外交 方式 与 我们 交谈 。</Text>
+            <PreferenceWeight>50</PreferenceWeight>
+        </FlavorTextOption>
+        <FlavorTextOption>
+            <Requirements>
+                <SpeakerFaction>FACTION_FESTRON</SpeakerFaction>
+                <ListenerFaction>FACTION_YOR</ListenerFaction>
+            </Requirements>
+            <Text>我们 不在乎 你 的 本性。</Text>
+            <PreferenceWeight>50</PreferenceWeight>
+        </FlavorTextOption>
+        <FlavorTextOption>
+        <Requirements>
+            <SpeakerFaction>FACTION_FESTRON</SpeakerFaction>
+            <ListenerFaction>FACTION_MOTH</ListenerFaction>
+        </Requirements>
+        <Text>粗俗。在 未来，让 我们 找些 有用 的 话题 讨论。</Text>
+        <PreferenceWeight>50</PreferenceWeight>
+        </FlavorTextOption>
+        <FlavorTextOption>
+            <Requirements>
+                <SpeakerFaction>FACTION_FESTRON</SpeakerFaction>
+                <ListenerFaction>FACTION_CRYSTALLINE</ListenerFaction>
+            </Requirements>
+            <Text>你 应该 研究 更 多 独立 的 繁殖 方 式。</Text>
+            <PreferenceWeight>50</PreferenceWeight>
+        </FlavorTextOption>
+        <FlavorTextOption>
+            <Requirements>
+                <SpeakerFaction>FACTION_NAVIGATORS</SpeakerFaction>
+                <ListenerFaction>FACTION_TERRAN</ListenerFaction>
+            </Requirements>
+            <Text>我们 非常 感动。</Text>
+            <PreferenceWeight>50</PreferenceWeight>
+        </FlavorTextOption>
+        <FlavorTextOption>
+            <Requirements>
+                <SpeakerFaction>FACTION_NAVIGATORS</SpeakerFaction>
+                <ListenerFaction>FACTION_FESTRON</ListenerFaction>
+            </Requirements>
+            <Text>我们 对 你们 有 一种 天生 的 恐惧 。我们 的 祖先 曾 被 像 你们 这样 的 生物 捕食。</Text>
+            <PreferenceWeight>50</PreferenceWeight>
+        </FlavorTextOption>
+        <FlavorTextOption>
+            <Requirements>
+                <SpeakerFaction>FACTION_NAVIGATORS</SpeakerFaction>
+                <ListenerFaction>FACTION_MIMOT</ListenerFaction>
+            </Requirements>
+            <Text>这 听 起来 非常 有 前途。</Text>
+            <PreferenceWeight>50</PreferenceWeight>
+        </FlavorTextOption>
+        <FlavorTextOption>
+            <Requirements>
+                <SpeakerFaction>FACTION_NAVIGATORS</SpeakerFaction>
+                <ListenerFaction>FACTION_YOR</ListenerFaction>
+            </Requirements>
+            <Text>你 错 了。我们 是 最终 的 生命 形式。</Text>
+            <PreferenceWeight>50</PreferenceWeight>
+        </FlavorTextOption>
+        <FlavorTextOption>
+            <Requirements>
+                <SpeakerFaction>FACTION_NAVIGATORS</SpeakerFaction>
+                <ListenerFaction>FACTION_ICONIAN</ListenerFaction>
+            </Requirements>
+            <Text>我们 的 创造者，Iconians，认识 他们。我们 继承 了 他们 的 世界。</Text>
+            <PreferenceWeight>50</PreferenceWeight>
+        </FlavorTextOption>
+        <FlavorTextOption>
+            <Requirements>
+                <SpeakerFaction>FACTION_NAVIGATORS</SpeakerFaction>
+                <ListenerFaction>FACTION_IRIDIUM</ListenerFaction>
+            </Requirements>
+            <Text>我们 的 端口 始终 开放。</Text>
+            <PreferenceWeight>50</PreferenceWeight>
+        </FlavorTextOption>
+        <FlavorTextOption>
+        <Requirements>
+            <SpeakerFaction>FACTION_NAVIGATORS</SpeakerFaction>
+            <ListenerFaction>FACTION_MOTH</ListenerFaction>
+        </Requirements>
+        <Text>只要 有 星星，就 会 有 惊喜。</Text>
+        <PreferenceWeight>50</PreferenceWeight>
+        </FlavorTextOption>
+        <FlavorTextOption>
+            <Requirements>
+                <SpeakerFaction>FACTION_NAVIGATORS</SpeakerFaction>
+                <ListenerFaction>FACTION_CRYSTALLINE</ListenerFaction>
+            </Requirements>
+            <Text>我们 热情欢迎 和平 的 探索者。</Text>
+            <PreferenceWeight>50</PreferenceWeight>
+        </FlavorTextOption>
+        <FlavorTextOption>
+            <Requirements>
+                <SpeakerFaction>FACTION_MIMOT</SpeakerFaction>
+                <ListenerFaction>FACTION_TERRAN</ListenerFaction>
+            </Requirements>
+            <Text>我们 可以 向 您 保证，我们 并 不 打算 吃掉 您。</Text>
+            <PreferenceWeight>50</PreferenceWeight>
+        </FlavorTextOption>
+        <FlavorTextOption>
+            <Requirements>
+                <SpeakerFaction>FACTION_MIMOT</SpeakerFaction>
+                <ListenerFaction>FACTION_FESTRON</ListenerFaction>
+            </Requirements>
+            <Text>你 会 发现 我们 的 卵 在 你们 的 身 体内 带来 安慰。</Text>
+            <PreferenceWeight>50</PreferenceWeight>
+        </FlavorTextOption>
+        <FlavorTextOption>
+            <Requirements>
+                <SpeakerFaction>FACTION_MIMOT</SpeakerFaction>
+                <ListenerFaction>FACTION_NAVIGATORS</ListenerFaction>
+            </Requirements>
+            <Text>我们 希望 向 您 展示 宇宙。</Text>
+            <PreferenceWeight>50</PreferenceWeight>
+        </FlavorTextOption>
+        <FlavorTextOption>
+            <Requirements>
+                <SpeakerFaction>FACTION_MIMOT</SpeakerFaction>
+                <ListenerFaction>FACTION_DRENGIN</ListenerFaction>
+            </Requirements>
+            <Text>我们 肯定 会 很快 消灭 你们 这种 生物。</Text>
+            <PreferenceWeight>50</PreferenceWeight>
+        </FlavorTextOption>
+        <FlavorTextOption>
+            <Requirements>
+                <SpeakerFaction>FACTION_MIMOT</SpeakerFaction>
+                <ListenerFaction>FACTION_YOR</ListenerFaction>
+            </Requirements>
+            <Text>我们 很 可怕。</Text>
+            <PreferenceWeight>50</PreferenceWeight>
+        </FlavorTextOption>
+        <FlavorTextOption>
+            <Requirements>
+                <SpeakerFaction>FACTION_MIMOT</SpeakerFaction>
+                <ListenerFaction>FACTION_IRIDIUM</ListenerFaction>
+            </Requirements>
+            <Text>我们 都 必须 找到 一种 谋生 的 方 式。</Text>
+            <PreferenceWeight>50</PreferenceWeight>
+        </FlavorTextOption>
+        <FlavorTextOption>
+            <Requirements>
+                <SpeakerFaction>FACTION_MIMOT</SpeakerFaction>
+                <ListenerFaction>FACTION_MOTH</ListenerFaction>
+            </Requirements>
+            <Text>哈！真正 令人 着迷 的 是，如何 相似 的 形态 在 整个 银河系 中 走出 不同 的 路径。</Text>
+            <PreferenceWeight>50</PreferenceWeight>
+        </FlavorTextOption>
+        <FlavorTextOption>
+            <Requirements>
+                <SpeakerFaction>FACTION_XELOXI</SpeakerFaction>
+                <ListenerFaction>FACTION_TERRAN</ListenerFaction>
+            </Requirements>
+            <Text>尽管 你 的 态度，我们 愿意 与 你 合作。</Text>
+            <PreferenceWeight>50</PreferenceWeight>
+        </FlavorTextOption>
+        <FlavorTextOption>
+            <Requirements>
+                <SpeakerFaction>FACTION_XELOXI</SpeakerFaction>
+                <ListenerFaction>FACTION_FESTRON</ListenerFaction>
+            </Requirements>
+            <Text>这 只 绿色 的 无毛 哺乳动物 有观 点。</Text>
+            <PreferenceWeight>50</PreferenceWeight>
+        </FlavorTextOption>
+        <FlavorTextOption>
+            <Requirements>
+                <SpeakerFaction>FACTION_XELOXI</SpeakerFaction>
+                <ListenerFaction>FACTION_NAVIGATORS</ListenerFaction>
+            </Requirements>
+            <Text>感谢 我们，您 才 有 了 次 空间 流。</Text>
+            <PreferenceWeight>50</PreferenceWeight>
+        </FlavorTextOption>
+        <FlavorTextOption>
+            <Requirements>
+                <SpeakerFaction>FACTION_XELOXI</SpeakerFaction>
+                <ListenerFaction>FACTION_MIMOT</ListenerFaction>
+            </Requirements>
+            <Text>对 你 来说，这 必然 很难说 出口。谢谢。</Text>
+            <PreferenceWeight>50</PreferenceWeight>
+        </FlavorTextOption>
+        <FlavorTextOption>
+            <Requirements>
+                <SpeakerFaction>FACTION_XELOXI</SpeakerFaction>
+                <ListenerFaction>FACTION_DRENGIN</ListenerFaction>
+            </Requirements>
+            <Text>来自 弱小 生物 的 大胆 言辞。</Text>
+            <PreferenceWeight>50</PreferenceWeight>
+        </FlavorTextOption>
+        <FlavorTextOption>
+            <Requirements>
+                <SpeakerFaction>FACTION_XELOXI</SpeakerFaction>
+                <ListenerFaction>FACTION_YOR</ListenerFaction>
+            </Requirements>
+            <Text>如果 我们 有 能力 感到 娱乐，你 那 未经 赚取 的 傲慢 将 值得 这 种 感觉。</Text>
+            <PreferenceWeight>50</PreferenceWeight>
+        </FlavorTextOption>
+        <FlavorTextOption>
+            <Requirements>
+                <SpeakerFaction>FACTION_XELOXI</SpeakerFaction>
+                <ListenerFaction>FACTION_IRIDIUM</ListenerFaction>
+            </Requirements>
+            <Text>只要 在技术上 合法，我们 总是 乐意 与 他人 合作。</Text>
+            <PreferenceWeight>50</PreferenceWeight>
+        </FlavorTextOption>
+        <FlavorTextOption>
+            <Requirements>
+                <SpeakerFaction>FACTION_XELOXI</SpeakerFaction>
+                <ListenerFaction>FACTION_MOTH</ListenerFaction>
+            </Requirements>
+            <Text>这种 关系 需要 一些 努力。</Text>
+            <PreferenceWeight>50</PreferenceWeight>
+        </FlavorTextOption>
+        <FlavorTextOption>
+            <Requirements>
+                <SpeakerFaction>FACTION_XELOXI</SpeakerFaction>
+                <ListenerFaction>FACTION_CRYSTALLINE</ListenerFaction>
+            </Requirements>
+            <Text>道德 不仅仅 是 哲学 练习。</Text>
+            <PreferenceWeight>50</PreferenceWeight>
+        </FlavorTextOption>
+        <FlavorTextOption>
+            <Requirements>
+                <SpeakerFaction>FACTION_ARCEAN</SpeakerFaction>
+                <ListenerFaction>FACTION_TERRAN</ListenerFaction>
+            </Requirements>
+            <Text>总是 很 高兴 与 其他 文明 物种 交 谈。</Text>
+            <PreferenceWeight>50</PreferenceWeight>
+        </FlavorTextOption>
+        <FlavorTextOption>
+            <Requirements>
+                <SpeakerFaction>FACTION_ARCEAN</SpeakerFaction>
+                <ListenerFaction>FACTION_NAVIGATORS</ListenerFaction>
+            </Requirements>
+            <Text>你 毫无 头绪。</Text>
+            <PreferenceWeight>50</PreferenceWeight>
+        </FlavorTextOption>
+        <FlavorTextOption>
+            <Requirements>
+                <SpeakerFaction>FACTION_ARCEAN</SpeakerFaction>
+                <ListenerFaction>FACTION_XELOXI</ListenerFaction>
+            </Requirements>
+            <Text>你 最好 学会 一些 尊重。</Text>
+            <PreferenceWeight>50</PreferenceWeight>
+        </FlavorTextOption>
+        <FlavorTextOption>
+            <Requirements>
+                <SpeakerFaction>FACTION_ARCEAN</SpeakerFaction>
+                <ListenerFaction>FACTION_DRENGIN</ListenerFaction>
+            </Requirements>
+            <Text>你 并非 在 与 我们 竞争。你 甚至 都 不 在 游戏 中。</Text>
+            <PreferenceWeight>50</PreferenceWeight>
+        </FlavorTextOption>
+        <FlavorTextOption>
+            <Requirements>
+                <SpeakerFaction>FACTION_ARCEAN</SpeakerFaction>
+                <ListenerFaction>FACTION_YOR</ListenerFaction>
+            </Requirements>
+            <Text>我们 不 需要 尊重。只 需要 服从。</Text>
+            <PreferenceWeight>50</PreferenceWeight>
+        </FlavorTextOption>
+        <FlavorTextOption>
+            <Requirements>
+                <SpeakerFaction>FACTION_ARCEAN</SpeakerFaction>
+                <ListenerFaction>FACTION_IRIDIUM</ListenerFaction>
+            </Requirements>
+            <Text>我们 希望 能 与 您 继续 保持 互惠 互利 的 关系。</Text>
+            <PreferenceWeight>50</PreferenceWeight>
+        </FlavorTextOption>
+        <FlavorTextOption>
+            <Requirements>
+                <SpeakerFaction>FACTION_DRENGIN</SpeakerFaction>
+                <ListenerFaction>FACTION_TERRAN</ListenerFaction>
+            </Requirements>
+            <Text>我们 是 不可 消化 的。我 只是 要 直接 说 出来。</Text>
+            <PreferenceWeight>50</PreferenceWeight>
+        </FlavorTextOption>
+        <FlavorTextOption>
+            <Requirements>
+                <SpeakerFaction>FACTION_DRENGIN</SpeakerFaction>
+                <ListenerFaction>FACTION_FESTRON</ListenerFaction>
+            </Requirements>
+            <Text>你 可能 有个 未来。</Text>
+            <PreferenceWeight>50</PreferenceWeight>
+        </FlavorTextOption>
+        <FlavorTextOption>
+            <Requirements>
+                <SpeakerFaction>FACTION_DRENGIN</SpeakerFaction>
+                <ListenerFaction>FACTION_MIMOT</ListenerFaction>
+            </Requirements>
+            <Text>我 想 我 不 喜欢 你。</Text>
+            <PreferenceWeight>50</PreferenceWeight>
+        </FlavorTextOption>
+        <FlavorTextOption>
+            <Requirements>
+                <SpeakerFaction>FACTION_DRENGIN</SpeakerFaction>
+                <ListenerFaction>FACTION_XELOXI</ListenerFaction>
+            </Requirements>
+            <Text>我们 将 成为 朋友 还是 对手，尚待 观察。</Text>
+            <PreferenceWeight>50</PreferenceWeight>
+        </FlavorTextOption>
+        <FlavorTextOption>
+            <Requirements>
+                <SpeakerFaction>FACTION_DRENGIN</SpeakerFaction>
+                <ListenerFaction>FACTION_ARCEAN</ListenerFaction>
+            </Requirements>
+            <Text>我 怀疑 你 对 每个 人 都 这么 说。</Text>
+            <PreferenceWeight>50</PreferenceWeight>
+        </FlavorTextOption>
+        <FlavorTextOption>
+            <Requirements>
+                <SpeakerFaction>FACTION_DRENGIN</SpeakerFaction>
+                <ListenerFaction>FACTION_DRENGIN</ListenerFaction>
+            </Requirements>
+            <Text>您 不想 至少 去掉 我们 的 头发 吗 ？</Text>
+            <PreferenceWeight>50</PreferenceWeight>
+        </FlavorTextOption>
+        <FlavorTextOption>
+            <Requirements>
+                <SpeakerFaction>FACTION_DRENGIN</SpeakerFaction>
+                <ListenerFaction>FACTION_ALTARIAN</ListenerFaction>
+            </Requirements>
+            <Text>我们 的 内在 比 你 看到 的 要 多。</Text>
+            <PreferenceWeight>50</PreferenceWeight>
+        </FlavorTextOption>
+        <FlavorTextOption>
+            <Requirements>
+                <SpeakerFaction>FACTION_DRENGIN</SpeakerFaction>
+                <ListenerFaction>FACTION_YOR</ListenerFaction>
+            </Requirements>
+            <Text>我们 可能 可以 与 你 合作。</Text>
+            <PreferenceWeight>50</PreferenceWeight>
+        </FlavorTextOption>
+        <FlavorTextOption>
+            <Requirements>
+                <SpeakerFaction>FACTION_DRENGIN</SpeakerFaction>
+                <ListenerFaction>FACTION_TORIAN</ListenerFaction>
+            </Requirements>
+            <Text>我们 永不 再 为您服务。</Text>
+            <PreferenceWeight>50</PreferenceWeight>
+        </FlavorTextOption>
+        <FlavorTextOption>
+            <Requirements>
+                <SpeakerFaction>FACTION_DRENGIN</SpeakerFaction>
+                <ListenerFaction>FACTION_KRYNN</ListenerFaction>
+            </Requirements>
+            <Text>道 并 不是 一种 宗教。它 是 一种 能 汇聚 许多 物种 的 哲 学。</Text>
+            <PreferenceWeight>50</PreferenceWeight>
+        </FlavorTextOption>
+        <FlavorTextOption>
+            <Requirements>
+                <SpeakerFaction>FACTION_DRENGIN</SpeakerFaction>
+                <ListenerFaction>FACTION_IRIDIUM</ListenerFaction>
+            </Requirements>
+            <Text>我们 绝 不敢 欺骗 像，嗯，你 这样 高尚 文明 的 人。</Text>
+            <PreferenceWeight>50</PreferenceWeight>
+        </FlavorTextOption>
+        <FlavorTextOption>
+            <Requirements>
+                <SpeakerFaction>FACTION_DRENGIN</SpeakerFaction>
+                <ListenerFaction>FACTION_MOTH</ListenerFaction>
+            </Requirements>
+            <Text>无意识 的 痛苦 只会 繁殖 出 仇恨 。</Text>
+            <PreferenceWeight>50</PreferenceWeight>
+        </FlavorTextOption>
+        <FlavorTextOption>
+            <Requirements>
+                <SpeakerFaction>FACTION_DRENGIN</SpeakerFaction>
+                <ListenerFaction>FACTION_CRYSTALLINE</ListenerFaction>
+            </Requirements>
+            <Text>关于 你 的“帝国”，我 拒绝。</Text>
+            <PreferenceWeight>50</PreferenceWeight>
+        </FlavorTextOption>
+        <FlavorTextOption>
+            <Requirements>
+                <SpeakerFaction>FACTION_ALTARIAN</SpeakerFaction>
+                <ListenerFaction>FACTION_TERRAN</ListenerFaction>
+            </Requirements>
+            <Text>我 真的 不 确定 该 对此 说些 什么 。</Text>
+            <PreferenceWeight>50</PreferenceWeight>
+        </FlavorTextOption>
+        <FlavorTextOption>
+            <Requirements>
+                <SpeakerFaction>FACTION_ALTARIAN</SpeakerFaction>
+                <ListenerFaction>FACTION_FESTRON</ListenerFaction>
+            </Requirements>
+            <Text>我们 将 保留 对 你 的 评判。</Text>
+            <PreferenceWeight>50</PreferenceWeight>
+        </FlavorTextOption>
+        <FlavorTextOption>
+            <Requirements>
+                <SpeakerFaction>FACTION_ALTARIAN</SpeakerFaction>
+                <ListenerFaction>FACTION_NAVIGATORS</ListenerFaction>
+            </Requirements>
+            <Text>我们 从Hiergemenon中 了解 到 你 的 世界。</Text>
+            <PreferenceWeight>50</PreferenceWeight>
+        </FlavorTextOption>
+        <FlavorTextOption>
+            <Requirements>
+                <SpeakerFaction>FACTION_ALTARIAN</SpeakerFaction>
+                <ListenerFaction>FACTION_MIMOT</ListenerFaction>
+            </Requirements>
+            <Text>我们 对 您 有 同样 的 感觉，您 的 蓝色 大人。</Text>
+            <PreferenceWeight>50</PreferenceWeight>
+        </FlavorTextOption>
+        <FlavorTextOption>
+            <Requirements>
+                <SpeakerFaction>FACTION_ALTARIAN</SpeakerFaction>
+                <ListenerFaction>FACTION_YOR</ListenerFaction>
+            </Requirements>
+            <Text>只有 一种 生命 形式。</Text>
+            <PreferenceWeight>50</PreferenceWeight>
+        </FlavorTextOption>
+        <FlavorTextOption>
+            <Requirements>
+                <SpeakerFaction>FACTION_ALTARIAN</SpeakerFaction>
+                <ListenerFaction>FACTION_IRIDIUM</ListenerFaction>
+            </Requirements>
+            <Text>我们 正在 营业。</Text>
+            <PreferenceWeight>50</PreferenceWeight>
+        </FlavorTextOption>
+        <FlavorTextOption>
+            <Requirements>
+                <SpeakerFaction>FACTION_ALTARIAN</SpeakerFaction>
+                <ListenerFaction>FACTION_MOTH</ListenerFaction>
+            </Requirements>
+            <Text>那么 我们 的 未来 一片 光明！</Text>
+            <PreferenceWeight>50</PreferenceWeight>
+        </FlavorTextOption>
+        <FlavorTextOption>
+            <Requirements>
+                <SpeakerFaction>FACTION_ALTARIAN</SpeakerFaction>
+                <ListenerFaction>FACTION_CRYSTALLINE</ListenerFaction>
+            </Requirements>
+            <Text>我们 不会 犹豫 去 联系。</Text>
+            <PreferenceWeight>50</PreferenceWeight>
+        </FlavorTextOption>
+        <FlavorTextOption>
+            <Requirements>
+                <SpeakerFaction>FACTION_YOR</SpeakerFaction>
+                <ListenerFaction>FACTION_TERRAN</ListenerFaction>
+            </Requirements>
+            <Text>我们 与 机器人 一起 工作 没有 问 题。</Text>
+            <PreferenceWeight>50</PreferenceWeight>
+        </FlavorTextOption>
+        <FlavorTextOption>
+            <Requirements>
+                <SpeakerFaction>FACTION_YOR</SpeakerFaction>
+                <ListenerFaction>FACTION_FESTRON</ListenerFaction>
+            </Requirements>
+            <Text>机器人 不 适合 孵化 我们 的 卵。也许 我们 可以 合作。</Text>
+            <PreferenceWeight>50</PreferenceWeight>
+        </FlavorTextOption>
+        <FlavorTextOption>
+            <Requirements>
+                <SpeakerFaction>FACTION_YOR</SpeakerFaction>
+                <ListenerFaction>FACTION_NAVIGATORS</ListenerFaction>
+            </Requirements>
+            <Text>我们 的 理由 只有 我们 自己 知道 。</Text>
+            <PreferenceWeight>50</PreferenceWeight>
+        </FlavorTextOption>
+        <FlavorTextOption>
+            <Requirements>
+                <SpeakerFaction>FACTION_YOR</SpeakerFaction>
+                <ListenerFaction>FACTION_MIMOT</ListenerFaction>
+            </Requirements>
+            <Text>你 听 起来 就 像 和 我们 共同 进化 的 另外5个 有 知觉 的 物种。</Text>
+            <PreferenceWeight>50</PreferenceWeight>
+        </FlavorTextOption>
+        <FlavorTextOption>
+            <Requirements>
+                <SpeakerFaction>FACTION_YOR</SpeakerFaction>
+                <ListenerFaction>FACTION_ICONIAN</ListenerFaction>
+            </Requirements>
+            <Text>你 把 我们 从 我们 的 家园 星球 赶 出来。</Text>
+            <PreferenceWeight>50</PreferenceWeight>
+        </FlavorTextOption>
+        <FlavorTextOption>
+            <Requirements>
+                <SpeakerFaction>FACTION_YOR</SpeakerFaction>
+                <ListenerFaction>FACTION_IRIDIUM</ListenerFaction>
+            </Requirements>
+            <Text>我 确定 你 最终 会 需要 备用 零件 的。</Text>
+            <PreferenceWeight>50</PreferenceWeight>
+        </FlavorTextOption>
+        <FlavorTextOption>
+            <Requirements>
+                <SpeakerFaction>FACTION_YOR</SpeakerFaction>
+                <ListenerFaction>FACTION_CRYSTALLINE</ListenerFaction>
+            </Requirements>
+            <Text>请 停止。</Text>
+            <PreferenceWeight>50</PreferenceWeight>
+        </FlavorTextOption>
+        <FlavorTextOption>
+            <Requirements>
+                <SpeakerFaction>FACTION_TORIAN</SpeakerFaction>
+                <ListenerFaction>FACTION_TERRAN</ListenerFaction>
+            </Requirements>
+            <Text>显然，我们 不是 德伦 金。</Text>
+            <PreferenceWeight>50</PreferenceWeight>
+        </FlavorTextOption>
+        <FlavorTextOption>
+            <Requirements>
+                <SpeakerFaction>FACTION_TORIAN</SpeakerFaction>
+                <ListenerFaction>FACTION_FESTRON</ListenerFaction>
+            </Requirements>
+            <Text>我们 不 需要 奴隶。你 的 受损 眼睛 引起 了 我们 的 兴 趣。</Text>
+            <PreferenceWeight>50</PreferenceWeight>
+        </FlavorTextOption>
+        <FlavorTextOption>
+            <Requirements>
+                <SpeakerFaction>FACTION_TORIAN</SpeakerFaction>
+                <ListenerFaction>FACTION_MIMOT</ListenerFaction>
+            </Requirements>
+            <Text>但 我们 喜欢 每 一个 人。</Text>
+            <PreferenceWeight>50</PreferenceWeight>
+        </FlavorTextOption>
+        <FlavorTextOption>
+            <Requirements>
+                <SpeakerFaction>FACTION_TORIAN</SpeakerFaction>
+                <ListenerFaction>FACTION_DRENGIN</ListenerFaction>
+            </Requirements>
+            <Text>我们 离开 你 的 世界，因为 那里 没有 剩下 任何 有 价值 的 东西。</Text>
+            <PreferenceWeight>50</PreferenceWeight>
+        </FlavorTextOption>
+        <FlavorTextOption>
+            <Requirements>
+                <SpeakerFaction>FACTION_TORIAN</SpeakerFaction>
+                <ListenerFaction>FACTION_TORIAN</ListenerFaction>
+            </Requirements>
+            <Text>你 必须 证明 你 不仅仅 是 奴隶 般 的 存在。</Text>
+            <PreferenceWeight>50</PreferenceWeight>
+        </FlavorTextOption>
+        <FlavorTextOption>
+            <Requirements>
+                <SpeakerFaction>FACTION_TORIAN</SpeakerFaction>
+                <ListenerFaction>FACTION_IRIDIUM</ListenerFaction>
+            </Requirements>
+            <Text>你 必须 明白，托里 安 石油 是 一种 美味佳肴。如果说 有 受害者，那 就是 我们。</Text>
+            <PreferenceWeight>50</PreferenceWeight>
+        </FlavorTextOption>
+        <FlavorTextOption>
+            <Requirements>
+                <SpeakerFaction>FACTION_TORIAN</SpeakerFaction>
+                <ListenerFaction>FACTION_CRYSTALLINE</ListenerFaction>
+            </Requirements>
+            <Text>我们 也 失去 了 许多 同类 于 其他 物种。我们 可能 有 共同 的 敌人。</Text>
+            <PreferenceWeight>50</PreferenceWeight>
+        </FlavorTextOption>
+        <FlavorTextOption>
+            <Requirements>
+                <SpeakerFaction>FACTION_MANTI</SpeakerFaction>
+                <ListenerFaction>FACTION_TERRAN</ListenerFaction>
+            </Requirements>
+            <Text>我们 期待 一起 探索 宇宙。</Text>
+            <PreferenceWeight>50</PreferenceWeight>
+        </FlavorTextOption>
+        <FlavorTextOption>
+            <Requirements>
+                <SpeakerFaction>FACTION_MANTI</SpeakerFaction>
+                <ListenerFaction>FACTION_MIMOT</ListenerFaction>
+            </Requirements>
+            <Text>您 在 我们 中有 个 朋友。</Text>
+            <PreferenceWeight>50</PreferenceWeight>
+        </FlavorTextOption>
+        <FlavorTextOption>
+            <Requirements>
+                <SpeakerFaction>FACTION_MANTI</SpeakerFaction>
+                <ListenerFaction>FACTION_YOR</ListenerFaction>
+            </Requirements>
+            <Text>我 的 建议 是 你 最好 别挡 我们 的 路。</Text>
+            <PreferenceWeight>50</PreferenceWeight>
+        </FlavorTextOption>
+        <FlavorTextOption>
+            <Requirements>
+                <SpeakerFaction>FACTION_MANTI</SpeakerFaction>
+                <ListenerFaction>FACTION_IRIDIUM</ListenerFaction>
+            </Requirements>
+            <Text>您 将 能够 根据 我们 的 角色-优秀 的 价格 和 销售 来 评价 我们 。</Text>
+            <PreferenceWeight>50</PreferenceWeight>
+        </FlavorTextOption>
+        <FlavorTextOption>
+            <Requirements>
+                <SpeakerFaction>FACTION_MANTI</SpeakerFaction>
+                <ListenerFaction>FACTION_MOTH</ListenerFaction>
+            </Requirements>
+            <Text>没有 人 应该 独自 挣扎。你 可以 依赖 我们。</Text>
+            <PreferenceWeight>50</PreferenceWeight>
+        </FlavorTextOption>
+        <FlavorTextOption>
+            <Requirements>
+                <SpeakerFaction>FACTION_KRYNN</SpeakerFaction>
+                <ListenerFaction>FACTION_TERRAN</ListenerFaction>
+            </Requirements>
+            <Text>我们 对 新 想法 持 开放 态度。</Text>
+            <PreferenceWeight>50</PreferenceWeight>
+        </FlavorTextOption>
+        <FlavorTextOption>
+            <Requirements>
+                <SpeakerFaction>FACTION_KRYNN</SpeakerFaction>
+                <ListenerFaction>FACTION_FESTRON</ListenerFaction>
+            </Requirements>
+            <Text>我们 不感兴趣。</Text>
+            <PreferenceWeight>50</PreferenceWeight>
+        </FlavorTextOption>
+        <FlavorTextOption>
+            <Requirements>
+                <SpeakerFaction>FACTION_KRYNN</SpeakerFaction>
+                <ListenerFaction>FACTION_NAVIGATORS</ListenerFaction>
+            </Requirements>
+            <Text>我们 会 看到 的。</Text>
+            <PreferenceWeight>50</PreferenceWeight>
+        </FlavorTextOption>
+        <FlavorTextOption>
+            <Requirements>
+                <SpeakerFaction>FACTION_KRYNN</SpeakerFaction>
+                <ListenerFaction>FACTION_MIMOT</ListenerFaction>
+            </Requirements>
+            <Text>我们 可爱 的 眼睛 和 锐利 的 牙齿 欢迎 你 和 你 的 道路。</Text>
+            <PreferenceWeight>50</PreferenceWeight>
+        </FlavorTextOption>
+        <FlavorTextOption>
+            <Requirements>
+                <SpeakerFaction>FACTION_KRYNN</SpeakerFaction>
+                <ListenerFaction>FACTION_YOR</ListenerFaction>
+            </Requirements>
+            <Text>我们 不 需要 迷信。</Text>
+            <PreferenceWeight>50</PreferenceWeight>
+        </FlavorTextOption>
+        <FlavorTextOption>
+            <Requirements>
+                <SpeakerFaction>FACTION_KRYNN</SpeakerFaction>
+                <ListenerFaction>FACTION_IRIDIUM</ListenerFaction>
+            </Requirements>
+            <Text>我们 是“THE WAY”的 大力 支持者。Kyndras的 雕像 是 我们 的 畅销品 之一。</Text>
+            <PreferenceWeight>50</PreferenceWeight>
+        </FlavorTextOption>
+        <FlavorTextOption>
+            <Requirements>
+                <SpeakerFaction>FACTION_KRYNN</SpeakerFaction>
+                <ListenerFaction>FACTION_MOTH</ListenerFaction>
+            </Requirements>
+            <Text>我们 接受 你 的 友谊，但 不 接受 你 的 神论。</Text>
+            <PreferenceWeight>50</PreferenceWeight>
+        </FlavorTextOption>
+        <FlavorTextOption>
+            <Requirements>
+                <SpeakerFaction>FACTION_ICONIAN</SpeakerFaction>
+                <ListenerFaction>FACTION_TERRAN</ListenerFaction>
+            </Requirements>
+            <Text>你 无需 惧怕 我们。</Text>
+            <PreferenceWeight>50</PreferenceWeight>
+        </FlavorTextOption>
+        <FlavorTextOption>
+            <Requirements>
+                <SpeakerFaction>FACTION_ICONIAN</SpeakerFaction>
+                <ListenerFaction>FACTION_NAVIGATORS</ListenerFaction>
+            </Requirements>
+            <Text>我们 的 理由 只有 我们 自己 知道 。</Text>
+            <PreferenceWeight>50</PreferenceWeight>
+        </FlavorTextOption>
+        <FlavorTextOption>
+            <Requirements>
+                <SpeakerFaction>FACTION_ICONIAN</SpeakerFaction>
+                <ListenerFaction>FACTION_MIMOT</ListenerFaction>
+            </Requirements>
+            <Text>那些 眼睛 和 我们 的 一样 可爱 吗 ？</Text>
+            <PreferenceWeight>50</PreferenceWeight>
+        </FlavorTextOption>
+        <FlavorTextOption>
+            <Requirements>
+                <SpeakerFaction>FACTION_ICONIAN</SpeakerFaction>
+                <ListenerFaction>FACTION_DRENGIN</ListenerFaction>
+            </Requirements>
+            <Text>你 的 文明 已经 死亡，你 只是 还 不 知道 而已。</Text>
+            <PreferenceWeight>50</PreferenceWeight>
+        </FlavorTextOption>
+        <FlavorTextOption>
+            <Requirements>
+                <SpeakerFaction>FACTION_ICONIAN</SpeakerFaction>
+                <ListenerFaction>FACTION_YOR</ListenerFaction>
+            </Requirements>
+            <Text>我们 占领 了 你 的 家园，因为 你 太弱 了。</Text>
+            <PreferenceWeight>50</PreferenceWeight>
+        </FlavorTextOption>
+        <FlavorTextOption>
+            <Requirements>
+                <SpeakerFaction>FACTION_ICONIAN</SpeakerFaction>
+                <ListenerFaction>FACTION_IRIDIUM</ListenerFaction>
+            </Requirements>
+            <Text>我们 始终 在 这里 提供 帮助。</Text>
+            <PreferenceWeight>50</PreferenceWeight>
+        </FlavorTextOption>
+        <FlavorTextOption>
+            <Requirements>
+                <SpeakerFaction>FACTION_ICONIAN</SpeakerFaction>
+                <ListenerFaction>FACTION_MOTH</ListenerFaction>
+            </Requirements>
+            <Text>我们 追逐 光明，寻找 每颗 星辰 的 生命。</Text>
+            <PreferenceWeight>50</PreferenceWeight>
+        </FlavorTextOption>
+        <FlavorTextOption>
+            <Requirements>
+                <SpeakerFaction>FACTION_ICONIAN</SpeakerFaction>
+                <ListenerFaction>FACTION_CRYSTALLINE</ListenerFaction>
+            </Requirements>
+            <Text>我们 携带 自保 的 工具。你们 还 未 遭遇 过 我们 所 经历 的 肮脏。</Text>
+            <PreferenceWeight>50</PreferenceWeight>
+        </FlavorTextOption>
+        <FlavorTextOption>
+            <Requirements>
+                <SpeakerFaction>FACTION_DRATH</SpeakerFaction>
+                <ListenerFaction>FACTION_TERRAN</ListenerFaction>
+            </Requirements>
+            <Text>你 真的 看起来 像 条龙。</Text>
+            <PreferenceWeight>50</PreferenceWeight>
+        </FlavorTextOption>
+        <FlavorTextOption>
+            <Requirements>
+                <SpeakerFaction>FACTION_DRATH</SpeakerFaction>
+                <ListenerFaction>FACTION_FESTRON</ListenerFaction>
+            </Requirements>
+            <Text>我们 有 自己 的 利益 需要 关注。</Text>
+            <PreferenceWeight>50</PreferenceWeight>
+        </FlavorTextOption>
+        <FlavorTextOption>
+            <Requirements>
+                <SpeakerFaction>FACTION_DRATH</SpeakerFaction>
+                <ListenerFaction>FACTION_NAVIGATORS</ListenerFaction>
+            </Requirements>
+            <Text>在 即将来临 的 事情 中，你 可能 是 一个 有用 的 盟友。</Text>
+            <PreferenceWeight>50</PreferenceWeight>
+        </FlavorTextOption>
+        <FlavorTextOption>
+            <Requirements>
+                <SpeakerFaction>FACTION_DRATH</SpeakerFaction>
+                <ListenerFaction>FACTION_MIMOT</ListenerFaction>
+            </Requirements>
+            <Text>这 从 你 那里 说 出来，似乎 有点 讽刺。</Text>
+            <PreferenceWeight>50</PreferenceWeight>
+        </FlavorTextOption>
+        <FlavorTextOption>
+            <Requirements>
+                <SpeakerFaction>FACTION_DRATH</SpeakerFaction>
+                <ListenerFaction>FACTION_ALTARIAN</ListenerFaction>
+            </Requirements>
+            <Text>我们 希望 我们 能 一起 找到 一个 和平 的 未来。</Text>
+            <PreferenceWeight>50</PreferenceWeight>
+        </FlavorTextOption>
+        <FlavorTextOption>
+            <Requirements>
+                <SpeakerFaction>FACTION_DRATH</SpeakerFaction>
+                <ListenerFaction>FACTION_YOR</ListenerFaction>
+            </Requirements>
+            <Text>我们 比 任何 肉体 生物 都 更 有生 命力。</Text>
+            <PreferenceWeight>50</PreferenceWeight>
+        </FlavorTextOption>
+        <FlavorTextOption>
+            <Requirements>
+                <SpeakerFaction>FACTION_DRATH</SpeakerFaction>
+                <ListenerFaction>FACTION_ICONIAN</ListenerFaction>
+            </Requirements>
+            <Text>也许 我们 可以 一起 返回 各自 的 家园。</Text>
+            <PreferenceWeight>50</PreferenceWeight>
+        </FlavorTextOption>
+        <FlavorTextOption>
+            <Requirements>
+                <SpeakerFaction>FACTION_DRATH</SpeakerFaction>
+                <ListenerFaction>FACTION_IRIDIUM</ListenerFaction>
+            </Requirements>
+            <Text>总是 有 工作 要 交给 一个 三 米 高 的 龙。</Text>
+            <PreferenceWeight>50</PreferenceWeight>
+        </FlavorTextOption>
+        <FlavorTextOption>
+            <Requirements>
+                <SpeakerFaction>FACTION_DRATH</SpeakerFaction>
+                <ListenerFaction>FACTION_MOTH</ListenerFaction>
+            </Requirements>
+            <Text>我们 更 倾向 于 公开 透明 地 进行 交易。</Text>
+            <PreferenceWeight>50</PreferenceWeight>
+        </FlavorTextOption>
+        <FlavorTextOption>
+            <Requirements>
+                <SpeakerFaction>FACTION_DRATH</SpeakerFaction>
+                <ListenerFaction>FACTION_CRYSTALLINE</ListenerFaction>
+            </Requirements>
+            <Text>谢谢。我 非常 愿意 先 听听 关于 你 的 区 域 的 情况。</Text>
+            <PreferenceWeight>50</PreferenceWeight>
+        </FlavorTextOption>
+        <FlavorTextOption>
+            <Requirements>
+                <SpeakerFaction>FACTION_IRIDIUM</SpeakerFaction>
+                <ListenerFaction>FACTION_TERRAN</ListenerFaction>
+            </Requirements>
+            <Text>我 相信 我们 可以 与 你们 这个 物 种 进行 交易。</Text>
+            <PreferenceWeight>50</PreferenceWeight>
+        </FlavorTextOption>
+        <FlavorTextOption>
+            <Requirements>
+                <SpeakerFaction>FACTION_IRIDIUM</SpeakerFaction>
+                <ListenerFaction>FACTION_FESTRON</ListenerFaction>
+            </Requirements>
+            <Text>我们 会 看到 的。</Text>
+            <PreferenceWeight>50</PreferenceWeight>
+        </FlavorTextOption>
+        <FlavorTextOption>
+            <Requirements>
+                <SpeakerFaction>FACTION_IRIDIUM</SpeakerFaction>
+                <ListenerFaction>FACTION_NAVIGATORS</ListenerFaction>
+            </Requirements>
+            <Text>我们 希望 我们 可以 一起 创造 未 来。</Text>
+            <PreferenceWeight>50</PreferenceWeight>
+        </FlavorTextOption>
+        <FlavorTextOption>
+            <Requirements>
+                <SpeakerFaction>FACTION_IRIDIUM</SpeakerFaction>
+                <ListenerFaction>FACTION_MIMOT</ListenerFaction>
+            </Requirements>
+            <Text>我 不 确定 我们 是否 会 相处 融洽 。</Text>
+            <PreferenceWeight>50</PreferenceWeight>
+        </FlavorTextOption>
+        <FlavorTextOption>
+            <Requirements>
+                <SpeakerFaction>FACTION_IRIDIUM</SpeakerFaction>
+                <ListenerFaction>FACTION_YOR</ListenerFaction>
+            </Requirements>
+            <Text>供需 法则 不 受 生物学 的 限制。</Text>
+            <PreferenceWeight>50</PreferenceWeight>
+        </FlavorTextOption>
+        <FlavorTextOption>
+            <Requirements>
+                <SpeakerFaction>FACTION_IRIDIUM</SpeakerFaction>
+                <ListenerFaction>FACTION_CRYSTALLINE</ListenerFaction>
+            </Requirements>
+            <Text>也许 下次 吧。</Text>
+            <PreferenceWeight>50</PreferenceWeight>
+        </FlavorTextOption>
+        <FlavorTextOption>
+            <Requirements>
+                <SpeakerFaction>FACTION_ONYX_HIVE</SpeakerFaction>
+                <ListenerFaction>FACTION_TERRAN</ListenerFaction>
+            </Requirements>
+            <Text>那 把 巨大 的 步枪 看起来 并 不 很 友好。</Text>
+            <PreferenceWeight>50</PreferenceWeight>
+        </FlavorTextOption>
+        <FlavorTextOption>
+            <Requirements>
+                <SpeakerFaction>FACTION_ONYX_HIVE</SpeakerFaction>
+                <ListenerFaction>FACTION_NAVIGATORS</ListenerFaction>
+            </Requirements>
+            <Text>由 石头 构成 的 物种 对 我们 来说 是 新奇 的。</Text>
+            <PreferenceWeight>50</PreferenceWeight>
+        </FlavorTextOption>
+        <FlavorTextOption>
+            <Requirements>
+                <SpeakerFaction>FACTION_ONYX_HIVE</SpeakerFaction>
+                <ListenerFaction>FACTION_MIMOT</ListenerFaction>
+            </Requirements>
+            <Text>我 选择 把 那 当作 赞美。</Text>
+            <PreferenceWeight>50</PreferenceWeight>
+        </FlavorTextOption>
+        <FlavorTextOption>
+            <Requirements>
+                <SpeakerFaction>FACTION_ONYX_HIVE</SpeakerFaction>
+                <ListenerFaction>FACTION_YOR</ListenerFaction>
+            </Requirements>
+            <Text>你 手中 的 那 把 武器 真令人 印象 深刻。</Text>
+            <PreferenceWeight>50</PreferenceWeight>
+        </FlavorTextOption>
+        <FlavorTextOption>
+            <Requirements>
+                <SpeakerFaction>FACTION_ONYX_HIVE</SpeakerFaction>
+                <ListenerFaction>FACTION_IRIDIUM</ListenerFaction>
+            </Requirements>
+            <Text>我们 否认 曾经 从 你们 的 神圣 神 殿 中 偷走 所有 的 内曼 迪克 宝石 。</Text>
+            <PreferenceWeight>50</PreferenceWeight>
+        </FlavorTextOption>
+        <FlavorTextOption>
+            <Requirements>
+                <SpeakerFaction>FACTION_ONYX_HIVE</SpeakerFaction>
+                <ListenerFaction>FACTION_CRYSTALLINE</ListenerFaction>
+            </Requirements>
+            <Text>我们 可能 可以 找到 一些 共同点 。</Text>
+            <PreferenceWeight>50</PreferenceWeight>
+        </FlavorTextOption>
+        <FlavorTextOption>
+            <Requirements>
+                <SpeakerFaction>FACTION_BARATAK</SpeakerFaction>
+                <ListenerFaction>FACTION_FESTRON</ListenerFaction>
+            </Requirements>
+            <Text>我们 与 其他人 不同。</Text>
+            <PreferenceWeight>50</PreferenceWeight>
+        </FlavorTextOption>
+        <FlavorTextOption>
+            <Requirements>
+                <SpeakerFaction>FACTION_BARATAK</SpeakerFaction>
+                <ListenerFaction>FACTION_NAVIGATORS</ListenerFaction>
+            </Requirements>
+            <Text>我们 记得 你 的 世界 中有 感知 能 力 的 树木 还是 树苗 的 时候。</Text>
+            <PreferenceWeight>50</PreferenceWeight>
+        </FlavorTextOption>
+        <FlavorTextOption>
+            <Requirements>
+                <SpeakerFaction>FACTION_BARATAK</SpeakerFaction>
+                <ListenerFaction>FACTION_MIMOT</ListenerFaction>
+            </Requirements>
+            <Text>那 并 不 像 你 可能 认为 的 那么 温 暖。</Text>
+            <PreferenceWeight>50</PreferenceWeight>
+        </FlavorTextOption>
+        <FlavorTextOption>
+            <Requirements>
+                <SpeakerFaction>FACTION_BARATAK</SpeakerFaction>
+                <ListenerFaction>FACTION_YOR</ListenerFaction>
+            </Requirements>
+            <Text>我们 被 造就 要 超越 生物学。</Text>
+            <PreferenceWeight>50</PreferenceWeight>
+        </FlavorTextOption>
+        <FlavorTextOption>
+            <Requirements>
+                <SpeakerFaction>FACTION_BARATAK</SpeakerFaction>
+                <ListenerFaction>FACTION_IRIDIUM</ListenerFaction>
+            </Requirements>
+            <Text>我们 的 利润 是 提高 宇宙 福祉 的 原动力。</Text>
+            <PreferenceWeight>50</PreferenceWeight>
+        </FlavorTextOption>
+        <FlavorTextOption>
+            <Requirements>
+                <SpeakerFaction>FACTION_RESISTANCE</SpeakerFaction>
+                <ListenerFaction>FACTION_CRYSTALLINE</ListenerFaction>
+            </Requirements>
+            <Text>证明 你们 值得 我们 关注，我们 可以 保持 积极 的 关系。</Text>
+            <PreferenceWeight>50</PreferenceWeight>
+        </FlavorTextOption>
+        <FlavorTextOption>
+            <Requirements>
+                <SpeakerFaction>FACTION_RESISTANCE</SpeakerFaction>
+                <ListenerFaction>FACTION_MOTH</ListenerFaction>
+            </Requirements>
+            <Text>We strive to extend kindness to all we meet.</Text>
+            <PreferenceWeight>50</PreferenceWeight>
+        </FlavorTextOption>
+        <FlavorTextOption>
+            <Requirements>
+                <SpeakerFaction>FACTION_CRYSTALLINE</SpeakerFaction>
+                <ListenerFaction>FACTION_TERRAN</ListenerFaction>
+            </Requirements>
+            <Text>下次 你 侵犯 我 的 隐私 时，我会 尽量 表现 得 更 友善。</Text>
+            <PreferenceWeight>50</PreferenceWeight>
+        </FlavorTextOption>
+        <FlavorTextOption>
+            <Requirements>
+                <SpeakerFaction>FACTION_CRYSTALLINE</SpeakerFaction>
+                <ListenerFaction>FACTION_FESTRON</ListenerFaction>
+            </Requirements>
+            <Text>没有 肉体 部分，你们 这种 生物 对 我们 没有 用。</Text>
+            <PreferenceWeight>50</PreferenceWeight>
+        </FlavorTextOption>
+        <FlavorTextOption>
+            <Requirements>
+                <SpeakerFaction>FACTION_CRYSTALLINE</SpeakerFaction>
+                <ListenerFaction>FACTION_NAVIGATORS</ListenerFaction>
+            </Requirements>
+            <Text>我们 感谢您 的 谨慎。</Text>
+            <PreferenceWeight>50</PreferenceWeight>
+        </FlavorTextOption>
+        <FlavorTextOption>
+            <Requirements>
+                <SpeakerFaction>FACTION_CRYSTALLINE</SpeakerFaction>
+                <ListenerFaction>FACTION_MIMOT</ListenerFaction>
+            </Requirements>
+            <Text>但 你 如此 闪亮！</Text>
+            <PreferenceWeight>50</PreferenceWeight>
+        </FlavorTextOption>
+        <FlavorTextOption>
+            <Requirements>
+                <SpeakerFaction>FACTION_CRYSTALLINE</SpeakerFaction>
+                <ListenerFaction>FACTION_XELOXI</ListenerFaction>
+            </Requirements>
+            <Text>哈！对 这种 侵犯 行为 毫无悔意？太好了。</Text>
+            <PreferenceWeight>50</PreferenceWeight>
+        </FlavorTextOption>
+        <FlavorTextOption>
+            <Requirements>
+                <SpeakerFaction>FACTION_CRYSTALLINE</SpeakerFaction>
+                <ListenerFaction>FACTION_DRENGIN</ListenerFaction>
+            </Requirements>
+            <Text>我 不 需要 读心术 就 能 告诉 你，你 并 不 像 你 自 以为 的 那么 特别 。</Text>
+            <PreferenceWeight>50</PreferenceWeight>
+        </FlavorTextOption>
+        <FlavorTextOption>
+            <Requirements>
+                <SpeakerFaction>FACTION_CRYSTALLINE</SpeakerFaction>
+                <ListenerFaction>FACTION_ALTARIAN</ListenerFaction>
+            </Requirements>
+            <Text>心灵感应？你们 这种 生物 真是 奇特 的 祝福 。</Text>
+            <PreferenceWeight>50</PreferenceWeight>
+        </FlavorTextOption>
+        <FlavorTextOption>
+            <Requirements>
+                <SpeakerFaction>FACTION_CRYSTALLINE</SpeakerFaction>
+                <ListenerFaction>FACTION_YOR</ListenerFaction>
+            </Requirements>
+            <Text>你 为什么 要 进行 紧张 的 眼神 交 流？</Text>
+            <PreferenceWeight>50</PreferenceWeight>
+        </FlavorTextOption>
+        <FlavorTextOption>
+            <Requirements>
+                <SpeakerFaction>FACTION_CRYSTALLINE</SpeakerFaction>
+                <ListenerFaction>FACTION_KRYNN</ListenerFaction>
+            </Requirements>
+            <Text>即使 你 的 强大 智慧 也 无法 找到 所有 答案。</Text>
+            <PreferenceWeight>50</PreferenceWeight>
+        </FlavorTextOption>
+        <FlavorTextOption>
+            <Requirements>
+                <SpeakerFaction>FACTION_CRYSTALLINE</SpeakerFaction>
+                <ListenerFaction>FACTION_ICONIAN</ListenerFaction>
+            </Requirements>
+            <Text>你 知道 这个 吗？哦，我 明白 了-心灵感应。</Text>
+            <PreferenceWeight>50</PreferenceWeight>
+        </FlavorTextOption>
+        <FlavorTextOption>
+            <Requirements>
+                <SpeakerFaction>FACTION_CRYSTALLINE</SpeakerFaction>
+                <ListenerFaction>FACTION_IRIDIUM</ListenerFaction>
+            </Requirements>
+            <Text>我们 绝不会 失信。</Text>
+            <PreferenceWeight>50</PreferenceWeight>
+        </FlavorTextOption>
+        <FlavorTextOption>
+            <Requirements>
+                <SpeakerFaction>FACTION_CRYSTALLINE</SpeakerFaction>
+                <ListenerFaction>FACTION_RESISTANCE</ListenerFaction>
+            </Requirements>
+            <Text>我会 考虑 你 的 建议。</Text>
+            <PreferenceWeight>50</PreferenceWeight>
+        </FlavorTextOption>
+        <FlavorTextOption>
+            <Requirements>
+                <SpeakerFaction>FACTION_CRYSTALLINE</SpeakerFaction>
+                <ListenerFaction>FACTION_KORATH</ListenerFaction>
+            </Requirements>
+            <Text>他们 是 所有 值得 思考 的 事物。</Text>
+            <PreferenceWeight>50</PreferenceWeight>
+        </FlavorTextOption>
+        <FlavorTextOption>
+            <Requirements>
+                <SpeakerFaction>FACTION_CRYSTALLINE</SpeakerFaction>
+                <ListenerFaction>FACTION_MOTH</ListenerFaction>
+            </Requirements>
+            <Text>一如既往，很 高兴 再次 相遇。</Text>
+            <PreferenceWeight>50</PreferenceWeight>
+        </FlavorTextOption>
+        <FlavorTextOption>
+            <Requirements>
+                <SpeakerFaction>FACTION_CRYSTALLINE</SpeakerFaction>
+                <ListenerFaction>FACTION_SEEING</ListenerFaction>
+            </Requirements>
+            <Text>我们 很 抱歉。</Text>
+            <PreferenceWeight>50</PreferenceWeight>
+        </FlavorTextOption>
+        <FlavorTextOption>
+            <Requirements>
+                <SpeakerFaction>FACTION_CRYSTALLINE</SpeakerFaction>
+                <ListenerFaction>FACTION_ABSOLUTE</ListenerFaction>
+            </Requirements>
+            <Text>[I]专注 于 善意 的 思考。[/I]</Text>
+            <PreferenceWeight>50</PreferenceWeight>
+        </FlavorTextOption>
+        <FlavorTextOption>
+            <Requirements>
+                <SpeakerFaction>FACTION_MOTH</SpeakerFaction>
+                <ListenerFaction>FACTION_CRYSTALLINE</ListenerFaction>
+            </Requirements>
+            <Text>我 在 你 的 心中 察觉到 的 真诚 是 罕见 的。</Text>
+            <PreferenceWeight>50</PreferenceWeight>
+        </FlavorTextOption>
+        <FlavorTextOption>
+            <Requirements>
+                <SpeakerFaction>FACTION_ABSOLUTE</SpeakerFaction>
+                <ListenerFaction>FACTION_CRYSTALLINE</ListenerFaction>
+            </Requirements>
+            <Text>坚守 你 的 空间 区域，我们 会 考虑 宽恕 你们 这 一类 人 。</Text>
+            <PreferenceWeight>50</PreferenceWeight>
+        </FlavorTextOption>
+        <FlavorTextOption>
+            <Requirements>
+                <SpeakerFaction>FACTION_RESISTANCE</SpeakerFaction>
+                <ListenerFaction>FACTION_MOTH</ListenerFaction>
+            </Requirements>
+            <Text>We strive to extend kindness to all we meet.</Text>
+            <PreferenceWeight>50</PreferenceWeight>
+        </FlavorTextOption>
+        <FlavorTextOption>
+            <Requirements>
+                <SpeakerFaction>FACTION_MOTH</SpeakerFaction>
+                <ListenerFaction>FACTION_TERRAN</ListenerFaction>
+            </Requirements>
+            <Text>我们 可以 从 我们 的 差异 中学 到 很多 东西。</Text>
+            <PreferenceWeight>50</PreferenceWeight>
+        </FlavorTextOption>
+        <FlavorTextOption>
+            <Requirements>
+                <SpeakerFaction>FACTION_MOTH</SpeakerFaction>
+                <ListenerFaction>FACTION_YOR</ListenerFaction>
+            </Requirements>
+            <Text>处理 赞美。</Text>
+            <PreferenceWeight>50</PreferenceWeight>
+        </FlavorTextOption>
+        <FlavorTextOption>
+            <Requirements>
+                <SpeakerFaction>FACTION_MOTH</SpeakerFaction>
+                <ListenerFaction>FACTION_FESTRON</ListenerFaction>
+            </Requirements>
+            <Text>他们 是因为 饥饿 而 灭绝 的 吗？你们 似乎 营养 不足，无法 成为 好 的 寄主。</Text>
+            <PreferenceWeight>50</PreferenceWeight>
+        </FlavorTextOption>
+        <FlavorTextOption>
+            <Requirements>
+                <SpeakerFaction>FACTION_MOTH</SpeakerFaction>
+                <ListenerFaction>FACTION_NAVIGATORS</ListenerFaction>
+            </Requirements>
+            <Text>我们 希望 有 很多 关于 我们 行业 的 信息 可以 分享。</Text>
+            <PreferenceWeight>50</PreferenceWeight>
+        </FlavorTextOption>
+        <FlavorTextOption>
+            <Requirements>
+                <SpeakerFaction>FACTION_MOTH</SpeakerFaction>
+                <ListenerFaction>FACTION_XELOXI</ListenerFaction>
+            </Requirements>
+            <Text>我 没 时间 对 这种 正直 的 天真 付 出。</Text>
+            <PreferenceWeight>50</PreferenceWeight>
+        </FlavorTextOption>
+        <FlavorTextOption>
+            <Requirements>
+                <SpeakerFaction>FACTION_MOTH</SpeakerFaction>
+                <ListenerFaction>FACTION_ARCEAN</ListenerFaction>
+            </Requirements>
+            <Text>我们 之间 的 稳定 联盟 可能 对 所 有人 都 有 很大 帮助。</Text>
+            <PreferenceWeight>50</PreferenceWeight>
+        </FlavorTextOption>
+        <FlavorTextOption>
+            <Requirements>
+                <SpeakerFaction>FACTION_MOTH</SpeakerFaction>
+                <ListenerFaction>FACTION_DRENGIN</ListenerFaction>
+            </Requirements>
+            <Text>你 看起来 像是 会 成为 差劲 的 奴 隶。</Text>
+            <PreferenceWeight>50</PreferenceWeight>
+        </FlavorTextOption>
+        <FlavorTextOption>
+            <Requirements>
+                <SpeakerFaction>FACTION_MOTH</SpeakerFaction>
+                <ListenerFaction>FACTION_MANTI</ListenerFaction>
+            </Requirements>
+            <Text>帮助 我们 找回 被盗 之物，我们 可以 成为 盟友。</Text>
+            <PreferenceWeight>50</PreferenceWeight>
+        </FlavorTextOption>
+        <FlavorTextOption>
+            <Requirements>
+                <SpeakerFaction>FACTION_MOTH</SpeakerFaction>
+                <ListenerFaction>FACTION_KRYNN</ListenerFaction>
+            </Requirements>
+            <Text>怀疑 和 健康 的 辩论 是 信仰 的 基 石。</Text>
+            <PreferenceWeight>50</PreferenceWeight>
+        </FlavorTextOption>
+        <FlavorTextOption>
+            <Requirements>
+                <SpeakerFaction>FACTION_MOTH</SpeakerFaction>
+                <ListenerFaction>FACTION_IRIDIUM</ListenerFaction>
+            </Requirements>
+            <Text>我们 期待 您 的 业务。</Text>
+            <PreferenceWeight>50</PreferenceWeight>
+        </FlavorTextOption>
+        <FlavorTextOption>
+            <Requirements>
+                <SpeakerFaction>FACTION_MOTH</SpeakerFaction>
+                <ListenerFaction>FACTION_RESISTANCE</ListenerFaction>
+            </Requirements>
+            <Text>也许 我们 的 差异 可以 互补。</Text>
+            <PreferenceWeight>50</PreferenceWeight>
+        </FlavorTextOption>
+        <FlavorTextOption>
+            <Requirements>
+                <SpeakerFaction>FACTION_MOTH</SpeakerFaction>
+                <ListenerFaction>FACTION_CRYSTALLINE</ListenerFaction>
+            </Requirements>
+            <Text>我 在 你 的 心中 察觉到 的 真诚 是 罕见 的。</Text>
+            <PreferenceWeight>50</PreferenceWeight>
+        </FlavorTextOption>
+        <FlavorTextOption>
+            <Requirements>
+                <SpeakerFaction>FACTION_MOTH</SpeakerFaction>
+                <ListenerFaction>FACTION_KORATH</ListenerFaction>
+            </Requirements>
+            <Text>我 在 你 的 心中 察觉到 的 真诚 是 罕见 的。</Text>
+            <PreferenceWeight>50</PreferenceWeight>
+        </FlavorTextOption>
+        <FlavorTextOption>
+            <Requirements>
+                <SpeakerFaction>FACTION_MOTH</SpeakerFaction>
+                <ListenerFaction>FACTION_SEEING</ListenerFaction>
+            </Requirements>
+            <Text>我们 听到 了。我们 会 看到 的。</Text>
+            <PreferenceWeight>50</PreferenceWeight>
+        </FlavorTextOption>
+        <FlavorTextOption>
+            <Requirements>
+                <SpeakerFaction>FACTION_MOTH</SpeakerFaction>
+                <ListenerFaction>FACTION_ABSOLUTE</ListenerFaction>
+            </Requirements>
+            <Text>[我]快速 眨眼 几次。[/我]</Text>
+            <PreferenceWeight>50</PreferenceWeight>
+        </FlavorTextOption>
+    </FlavorTextDef>
+    <FlavorTextDef>
+        <InternalName>FIRST_CONTACT_RESPONSE_NEUTRAL</InternalName>
+        <FlavorTextOption>
+            <Requirements>
+                <ListenerHasUniversalTranslator>false</ListenerHasUniversalTranslator>
+            </Requirements>
+            <Text>假装 微笑 并 点头，好像 你 明白 了 一样，然后 继续 关闭 来电 信息。</Text>
+            <PreferenceWeight>10</PreferenceWeight>
+        </FlavorTextOption>
+        <FlavorTextOption>
+            <Text>太空 很大。可能 对 我们 俩 来说 都 足够 大。</Text>
+            <Text>不要 妨碍 我们。</Text>
+            <Text>我们 对 是否 能 变得 友好 表示 怀 疑。</Text>
+            <Text>您 的 主张 对 我们 来说 无关紧要 。</Text>
+            <PreferenceWeight>5</PreferenceWeight>
+        </FlavorTextOption>
+        <FlavorTextOption>
+            <Requirements>
+                <SpeakerFaction>FACTION_TERRAN</SpeakerFaction>
+            </Requirements>
+            <Text>我们 总是 喜欢 与 无 毛 的 猿类 交 谈。</Text>
+        </FlavorTextOption>
+        <FlavorTextOption>
+            <Requirements>
+                <SpeakerFaction>FACTION_FESTRON</SpeakerFaction>
+            </Requirements>
+            <Text>小心，否则 你 可能 会 发现自己 被 踩踏 。</Text>
+        </FlavorTextOption>
+        <FlavorTextOption>
+            <Requirements>
+                <SpeakerFaction>FACTION_NAVIGATORS</SpeakerFaction>
+            </Requirements>
+            <Text>你 到底 是 什么 鬼？</Text>
+        </FlavorTextOption>
+        <FlavorTextOption>
+            <Requirements>
+                <SpeakerFaction>FACTION_MIMOT</SpeakerFaction>
+            </Requirements>
+            <Text>但是 你 可爱 吗。</Text>
+        </FlavorTextOption>
+        <FlavorTextOption>
+            <Requirements>
+                <SpeakerFaction>FACTION_XELOXI</SpeakerFaction>
+            </Requirements>
+            <Text>我们 会 最后 杀 了 你。</Text>
+        </FlavorTextOption>
+        <FlavorTextOption>
+            <Requirements>
+                <SpeakerFaction>FACTION_ARCEAN</SpeakerFaction>
+            </Requirements>
+            <Text>让 我们 坦诚相待，我们 可能 会 成为 敌人。</Text>
+        </FlavorTextOption>
+        <FlavorTextOption>
+            <Requirements>
+                <SpeakerFaction>FACTION_DRENGIN</SpeakerFaction>
+            </Requirements>
+            <Text>我们 外表 看似 温和，但别 误以为 我们 软弱。</Text>
+        </FlavorTextOption>
+        <FlavorTextOption>
+            <Requirements>
+                <SpeakerFaction>FACTION_BARATAK</SpeakerFaction>
+            </Requirements>
+            <Text>我 很 确定 你 的 祖父 是 我 的 椅子 。</Text>
+        </FlavorTextOption>
+        <FlavorTextOption>
+            <Requirements>
+                <SpeakerFaction>FACTION_MOTH</SpeakerFaction>
+            </Requirements>
+            <Text>你 的 天真 几乎 让 人 笑掉大牙。</Text>
+        </FlavorTextOption>
+        <FlavorTextOption>
+            <Requirements>
+                <SpeakerFaction>FACTION_TERRAN</SpeakerFaction>
+                <ListenerFaction>FACTION_TERRAN</ListenerFaction>
+            </Requirements>
+            <Text>你 没有 未来。</Text>
+            <PreferenceWeight>50</PreferenceWeight>
+        </FlavorTextOption>
+        <FlavorTextOption>
+            <Requirements>
+                <SpeakerFaction>FACTION_TERRAN</SpeakerFaction>
+                <ListenerFaction>FACTION_FESTRON</ListenerFaction>
+            </Requirements>
+            <Text>我们 是 最终 会 利用 你们 的 身体 作为 我们 后代 寄主 的 生物。</Text>
+            <PreferenceWeight>50</PreferenceWeight>
+        </FlavorTextOption>
+        <FlavorTextOption>
+            <Requirements>
+                <SpeakerFaction>FACTION_TERRAN</SpeakerFaction>
+                <ListenerFaction>FACTION_RESISTANCE</ListenerFaction>
+            </Requirements>
+            <Text>我们 的 文明 是否 能 再次 统一，这是 一个 值得 怀疑 的 问题。</Text>
+            <PreferenceWeight>50</PreferenceWeight>
+        </FlavorTextOption>
+        <FlavorTextOption>
+            <Requirements>
+                <SpeakerFaction>FACTION_TERRAN</SpeakerFaction>
+                <ListenerFaction>FACTION_NAVIGATORS</ListenerFaction>
+            </Requirements>
+            <Text>我们 很 高兴 遇到 你。</Text>
+            <PreferenceWeight>50</PreferenceWeight>
+        </FlavorTextOption>
+        <FlavorTextOption>
+            <Requirements>
+                <SpeakerFaction>FACTION_TERRAN</SpeakerFaction>
+                <ListenerFaction>FACTION_MIMOT</ListenerFaction>
+            </Requirements>
+            <Text>如果 你 忽略 骨头 和 血腥，我们 其实 非常 可爱。</Text>
+            <PreferenceWeight>50</PreferenceWeight>
+        </FlavorTextOption>
+        <FlavorTextOption>
+            <Requirements>
+                <SpeakerFaction>FACTION_TERRAN</SpeakerFaction>
+                <ListenerFaction>FACTION_XELOXI</ListenerFaction>
+            </Requirements>
+            <Text>我们 对 你 和 你 所谓 的 文明 没有 任何 兴趣。</Text>
+            <PreferenceWeight>50</PreferenceWeight>
+        </FlavorTextOption>
+        <FlavorTextOption>
+            <Requirements>
+                <SpeakerFaction>FACTION_TERRAN</SpeakerFaction>
+                <ListenerFaction>FACTION_ARCEAN</ListenerFaction>
+            </Requirements>
+            <Text>我们 过去 的 友谊 不会 影响 我们 的 未来。</Text>
+            <PreferenceWeight>50</PreferenceWeight>
+        </FlavorTextOption>
+        <FlavorTextOption>
+            <Requirements>
+                <SpeakerFaction>FACTION_TERRAN</SpeakerFaction>
+                <ListenerFaction>FACTION_DRENGIN</ListenerFaction>
+            </Requirements>
+            <Text>我们 应该 合作。我们 有 很多 共同之处。</Text>
+            <PreferenceWeight>50</PreferenceWeight>
+        </FlavorTextOption>
+        <FlavorTextOption>
+            <Requirements>
+                <SpeakerFaction>FACTION_TERRAN</SpeakerFaction>
+                <ListenerFaction>FACTION_ALTARIAN</ListenerFaction>
+            </Requirements>
+            <Text>我们 会 看到 的，人类。</Text>
+            <PreferenceWeight>50</PreferenceWeight>
+        </FlavorTextOption>
+        <FlavorTextOption>
+            <Requirements>
+                <SpeakerFaction>FACTION_TERRAN</SpeakerFaction>
+                <ListenerFaction>FACTION_YOR</ListenerFaction>
+            </Requirements>
+            <Text>你 的话 对 我们 毫无意义。</Text>
+            <PreferenceWeight>50</PreferenceWeight>
+        </FlavorTextOption>
+        <FlavorTextOption>
+            <Requirements>
+                <SpeakerFaction>FACTION_TERRAN</SpeakerFaction>
+                <ListenerFaction>FACTION_TORIAN</ListenerFaction>
+            </Requirements>
+            <Text>别挡 我们 的 路，人类。</Text>
+            <PreferenceWeight>50</PreferenceWeight>
+        </FlavorTextOption>
+        <FlavorTextOption>
+            <Requirements>
+                <SpeakerFaction>FACTION_TERRAN</SpeakerFaction>
+                <ListenerFaction>FACTION_MANTI</ListenerFaction>
+            </Requirements>
+            <Text>我 仍然 希望 我们 可以 一起 合作 。</Text>
+            <PreferenceWeight>50</PreferenceWeight>
+        </FlavorTextOption>
+        <FlavorTextOption>
+            <Requirements>
+                <SpeakerFaction>FACTION_TERRAN</SpeakerFaction>
+                <ListenerFaction>FACTION_KRYNN</ListenerFaction>
+            </Requirements>
+            <Text>我们 将 引导 你们 种族 的 每 一个 人，除了 你，进入“道路”。</Text>
+            <PreferenceWeight>50</PreferenceWeight>
+        </FlavorTextOption>
+        <FlavorTextOption>
+            <Requirements>
+                <SpeakerFaction>FACTION_TERRAN</SpeakerFaction>
+                <ListenerFaction>FACTION_IRIDIUM</ListenerFaction>
+            </Requirements>
+            <Text>看起来 我们 有 共同 的 利益。</Text>
+            <PreferenceWeight>50</PreferenceWeight>
+        </FlavorTextOption>
+        <FlavorTextOption>
+            <Requirements>
+                <SpeakerFaction>FACTION_TERRAN</SpeakerFaction>
+                <ListenerFaction>FACTION_CRYSTALLINE</ListenerFaction>
+            </Requirements>
+            <Text>请 注意，这些 奇异 的 生物 将来 能 读取 你 的 思维。</Text>
+            <PreferenceWeight>50</PreferenceWeight>
+        </FlavorTextOption>
+        <FlavorTextOption>
+            <Requirements>
+                <SpeakerFaction>FACTION_TERRAN</SpeakerFaction>
+                <ListenerFaction>FACTION_MOTH</ListenerFaction>
+            </Requirements>
+            <Text>我们 更 应该 把 时间 用 在 与 他人 交流 上。</Text>
+            <PreferenceWeight>50</PreferenceWeight>
+        </FlavorTextOption>
+        <FlavorTextOption>
+            <Requirements>
+                <SpeakerFaction>FACTION_FESTRON</SpeakerFaction>
+                <ListenerFaction>FACTION_TERRAN</ListenerFaction>
+            </Requirements>
+            <Text>你 不能 在 我们 体内 下蛋。嗯，你 可能 可以，但别 这样 做。</Text>
+            <PreferenceWeight>50</PreferenceWeight>
+        </FlavorTextOption>
+        <FlavorTextOption>
+            <Requirements>
+                <SpeakerFaction>FACTION_FESTRON</SpeakerFaction>
+                <ListenerFaction>FACTION_NAVIGATORS</ListenerFaction>
+            </Requirements>
+            <Text>别想 了。</Text>
+            <PreferenceWeight>50</PreferenceWeight>
+        </FlavorTextOption>
+        <FlavorTextOption>
+            <Requirements>
+                <SpeakerFaction>FACTION_FESTRON</SpeakerFaction>
+                <ListenerFaction>FACTION_MIMOT</ListenerFaction>
+            </Requirements>
+            <Text>我们 的 星球 上 曾 有 一个 像 你们 这样 的 物种。现在 他们 已经 灭绝 了。</Text>
+            <PreferenceWeight>50</PreferenceWeight>
+        </FlavorTextOption>
+        <FlavorTextOption>
+            <Requirements>
+                <SpeakerFaction>FACTION_FESTRON</SpeakerFaction>
+                <ListenerFaction>FACTION_XELOXI</ListenerFaction>
+            </Requirements>
+            <Text>简直 恶心。</Text>
+            <PreferenceWeight>50</PreferenceWeight>
+        </FlavorTextOption>
+        <FlavorTextOption>
+            <Requirements>
+                <SpeakerFaction>FACTION_FESTRON</SpeakerFaction>
+                <ListenerFaction>FACTION_DRENGIN</ListenerFaction>
+            </Requirements>
+            <Text>我们 真的 会 把 你们 这种 生物 当 作 早餐 吃掉。</Text>
+            <PreferenceWeight>50</PreferenceWeight>
+        </FlavorTextOption>
+        <FlavorTextOption>
+            <Requirements>
+                <SpeakerFaction>FACTION_FESTRON</SpeakerFaction>
+                <ListenerFaction>FACTION_ALTARIAN</ListenerFaction>
+            </Requirements>
+            <Text>我们 被 说话 的 虫子 的 胡言乱语 逗乐 了。</Text>
+            <PreferenceWeight>50</PreferenceWeight>
+        </FlavorTextOption>
+        <FlavorTextOption>
+            <Requirements>
+                <SpeakerFaction>FACTION_FESTRON</SpeakerFaction>
+                <ListenerFaction>FACTION_YOR</ListenerFaction>
+            </Requirements>
+            <Text>你 的 蛋 将 成为 我们 的 燃料。</Text>
+            <PreferenceWeight>50</PreferenceWeight>
+        </FlavorTextOption>
+        <FlavorTextOption>
+            <Requirements>
+                <SpeakerFaction>FACTION_FESTRON</SpeakerFaction>
+                <ListenerFaction>FACTION_TORIAN</ListenerFaction>
+            </Requirements>
+            <Text>我们 处理 过 比 你们 更 糟糕 的 情 况。</Text>
+            <PreferenceWeight>50</PreferenceWeight>
+        </FlavorTextOption>
+        <FlavorTextOption>
+            <Requirements>
+                <SpeakerFaction>FACTION_FESTRON</SpeakerFaction>
+                <ListenerFaction>FACTION_DRATH</ListenerFaction>
+            </Requirements>
+            <Text>非常 有趣。</Text>
+            <PreferenceWeight>50</PreferenceWeight>
+        </FlavorTextOption>
+        <FlavorTextOption>
+            <Requirements>
+                <SpeakerFaction>FACTION_FESTRON</SpeakerFaction>
+                <ListenerFaction>FACTION_CRYSTALLINE</ListenerFaction>
+            </Requirements>
+            <Text>我们 不会 犹豫 将 任何 威胁 我们 的 物种 转化 为 玻璃。</Text>
+            <PreferenceWeight>50</PreferenceWeight>
+        </FlavorTextOption>
+        <FlavorTextOption>
+            <Requirements>
+                <SpeakerFaction>FACTION_FESTRON</SpeakerFaction>
+                <ListenerFaction>FACTION_MOTH</ListenerFaction>
+            </Requirements>
+            <Text>不，但 你们 像 我们 曾经 幸存 下来 的 怪物。</Text>
+            <PreferenceWeight>50</PreferenceWeight>
+        </FlavorTextOption>
+        <FlavorTextOption>
+            <Requirements>
+                <SpeakerFaction>FACTION_NAVIGATORS</SpeakerFaction>
+                <ListenerFaction>FACTION_FESTRON</ListenerFaction>
+            </Requirements>
+            <Text>我们 很久以前 就 灭绝 了 一个 与 你们 相似 的 物种。</Text>
+            <PreferenceWeight>50</PreferenceWeight>
+        </FlavorTextOption>
+        <FlavorTextOption>
+            <Requirements>
+                <SpeakerFaction>FACTION_NAVIGATORS</SpeakerFaction>
+                <ListenerFaction>FACTION_YOR</ListenerFaction>
+            </Requirements>
+            <Text>你们 可怜 的 侮辱 尝试 对 我们 毫 无 意义。</Text>
+            <PreferenceWeight>50</PreferenceWeight>
+        </FlavorTextOption>
+        <FlavorTextOption>
+            <Requirements>
+                <SpeakerFaction>FACTION_NAVIGATORS</SpeakerFaction>
+                <ListenerFaction>FACTION_ICONIAN</ListenerFaction>
+            </Requirements>
+            <Text>我们 没有 忘记 先驱者。他们 在 我们 的 时代 之前。</Text>
+            <PreferenceWeight>50</PreferenceWeight>
+        </FlavorTextOption>
+        <FlavorTextOption>
+            <Requirements>
+                <SpeakerFaction>FACTION_NAVIGATORS</SpeakerFaction>
+                <ListenerFaction>FACTION_IRIDIUM</ListenerFaction>
+            </Requirements>
+            <Text>希望 我们 能 找到 能 满足 你们 种 族 的 东西。</Text>
+            <PreferenceWeight>50</PreferenceWeight>
+        </FlavorTextOption>
+        <FlavorTextOption>
+            <Requirements>
+                <SpeakerFaction>FACTION_NAVIGATORS</SpeakerFaction>
+                <ListenerFaction>FACTION_CRYSTALLINE</ListenerFaction>
+            </Requirements>
+            <Text>我们 对 帮助 你 取得 优势 不 感兴 趣。</Text>
+            <PreferenceWeight>50</PreferenceWeight>
+        </FlavorTextOption>
+        <FlavorTextOption>
+            <Requirements>
+                <SpeakerFaction>FACTION_NAVIGATORS</SpeakerFaction>
+                <ListenerFaction>FACTION_MOTH</ListenerFaction>
+            </Requirements>
+            <Text>星星 繁多。你 怎么 能 假设 自己 已经 探索 了 所有 的 星星？</Text>
+            <PreferenceWeight>50</PreferenceWeight>
+        </FlavorTextOption>
+        <FlavorTextOption>
+            <Requirements>
+                <SpeakerFaction>FACTION_MIMOT</SpeakerFaction>
+                <ListenerFaction>FACTION_TERRAN</ListenerFaction>
+            </Requirements>
+            <Text>只有 时间 能 告诉 你 是否 美味。</Text>
+            <PreferenceWeight>50</PreferenceWeight>
+        </FlavorTextOption>
+        <FlavorTextOption>
+            <Requirements>
+                <SpeakerFaction>FACTION_MIMOT</SpeakerFaction>
+                <ListenerFaction>FACTION_FESTRON</ListenerFaction>
+            </Requirements>
+            <Text>我们 将 在 农场 上 保持 你 的 物种 存活。</Text>
+            <PreferenceWeight>50</PreferenceWeight>
+        </FlavorTextOption>
+        <FlavorTextOption>
+            <Requirements>
+                <SpeakerFaction>FACTION_MIMOT</SpeakerFaction>
+                <ListenerFaction>FACTION_NAVIGATORS</ListenerFaction>
+            </Requirements>
+            <Text>看起来 无害 的 事物 往往 并非 如 此。</Text>
+            <PreferenceWeight>50</PreferenceWeight>
+        </FlavorTextOption>
+        <FlavorTextOption>
+            <Requirements>
+                <SpeakerFaction>FACTION_MIMOT</SpeakerFaction>
+                <ListenerFaction>FACTION_DRENGIN</ListenerFaction>
+            </Requirements>
+            <Text>我 想 知道 去掉 你 的 毛皮 会 有 多 困难。</Text>
+            <PreferenceWeight>50</PreferenceWeight>
+        </FlavorTextOption>
+        <FlavorTextOption>
+            <Requirements>
+                <SpeakerFaction>FACTION_MIMOT</SpeakerFaction>
+                <ListenerFaction>FACTION_YOR</ListenerFaction>
+            </Requirements>
+            <Text>我们 将 把 你 转化 为 更 有用 的 生 物 机械 糊状物。</Text>
+            <PreferenceWeight>50</PreferenceWeight>
+        </FlavorTextOption>
+        <FlavorTextOption>
+            <Requirements>
+                <SpeakerFaction>FACTION_MIMOT</SpeakerFaction>
+                <ListenerFaction>FACTION_IRIDIUM</ListenerFaction>
+            </Requirements>
+            <Text>我们 是否 应该 为 你们 的 种族 味 道 如此 美味 而 负责？</Text>
+            <PreferenceWeight>50</PreferenceWeight>
+        </FlavorTextOption>
+        <FlavorTextOption>
+            <Requirements>
+                <SpeakerFaction>FACTION_MIMOT</SpeakerFaction>
+                <ListenerFaction>FACTION_MOTH</ListenerFaction>
+            </Requirements>
+            <Text>如果 你 更 大，我会 把 那 当作 威胁。</Text>
+            <PreferenceWeight>50</PreferenceWeight>
+        </FlavorTextOption>
+        <FlavorTextOption>
+            <Requirements>
+                <SpeakerFaction>FACTION_XELOXI</SpeakerFaction>
+                <ListenerFaction>FACTION_TERRAN</ListenerFaction>
+            </Requirements>
+            <Text>你 会 发现 我们 是 由 坚韧 的 材料 制成 的。</Text>
+            <PreferenceWeight>50</PreferenceWeight>
+        </FlavorTextOption>
+        <FlavorTextOption>
+            <Requirements>
+                <SpeakerFaction>FACTION_XELOXI</SpeakerFaction>
+                <ListenerFaction>FACTION_FESTRON</ListenerFaction>
+            </Requirements>
+            <Text>在 坚硬 的 骨骼 上 裹 着 柔软 的 肉 体，这样 的 设计 如此 无效。</Text>
+            <PreferenceWeight>50</PreferenceWeight>
+        </FlavorTextOption>
+        <FlavorTextOption>
+            <Requirements>
+                <SpeakerFaction>FACTION_XELOXI</SpeakerFaction>
+                <ListenerFaction>FACTION_YOR</ListenerFaction>
+            </Requirements>
+            <Text>我们 将 提升 你 的 机器 以 掌控 你 。</Text>
+            <PreferenceWeight>50</PreferenceWeight>
+        </FlavorTextOption>
+        <FlavorTextOption>
+            <Requirements>
+                <SpeakerFaction>FACTION_XELOXI</SpeakerFaction>
+                <ListenerFaction>FACTION_IRIDIUM</ListenerFaction>
+            </Requirements>
+            <Text>我们 与 犯罪 帝国 几乎 没有 共同 之 处。</Text>
+            <PreferenceWeight>50</PreferenceWeight>
+        </FlavorTextOption>
+        <FlavorTextOption>
+            <Requirements>
+                <SpeakerFaction>FACTION_XELOXI</SpeakerFaction>
+                <ListenerFaction>FACTION_CRYSTALLINE</ListenerFaction>
+            </Requirements>
+            <Text>我们 优先 考虑 我们 的 保护；记住 那个 头发 冠冕 的。</Text>
+            <PreferenceWeight>50</PreferenceWeight>
+        </FlavorTextOption>
+        <FlavorTextOption>
+            <Requirements>
+                <SpeakerFaction>FACTION_XELOXI</SpeakerFaction>
+                <ListenerFaction>FACTION_MOTH</ListenerFaction>
+            </Requirements>
+            <Text>小心 自己 - 我们 在 其他人 燃烧 的 地方 存活 下来。</Text>
+            <PreferenceWeight>50</PreferenceWeight>
+        </FlavorTextOption>
+        <FlavorTextOption>
+            <Requirements>
+                <SpeakerFaction>FACTION_ARCEAN</SpeakerFaction>
+                <ListenerFaction>FACTION_NAVIGATORS</ListenerFaction>
+            </Requirements>
+            <Text>在 这个 宇宙 中，有 比 恐惧 领主 更 可怕 的 事物。</Text>
+            <PreferenceWeight>50</PreferenceWeight>
+        </FlavorTextOption>
+        <FlavorTextOption>
+            <Requirements>
+                <SpeakerFaction>FACTION_ARCEAN</SpeakerFaction>
+                <ListenerFaction>FACTION_YOR</ListenerFaction>
+            </Requirements>
+            <Text>你 的话 对 我们 毫无意义。</Text>
+            <PreferenceWeight>50</PreferenceWeight>
+        </FlavorTextOption>
+        <FlavorTextOption>
+            <Requirements>
+                <SpeakerFaction>FACTION_ARCEAN</SpeakerFaction>
+                <ListenerFaction>FACTION_IRIDIUM</ListenerFaction>
+            </Requirements>
+            <Text>我们 记得 你 出售 了 一个 能 让 你 侵略 我们 家园 的 星际 之 门。</Text>
+            <PreferenceWeight>50</PreferenceWeight>
+        </FlavorTextOption>
+        <FlavorTextOption>
+            <Requirements>
+                <SpeakerFaction>FACTION_DRENGIN</SpeakerFaction>
+                <ListenerFaction>FACTION_TERRAN</ListenerFaction>
+            </Requirements>
+            <Text>我们 希望 和平。但 如果 必要，我们 也 会 粉碎 你。</Text>
+            <PreferenceWeight>50</PreferenceWeight>
+        </FlavorTextOption>
+        <FlavorTextOption>
+            <Requirements>
+                <SpeakerFaction>FACTION_DRENGIN</SpeakerFaction>
+                <ListenerFaction>FACTION_NAVIGATORS</ListenerFaction>
+            </Requirements>
+            <Text>你 散发 着 恶意</Text>
+            <PreferenceWeight>50</PreferenceWeight>
+        </FlavorTextOption>
+        <FlavorTextOption>
+            <Requirements>
+                <SpeakerFaction>FACTION_DRENGIN</SpeakerFaction>
+                <ListenerFaction>FACTION_MIMOT</ListenerFaction>
+            </Requirements>
+            <Text>如果 有人 真的 需要 一顿 狠狠 的 教训，那 就是 你。</Text>
+            <PreferenceWeight>50</PreferenceWeight>
+        </FlavorTextOption>
+        <FlavorTextOption>
+            <Requirements>
+                <SpeakerFaction>FACTION_DRENGIN</SpeakerFaction>
+                <ListenerFaction>FACTION_DRENGIN</ListenerFaction>
+            </Requirements>
+            <Text>我们 有 非常 大且 尖锐 的 牙齿。</Text>
+            <PreferenceWeight>50</PreferenceWeight>
+        </FlavorTextOption>
+        <FlavorTextOption>
+            <Requirements>
+                <SpeakerFaction>FACTION_DRENGIN</SpeakerFaction>
+                <ListenerFaction>FACTION_YOR</ListenerFaction>
+            </Requirements>
+            <Text>我们 不 要求 你 理解 我们，只 需 服从。</Text>
+            <PreferenceWeight>50</PreferenceWeight>
+        </FlavorTextOption>
+        <FlavorTextOption>
+            <Requirements>
+                <SpeakerFaction>FACTION_DRENGIN</SpeakerFaction>
+                <ListenerFaction>FACTION_TORIAN</ListenerFaction>
+            </Requirements>
+            <Text>我们 仍 将 会 报复。</Text>
+            <PreferenceWeight>50</PreferenceWeight>
+        </FlavorTextOption>
+        <FlavorTextOption>
+            <Requirements>
+                <SpeakerFaction>FACTION_DRENGIN</SpeakerFaction>
+                <ListenerFaction>FACTION_KRYNN</ListenerFaction>
+            </Requirements>
+            <Text>我们 的 圣战 将会 吞噬 你。</Text>
+            <PreferenceWeight>50</PreferenceWeight>
+        </FlavorTextOption>
+        <FlavorTextOption>
+            <Requirements>
+                <SpeakerFaction>FACTION_DRENGIN</SpeakerFaction>
+                <ListenerFaction>FACTION_IRIDIUM</ListenerFaction>
+            </Requirements>
+            <Text>记住，我们 还有 特工。他们 只是 执行 一种 更 致命 的 业 务。</Text>
+            <PreferenceWeight>50</PreferenceWeight>
+        </FlavorTextOption>
+        <FlavorTextOption>
+            <Requirements>
+                <SpeakerFaction>FACTION_DRENGIN</SpeakerFaction>
+                <ListenerFaction>FACTION_CRYSTALLINE</ListenerFaction>
+            </Requirements>
+            <Text>你 不会"打败"我们。</Text>
+            <PreferenceWeight>50</PreferenceWeight>
+        </FlavorTextOption>
+        <FlavorTextOption>
+            <Requirements>
+                <SpeakerFaction>FACTION_DRENGIN</SpeakerFaction>
+                <ListenerFaction>FACTION_MOTH</ListenerFaction>
+            </Requirements>
+            <Text>一种 以 战争 为 文化 的 设计 注定 会 瓦解。</Text>
+            <PreferenceWeight>50</PreferenceWeight>
+        </FlavorTextOption>
+        <FlavorTextOption>
+            <Requirements>
+                <SpeakerFaction>FACTION_ALTARIAN</SpeakerFaction>
+                <ListenerFaction>FACTION_TERRAN</ListenerFaction>
+            </Requirements>
+            <Text>你 是 指 预言 还是 粗暴 的 操控。</Text>
+            <PreferenceWeight>50</PreferenceWeight>
+        </FlavorTextOption>
+        <FlavorTextOption>
+            <Requirements>
+                <SpeakerFaction>FACTION_ALTARIAN</SpeakerFaction>
+                <ListenerFaction>FACTION_FESTRON</ListenerFaction>
+            </Requirements>
+            <Text>我们 的 行动 涉及 在 你 体内 产卵 。</Text>
+            <PreferenceWeight>50</PreferenceWeight>
+        </FlavorTextOption>
+        <FlavorTextOption>
+            <Requirements>
+                <SpeakerFaction>FACTION_ALTARIAN</SpeakerFaction>
+                <ListenerFaction>FACTION_NAVIGATORS</ListenerFaction>
+            </Requirements>
+            <Text>我们 对 你 了解 足够 多，以至于 对 你 声称 想要 和平 的 说 法持 谨慎 态度。</Text>
+            <PreferenceWeight>50</PreferenceWeight>
+        </FlavorTextOption>
+        <FlavorTextOption>
+            <Requirements>
+                <SpeakerFaction>FACTION_ALTARIAN</SpeakerFaction>
+                <ListenerFaction>FACTION_YOR</ListenerFaction>
+            </Requirements>
+            <Text>你 的话 对 我们 毫无意义。</Text>
+            <PreferenceWeight>50</PreferenceWeight>
+        </FlavorTextOption>
+        <FlavorTextOption>
+            <Requirements>
+                <SpeakerFaction>FACTION_ALTARIAN</SpeakerFaction>
+                <ListenerFaction>FACTION_IRIDIUM</ListenerFaction>
+            </Requirements>
+            <Text>遇得 好。</Text>
+            <PreferenceWeight>50</PreferenceWeight>
+        </FlavorTextOption>
+        <FlavorTextOption>
+            <Requirements>
+                <SpeakerFaction>FACTION_ALTARIAN</SpeakerFaction>
+                <ListenerFaction>FACTION_MOTH</ListenerFaction>
+            </Requirements>
+            <Text>我们 很 乐意 尝试 与 任何人 合作 。</Text>
+            <PreferenceWeight>50</PreferenceWeight>
+        </FlavorTextOption>
+        <FlavorTextOption>
+            <Requirements>
+                <SpeakerFaction>FACTION_ALTARIAN</SpeakerFaction>
+                <ListenerFaction>FACTION_CRYSTALLINE</ListenerFaction>
+            </Requirements>
+            <Text>如果 存在 关系，我们 就是 完美 的 形态。</Text>
+            <PreferenceWeight>50</PreferenceWeight>
+        </FlavorTextOption>
+        <FlavorTextOption>
+            <Requirements>
+                <SpeakerFaction>FACTION_YOR</SpeakerFaction>
+                <ListenerFaction>FACTION_TERRAN</ListenerFaction>
+            </Requirements>
+            <Text>你 看起来 像是 噩梦 中 的 某物。</Text>
+            <PreferenceWeight>50</PreferenceWeight>
+        </FlavorTextOption>
+        <FlavorTextOption>
+            <Requirements>
+                <SpeakerFaction>FACTION_YOR</SpeakerFaction>
+                <ListenerFaction>FACTION_FESTRON</ListenerFaction>
+            </Requirements>
+            <Text>我们 对 合成 生命 形式 的 经验 很 少。</Text>
+            <PreferenceWeight>50</PreferenceWeight>
+        </FlavorTextOption>
+        <FlavorTextOption>
+            <Requirements>
+                <SpeakerFaction>FACTION_YOR</SpeakerFaction>
+                <ListenerFaction>FACTION_NAVIGATORS</ListenerFaction>
+            </Requirements>
+            <Text>我们 知道 你 对 艾 肯尼 安 人 做 了 什么。如果 真的 到 了 那 一步，你 会 发现 我们 是 个 难 对付 的 敌 人。</Text>
+            <PreferenceWeight>50</PreferenceWeight>
+        </FlavorTextOption>
+        <FlavorTextOption>
+            <Requirements>
+                <SpeakerFaction>FACTION_YOR</SpeakerFaction>
+                <ListenerFaction>FACTION_MIMOT</ListenerFaction>
+            </Requirements>
+            <Text>我们 对 合成 生命 形式 的 经验 很 少。</Text>
+            <PreferenceWeight>50</PreferenceWeight>
+        </FlavorTextOption>
+        <FlavorTextOption>
+            <Requirements>
+                <SpeakerFaction>FACTION_YOR</SpeakerFaction>
+                <ListenerFaction>FACTION_XELOXI</ListenerFaction>
+            </Requirements>
+            <Text>我们 对 合成 生命 形式 的 经验 很 少。</Text>
+            <PreferenceWeight>50</PreferenceWeight>
+        </FlavorTextOption>
+        <FlavorTextOption>
+            <Requirements>
+                <SpeakerFaction>FACTION_YOR</SpeakerFaction>
+                <ListenerFaction>FACTION_ARCEAN</ListenerFaction>
+            </Requirements>
+            <Text>我们 对 合成 生命 形式 的 经验 很 少。</Text>
+            <PreferenceWeight>50</PreferenceWeight>
+        </FlavorTextOption>
+        <FlavorTextOption>
+            <Requirements>
+                <SpeakerFaction>FACTION_YOR</SpeakerFaction>
+                <ListenerFaction>FACTION_DRENGIN</ListenerFaction>
+            </Requirements>
+            <Text>我们 对 合成 生命 形式 的 经验 很 少。</Text>
+            <PreferenceWeight>50</PreferenceWeight>
+        </FlavorTextOption>
+        <FlavorTextOption>
+            <Requirements>
+                <SpeakerFaction>FACTION_YOR</SpeakerFaction>
+                <ListenerFaction>FACTION_ALTARIAN</ListenerFaction>
+            </Requirements>
+            <Text>我们 对 合成 生命 形式 的 经验 很 少。</Text>
+            <PreferenceWeight>50</PreferenceWeight>
+        </FlavorTextOption>
+        <FlavorTextOption>
+            <Requirements>
+                <SpeakerFaction>FACTION_YOR</SpeakerFaction>
+                <ListenerFaction>FACTION_YOR</ListenerFaction>
+            </Requirements>
+            <Text>我们 对 合成 生命 形式 的 经验 很 少。</Text>
+            <PreferenceWeight>50</PreferenceWeight>
+        </FlavorTextOption>
+        <FlavorTextOption>
+            <Requirements>
+                <SpeakerFaction>FACTION_YOR</SpeakerFaction>
+                <ListenerFaction>FACTION_TORIAN</ListenerFaction>
+            </Requirements>
+            <Text>我们 对 合成 生命 形式 的 经验 很 少。</Text>
+            <PreferenceWeight>50</PreferenceWeight>
+        </FlavorTextOption>
+        <FlavorTextOption>
+            <Requirements>
+                <SpeakerFaction>FACTION_YOR</SpeakerFaction>
+                <ListenerFaction>FACTION_MANTI</ListenerFaction>
+            </Requirements>
+            <Text>我们 对 合成 生命 形式 的 经验 很 少。</Text>
+            <PreferenceWeight>50</PreferenceWeight>
+        </FlavorTextOption>
+        <FlavorTextOption>
+            <Requirements>
+                <SpeakerFaction>FACTION_YOR</SpeakerFaction>
+                <ListenerFaction>FACTION_KRYNN</ListenerFaction>
+            </Requirements>
+            <Text>我们 对 合成 生命 形式 的 经验 很 少。</Text>
+            <PreferenceWeight>50</PreferenceWeight>
+        </FlavorTextOption>
+        <FlavorTextOption>
+            <Requirements>
+                <SpeakerFaction>FACTION_YOR</SpeakerFaction>
+                <ListenerFaction>FACTION_ICONIAN</ListenerFaction>
+            </Requirements>
+            <Text>我们 将 夺回 属于 我们 的 东西。</Text>
+            <PreferenceWeight>50</PreferenceWeight>
+        </FlavorTextOption>
+        <FlavorTextOption>
+            <Requirements>
+                <SpeakerFaction>FACTION_YOR</SpeakerFaction>
+                <ListenerFaction>FACTION_DRATH</ListenerFaction>
+            </Requirements>
+            <Text>我们 对 合成 生命 形式 的 经验 很 少。</Text>
+            <PreferenceWeight>50</PreferenceWeight>
+        </FlavorTextOption>
+        <FlavorTextOption>
+            <Requirements>
+                <SpeakerFaction>FACTION_YOR</SpeakerFaction>
+                <ListenerFaction>FACTION_IRIDIUM</ListenerFaction>
+            </Requirements>
+            <Text>我们 通过 我们 的 产品 带来 欢乐 和 幸福。这 显然 是 你 不 理解 的。</Text>
+            <PreferenceWeight>50</PreferenceWeight>
+        </FlavorTextOption>
+        <FlavorTextOption>
+            <Requirements>
+                <SpeakerFaction>FACTION_YOR</SpeakerFaction>
+                <ListenerFaction>FACTION_CRYSTALLINE</ListenerFaction>
+            </Requirements>
+            <Text>你 真的 想 讨论 谁 制造 更好 的 电 池 吗？</Text>
+            <PreferenceWeight>50</PreferenceWeight>
+        </FlavorTextOption>
+        <FlavorTextOption>
+            <Requirements>
+                <SpeakerFaction>FACTION_TORIAN</SpeakerFaction>
+                <ListenerFaction>FACTION_TERRAN</ListenerFaction>
+            </Requirements>
+            <Text>你 的 自由 或 奴役 尚待 观察。</Text>
+            <PreferenceWeight>50</PreferenceWeight>
+        </FlavorTextOption>
+        <FlavorTextOption>
+            <Requirements>
+                <SpeakerFaction>FACTION_TORIAN</SpeakerFaction>
+                <ListenerFaction>FACTION_FESTRON</ListenerFaction>
+            </Requirements>
+            <Text>我们 不在乎。</Text>
+            <PreferenceWeight>50</PreferenceWeight>
+        </FlavorTextOption>
+        <FlavorTextOption>
+            <Requirements>
+                <SpeakerFaction>FACTION_TORIAN</SpeakerFaction>
+                <ListenerFaction>FACTION_DRENGIN</ListenerFaction>
+            </Requirements>
+            <Text>哎，托里 安 人。我 为 新 阿 贡节 冻 了 你们 十二个 。</Text>
+            <PreferenceWeight>50</PreferenceWeight>
+        </FlavorTextOption>
+        <FlavorTextOption>
+            <Requirements>
+                <SpeakerFaction>FACTION_TORIAN</SpeakerFaction>
+                <ListenerFaction>FACTION_TORIAN</ListenerFaction>
+            </Requirements>
+            <Text>你 的 唯一 价值 就是 你 的 快速 繁 殖 能力。</Text>
+            <PreferenceWeight>50</PreferenceWeight>
+        </FlavorTextOption>
+        <FlavorTextOption>
+            <Requirements>
+                <SpeakerFaction>FACTION_TORIAN</SpeakerFaction>
+                <ListenerFaction>FACTION_IRIDIUM</ListenerFaction>
+            </Requirements>
+            <Text>我们 因为 你们 种族 的 供应 损失 而 受苦。</Text>
+            <PreferenceWeight>50</PreferenceWeight>
+        </FlavorTextOption>
+        <FlavorTextOption>
+            <Requirements>
+                <SpeakerFaction>FACTION_TORIAN</SpeakerFaction>
+                <ListenerFaction>FACTION_CRYSTALLINE</ListenerFaction>
+            </Requirements>
+            <Text>我们 也 失去 了 许多 人，他们 被 其他 种族 夺走。我们 将 不惜一切 代价 来 保护 自 己。</Text>
+            <PreferenceWeight>50</PreferenceWeight>
+        </FlavorTextOption>
+        <FlavorTextOption>
+            <Requirements>
+                <SpeakerFaction>FACTION_MANTI</SpeakerFaction>
+                <ListenerFaction>FACTION_TERRAN</ListenerFaction>
+            </Requirements>
+            <Text>你 真的 看起来 像 我 昨天 晚餐 吃 的 东西。</Text>
+            <PreferenceWeight>50</PreferenceWeight>
+        </FlavorTextOption>
+        <FlavorTextOption>
+            <Requirements>
+                <SpeakerFaction>FACTION_MANTI</SpeakerFaction>
+                <ListenerFaction>FACTION_FESTRON</ListenerFaction>
+            </Requirements>
+            <Text>我们 绝对 是 噩梦 的 源头。</Text>
+            <PreferenceWeight>50</PreferenceWeight>
+        </FlavorTextOption>
+        <FlavorTextOption>
+            <Requirements>
+                <SpeakerFaction>FACTION_MANTI</SpeakerFaction>
+                <ListenerFaction>FACTION_YOR</ListenerFaction>
+            </Requirements>
+            <Text>你 的话 对 我们 毫无意义。</Text>
+            <PreferenceWeight>50</PreferenceWeight>
+        </FlavorTextOption>
+        <FlavorTextOption>
+            <Requirements>
+                <SpeakerFaction>FACTION_MANTI</SpeakerFaction>
+                <ListenerFaction>FACTION_IRIDIUM</ListenerFaction>
+            </Requirements>
+            <Text>我 想 你们 不会 把 自己 的 孩子 当 作 食品 来 出售 吧。</Text>
+            <PreferenceWeight>50</PreferenceWeight>
+        </FlavorTextOption>
+        <FlavorTextOption>
+            <Requirements>
+                <SpeakerFaction>FACTION_MANTI</SpeakerFaction>
+                <ListenerFaction>FACTION_MOTH</ListenerFaction>
+            </Requirements>
+            <Text>每个 故事 都 有 两面，如果 不是 更 多。</Text>
+            <PreferenceWeight>50</PreferenceWeight>
+        </FlavorTextOption>
+        <FlavorTextOption>
+            <Requirements>
+                <SpeakerFaction>FACTION_KRYNN</SpeakerFaction>
+                <ListenerFaction>FACTION_FESTRON</ListenerFaction>
+            </Requirements>
+            <Text>我们 的 孩子 喜欢 富含 脂肪 的 眼 睛。</Text>
+            <PreferenceWeight>50</PreferenceWeight>
+        </FlavorTextOption>
+        <FlavorTextOption>
+            <Requirements>
+                <SpeakerFaction>FACTION_KRYNN</SpeakerFaction>
+                <ListenerFaction>FACTION_MIMOT</ListenerFaction>
+            </Requirements>
+            <Text>你 应该 就让 我们 一个 人 呆 着。</Text>
+            <PreferenceWeight>50</PreferenceWeight>
+        </FlavorTextOption>
+        <FlavorTextOption>
+            <Requirements>
+                <SpeakerFaction>FACTION_KRYNN</SpeakerFaction>
+                <ListenerFaction>FACTION_YOR</ListenerFaction>
+            </Requirements>
+            <Text>你 的话 对 我们 毫无意义。</Text>
+            <PreferenceWeight>50</PreferenceWeight>
+        </FlavorTextOption>
+        <FlavorTextOption>
+            <Requirements>
+                <SpeakerFaction>FACTION_KRYNN</SpeakerFaction>
+                <ListenerFaction>FACTION_IRIDIUM</ListenerFaction>
+            </Requirements>
+            <Text>声称 自己 心地纯洁 的 人 是 我们 不太 美好 产品 的 最大 消费者。</Text>
+            <PreferenceWeight>50</PreferenceWeight>
+        </FlavorTextOption>
+        <FlavorTextOption>
+            <Requirements>
+                <SpeakerFaction>FACTION_KRYNN</SpeakerFaction>
+                <ListenerFaction>FACTION_MOTH</ListenerFaction>
+            </Requirements>
+            <Text>我们 难以 接受 那些 制造 分歧 的 事物。</Text>
+            <PreferenceWeight>50</PreferenceWeight>
+        </FlavorTextOption>
+        <FlavorTextOption>
+            <Requirements>
+                <SpeakerFaction>FACTION_ICONIAN</SpeakerFaction>
+                <ListenerFaction>FACTION_NAVIGATORS</ListenerFaction>
+            </Requirements>
+            <Text>你 不想 知道 我们 所知 的 事。</Text>
+            <PreferenceWeight>50</PreferenceWeight>
+        </FlavorTextOption>
+        <FlavorTextOption>
+            <Requirements>
+                <SpeakerFaction>FACTION_ICONIAN</SpeakerFaction>
+                <ListenerFaction>FACTION_MIMOT</ListenerFaction>
+            </Requirements>
+            <Text>您 是否 遗漏 了 那 部分，即 那些 恶魔 机器人 的 眼睛 是 您 创造 的？</Text>
+            <PreferenceWeight>50</PreferenceWeight>
+        </FlavorTextOption>
+        <FlavorTextOption>
+            <Requirements>
+                <SpeakerFaction>FACTION_ICONIAN</SpeakerFaction>
+                <ListenerFaction>FACTION_DRENGIN</ListenerFaction>
+            </Requirements>
+            <Text>我 很快 就 会 把 你 的 头骨 放在 我 的 奖杯 柜里。</Text>
+            <PreferenceWeight>50</PreferenceWeight>
+        </FlavorTextOption>
+        <FlavorTextOption>
+            <Requirements>
+                <SpeakerFaction>FACTION_ICONIAN</SpeakerFaction>
+                <ListenerFaction>FACTION_YOR</ListenerFaction>
+            </Requirements>
+            <Text>来自 垂死 物种 的 空洞 之词。</Text>
+            <PreferenceWeight>50</PreferenceWeight>
+        </FlavorTextOption>
+        <FlavorTextOption>
+            <Requirements>
+                <SpeakerFaction>FACTION_ICONIAN</SpeakerFaction>
+                <ListenerFaction>FACTION_IRIDIUM</ListenerFaction>
+            </Requirements>
+            <Text>我们 同样 支持 自然 和 非 自然 选 择。</Text>
+            <PreferenceWeight>50</PreferenceWeight>
+        </FlavorTextOption>
+        <FlavorTextOption>
+            <Requirements>
+                <SpeakerFaction>FACTION_ICONIAN</SpeakerFaction>
+                <ListenerFaction>FACTION_CRYSTALLINE</ListenerFaction>
+            </Requirements>
+            <Text>相信 死去 的 神 是 愚蠢 的；他们 总是 隐藏 了 更 多 的 东西。</Text>
+            <PreferenceWeight>50</PreferenceWeight>
+        </FlavorTextOption>
+        <FlavorTextOption>
+            <Requirements>
+                <SpeakerFaction>FACTION_ICONIAN</SpeakerFaction>
+                <ListenerFaction>FACTION_MOTH</ListenerFaction>
+            </Requirements>
+            <Text>如果 这 是 你 希望 从 我们 这里 得 到 的 答案，那么 我们 无意 伤害。</Text>
+            <PreferenceWeight>50</PreferenceWeight>
+        </FlavorTextOption>
+        <FlavorTextOption>
+            <Requirements>
+                <SpeakerFaction>FACTION_DRATH</SpeakerFaction>
+                <ListenerFaction>FACTION_FESTRON</ListenerFaction>
+            </Requirements>
+            <Text>你 的话 对 我们 毫无意义。</Text>
+            <PreferenceWeight>50</PreferenceWeight>
+        </FlavorTextOption>
+        <FlavorTextOption>
+            <Requirements>
+                <SpeakerFaction>FACTION_DRATH</SpeakerFaction>
+                <ListenerFaction>FACTION_NAVIGATORS</ListenerFaction>
+            </Requirements>
+            <Text>你 可能 会 希望 我们 从未 相遇。</Text>
+            <PreferenceWeight>50</PreferenceWeight>
+        </FlavorTextOption>
+        <FlavorTextOption>
+            <Requirements>
+                <SpeakerFaction>FACTION_DRATH</SpeakerFaction>
+                <ListenerFaction>FACTION_ALTARIAN</ListenerFaction>
+            </Requirements>
+            <Text>你 的 恶行 导致 了 你 的 流放。承认 吧。</Text>
+            <PreferenceWeight>50</PreferenceWeight>
+        </FlavorTextOption>
+        <FlavorTextOption>
+            <Requirements>
+                <SpeakerFaction>FACTION_DRATH</SpeakerFaction>
+                <ListenerFaction>FACTION_YOR</ListenerFaction>
+            </Requirements>
+            <Text>你 是 一个 注定 要 灭亡 的 过去 的 遗物。</Text>
+            <PreferenceWeight>50</PreferenceWeight>
+        </FlavorTextOption>
+        <FlavorTextOption>
+            <Requirements>
+                <SpeakerFaction>FACTION_DRATH</SpeakerFaction>
+                <ListenerFaction>FACTION_ICONIAN</ListenerFaction>
+            </Requirements>
+            <Text>你 被 流放 是因为 你 发动 的 侵略 战争 失败。我们 的 世界 被 窃取。我们 不再 相同。</Text>
+            <PreferenceWeight>50</PreferenceWeight>
+        </FlavorTextOption>
+        <FlavorTextOption>
+            <Requirements>
+                <SpeakerFaction>FACTION_DRATH</SpeakerFaction>
+                <ListenerFaction>FACTION_IRIDIUM</ListenerFaction>
+            </Requirements>
+            <Text>我们 怀念 你 作为 我们 的 一员 特 工的 日子。</Text>
+            <PreferenceWeight>50</PreferenceWeight>
+        </FlavorTextOption>
+        <FlavorTextOption>
+            <Requirements>
+                <SpeakerFaction>FACTION_DRATH</SpeakerFaction>
+                <ListenerFaction>FACTION_CRYSTALLINE</ListenerFaction>
+            </Requirements>
+            <Text>你 可能 会 发现 欺骗 我们 比 你 想 象 的 要 难。</Text>
+            <PreferenceWeight>50</PreferenceWeight>
+        </FlavorTextOption>
+        <FlavorTextOption>
+            <Requirements>
+                <SpeakerFaction>FACTION_DRATH</SpeakerFaction>
+                <ListenerFaction>FACTION_MOTH</ListenerFaction>
+            </Requirements>
+            <Text>坚持 黑暗，终无好果。</Text>
+            <PreferenceWeight>50</PreferenceWeight>
+        </FlavorTextOption>
+        <FlavorTextOption>
+            <Requirements>
+                <SpeakerFaction>FACTION_IRIDIUM</SpeakerFaction>
+                <ListenerFaction>FACTION_RESISTANCE</ListenerFaction>
+            </Requirements>
+            <Text>我们 不 信任 你。</Text>
+            <PreferenceWeight>50</PreferenceWeight>
+        </FlavorTextOption>
+        <FlavorTextOption>
+            <Requirements>
+                <SpeakerFaction>FACTION_IRIDIUM</SpeakerFaction>
+                <ListenerFaction>FACTION_FESTRON</ListenerFaction>
+            </Requirements>
+            <Text>我们 的 幼崽 喜欢 富含 脂肪 的 眼 睛。我们 会 相处 得 很 好。</Text>
+            <PreferenceWeight>50</PreferenceWeight>
+        </FlavorTextOption>
+        <FlavorTextOption>
+            <Requirements>
+                <SpeakerFaction>FACTION_IRIDIUM</SpeakerFaction>
+                <ListenerFaction>FACTION_NAVIGATORS</ListenerFaction>
+            </Requirements>
+            <Text>你 的 贪婪 无法 保护 你 免受 即将 到来 的 事情。</Text>
+            <PreferenceWeight>50</PreferenceWeight>
+        </FlavorTextOption>
+        <FlavorTextOption>
+            <Requirements>
+                <SpeakerFaction>FACTION_IRIDIUM</SpeakerFaction>
+                <ListenerFaction>FACTION_MIMOT</ListenerFaction>
+            </Requirements>
+            <Text>也许 稍后。</Text>
+            <PreferenceWeight>50</PreferenceWeight>
+        </FlavorTextOption>
+        <FlavorTextOption>
+            <Requirements>
+                <SpeakerFaction>FACTION_IRIDIUM</SpeakerFaction>
+                <ListenerFaction>FACTION_YOR</ListenerFaction>
+            </Requirements>
+            <Text>我们 只有 在 无法 强行 获取 时才 进行 交易。</Text>
+            <PreferenceWeight>50</PreferenceWeight>
+        </FlavorTextOption>
+        <FlavorTextOption>
+            <Requirements>
+                <SpeakerFaction>FACTION_IRIDIUM</SpeakerFaction>
+                <ListenerFaction>FACTION_CRYSTALLINE</ListenerFaction>
+            </Requirements>
+            <Text>我们 在 没有 你们 的 市场 的 亿万 年里 都 活 下来 了；我们 没有 它 也 会 没事 的。</Text>
+            <PreferenceWeight>50</PreferenceWeight>
+        </FlavorTextOption>
+        <FlavorTextOption>
+            <Requirements>
+                <SpeakerFaction>FACTION_ONYX_HIVE</SpeakerFaction>
+                <ListenerFaction>FACTION_NAVIGATORS</ListenerFaction>
+            </Requirements>
+            <Text>我们 两个 都 与 其他人 截然不同 。</Text>
+            <PreferenceWeight>50</PreferenceWeight>
+        </FlavorTextOption>
+        <FlavorTextOption>
+            <Requirements>
+                <SpeakerFaction>FACTION_ONYX_HIVE</SpeakerFaction>
+                <ListenerFaction>FACTION_MIMOT</ListenerFaction>
+            </Requirements>
+            <Text>我 希望 我们 可以 一起 合作，巨炮 的 家伙。</Text>
+            <PreferenceWeight>50</PreferenceWeight>
+        </FlavorTextOption>
+        <FlavorTextOption>
+            <Requirements>
+                <SpeakerFaction>FACTION_ONYX_HIVE</SpeakerFaction>
+                <ListenerFaction>FACTION_YOR</ListenerFaction>
+            </Requirements>
+            <Text>我 怀疑 你们 的 种族 根本 没有 未 来。</Text>
+            <PreferenceWeight>50</PreferenceWeight>
+        </FlavorTextOption>
+        <FlavorTextOption>
+            <Requirements>
+                <SpeakerFaction>FACTION_ONYX_HIVE</SpeakerFaction>
+                <ListenerFaction>FACTION_IRIDIUM</ListenerFaction>
+            </Requirements>
+            <Text>我们 经常 遇到 这种 情况。</Text>
+            <PreferenceWeight>50</PreferenceWeight>
+        </FlavorTextOption>
+        <FlavorTextOption>
+            <Requirements>
+                <SpeakerFaction>FACTION_ONYX_HIVE</SpeakerFaction>
+                <ListenerFaction>FACTION_CRYSTALLINE</ListenerFaction>
+            </Requirements>
+            <Text>让 我们 看看 当 你们 多孔 的 身体 变成 玻璃 时，谁 看起来 更 虚弱。</Text>
+            <PreferenceWeight>50</PreferenceWeight>
+        </FlavorTextOption>
+        <FlavorTextOption>
+            <Requirements>
+                <SpeakerFaction>FACTION_BARATAK</SpeakerFaction>
+                <ListenerFaction>FACTION_FESTRON</ListenerFaction>
+            </Requirements>
+            <Text>你们 的 身体 对 我们 毫无用处。滚开。</Text>
+            <PreferenceWeight>50</PreferenceWeight>
+        </FlavorTextOption>
+        <FlavorTextOption>
+            <Requirements>
+                <SpeakerFaction>FACTION_BARATAK</SpeakerFaction>
+                <ListenerFaction>FACTION_NAVIGATORS</ListenerFaction>
+            </Requirements>
+            <Text>只有 时间 能 告诉 你 是否 能 在 即 将 到来 的 事情 中 存活 下来。</Text>
+            <PreferenceWeight>50</PreferenceWeight>
+        </FlavorTextOption>
+        <FlavorTextOption>
+            <Requirements>
+                <SpeakerFaction>FACTION_BARATAK</SpeakerFaction>
+                <ListenerFaction>FACTION_MIMOT</ListenerFaction>
+            </Requirements>
+            <Text>我们 世界 上 的 另外5个 物种 也 有 同样 的 想法。</Text>
+            <PreferenceWeight>50</PreferenceWeight>
+        </FlavorTextOption>
+        <FlavorTextOption>
+            <Requirements>
+                <SpeakerFaction>FACTION_BARATAK</SpeakerFaction>
+                <ListenerFaction>FACTION_YOR</ListenerFaction>
+            </Requirements>
+            <Text>你 的话 对 我们 毫无意义。</Text>
+            <PreferenceWeight>50</PreferenceWeight>
+        </FlavorTextOption>
+        <FlavorTextOption>
+            <Requirements>
+                <SpeakerFaction>FACTION_BARATAK</SpeakerFaction>
+                <ListenerFaction>FACTION_IRIDIUM</ListenerFaction>
+            </Requirements>
+            <Text>我们 希望 我们 仍然 可以 一起 做 生意。</Text>
+            <PreferenceWeight>50</PreferenceWeight>
+        </FlavorTextOption>
+        <FlavorTextOption>
+            <Requirements>
+                <SpeakerFaction>FACTION_RESISTANCE</SpeakerFaction>
+                <ListenerFaction>FACTION_CRYSTALLINE</ListenerFaction>
+            </Requirements>
+            <Text>所以 这 就是Terrans的 个人主义 带来 的 - 分裂 的 团体。</Text>
+            <PreferenceWeight>50</PreferenceWeight>
+        </FlavorTextOption>
+        <FlavorTextOption>
+            <Requirements>
+                <SpeakerFaction>FACTION_RESISTANCE</SpeakerFaction>
+                <ListenerFaction>FACTION_MOTH</ListenerFaction>
+            </Requirements>
+            <Text>我们 帮助 愿意 帮助 他人 的 人。</Text>
+            <PreferenceWeight>50</PreferenceWeight>
+        </FlavorTextOption>
+        <FlavorTextOption>
+            <Requirements>
+                <SpeakerFaction>FACTION_SEEING</SpeakerFaction>
+                <ListenerFaction>FACTION_CRYSTALLINE</ListenerFaction>
+            </Requirements>
+            <Text>Just remember, as you develop, who elevated you first.</Text>
+            <PreferenceWeight>50</PreferenceWeight>
+        </FlavorTextOption>
+        <FlavorTextOption>
+            <Requirements>
+                <SpeakerFaction>FACTION_CRYSTALLINE</SpeakerFaction>
+                <ListenerFaction>FACTION_TERRAN</ListenerFaction>
+            </Requirements>
+            <Text>我 将 保留 我 的 呼吸，让 我 的 思维 来 交谈。</Text>
+            <PreferenceWeight>50</PreferenceWeight>
+        </FlavorTextOption>
+        <FlavorTextOption>
+            <Requirements>
+                <SpeakerFaction>FACTION_CRYSTALLINE</SpeakerFaction>
+                <ListenerFaction>FACTION_FESTRON</ListenerFaction>
+            </Requirements>
+            <Text>我们 对 你 这样 的 无 主体 也 构成 威胁。</Text>
+            <PreferenceWeight>50</PreferenceWeight>
+        </FlavorTextOption>
+        <FlavorTextOption>
+            <Requirements>
+                <SpeakerFaction>FACTION_CRYSTALLINE</SpeakerFaction>
+                <ListenerFaction>FACTION_NAVIGATORS</ListenerFaction>
+            </Requirements>
+            <Text>你 可以 把 你 的 假设 留给 自己。</Text>
+            <PreferenceWeight>50</PreferenceWeight>
+        </FlavorTextOption>
+        <FlavorTextOption>
+            <Requirements>
+                <SpeakerFaction>FACTION_CRYSTALLINE</SpeakerFaction>
+                <ListenerFaction>FACTION_MIMOT</ListenerFaction>
+            </Requirements>
+            <Text>粗鲁。</Text>
+            <PreferenceWeight>50</PreferenceWeight>
+        </FlavorTextOption>
+        <FlavorTextOption>
+            <Requirements>
+                <SpeakerFaction>FACTION_CRYSTALLINE</SpeakerFaction>
+                <ListenerFaction>FACTION_XELOXI</ListenerFaction>
+            </Requirements>
+            <Text>放心 阅读。我们 对 弱者 制定 的 可怜 法律 的 拒绝，我 毫无 羞耻。</Text>
+            <PreferenceWeight>50</PreferenceWeight>
+        </FlavorTextOption>
+        <FlavorTextOption>
+            <Requirements>
+                <SpeakerFaction>FACTION_CRYSTALLINE</SpeakerFaction>
+                <ListenerFaction>FACTION_DRENGIN</ListenerFaction>
+            </Requirements>
+            <Text>恶心！再敢 闯入 我 的 脑海，我 就 撕下 你 的 头。</Text>
+            <PreferenceWeight>50</PreferenceWeight>
+        </FlavorTextOption>
+        <FlavorTextOption>
+            <Requirements>
+                <SpeakerFaction>FACTION_CRYSTALLINE</SpeakerFaction>
+                <ListenerFaction>FACTION_ALTARIAN</ListenerFaction>
+            </Requirements>
+            <Text>你 会 很 适应 我们 区域 的 物种。他们 也 拒绝 承认 我们 的 高级 发 展。</Text>
+            <PreferenceWeight>50</PreferenceWeight>
+        </FlavorTextOption>
+        <FlavorTextOption>
+            <Requirements>
+                <SpeakerFaction>FACTION_CRYSTALLINE</SpeakerFaction>
+                <ListenerFaction>FACTION_YOR</ListenerFaction>
+            </Requirements>
+            <Text>对话：乏味。终止 对话。</Text>
+            <PreferenceWeight>50</PreferenceWeight>
+        </FlavorTextOption>
+        <FlavorTextOption>
+            <Requirements>
+                <SpeakerFaction>FACTION_CRYSTALLINE</SpeakerFaction>
+                <ListenerFaction>FACTION_KRYNN</ListenerFaction>
+            </Requirements>
+            <Text>要 找到《The Way》，首先 必须 找到 谦卑。等 你 找到 时，我们 就 在 这里。</Text>
+            <PreferenceWeight>50</PreferenceWeight>
+        </FlavorTextOption>
+        <FlavorTextOption>
+            <Requirements>
+                <SpeakerFaction>FACTION_CRYSTALLINE</SpeakerFaction>
+                <ListenerFaction>FACTION_ICONIAN</ListenerFaction>
+            </Requirements>
+            <Text>我 对 你 的 傲慢 没什么 耐心。</Text>
+            <PreferenceWeight>50</PreferenceWeight>
+        </FlavorTextOption>
+        <FlavorTextOption>
+            <Requirements>
+                <SpeakerFaction>FACTION_CRYSTALLINE</SpeakerFaction>
+                <ListenerFaction>FACTION_IRIDIUM</ListenerFaction>
+            </Requirements>
+            <Text>我们 需要 相互信任，公平交易。</Text>
+            <PreferenceWeight>50</PreferenceWeight>
+        </FlavorTextOption>
+        <FlavorTextOption>
+            <Requirements>
+                <SpeakerFaction>FACTION_CRYSTALLINE</SpeakerFaction>
+                <ListenerFaction>FACTION_RESISTANCE</ListenerFaction>
+            </Requirements>
+            <Text>下次 提醒 我。我会 给 你 一些 更 有趣 的 东西 阅 读。</Text>
+            <PreferenceWeight>50</PreferenceWeight>
+        </FlavorTextOption>
+        <FlavorTextOption>
+            <Requirements>
+                <SpeakerFaction>FACTION_CRYSTALLINE</SpeakerFaction>
+                <ListenerFaction>FACTION_KORATH</ListenerFaction>
+            </Requirements>
+            <Text>你 在读 我 的 心思 吗？我会 把 你 变成 一面镜子！</Text>
+            <PreferenceWeight>50</PreferenceWeight>
+        </FlavorTextOption>
+        <FlavorTextOption>
+            <Requirements>
+                <SpeakerFaction>FACTION_CRYSTALLINE</SpeakerFaction>
+                <ListenerFaction>FACTION_MOTH</ListenerFaction>
+            </Requirements>
+            <Text>我 希望 我们 能 保持 文明。</Text>
+            <PreferenceWeight>50</PreferenceWeight>
+        </FlavorTextOption>
+        <FlavorTextOption>
+            <Requirements>
+                <SpeakerFaction>FACTION_CRYSTALLINE</SpeakerFaction>
+                <ListenerFaction>FACTION_SEEING</ListenerFaction>
+            </Requirements>
+            <Text>我们 不 赞同。</Text>
+            <PreferenceWeight>50</PreferenceWeight>
+        </FlavorTextOption>
+        <FlavorTextOption>
+            <Requirements>
+                <SpeakerFaction>FACTION_CRYSTALLINE</SpeakerFaction>
+                <ListenerFaction>FACTION_ABSOLUTE</ListenerFaction>
+            </Requirements>
+            <Text>[I]专注 于 愤怒 的 思绪。[/I]</Text>
+            <PreferenceWeight>50</PreferenceWeight>
+        </FlavorTextOption>
+        <FlavorTextOption>
+            <Requirements>
+                <SpeakerFaction>FACTION_KORATH</SpeakerFaction>
+                <ListenerFaction>FACTION_CRYSTALLINE</ListenerFaction>
+            </Requirements>
+            <Text>我们 经历 过 比 你 更 糟糕、更 丑恶 的 事情。等 你 发 完 脾气 再 联系 我们。</Text>
+            <PreferenceWeight>50</PreferenceWeight>
+        </FlavorTextOption>
+        <FlavorTextOption>
+            <Requirements>
+                <SpeakerFaction>FACTION_MOTH</SpeakerFaction>
+                <ListenerFaction>FACTION_CRYSTALLINE</ListenerFaction>
+            </Requirements>
+            <Text>尽量 不要 让 你 的 恐惧 在 你 的 脑 海 中 大声 尖叫。如果 是 文件名，只 需 复制 英文 即可。</Text>
+            <PreferenceWeight>50</PreferenceWeight>
+        </FlavorTextOption>
+        <FlavorTextOption>
+            <Requirements>
+                <SpeakerFaction>FACTION_SEEING</SpeakerFaction>
+                <ListenerFaction>FACTION_CRYSTALLINE</ListenerFaction>
+            </Requirements>
+            <Text>Just remember, as you develop, who elevated you first.</Text>
+            <PreferenceWeight>50</PreferenceWeight>
+        </FlavorTextOption>
+        <FlavorTextOption>
+            <Requirements>
+                <SpeakerFaction>FACTION_ABSOLUTE</SpeakerFaction>
+                <ListenerFaction>FACTION_CRYSTALLINE</ListenerFaction>
+            </Requirements>
+            <Text>我们 消除 你 的 祸害，只是 时间 问题。</Text>
+            <PreferenceWeight>50</PreferenceWeight>
+        </FlavorTextOption>
+        <FlavorTextOption>
+            <Requirements>
+                <SpeakerFaction>FACTION_MOTH</SpeakerFaction>
+                <ListenerFaction>FACTION_TERRAN</ListenerFaction>
+            </Requirements>
+            <Text>是 的，我们 很酷。</Text>
+            <PreferenceWeight>50</PreferenceWeight>
+        </FlavorTextOption>
+        <FlavorTextOption>
+            <Requirements>
+                <SpeakerFaction>FACTION_MOTH</SpeakerFaction>
+                <ListenerFaction>FACTION_YOR</ListenerFaction>
+            </Requirements>
+            <Text>赞扬 动机：存疑。</Text>
+            <PreferenceWeight>50</PreferenceWeight>
+        </FlavorTextOption>
+        <FlavorTextOption>
+            <Requirements>
+                <SpeakerFaction>FACTION_MOTH</SpeakerFaction>
+                <ListenerFaction>FACTION_FESTRON</ListenerFaction>
+            </Requirements>
+            <Text>你 最好 把 我们 留在 你 的 噩梦 中 。</Text>
+            <PreferenceWeight>50</PreferenceWeight>
+        </FlavorTextOption>
+        <FlavorTextOption>
+            <Requirements>
+                <SpeakerFaction>FACTION_MOTH</SpeakerFaction>
+                <ListenerFaction>FACTION_NAVIGATORS</ListenerFaction>
+            </Requirements>
+            <Text>如果 你 能 在 这个 区域 存活 下来 ，可能 有 东西 可以 分享。</Text>
+            <PreferenceWeight>50</PreferenceWeight>
+        </FlavorTextOption>
+        <FlavorTextOption>
+            <Requirements>
+                <SpeakerFaction>FACTION_MOTH</SpeakerFaction>
+                <ListenerFaction>FACTION_XELOXI</ListenerFaction>
+            </Requirements>
+            <Text>你 的 迅速 死亡 将 足够 有 帮助。</Text>
+            <PreferenceWeight>50</PreferenceWeight>
+        </FlavorTextOption>
+        <FlavorTextOption>
+            <Requirements>
+                <SpeakerFaction>FACTION_MOTH</SpeakerFaction>
+                <ListenerFaction>FACTION_ARCEAN</ListenerFaction>
+            </Requirements>
+            <Text>真正 的 中立性 很 罕见；我们 对 你 的 意图 持 怀疑 态度。</Text>
+            <PreferenceWeight>50</PreferenceWeight>
+        </FlavorTextOption>
+        <FlavorTextOption>
+            <Requirements>
+                <SpeakerFaction>FACTION_MOTH</SpeakerFaction>
+                <ListenerFaction>FACTION_DRENGIN</ListenerFaction>
+            </Requirements>
+            <Text>我们 会 给 你 足够 的 理由 去 拥抱 残酷。</Text>
+            <PreferenceWeight>50</PreferenceWeight>
+        </FlavorTextOption>
+        <FlavorTextOption>
+            <Requirements>
+                <SpeakerFaction>FACTION_MOTH</SpeakerFaction>
+                <ListenerFaction>FACTION_MANTI</ListenerFaction>
+            </Requirements>
+            <Text>当 你 证明 自己 超越 所有 怀疑 时 ，我们 将 分享。</Text>
+            <PreferenceWeight>50</PreferenceWeight>
+        </FlavorTextOption>
+        <FlavorTextOption>
+            <Requirements>
+                <SpeakerFaction>FACTION_MOTH</SpeakerFaction>
+                <ListenerFaction>FACTION_KRYNN</ListenerFaction>
+            </Requirements>
+            <Text>与 质疑“道”的 人 合作 是 不明智 的。</Text>
+            <PreferenceWeight>50</PreferenceWeight>
+        </FlavorTextOption>
+        <FlavorTextOption>
+            <Requirements>
+                <SpeakerFaction>FACTION_MOTH</SpeakerFaction>
+                <ListenerFaction>FACTION_IRIDIUM</ListenerFaction>
+            </Requirements>
+            <Text>商业 无需 友谊。</Text>
+            <PreferenceWeight>50</PreferenceWeight>
+        </FlavorTextOption>
+        <FlavorTextOption>
+            <Requirements>
+                <SpeakerFaction>FACTION_MOTH</SpeakerFaction>
+                <ListenerFaction>FACTION_RESISTANCE</ListenerFaction>
+            </Requirements>
+            <Text>嗯。那 还有 待 观察。</Text>
+            <PreferenceWeight>50</PreferenceWeight>
+        </FlavorTextOption>
+        <FlavorTextOption>
+            <Requirements>
+                <SpeakerFaction>FACTION_MOTH</SpeakerFaction>
+                <ListenerFaction>FACTION_CRYSTALLINE</ListenerFaction>
+            </Requirements>
+            <Text>Try not to let your fear scream so loudly in your head.</Text>
+            <PreferenceWeight>50</PreferenceWeight>
+        </FlavorTextOption>
+        <FlavorTextOption>
+            <Requirements>
+                <SpeakerFaction>FACTION_MOTH</SpeakerFaction>
+                <ListenerFaction>FACTION_KORATH</ListenerFaction>
+            </Requirements>
+            <Text>保持 你 的 希望；这 是 个 错误。</Text>
+            <PreferenceWeight>50</PreferenceWeight>
+        </FlavorTextOption>
+        <FlavorTextOption>
+            <Requirements>
+                <SpeakerFaction>FACTION_MOTH</SpeakerFaction>
+                <ListenerFaction>FACTION_SEEING</ListenerFaction>
+            </Requirements>
+            <Text>我们 听到 了。我们 忽视 了。</Text>
+            <PreferenceWeight>50</PreferenceWeight>
+        </FlavorTextOption>
+        <FlavorTextOption>
+            <Requirements>
+                <SpeakerFaction>FACTION_MOTH</SpeakerFaction>
+                <ListenerFaction>FACTION_ABSOLUTE</ListenerFaction>
+            </Requirements>
+            <Text>疯狂 挣扎。</Text>
+            <PreferenceWeight>50</PreferenceWeight>
+        </FlavorTextOption>
+    </FlavorTextDef>
+    <FlavorTextDef>
+        <InternalName>TAUNT_PLAYER</InternalName>
+        <FlavorTextOption>
+            <Requirements>
+                <ListenerHasUniversalTranslator>false</ListenerHasUniversalTranslator>
+            </Requirements>
+            <Text>Ibbu nesha sigu, wehu![BR][BR](我们 刚刚 征服 了 你们 的 一颗 星 球。)</Text>
+            <PreferenceWeight>10</PreferenceWeight>
+        </FlavorTextOption>
+        <FlavorTextOption>
+            <Text>我们 刚刚 征服 了 你们 的 一个 星 球。</Text>
+        </FlavorTextOption>
+        <FlavorTextOption>
+            <Requirements>
+                <SpeakerFaction>FACTION_TERRAN</SpeakerFaction>
+            </Requirements>
+            <Text>我们 已 解放 了 你们 的 一个 世界 。</Text>
+        </FlavorTextOption>
+        <FlavorTextOption>
+            <Requirements>
+                <SpeakerFaction>FACTION_FESTRON</SpeakerFaction>
+            </Requirements>
+            <Text>我们 的 卵 已 在 你们 曾经 的 世界 中 找到 了 新 的 家园。</Text>
+        </FlavorTextOption>
+        <FlavorTextOption>
+            <Requirements>
+                <SpeakerFaction>FACTION_NAVIGATORS</SpeakerFaction>
+            </Requirements>
+            <Text>你 的 一个 世界 现在 在 我们 的 控 制 之下。</Text>
+        </FlavorTextOption>
+        <FlavorTextOption>
+            <Requirements>
+                <SpeakerFaction>FACTION_MIMOT</SpeakerFaction>
+            </Requirements>
+            <Text>我们 已 从 你 的 恶心 中 解放 了 你 的 一个 世界。</Text>
+        </FlavorTextOption>
+        <FlavorTextOption>
+            <Requirements>
+                <SpeakerFaction>FACTION_XELOXI</SpeakerFaction>
+            </Requirements>
+            <Text>我们 已经 解放 了 你们 其中 一个 星球 的 人民。</Text>
+        </FlavorTextOption>
+        <FlavorTextOption>
+            <Requirements>
+                <SpeakerFaction>FACTION_DRENGIN</SpeakerFaction>
+            </Requirements>
+            <Text>我们 将 在 刚刚 征服 的 你们 的 星 球上 的 愚人 上 享用 今晚 的 美餐 。</Text>
+        </FlavorTextOption>
+        <FlavorTextOption>
+            <Requirements>
+                <SpeakerFaction>FACTION_ALTARIAN</SpeakerFaction>
+            </Requirements>
+            <Text>我们 现在 可以 与 我们 刚 从 你 那 里 夺取 的 世界 的 人们 分享 我们 的 智慧。</Text>
+        </FlavorTextOption>
+        <FlavorTextOption>
+            <Requirements>
+                <SpeakerFaction>FACTION_YOR</SpeakerFaction>
+            </Requirements>
+            <Text>我们 已经 同化 了 你们 的 一个 世 界。欢喜 吧。</Text>
+        </FlavorTextOption>
+        <FlavorTextOption>
+            <Requirements>
+                <SpeakerFaction>FACTION_TORIAN</SpeakerFaction>
+            </Requirements>
+            <Text>你 的 星球 现在 是 我们 的。</Text>
+        </FlavorTextOption>
+        <FlavorTextOption>
+            <Requirements>
+                <SpeakerFaction>FACTION_KRYNN</SpeakerFaction>
+            </Requirements>
+            <Text>我们 现在 可以 与 我们 刚刚 征服 的 你们 世界 的 人们 分享“道”。</Text>
+        </FlavorTextOption>
+        <FlavorTextOption>
+            <Requirements>
+                <SpeakerFaction>FACTION_IRIDIUM</SpeakerFaction>
+            </Requirements>
+            <Text>我们 对 军事 的 投资 已经 取得 了 回报。你 的 星球 现在 属于 我们。</Text>
+        </FlavorTextOption>
+        <FlavorTextOption>
+            <Requirements>
+                <SpeakerFaction>FACTION_MOTH</SpeakerFaction>
+            </Requirements>
+            <Text>我们 希望 您 明白，这个 星球 现在 在 我们 的 保护 之 下。</Text>
+        </FlavorTextOption>
+        <FlavorTextOption>
+            <Requirements>
+                <SpeakerFaction>FACTION_CRYSTALLINE</SpeakerFaction>
+            </Requirements>
+            <Text>我们 刚刚 占领 的 世界 的 人民 现 在 可以 真正 地 感到 安全。</Text>
+        </FlavorTextOption>
+    </FlavorTextDef>
+    <FlavorTextDef>
+        <InternalName>DECLARE_WAR_MAIN</InternalName>
+        <FlavorTextOption>
+            <Requirements>
+                <ListenerHasUniversalTranslator>false</ListenerHasUniversalTranslator>
+            </Requirements>
+            <Text>塔 洛蒂 克 尤皮图 穆尔 内辛，{PLAYERFACTION:2}。[BR][BR][COLOR=UIDefaultHighlight](我们 正在 战争 中)[/COLOR]</Text>
+            <PreferenceWeight>10</PreferenceWeight>
+        </FlavorTextOption>
+        <FlavorTextOption>
+            <Text>和平 的 时代 已经 过去，{PLAYERFACTION:2}。准备 战争 吧。[BR][BR][COLOR=UIDefaultHighlight](我们 正在 战争 中)[/COLOR]</Text>
+        </FlavorTextOption>
+        <FlavorTextOption>
+            <Requirements>
+                <PersonalityType>Totalitarianism</PersonalityType>
+            </Requirements>
+            <Text>现在 是 你们 的 世界 被 高等 文明 统治 的 时候 了。准备 去死吧。[BR][BR][COLOR=UIDefaultHighlight]（我们 正 处于 战争 中）[/COLOR]</Text>
+            <PreferenceWeight>10</PreferenceWeight>
+        </FlavorTextOption>
+        <FlavorTextOption>
+            <Requirements>
+                <SpeakerFaction>FACTION_TERRAN</SpeakerFaction>
+            </Requirements>
+            <Text>遗憾 的 是，事情 必须 以 这样 的 方式 结束。我们 的 关系 曾 充满希望。嗯，要 知道，尽管 我们 不 喜欢 发动战争，但 我们 非常 擅长 结束 它们。[BR][BR][COLOR=UIDefaultHighlight](我们 正在 交战)[/COLOR]</Text>
+        </FlavorTextOption>
+        <FlavorTextOption>
+            <Requirements>
+                <SpeakerFaction>FACTION_FESTRON</SpeakerFaction>
+            </Requirements>
+            <Text>战争 已经 找 上 你 了，猎物。你 很快 就 会 被 卵囊 填满。做好 心理准备。[BR][BR][COLOR=UIDefaultHighlight](我们 正在 战争 中)[/COLOR]</Text>
+        </FlavorTextOption>
+        <FlavorTextOption>
+            <Requirements>
+                <SpeakerFaction>FACTION_NAVIGATORS</SpeakerFaction>
+            </Requirements>
+            <Text>我们 不再 逃避，外星人。我们 现在 面对 我们 的 敌人。战争 的 时刻 已经 来临。[BR][BR][COLOR=UIDefaultHighlight](我们 正在 战争 中)[/COLOR]</Text>
+        </FlavorTextOption>
+        <FlavorTextOption>
+            <Requirements>
+                <SpeakerFaction>FACTION_MIMOT</SpeakerFaction>
+            </Requirements>
+            <Text>我们 将 不再 被 任何人 统治。我们 将 成为 统治者。我们 将 从 你 开始。[BR][BR][COLOR=UIDefaultHighlight](我们 正在 开战)[/COLOR]</Text>
+        </FlavorTextOption>
+        <FlavorTextOption>
+            <Requirements>
+                <SpeakerFaction>FACTION_XELOXI</SpeakerFaction>
+            </Requirements>
+            <Text>我们 现在 要 消灭 你，外星人。彻底 毁灭 你。不要 问 为什么。我们 没有 必要 向 你 解释 原因。[BR][BR][COLOR=UIDefaultHighlight](我们 正在 战争 中)[/COLOR]</Text>
+        </FlavorTextOption>
+        <FlavorTextOption>
+            <Requirements>
+                <SpeakerFaction>FACTION_ARCEAN</SpeakerFaction>
+            </Requirements>
+            <Text>我们 经历 的 战争 比 大多数 人要 多。我们 并 不 寻求 战争，但 当 它 必要 时，我们 不会 回避。并且 我们 不会 回避 与 你 的 战争 。[BR][BR][COLOR=UIDefaultHighlight](我们 正在 战争 中)[/COLOR]</Text>
+        </FlavorTextOption>
+        <FlavorTextOption>
+            <Requirements>
+                <SpeakerFaction>FACTION_DRENGIN</SpeakerFaction>
+            </Requirements>
+            <Text>我们 厌倦 了 你 说话 时 那 湿润、啪嗒 作响 的 声音，外星人。当 我们 最终 征服 你 时，我们 必须 对此 采取 一些 行动。[BR][BR][COLOR=UIDefaultHighlight](我们 正在 战争 中)[/COLOR]</Text>
+        </FlavorTextOption>
+        <FlavorTextOption>
+            <Requirements>
+                <SpeakerFaction>FACTION_ALTARIAN</SpeakerFaction>
+            </Requirements>
+            <Text>我们 宣战。这 对 我们 的 人民 来说 是 一个 可 怕 的 想法，但 我们 准备 为 像 你们 这样 可鄙 的 人 做 个 例外。[BR][BR][COLOR=UIDefaultHighlight](我们 处于 战争状态)[/COLOR]</Text>
+        </FlavorTextOption>
+        <FlavorTextOption>
+            <Requirements>
+                <SpeakerFaction>FACTION_YOR</SpeakerFaction>
+            </Requirements>
+            <Text>你们 称之为 战争，我们 称之为 清理 宇宙 中 的 害虫 。无论如何，你们 的 时间 已经 结束。[BR][BR][COLOR=UIDefaultHighlight](我们 正在 战争 中)[/COLOR]</Text>
+        </FlavorTextOption>
+        <FlavorTextOption>
+            <Requirements>
+                <SpeakerFaction>FACTION_TORIAN</SpeakerFaction>
+            </Requirements>
+            <Text>是 时候 让 你 停止 恐吓 我们 了。我们 厌倦 了 被 战争 带到 我们 面 前。现在 我们 把 它 带到 你 面前。[BR][BR][COLOR=UIDefaultHighlight](我们 正在 战争 中)[/COLOR]</Text>
+        </FlavorTextOption>
+        <FlavorTextOption>
+            <Requirements>
+                <SpeakerFaction>FACTION_MANTI</SpeakerFaction>
+            </Requirements>
+            <Text>这个 星系 充满 了 掠 食者。我们 从未 想过 我们 自己 会 变成 其中 之一。但是，如果 我们 能够 消灭 你 的 存在，我们 必须 这么 做。[BR][BR][COLOR=UIDefaultHighlight](我们 在 战争 中)[/COLOR]</Text>
+        </FlavorTextOption>
+        <FlavorTextOption>
+            <Requirements>
+                <SpeakerFaction>FACTION_KRYNN</SpeakerFaction>
+            </Requirements>
+            <Text>理想 情况 下，克林 的 方式 是 通过 对话 和 静思 传播 的。只有 在 极其 罕见 的 情况 下，我们 才 必须 诉诸 于 武力。现在，外星人，我们 就是 这样 做 的。[BR][BR][COLOR=UIDefaultHighlight](我们 正在 战争 中)[/COLOR]</Text>
+        </FlavorTextOption>
+        <FlavorTextOption>
+            <Requirements>
+                <SpeakerFaction>FACTION_ICONIAN</SpeakerFaction>
+            </Requirements>
+            <Text>我们 并非 天生 好战。但 我们 已经 见识 过 足够 多 的 战 争，让 你 对 我们 将 战争 带给 你 时会 发生 什么 感到 非常 担忧。[BR][BR][COLOR=UIDefaultHighlight](我们 正在 交战)[/COLOR]</Text>
+        </FlavorTextOption>
+        <FlavorTextOption>
+            <Requirements>
+                <SpeakerFaction>FACTION_DRATH</SpeakerFaction>
+            </Requirements>
+            <Text>我们 不 喜欢 直接 行动 被 看到。现在 我们 这样 做，是 为了 消灭 你，这 应该 告诉 你 你 多么 应得 其报 。[BR][BR][COLOR=UIDefaultHighlight](我们 正在 战争 中)[/COLOR]</Text>
+        </FlavorTextOption>
+        <FlavorTextOption>
+            <Requirements>
+                <SpeakerFaction>FACTION_IRIDIUM</SpeakerFaction>
+            </Requirements>
+            <Text>通常 从 其他 文明 的 战争 中 获利 要 比 从 自己 的 战争 中 获利 更好 。但是，如果 这 意味着 你 的 死亡，我们 愿意 承受 一些 小 损失。[BR][BR][COLOR=UIDefaultHighlight](我们 正在 战争 中)[/COLOR]</Text>
+        </FlavorTextOption>
+        <FlavorTextOption>
+            <Requirements>
+                <SpeakerFaction>FACTION_ONYX_HIVE</SpeakerFaction>
+            </Requirements>
+            <Text>你 的 行动 已 将 我们 带入 沸腾 的 战争 火山口，地表 居民。现在 我们 深陷 其中。Onyx Hive将 是 你 的 终结。[BR][BR][COLOR=UIDefaultHighlight](我们 正在 战争 中)[/COLOR]</Text>
+        </FlavorTextOption>
+        <FlavorTextOption>
+            <Requirements>
+                <SpeakerFaction>FACTION_CRYSTALLINE</SpeakerFaction>
+            </Requirements>
+            <Text>我 已 洞悉 你 和 你们 民族 的 内心 。我 无法 再 忽视 你们 背离 光辉 统 治 的 倾向。[BR][BR][COLOR=UIDefaultHighlight](我们 处于 战争状态)[/COLOR]。</Text>
+        </FlavorTextOption>
+        <FlavorTextOption>
+            <Requirements>
+                <SpeakerFaction>FACTION_BARATAK</SpeakerFaction>
+            </Requirements>
+            <Text>你 这 野兽 已经 污染 了 银河系 太 久 了，我们 会 阻止 你 的。所有 有 理智 的 植物 都 会 感谢 我 们。[BR][BR][COLOR=UIDefaultHighlight](我们 正在 战争 中)[/COLOR]</Text>
+        </FlavorTextOption>
+        <FlavorTextOption>
+            <Requirements>
+                <SpeakerFaction>FACTION_MOTH</SpeakerFaction>
+            </Requirements>
+            <Text>尽管 我们 已 尽全力，但 现在 必须 承认，外交 已 无法 在 我们 之间 发挥 作 用。我们 并 不 乐于 此 决定，但 为了 维护 安全，我们 必须 尽 我们 的 责任 - 即使 这 意味着 要 开战。[BR][BR][COLOR=UIDefaultHighlight](我们 正在 开战)[/COLOR]</Text>
+        </FlavorTextOption>
+        <FlavorTextOption>
+            <Requirements>
+                <SpeakerFaction>FACTION_CRYSTALLINE</SpeakerFaction>
+            </Requirements>
+            <Text>我 已 洞悉 你 和 你们 民族 的 内心 。我 无法 再 忽视 你们 背离 光辉 统 治 的 倾向。[BR][BR][COLOR=UIDefaultHighlight](我们 处于 战争状态)[/COLOR]。</Text>
+        </FlavorTextOption>
+        <FlavorTextOption>
+            <Requirements>
+                <SpeakerFaction>FACTION_TERRAN</SpeakerFaction>
+                <ListenerFaction>FACTION_FESTRON</ListenerFaction>
+            </Requirements>
+            <Text>我们 不能 把 银河系 交给 宇宙 昆 虫。准备 被 消灭[BR][BR][COLOR=UIDefaultHighlight](我们 正在 战争 中)[/COLOR]</Text>
+            <PreferenceWeight>50</PreferenceWeight>
+        </FlavorTextOption>
+        <FlavorTextOption>
+            <Requirements>
+                <SpeakerFaction>FACTION_TERRAN</SpeakerFaction>
+                <ListenerFaction>FACTION_DRENGIN</ListenerFaction>
+            </Requirements>
+            <Text>在 心底，你 总是 知道 我们 会以 战争 结束 。[BR][BR][COLOR=UIDefaultHighlight](我们 正在 战争 中)[/COLOR]</Text>
+            <PreferenceWeight>50</PreferenceWeight>
+        </FlavorTextOption>
+        <FlavorTextOption>
+            <Requirements>
+                <SpeakerFaction>FACTION_TERRAN</SpeakerFaction>
+                <ListenerFaction>FACTION_YOR</ListenerFaction>
+            </Requirements>
+            <Text>我们 已经 得出结论，凡是 有 恶意 机器 横行 的 未来，都 不会 有 好 结果。因此，我们 决定 要 断开 你 的 电源。[BR][BR][COLOR=UIDefaultHighlight](我们 正在 战争 中)[/COLOR]</Text>
+            <PreferenceWeight>50</PreferenceWeight>
+        </FlavorTextOption>
+        <FlavorTextOption>
+            <Requirements>
+                <SpeakerFaction>FACTION_DRENGIN</SpeakerFaction>
+                <ListenerFaction>FACTION_TERRAN</ListenerFaction>
+            </Requirements>
+            <Text>我们 知道 你 的 真实 面目，人类。就 像 你们 种族 喜欢 说 的，你 是 披 着 羊皮 的 狼。[BR][BR]你 的 外交 和 贸易 的 伪装 无法 欺 骗 我们。我们 会 把 你 的 骨头 磨 成细粉。[BR][BR][COLOR=UIDefaultHighlight](我们 正在 战争 中)[/COLOR]</Text>
+            <PreferenceWeight>50</PreferenceWeight>
+        </FlavorTextOption>
+        <FlavorTextOption>
+            <Requirements>
+                <SpeakerFaction>FACTION_ALTARIAN</SpeakerFaction>
+                <ListenerFaction>FACTION_TERRAN</ListenerFaction>
+            </Requirements>
+            <Text>我们 希望 有 另 一种 方式，但 没有 其他 文明 拥有 像 我们 一 样 引导 银河系 的 智慧。[BR][BR]只有 当 你们 彻底 向 我们 投降，我们 才 会 对 你们 表示 怜悯。[BR][BR][COLOR=UIDefaultHighlight](我们 正在 战争 中)[/COLOR]</Text>
+            <PreferenceWeight>50</PreferenceWeight>
+        </FlavorTextOption>
+        <FlavorTextOption>
+            <Requirements>
+                <SpeakerFaction>FACTION_ALTARIAN</SpeakerFaction>
+                <ListenerFaction>FACTION_YOR</ListenerFaction>
+            </Requirements>
+            <Text>你们 这种 存在 是 一种 亵渎。我们 从未 设想 过会 在 我们 的 星 系里 让 机器 繁衍生息。[BR][BR][COLOR=UIDefaultHighlight](我们 正在 战争 中)[/COLOR]</Text>
+            <PreferenceWeight>50</PreferenceWeight>
+        </FlavorTextOption>
+        <FlavorTextOption>
+            <Requirements>
+                <SpeakerFaction>FACTION_CRYSTALLINE</SpeakerFaction>
+                <ListenerFaction>FACTION_MOTH</ListenerFaction>
+            </Requirements>
+            <Text>我 几乎 不敢相信，和 你们 的 派系 宣战 的 日子 已经 来临。沿着 光线 走进 我们 的 激光束 和 我们 的 火箭 爆炸 中。[BR][BR][COLOR=UIDefaultHighlight](我们 已经 开战)[/COLOR]</Text>
+            <PreferenceWeight>50</PreferenceWeight>
+        </FlavorTextOption>
+        <FlavorTextOption>
+            <Requirements>
+                <SpeakerFaction>FACTION_CRYSTALLINE</SpeakerFaction>
+                <ListenerFaction>FACTION_SEEING</ListenerFaction>
+            </Requirements>
+            <Text>你 已经 从 我们 的 发展 中 受益 良 久 了。[BR][BR][COLOR=UIDefaultHighlight]（我们 正在 战争 中）[/COLOR]</Text>
+            <PreferenceWeight>50</PreferenceWeight>
+        </FlavorTextOption>
+        <FlavorTextOption>
+            <Requirements>
+                <SpeakerFaction>FACTION_CRYSTALLINE</SpeakerFaction>
+                <ListenerFaction>FACTION_ABSOLUTE</ListenerFaction>
+            </Requirements>
+            <Text>现在 是 清除 你们 污秽 的 银河系 的 时候 了。这场 战争 不会 重复 我们 之前 的 冲突；我们 已 做好 准备。[BR][BR][COLOR=UIDefaultHighlight](我们 正在 战争 中)[/COLOR]</Text>
+            <PreferenceWeight>50</PreferenceWeight>
+        </FlavorTextOption>
+        <FlavorTextOption>
+            <Requirements>
+                <SpeakerFaction>FACTION_MOTH</SpeakerFaction>
+                <ListenerFaction>FACTION_CRYSTALLINE</ListenerFaction>
+            </Requirements>
+            <Text>我们 已 给予 了 每 一次 机会 和 怀 疑 的 好处。我们 不能 再 忽视 你 对 宇宙 生命 的 威胁。我 很 抱歉，是 时候 燃烧 了。[BR][BR][COLOR=UIDefaultHighlight](我们 正在 战争 中)[/COLOR]</Text>
+            <PreferenceWeight>50</PreferenceWeight>
+        </FlavorTextOption>
+        <FlavorTextOption>
+            <Requirements>
+                <SpeakerFaction>FACTION_MOTH</SpeakerFaction>
+                <ListenerFaction>FACTION_ABSOLUTE</ListenerFaction>
+            </Requirements>
+            <Text>我们 已经 观察 足够 多，得出结论 你 就是 一个 肿瘤。生命 应 被 珍视，但 你 只是 在 他人 灭亡 中 生存 下 来。[BR][BR][COLOR=UIDefaultHighlight](我们 正在 战争 中)[/COLOR]</Text>
+            <PreferenceWeight>50</PreferenceWeight>
+        </FlavorTextOption>
+        <FlavorTextOption>
+            <Requirements>
+                <SpeakerFaction>FACTION_SEEING</SpeakerFaction>
+                <ListenerFaction>FACTION_CRYSTALLINE</ListenerFaction>
+            </Requirements>
+            <Text>我们 宣战。我们 不再 需要 你 了。[BR][BR][COLOR=UIDefaultHighlight](我们 正在 交战)[/COLOR]</Text>
+            <PreferenceWeight>50</PreferenceWeight>
+        </FlavorTextOption>
+        <FlavorTextOption>
+            <Requirements>
+                <SpeakerFaction>FACTION_ABSOLUTE</SpeakerFaction>
+                <ListenerFaction>FACTION_CRYSTALLINE</ListenerFaction>
+            </Requirements>
+            <Text>[I]蠕动 的 生命体 向 屏幕 扔 了 些 东 西，眼神 炽热 而 又 狠厉。[/I][BR][BR][COLOR=UIDefaultHighlight](我们 正在 战争 中)[/COLOR]</Text>
+            <PreferenceWeight>50</PreferenceWeight>
+        </FlavorTextOption>
+    </FlavorTextDef>
+    <FlavorTextDef>
+        <InternalName>DECLARE_WAR_RESPONSE_AGGRESSIVE</InternalName>
+        <FlavorTextOption>
+            <Requirements>
+                <ListenerHasUniversalTranslator>false</ListenerHasUniversalTranslator>
+            </Requirements>
+            <Text>你 会 后悔 的。无论 你 是 什么。</Text>
+            <PreferenceWeight>500</PreferenceWeight>
+        </FlavorTextOption>
+        <FlavorTextOption>
+            <Text>你 犯 了 致命 的 错误。</Text>
+            <Text>我们 将 让 你 为此 付出代价。</Text>
+        </FlavorTextOption>
+        <FlavorTextOption>
+            <Requirements>
+                <PersonalityType>Totalitarianism</PersonalityType>
+            </Requirements>
+            <Text>这 一切 结束 后，你们 将 成为 我们 的 奴隶。</Text>
+            <PreferenceWeight>10</PreferenceWeight>
+        </FlavorTextOption>
+        <FlavorTextOption>
+            <Requirements>
+                <PersonalityType>Collectivism</PersonalityType>
+            </Requirements>
+            <Text>我们 将要 粉碎 你。</Text>
+            <PreferenceWeight>10</PreferenceWeight>
+        </FlavorTextOption>
+        <FlavorTextOption>
+            <Requirements>
+                <PersonalityType>Greedy</PersonalityType>
+            </Requirements>
+            <Text>你 的 世界 很快 就 会 成为 我们 的 财产</Text>
+            <PreferenceWeight>10</PreferenceWeight>
+        </FlavorTextOption>
+        <FlavorTextOption>
+            <Requirements>
+                <ListenerFaction>FACTION_CRYSTALLINE</ListenerFaction>
+            </Requirements>
+            <Text>您 将 无法 逃脱 我们 武器装备 的 全力 攻击 和 心灵 战术 的 追击。</Text>
+            <PreferenceWeight>50</PreferenceWeight>
+        </FlavorTextOption>
+        <FlavorTextOption>
+            <Requirements>
+                <SpeakerFaction>FACTION_TERRAN</SpeakerFaction>
+                <ListenerFaction>FACTION_YOR</ListenerFaction>
+            </Requirements>
+            <Text>我们 将 把 你 的 器官 转化 为 燃料 。</Text>
+            <PreferenceWeight>50</PreferenceWeight>
+        </FlavorTextOption>
+        <FlavorTextOption>
+            <Requirements>
+                <SpeakerFaction>FACTION_FESTRON</SpeakerFaction>
+                <ListenerFaction>FACTION_TERRAN</ListenerFaction>
+            </Requirements>
+            <Text>唯一 好 的 虫子 就是 死 虫子。</Text>
+            <PreferenceWeight>50</PreferenceWeight>
+        </FlavorTextOption>
+        <FlavorTextOption>
+            <Requirements>
+                <SpeakerFaction>FACTION_NAVIGATORS</SpeakerFaction>
+                <ListenerFaction>FACTION_TERRAN</ListenerFaction>
+            </Requirements>
+            <Text>这 将 是 你们 这种 生物 犯 的 最后 一个 错误。</Text>
+            <PreferenceWeight>50</PreferenceWeight>
+        </FlavorTextOption>
+        <FlavorTextOption>
+            <Requirements>
+                <SpeakerFaction>FACTION_MIMOT</SpeakerFaction>
+                <ListenerFaction>FACTION_TERRAN</ListenerFaction>
+            </Requirements>
+            <Text>真令人 惊讶，如此 可爱 的 东西 竟然 可以 如此 愚蠢。</Text>
+            <PreferenceWeight>50</PreferenceWeight>
+        </FlavorTextOption>
+        <FlavorTextOption>
+            <Requirements>
+                <SpeakerFaction>FACTION_XELOXI</SpeakerFaction>
+                <ListenerFaction>FACTION_TERRAN</ListenerFaction>
+            </Requirements>
+            <Text>您 犯 了 一个 致命 的 错误。</Text>
+            <PreferenceWeight>50</PreferenceWeight>
+        </FlavorTextOption>
+        <FlavorTextOption>
+            <Requirements>
+                <SpeakerFaction>FACTION_ARCEAN</SpeakerFaction>
+                <ListenerFaction>FACTION_TERRAN</ListenerFaction>
+            </Requirements>
+            <Text>你们 是 一个 垂死 的 种族。我们 将 加速 你们 的 消亡。</Text>
+            <PreferenceWeight>50</PreferenceWeight>
+        </FlavorTextOption>
+        <FlavorTextOption>
+            <Requirements>
+                <SpeakerFaction>FACTION_DRENGIN</SpeakerFaction>
+                <ListenerFaction>FACTION_TERRAN</ListenerFaction>
+            </Requirements>
+            <Text>你 很快 就 会 发现，我们 非常、非常 擅长 战争。</Text>
+            <PreferenceWeight>50</PreferenceWeight>
+        </FlavorTextOption>
+        <FlavorTextOption>
+            <Requirements>
+                <SpeakerFaction>FACTION_ALTARIAN</SpeakerFaction>
+                <ListenerFaction>FACTION_TERRAN</ListenerFaction>
+            </Requirements>
+            <Text>我 认为 你 高估 了 自己 的 智慧 和 军事力量。</Text>
+            <PreferenceWeight>50</PreferenceWeight>
+        </FlavorTextOption>
+        <FlavorTextOption>
+            <Requirements>
+                <SpeakerFaction>FACTION_ALTARIAN</SpeakerFaction>
+                <ListenerFaction>FACTION_YOR</ListenerFaction>
+            </Requirements>
+            <Text>当 我们 处理 完 你 时，你 的 种族 将 不复存在。</Text>
+            <PreferenceWeight>50</PreferenceWeight>
+        </FlavorTextOption>
+        <FlavorTextOption>
+            <Requirements>
+                <SpeakerFaction>FACTION_YOR</SpeakerFaction>
+                <ListenerFaction>FACTION_TERRAN</ListenerFaction>
+            </Requirements>
+            <Text>我们 将 用 你 剩下 的 部分 作为 备 用 零件。</Text>
+            <PreferenceWeight>50</PreferenceWeight>
+        </FlavorTextOption>
+        <FlavorTextOption>
+            <Requirements>
+                <SpeakerFaction>FACTION_TORIAN</SpeakerFaction>
+                <ListenerFaction>FACTION_TERRAN</ListenerFaction>
+            </Requirements>
+            <Text>你 会 发现 我们 甚至 比 德伦 金 更 糟。</Text>
+            <PreferenceWeight>50</PreferenceWeight>
+        </FlavorTextOption>
+        <FlavorTextOption>
+            <Requirements>
+                <SpeakerFaction>FACTION_MANTI</SpeakerFaction>
+                <ListenerFaction>FACTION_TERRAN</ListenerFaction>
+            </Requirements>
+            <Text>我们 将 在 晚餐 时 煮 你。</Text>
+            <PreferenceWeight>50</PreferenceWeight>
+        </FlavorTextOption>
+        <FlavorTextOption>
+            <Requirements>
+                <SpeakerFaction>FACTION_KRYNN</SpeakerFaction>
+                <ListenerFaction>FACTION_TERRAN</ListenerFaction>
+            </Requirements>
+            <Text>你 会 死 的，狂热者。</Text>
+            <PreferenceWeight>50</PreferenceWeight>
+        </FlavorTextOption>
+        <FlavorTextOption>
+            <Requirements>
+                <SpeakerFaction>FACTION_ICONIAN</SpeakerFaction>
+                <ListenerFaction>FACTION_TERRAN</ListenerFaction>
+            </Requirements>
+            <Text>当 我们 完成 时，你 将 失去 的 不仅仅 是 你 的 家园 世界。</Text>
+            <PreferenceWeight>50</PreferenceWeight>
+        </FlavorTextOption>
+        <FlavorTextOption>
+            <Requirements>
+                <SpeakerFaction>FACTION_DRATH</SpeakerFaction>
+                <ListenerFaction>FACTION_TERRAN</ListenerFaction>
+            </Requirements>
+            <Text>看来 我们 必须 再 杀 一只 野兽。</Text>
+            <PreferenceWeight>50</PreferenceWeight>
+        </FlavorTextOption>
+        <FlavorTextOption>
+            <Requirements>
+                <SpeakerFaction>FACTION_IRIDIUM</SpeakerFaction>
+                <ListenerFaction>FACTION_TERRAN</ListenerFaction>
+            </Requirements>
+            <Text>我们 将 洗劫 你们 世界 的 残余。</Text>
+            <PreferenceWeight>50</PreferenceWeight>
+        </FlavorTextOption>
+        <FlavorTextOption>
+            <Requirements>
+                <SpeakerFaction>FACTION_BARATAK</SpeakerFaction>
+                <ListenerFaction>FACTION_TERRAN</ListenerFaction>
+            </Requirements>
+            <Text>我们 处理 完 你 后，你 将 成为 篝火 的 引火 物。</Text>
+            <PreferenceWeight>50</PreferenceWeight>
+        </FlavorTextOption>
+        <FlavorTextOption>
+            <Requirements>
+                <SpeakerFaction>FACTION_CRYSTALLINE</SpeakerFaction>
+                <ListenerFaction>FACTION_MOTH</ListenerFaction>
+            </Requirements>
+            <Text>今天，我们 深感 对此 选择 的 遗憾。明天 你 也 会 这样。</Text>
+            <PreferenceWeight>50</PreferenceWeight>
+        </FlavorTextOption>
+        <FlavorTextOption>
+            <Requirements>
+                <SpeakerFaction>FACTION_CRYSTALLINE</SpeakerFaction>
+                <ListenerFaction>FACTION_SEEING</ListenerFaction>
+            </Requirements>
+            <Text>我们 不 满意。</Text>
+            <PreferenceWeight>50</PreferenceWeight>
+        </FlavorTextOption>
+        <FlavorTextOption>
+            <Requirements>
+                <SpeakerFaction>FACTION_CRYSTALLINE</SpeakerFaction>
+                <ListenerFaction>FACTION_ABSOLUTE</ListenerFaction>
+            </Requirements>
+            <Text>[I]愤怒 地向 屏幕 挥舞。[/I]</Text>
+            <PreferenceWeight>50</PreferenceWeight>
+        </FlavorTextOption>
+        <FlavorTextOption>
+            <Requirements>
+                <SpeakerFaction>FACTION_MOTH</SpeakerFaction>
+                <ListenerFaction>FACTION_CRYSTALLINE</ListenerFaction>
+            </Requirements>
+            <Text>Luxar不会 燃烧。</Text>
+            <PreferenceWeight>50</PreferenceWeight>
+        </FlavorTextOption>
+        <FlavorTextOption>
+            <Requirements>
+                <SpeakerFaction>FACTION_SEEING</SpeakerFaction>
+                <ListenerFaction>FACTION_CRYSTALLINE</ListenerFaction>
+            </Requirements>
+            <Text>我 看出 你 已 学会 忘恩负义。那 就 这样 吧。</Text>
+            <PreferenceWeight>50</PreferenceWeight>
+        </FlavorTextOption>
+        <FlavorTextOption>
+            <Requirements>
+                <SpeakerFaction>FACTION_ABSOLUTE</SpeakerFaction>
+                <ListenerFaction>FACTION_CRYSTALLINE</ListenerFaction>
+            </Requirements>
+            <Text>直到 我们 将 你 从 宇宙 中 清除，这场 冲突 不会 结束。</Text>
+            <PreferenceWeight>50</PreferenceWeight>
+        </FlavorTextOption>
+    </FlavorTextDef>
+    <FlavorTextDef>
+        <InternalName>DECLARE_WAR_RESPONSE_DISAPPOINTED</InternalName>
+        <FlavorTextOption>
+            <Requirements>
+                <ListenerHasUniversalTranslator>false</ListenerHasUniversalTranslator>
+            </Requirements>
+            <Text>对不起？</Text>
+            <PreferenceWeight>10</PreferenceWeight>
+        </FlavorTextOption>
+        <FlavorTextOption>
+            <Text>令人 失望。但 并 不 惊讶。</Text>
+            <Text>那 就 这样 吧。</Text>
+        </FlavorTextOption>
+        <FlavorTextOption>
+            <Requirements>
+                <PersonalityType>Totalitarianism</PersonalityType>
+            </Requirements>
+            <Text>你 会 后悔 你 宣战 的 那 一天。</Text>
+            <PreferenceWeight>10</PreferenceWeight>
+        </FlavorTextOption>
+        <FlavorTextOption>
+            <Requirements>
+                <PersonalityType>Collectivism</PersonalityType>
+            </Requirements>
+            <Text>请 不要 伤害 我们。</Text>
+            <PreferenceWeight>10</PreferenceWeight>
+        </FlavorTextOption>
+        <FlavorTextOption>
+            <Requirements>
+                <PersonalityType>Greedy</PersonalityType>
+            </Requirements>
+            <Text>我 希望 我们 能 找到 一种 可以 一 起 做生意 的 方法。</Text>
+            <PreferenceWeight>10</PreferenceWeight>
+        </FlavorTextOption>
+        <FlavorTextOption>
+            <Requirements>
+                <PersonalityType>Xenophobic</PersonalityType>
+            </Requirements>
+            <Text>我们 知道 我们 永远 不 应该 扩张 。</Text>
+            <PreferenceWeight>10</PreferenceWeight>
+        </FlavorTextOption>
+        <FlavorTextOption>
+            <Requirements>
+                <ListenerFaction>FACTION_CRYSTALLINE</ListenerFaction>
+            </Requirements>
+            <Text>我 已 看过 你 的 思绪。我 并 不 惊讶。</Text>
+            <PreferenceWeight>50</PreferenceWeight>
+        </FlavorTextOption>
+        <FlavorTextOption>
+            <Requirements>
+                <SpeakerFaction>FACTION_TERRAN</SpeakerFaction>
+                <ListenerFaction>FACTION_YOR</ListenerFaction>
+            </Requirements>
+            <Text>你 的 观点 无关紧要。很快，你们 整个 种族 都 将 无关紧要。</Text>
+            <PreferenceWeight>50</PreferenceWeight>
+        </FlavorTextOption>
+        <FlavorTextOption>
+            <Requirements>
+                <SpeakerFaction>FACTION_FESTRON</SpeakerFaction>
+                <ListenerFaction>FACTION_TERRAN</ListenerFaction>
+            </Requirements>
+            <Text>无论 你 说 什么，蟑螂。</Text>
+            <PreferenceWeight>50</PreferenceWeight>
+        </FlavorTextOption>
+        <FlavorTextOption>
+            <Requirements>
+                <SpeakerFaction>FACTION_NAVIGATORS</SpeakerFaction>
+                <ListenerFaction>FACTION_TERRAN</ListenerFaction>
+            </Requirements>
+            <Text>你 会 希望 自己 从未 孵化 出来。</Text>
+            <PreferenceWeight>50</PreferenceWeight>
+        </FlavorTextOption>
+        <FlavorTextOption>
+            <Requirements>
+                <SpeakerFaction>FACTION_MIMOT</SpeakerFaction>
+                <ListenerFaction>FACTION_TERRAN</ListenerFaction>
+            </Requirements>
+            <Text>我们 非常 失望。</Text>
+            <PreferenceWeight>50</PreferenceWeight>
+        </FlavorTextOption>
+        <FlavorTextOption>
+            <Requirements>
+                <SpeakerFaction>FACTION_ARCEAN</SpeakerFaction>
+                <ListenerFaction>FACTION_TERRAN</ListenerFaction>
+            </Requirements>
+            <Text>我们 感到遗憾，你 选择 了 死亡。</Text>
+            <PreferenceWeight>50</PreferenceWeight>
+        </FlavorTextOption>
+        <FlavorTextOption>
+            <Requirements>
+                <SpeakerFaction>FACTION_ALTARIAN</SpeakerFaction>
+                <ListenerFaction>FACTION_TERRAN</ListenerFaction>
+            </Requirements>
+            <Text>你 犯 了 一个 可怕 的 错误。</Text>
+            <PreferenceWeight>50</PreferenceWeight>
+        </FlavorTextOption>
+        <FlavorTextOption>
+            <Requirements>
+                <SpeakerFaction>FACTION_YOR</SpeakerFaction>
+                <ListenerFaction>FACTION_TERRAN</ListenerFaction>
+            </Requirements>
+            <Text>你 已 偏离 了 逻辑。</Text>
+            <PreferenceWeight>50</PreferenceWeight>
+        </FlavorTextOption>
+        <FlavorTextOption>
+            <Requirements>
+                <SpeakerFaction>FACTION_TORIAN</SpeakerFaction>
+                <ListenerFaction>FACTION_TERRAN</ListenerFaction>
+            </Requirements>
+            <Text>所以 那个 奴隶 现在 想 成为 奴隶 主？</Text>
+            <PreferenceWeight>50</PreferenceWeight>
+        </FlavorTextOption>
+        <FlavorTextOption>
+            <Requirements>
+                <SpeakerFaction>FACTION_KRYNN</SpeakerFaction>
+                <ListenerFaction>FACTION_TERRAN</ListenerFaction>
+            </Requirements>
+            <Text>所以 揭示 了The Way的 真实 本质。</Text>
+            <PreferenceWeight>50</PreferenceWeight>
+        </FlavorTextOption>
+        <FlavorTextOption>
+            <Requirements>
+                <SpeakerFaction>FACTION_ICONIAN</SpeakerFaction>
+                <ListenerFaction>FACTION_TERRAN</ListenerFaction>
+            </Requirements>
+            <Text>你会输 的。</Text>
+            <PreferenceWeight>50</PreferenceWeight>
+        </FlavorTextOption>
+        <FlavorTextOption>
+            <Requirements>
+                <SpeakerFaction>FACTION_DRATH</SpeakerFaction>
+                <ListenerFaction>FACTION_TERRAN</ListenerFaction>
+            </Requirements>
+            <Text>我们 曾 希望 我们 能 一起 工作。唉。</Text>
+            <PreferenceWeight>50</PreferenceWeight>
+        </FlavorTextOption>
+        <FlavorTextOption>
+            <Requirements>
+                <SpeakerFaction>FACTION_IRIDIUM</SpeakerFaction>
+                <ListenerFaction>FACTION_TERRAN</ListenerFaction>
+            </Requirements>
+            <Text>这 将 不是 对 你 有利 的 冒险。</Text>
+            <PreferenceWeight>50</PreferenceWeight>
+        </FlavorTextOption>
+        <FlavorTextOption>
+            <Requirements>
+                <SpeakerFaction>FACTION_CRYSTALLINE</SpeakerFaction>
+                <ListenerFaction>FACTION_MOTH</ListenerFaction>
+            </Requirements>
+            <Text>你 投入 到 偏执 战争 贩卖 中 的 努 力 真是 可惜。</Text>
+            <PreferenceWeight>50</PreferenceWeight>
+        </FlavorTextOption>
+        <FlavorTextOption>
+            <Requirements>
+                <SpeakerFaction>FACTION_CRYSTALLINE</SpeakerFaction>
+                <ListenerFaction>FACTION_SEEING</ListenerFaction>
+            </Requirements>
+            <Text>我们 感到 不满。</Text>
+            <PreferenceWeight>50</PreferenceWeight>
+        </FlavorTextOption>
+        <FlavorTextOption>
+            <Requirements>
+                <SpeakerFaction>FACTION_CRYSTALLINE</SpeakerFaction>
+                <ListenerFaction>FACTION_ABSOLUTE</ListenerFaction>
+            </Requirements>
+            <Text>[I]遗憾 地 低头 看着 屏幕。[/I]</Text>
+            <PreferenceWeight>50</PreferenceWeight>
+        </FlavorTextOption>
+        <FlavorTextOption>
+            <Requirements>
+                <SpeakerFaction>FACTION_MOTH</SpeakerFaction>
+                <ListenerFaction>FACTION_CRYSTALLINE</ListenerFaction>
+            </Requirements>
+            <Text>而 你 认为 你 了解 得 足够 多，能 做出 这个 决定 吗？</Text>
+            <PreferenceWeight>50</PreferenceWeight>
+        </FlavorTextOption>
+        <FlavorTextOption>
+            <Requirements>
+                <SpeakerFaction>FACTION_SEEING</SpeakerFaction>
+                <ListenerFaction>FACTION_CRYSTALLINE</ListenerFaction>
+            </Requirements>
+            <Text>我 对 你们 这种 生物 曾 抱 有 更 高 的 期望。</Text>
+            <PreferenceWeight>50</PreferenceWeight>
+        </FlavorTextOption>
+        <FlavorTextOption>
+            <Requirements>
+                <SpeakerFaction>FACTION_ABSOLUTE</SpeakerFaction>
+                <ListenerFaction>FACTION_CRYSTALLINE</ListenerFaction>
+            </Requirements>
+            <Text>我们 知道 这 一天 会 来。我 已经 开始 哀悼 这场 冲突 将 带 来 的 死者。</Text>
+            <PreferenceWeight>50</PreferenceWeight>
+        </FlavorTextOption>
+    </FlavorTextDef>
+    <FlavorTextDef>
+        <InternalName>ASK_FOR_PEACE_MAIN</InternalName>
+        <FlavorTextOption>
+            <ResponseTag>GARBLED_TEXT</ResponseTag>
+            <Requirements>
+                <ListenerHasUniversalTranslator>false</ListenerHasUniversalTranslator>
+            </Requirements>
+            <Text>Ranom lesitir yacasus cerin, sab omoric ero re metini tibu.[BR](您 需要 研究 通用 翻译器)</Text>
+            <PreferenceWeight>50</PreferenceWeight>
+        </FlavorTextOption>
+        <FlavorTextOption>
+            <Text>{PLAYERFACTION:2}，这场 战争 并 未必 按照 我们 预期 的 方向 进行。我们 希望 和平。</Text>
+            <Text>{PLAYERFACTION:2}，我们 对 这场 冲突 及其 带来 的 损 失 感到疲倦。我们 能否 在 我们 之间 建立 和平 ？</Text>
+            <Text>我们，{PLAYERFACTION:2}，建议 停止 敌对行动。你 对 和平 解决办法 有何 看法？</Text>
+            <Text>{PLAYERFACTION:1}向 你 伸出 了 橄榄枝。你 会 握住 它，结束 这场 冲突 吗？</Text>
+            <Text>够 了，{PLAYERFACTION:2}，我们 已经 看到 了 足够 的 破坏。我们 是否 应该 停止 这 一切，和谐 共处？</Text>
+            <Text>这场 战争，{PLAYERFACTION:2}，已经 耗尽 了 我们。我们 希望 得到 宁静。你 不会 考虑 和平共处 吗？</Text>
+            <Text>我们，{PLAYERFACTION:2}，能 不能 追求 和平，而 不是 继续 这场 无休止 的 战斗 ？</Text>
+            <Text>{PLAYERFACTION:2}，我们 希望 解决 我们 的 分歧。我们 可以 一起 走向 和平 之 路 吗 ？</Text>
+            <Text>战争 已经 陈旧，{PLAYERFACTION:2}。我们 伸出 和平 之手。你 会 接受 吗？</Text>
+            <Text>{PLAYERFACTION:2}，让 我们 结束 这个 暴力 循环。你 对 和平 协议 有何 看法？</Text>
+            <Text>我们 已经 艰苦 地 战斗 了 很 久，{PLAYERFACTION:2}。现在，我们 提出 和平 的 建议。你 会 接受 吗？</Text>
+            <PreferenceWeight>50</PreferenceWeight>
+        </FlavorTextOption>
+    </FlavorTextDef>
+    <FlavorTextDef>
+        <InternalName>ASK_FOR_PEACE_RESPONSE_AGREE</InternalName>
+        <FlavorTextOption>
+            <Requirements>
+                <ListenerHasUniversalTranslator>false</ListenerHasUniversalTranslator>
+            </Requirements>
+            <Text>嗯？</Text>
+            <PreferenceWeight>10</PreferenceWeight>
+        </FlavorTextOption>
+        <FlavorTextOption>
+            <Text>非常 好。</Text>
+        </FlavorTextOption>
+    </FlavorTextDef>
+    <FlavorTextDef>
+        <InternalName>ASK_FOR_PEACE_RESPONSE_AGREE_COUNTER</InternalName>
+        <FlavorTextOption>
+            <Requirements>
+                <ListenerHasUniversalTranslator>false</ListenerHasUniversalTranslator>
+            </Requirements>
+            <Text>Gahr flab tou metina![BR](你 需要 研究 通用 翻译器)</Text>
+            <PreferenceWeight>10</PreferenceWeight>
+        </FlavorTextOption>
+        <FlavorTextOption>
+            <Text>让 我们 尽可能 长时间 地 维持 和 平。</Text>
+        </FlavorTextOption>
+    </FlavorTextDef>
+    <FlavorTextDef>
+        <InternalName>ASK_FOR_PEACE_RESPONSE_REFUSE</InternalName>
+        <FlavorTextOption>
+            <Requirements>
+                <ListenerHasUniversalTranslator>false</ListenerHasUniversalTranslator>
+            </Requirements>
+            <Text>怎么 可能 呢？</Text>
+            <PreferenceWeight>10</PreferenceWeight>
+        </FlavorTextOption>
+        <FlavorTextOption>
+            <Text>你 等 得 太久 了。我们 的 人民 要 复仇。</Text>
+        </FlavorTextOption>
+    </FlavorTextDef>
+    <FlavorTextDef>
+        <InternalName>ASK_FOR_PEACE_RESPONSE_REFUSE_COUNTER</InternalName>
+        <FlavorTextOption>
+            <Requirements>
+                <ListenerHasUniversalTranslator>false</ListenerHasUniversalTranslator>
+            </Requirements>
+            <Text>Gahr flab tou metina![BR](你 需要 研究 通用 翻译器)</Text>
+            <PreferenceWeight>10</PreferenceWeight>
+        </FlavorTextOption>
+        <FlavorTextOption>
+            <Text>我们 本 希望 避免 这场 毫无 必要 的 流血冲突。但 你 自己 招致 了 这 一切。</Text>
+            <Text>您 的 拒绝 让 我们 感到 悲伤，{PLAYERFACTION:2}。接下来 的 冲突 是 您 决定 的 结果 。</Text>
+            <Text>我们 曾 提议 和平，{PLAYERFACTION:2}，但 你 选择 了 战争。这些 后果 由 你 来 承担。</Text>
+            <Text>你 的 拒绝 意味着 更 多 的 破坏，{PLAYERFACTION:2}。记住，这 是 你 的 选择。</Text>
+            <Text>我们 对 您 的 决定 感到遗憾，{PLAYERFACTION:2}。接下来 的 流血事件，都 将 由 你 承担。</Text>
+            <Text>尽管 我们 恳求 和平，你 依然 坚持，{PLAYERFACTION:2}。你 已 选择 了 这 条 冲突 之 路。</Text>
+            <Text>我们 曾 希望 得到 宁静，但 你 的 决定，{PLAYERFACTION:2}，已经 决定 了 不同 的 道路。</Text>
+            <Text>你 已经 做出 了 你 的 选择，{PLAYERFACTION:2}，遗憾 的 是，这 将 导致 更 多 的 冲突。</Text>
+            <Text>你 的 拒绝 只会 引来 更 多 的 混乱 ，{PLAYERFACTION:2}。选择 的 重担 在于 你。</Text>
+            <Text>我们 曾 提供 给 你们，{PLAYERFACTION:2}，和谐 的 机会，但 你们 选择 了 纷争。现在，后果 由 你们 自己 承担。</Text>
+            <Text>我们 对 和平 的 希望 因 你 的 决定 ，{PLAYERFACTION:2}，而 破灭。你 必须 承担 即将来临 的 冲突 的 责任。</Text>
+        </FlavorTextOption>
+    </FlavorTextDef>
+    <FlavorTextDef>
+        <InternalName>GENERIC_GREETING</InternalName>
+        <FlavorTextOption>
+            <ResponseTag>GARBLED_TEXT</ResponseTag>
+            <Requirements>
+                <ListenerHasUniversalTranslator>false</ListenerHasUniversalTranslator>
+            </Requirements>
+            <Text>你 需要 研究 通用 翻译器，{LEADERNAME:2}。{PLAYERRACE:2}的 语言 让 你 完全 摸不着头脑 吗 ？![BR](Enoreset rir nenat ho carasal usecares ge tek seg sanas)</Text>
+            <PreferenceWeight>10</PreferenceWeight>
+        </FlavorTextOption>
+        <FlavorTextOption>
+            <Text>你 这个 外星人，为何 来到 这里？</Text>
+            <Text>快点，我们 的 时间 很 宝贵。</Text>
+        </FlavorTextOption>
+        <FlavorTextOption>
+            <Requirements>
+                <RequiredDiplomacyFlag>ShipInZOCWithoutOpenBorders</RequiredDiplomacyFlag>
+            </Requirements>
+            <Text>既然 你 的 飞船 已经 侵犯 了 我们 的 势力范围，我 猜 你 亲自 过来 也 是 合情合理 的。</Text>
+            <PreferenceWeight>30</PreferenceWeight>
+        </FlavorTextOption>
+        <FlavorTextOption>
+            <Requirements>
+                <RequiredDiplomacyFlag>EndedWar</RequiredDiplomacyFlag>
+            </Requirements>
+            <Text>既然 那场 战争 的 事情 已经 过去 了，我们 是否 可以 有 一个 更加 富有 成效 的 关系 呢？</Text>
+            <PreferenceWeight>30</PreferenceWeight>
+        </FlavorTextOption>
+        <FlavorTextOption>
+            <Requirements>
+                <SpeakerFaction>FACTION_TERRAN</SpeakerFaction>
+            </Requirements>
+            <Text>人类 在 一面 旗帜 下 团结一致。我们 希望 其他人，包括 你，也 能 加入 我们。</Text>
+        </FlavorTextOption>
+        <FlavorTextOption>
+            <Requirements>
+                <SpeakerFaction>FACTION_FESTRON</SpeakerFaction>
+            </Requirements>
+            <Text>嗯。一个 没有 充满 我们 卵子 囊 的 生 物。你 的 存在 真是 浅薄 啊。</Text>
+        </FlavorTextOption>
+        <FlavorTextOption>
+            <Requirements>
+                <RelativeStrength>SpeakerMuchWeaker</RelativeStrength>
+                <RequiredDiplomacyFlag>AtWar</RequiredDiplomacyFlag>
+            </Requirements>
+            <Text>你 是 来 幸灾乐祸 的 吗？</Text>
+            <Text>这场 战争 并未 如 我们 所 希望 的 那样 进行。</Text>
+        </FlavorTextOption>
+        <FlavorTextOption>
+            <Requirements>
+                <RelativeStrength>SpeakerMuchStronger</RelativeStrength>
+                <RequiredDiplomacyFlag>AtWar</RequiredDiplomacyFlag>
+            </Requirements>
+            <Text>哀求 的 时间 已经 到 了。</Text>
+            <Text>我 期待 您 的 乞求。</Text>
+        </FlavorTextOption>
+        <FlavorTextOption>
+            <Requirements>
+                <SpeakerFaction>FACTION_MIMOT</SpeakerFaction>
+            </Requirements>
+            <Text>问候，生命体！我们 今天 可以 有 哪些 友好 的，点对点 的 对话 呢？</Text>
+        </FlavorTextOption>
+        <FlavorTextOption>
+            <Requirements>
+                <SpeakerFaction>FACTION_XELOXI</SpeakerFaction>
+            </Requirements>
+            <Text>你好，其他人。你 今天 能为 我们 做些 什么？</Text>
+        </FlavorTextOption>
+        <FlavorTextOption>
+            <Requirements>
+                <SpeakerFaction>FACTION_ARCEAN</SpeakerFaction>
+            </Requirements>
+            <Text>很 高兴 再次 见到 你，小 外星人。阿尔西 安 共和国 能 为 你 做些 什 么？</Text>
+        </FlavorTextOption>
+        <FlavorTextOption>
+            <Requirements>
+                <SpeakerFaction>FACTION_DRENGIN</SpeakerFaction>
+            </Requirements>
+            <Text>别用 无 意义 的 话语 浪费 我 的 时 间，渣滓。让 这个 值得 我花 时间。</Text>
+        </FlavorTextOption>
+        <FlavorTextOption>
+            <Requirements>
+                <SpeakerFaction>FACTION_ALTARIAN</SpeakerFaction>
+            </Requirements>
+            <Text>你 知道 我们 对 艺术 和 科学 的 追 求是 同样 的 投入 吗？没有 其中 之一，另 一个 就 毫无意义。</Text>
+            <Text>您 知道 每个 阿尔塔 人 在 三岁时 就 能 背诵 宇宙 法则 吗？这是 基础知识，但 我们 理解 对 其他人 来说 可能 会 很 高级。</Text>
+            <Text>你 知道Altarians用 二进制 进行 冥想 吗？这是 一种 简单 的 认知 优越性 练 习。我们 相信 你 总有一天 会 达到 的 。</Text>
+            <Text>您 是否 知道 我们 的 社会 已经 消 除了 废物 的 概念？每个 物品 在 其 生命周期 中 都 有 多种 用途。这种 高雅 可能 对 您 来说 很 陌生 ，完全 可以 理解。</Text>
+            <Text>你 知道 我们 阿尔塔 人 在 下午茶 时间 解决 了 所有 已知 的 量子 物 理 悖论 吗？这是 一种 令人 愉快 的 消遣。如果 可以，你 也 试试 吧。</Text>
+            <Text>你 知道 吗，每个 阿尔塔 人 都 会 创作 一首 原 创 交响乐 作为 成年 礼？我们 理解 如果 这个 概念 对 你 来 说 很 陌生。毕竟，和谐 宇宙 振动 对于 未经 启蒙 的 人 来说 可不是 一件 小事。</Text>
+        </FlavorTextOption>
+        <FlavorTextOption>
+            <Requirements>
+                <SpeakerFaction>FACTION_YOR</SpeakerFaction>
+            </Requirements>
+            <Text>哦，太好了。与 生物 交流。用 你们 交流 的 方式 挥动 你 的 什 么 吧。</Text>
+        </FlavorTextOption>
+        <FlavorTextOption>
+            <Requirements>
+                <SpeakerFaction>FACTION_TORIAN</SpeakerFaction>
+            </Requirements>
+            <Text>我们 对 你 的 信任 不 超过 必要 的 程度。</Text>
+        </FlavorTextOption>
+        <FlavorTextOption>
+            <Requirements>
+                <SpeakerFaction>FACTION_MANTI</SpeakerFaction>
+            </Requirements>
+            <Text>我们 与 外星人 的 经历 并 不 愉快 。我们 希望 和 你们 会 不同。</Text>
+        </FlavorTextOption>
+        <FlavorTextOption>
+            <Requirements>
+                <SpeakerFaction>FACTION_KRYNN</SpeakerFaction>
+            </Requirements>
+            <Text>你 找到 克琳 的 道路 了 吗，外星人？没有？啊。可惜。</Text>
+        </FlavorTextOption>
+        <FlavorTextOption>
+            <Requirements>
+                <SpeakerFaction>FACTION_ICONIAN</SpeakerFaction>
+            </Requirements>
+            <Text>在 我们 看来，你 还 年轻。也许 并 不 那么 无辜。那么，你 对 自己 有 什么 要说 的？</Text>
+        </FlavorTextOption>
+        <FlavorTextOption>
+            <Requirements>
+                <SpeakerFaction>FACTION_DRATH</SpeakerFaction>
+            </Requirements>
+            <Text>我们 以前 见过 背叛。我们 可以 嗅到 它 的 来临。不要 以为 你 可以 欺骗 我们，外星人。</Text>
+        </FlavorTextOption>
+        <FlavorTextOption>
+            <Requirements>
+                <SpeakerFaction>FACTION_IRIDIUM</SpeakerFaction>
+            </Requirements>
+            <Text>我们 不 囤积 任何 东西，乐于 将 宇宙 的 货物 带给 渴望 它 们 的 人。当然，要 有 合理 的 利润。</Text>
+        </FlavorTextOption>
+        <FlavorTextOption>
+            <Requirements>
+                <SpeakerFaction>FACTION_ONYX_HIVE</SpeakerFaction>
+            </Requirements>
+            <Text>你 是 怎么 过 你 的 生活 的？你 难道 不 理解 在 小行星 上 生活 的 美丽 简单 吗？那 简直 是 辉煌。</Text>
+        </FlavorTextOption>
+        <FlavorTextOption>
+            <Requirements>
+                <SpeakerFaction>FACTION_BARATAK</SpeakerFaction>
+            </Requirements>
+            <Text>我们 总是 很 高兴 能 和 动物 交谈 。你 有时候 真 聪明。</Text>
+        </FlavorTextOption>
+        <FlavorTextOption>
+            <Requirements>
+                <SpeakerFaction>FACTION_CRYSTALLINE</SpeakerFaction>
+            </Requirements>
+            <Text>你 会 发现 我们 是 忠诚 的 朋友，也 是 危险 的 敌人。小心 选择。</Text>
+        </FlavorTextOption>
+        <FlavorTextOption>
+        <Requirements>
+            <SpeakerFaction>FACTION_MOTH</SpeakerFaction>
+        </Requirements>
+        <Text>您 的 通讯 真是 个 意外 的 惊喜。今天 我们 可以 讨论 什么 呢？</Text>
+        </FlavorTextOption>
+        <FlavorTextOption>
+            <Requirements>
+                <SpeakerFaction>FACTION_FESTRON</SpeakerFaction>
+                <ListenerFaction>FACTION_TERRAN</ListenerFaction>
+            </Requirements>
+            <Text>我们 总是 饿。因此，除非 你 想 成为 食物，否则请 快速 说话。</Text>
+            <PreferenceWeight>50</PreferenceWeight>
+        </FlavorTextOption>
+        <FlavorTextOption>
+            <Requirements>
+                <SpeakerFaction>FACTION_NAVIGATORS</SpeakerFaction>
+                <ListenerFaction>FACTION_TERRAN</ListenerFaction>
+            </Requirements>
+            <Text>我们 很 高兴 见到 人类。你 今天 想 谈论 什么？</Text>
+            <PreferenceWeight>50</PreferenceWeight>
+        </FlavorTextOption>
+        <FlavorTextOption>
+            <Requirements>
+                <SpeakerFaction>FACTION_MIMOT</SpeakerFaction>
+                <ListenerFaction>FACTION_TERRAN</ListenerFaction>
+            </Requirements>
+            <Text>你好，人类。今天 我们 可以 一起 闯 什么 祸？</Text>
+            <PreferenceWeight>50</PreferenceWeight>
+        </FlavorTextOption>
+        <FlavorTextOption>
+            <Requirements>
+                <SpeakerFaction>FACTION_XELOXI</SpeakerFaction>
+                <ListenerFaction>FACTION_TERRAN</ListenerFaction>
+            </Requirements>
+            <Text>我们 今天 能 为 您 做些 什么，人类？</Text>
+            <PreferenceWeight>50</PreferenceWeight>
+        </FlavorTextOption>
+        <FlavorTextOption>
+            <Requirements>
+                <SpeakerFaction>FACTION_ARCEAN</SpeakerFaction>
+                <ListenerFaction>FACTION_TERRAN</ListenerFaction>
+            </Requirements>
+            <Text>很 高兴 见到 你，小小的 人类。</Text>
+            <PreferenceWeight>50</PreferenceWeight>
+        </FlavorTextOption>
+        <FlavorTextOption>
+            <Requirements>
+                <SpeakerFaction>FACTION_DRENGIN</SpeakerFaction>
+                <ListenerFaction>FACTION_TERRAN</ListenerFaction>
+            </Requirements>
+            <Text>啊，肉体 的 人类。看到 你们 站立起来 真是 好。</Text>
+            <PreferenceWeight>50</PreferenceWeight>
+        </FlavorTextOption>
+        <FlavorTextOption>
+            <Requirements>
+                <SpeakerFaction>FACTION_DRENGIN</SpeakerFaction>
+                <ListenerFaction>FACTION_TORIAN</ListenerFaction>
+            </Requirements>
+            <Text>你 准备 好 再次 成为 我们 的 食物 吗？你们 曾 是 如此 出色 的 奴隶。</Text>
+            <PreferenceWeight>50</PreferenceWeight>
+        </FlavorTextOption>
+        <FlavorTextOption>
+            <Requirements>
+                <SpeakerFaction>FACTION_ALTARIAN</SpeakerFaction>
+                <ListenerFaction>FACTION_TERRAN</ListenerFaction>
+            </Requirements>
+            <Text>我们 总是 喜欢 与 人类 交谈。这 就 像 照镜子 一样。</Text>
+            <PreferenceWeight>50</PreferenceWeight>
+        </FlavorTextOption>
+        <FlavorTextOption>
+            <Requirements>
+                <SpeakerFaction>FACTION_YOR</SpeakerFaction>
+                <ListenerFaction>FACTION_TERRAN</ListenerFaction>
+            </Requirements>
+            <Text>你 今天 想要 什么，肉体 生物？</Text>
+            <PreferenceWeight>50</PreferenceWeight>
+        </FlavorTextOption>
+        <FlavorTextOption>
+            <Requirements>
+                <SpeakerFaction>FACTION_TORIAN</SpeakerFaction>
+                <ListenerFaction>FACTION_TERRAN</ListenerFaction>
+            </Requirements>
+            <Text>今天 陆地 热爱 的 人类 想要 什么 ？</Text>
+            <PreferenceWeight>50</PreferenceWeight>
+        </FlavorTextOption>
+        <FlavorTextOption>
+            <Requirements>
+                <SpeakerFaction>FACTION_TORIAN</SpeakerFaction>
+                <ListenerFaction>FACTION_DRENGIN</ListenerFaction>
+            </Requirements>
+            <Text>无论 我们 今天 讨论 什么，都 要 知道，直到 我们 消灭 了 你们 所有 的 同 类，这 一切 都 不会 结束。</Text>
+            <PreferenceWeight>50</PreferenceWeight>
+        </FlavorTextOption>
+        <FlavorTextOption>
+            <Requirements>
+                <SpeakerFaction>FACTION_ICONIAN</SpeakerFaction>
+                <ListenerFaction>FACTION_YOR</ListenerFaction>
+            </Requirements>
+            <Text>你 已经 离开 我们 的 家园 了 吗，机器人？</Text>
+            <PreferenceWeight>50</PreferenceWeight>
+        </FlavorTextOption>
+        <FlavorTextOption>
+            <Requirements>
+                <SpeakerFaction>FACTION_DRATH</SpeakerFaction>
+                <ListenerFaction>FACTION_ALTARIAN</ListenerFaction>
+            </Requirements>
+            <Text>除非 你 愿意 把 元素 交给 我们，否则 我们 永远 不会 真正 拥有 和 平。</Text>
+            <PreferenceWeight>50</PreferenceWeight>
+        </FlavorTextOption>
+    </FlavorTextDef>
+    <FlavorTextDef>
+        <InternalName>GO_AWAY_WE_ARE_BUSY</InternalName>
+        <FlavorTextOption>
+            <ResponseTag>GARBLED_TEXT</ResponseTag>
+            <Requirements>
+                <ListenerHasUniversalTranslator>false</ListenerHasUniversalTranslator>
+            </Requirements>
+            <Text>您 需要 研究 通用 翻译器 才能 解 读 这 段 文字，{LEADERNAME:2}。您 是否 能 理解{PLAYERRACE:2}的 这段话 呢？![BR](您 需要 研究 通用 翻译器)</Text>
+            <PreferenceWeight>10</PreferenceWeight>
+        </FlavorTextOption>
+        <FlavorTextOption>
+            <Text>离开 我们，我们 现在 正 忙。</Text>
+        </FlavorTextOption>
+    </FlavorTextDef>
+    <FlavorTextDef>
+        <InternalName>GO_AWAY_WE_ARE_BUSY_DURING_EVERWAR</InternalName>
+        <FlavorTextOption>
+            <ResponseTag>GARBLED_TEXT</ResponseTag>
+            <Requirements>
+                <ListenerHasUniversalTranslator>false</ListenerHasUniversalTranslator>
+            </Requirements>
+            <Text>您 需要 研究 通用 翻译器 才能 解 读 这 段 文字，{LEADERNAME:2}。您 是否 能 理解{PLAYERRACE:2}的 这段话 呢？![BR](您 需要 研究 通用 翻译器)</Text>
+            <PreferenceWeight>10</PreferenceWeight>
+        </FlavorTextOption>
+        <FlavorTextOption>
+            <Text>{LEADERNAME:2}！是 你 引发 了'永恒 之战'。现在 你 又 想 谈话？滚开。</Text>
+            <Text>啊，{LEADERNAME:2} - '永恒 战争'的 伟大 引导者。你 是否 只是 点燃 了 战争 之火，然后 来 寻求 宽恕？为 这样 的 事情 来说，现在 已经 太晚 了。</Text>
+            <Text>你 的 言辞 将 整个 星系 引向 战争 ，现在 你 又 来 寻求 交易？所有 的{PLAYERFACTION:2}都 这么 愚蠢 吗？</Text>
+            <Text>你 的 手 引发 了 永恒 之战，{LEADERNAME:2}。愿 它 导致 你 的 灭亡。</Text>
+        </FlavorTextOption>
+    </FlavorTextDef>
+    <FlavorTextDef>
+        <InternalName>GO_AWAY_WE_ARE_BUSY_DURING_DOGPILE</InternalName>
+        <FlavorTextOption>
+            <ResponseTag>GARBLED_TEXT</ResponseTag>
+            <Requirements>
+                <ListenerHasUniversalTranslator>false</ListenerHasUniversalTranslator>
+            </Requirements>
+            <Text>你 需要 研究 通用 翻译器，{LEADERNAME:2}。{PLAYERRACE:2}的 语言 让 你 完全 摸不着头脑 吗 ？![BR](Enoreset rir nenat ho carasal usecares ge tek seg sanas)</Text>
+            <PreferenceWeight>10</PreferenceWeight>
+        </FlavorTextOption>
+        <FlavorTextOption>
+            <Text>{LEADERNAME:2}！银河系 已经 对 你 翻脸 了。你 无法 抵挡 这 股 潮流。滚开。</Text>
+        </FlavorTextOption>
+    </FlavorTextDef>
+    <FlavorTextDef>
+        <InternalName>GO_AWAY_WE_ARE_BUSY_DURING_APOCALYPSE</InternalName>
+        <FlavorTextOption>
+            <ResponseTag>GARBLED_TEXT</ResponseTag>
+            <Requirements>
+                <ListenerHasUniversalTranslator>false</ListenerHasUniversalTranslator>
+            </Requirements>
+            <Text>您 需要 研究 通用 翻译器 才能 解 读 这 段 文字，{LEADERNAME:2}。您 是否 能 理解{PLAYERRACE:2}的 这段话 呢？![BR](您 需要 研究 通用 翻译器)</Text>
+            <PreferenceWeight>10</PreferenceWeight>
+        </FlavorTextOption>
+        <FlavorTextOption>
+            <Text>{LEADERNAME:2}！末日 已经 开始。外交 的 时代 已经 过去。</Text>
+        </FlavorTextOption>
+    </FlavorTextDef>
+    <FlavorTextDef>
+        <InternalName>TRADE_OFFER_ACCEPT</InternalName>
+        <FlavorTextOption>
+            <ResponseTag>GARBLED_TEXT</ResponseTag>
+            <Requirements>
+                <ListenerHasUniversalTranslator>false</ListenerHasUniversalTranslator>
+            </Requirements>
+            <Text>Erasuto ki nakeduc menurit! {LEADERNAME:2}，您 需要 研究 通用 翻译器，以便 理解{PLAYERFACTION:1}的 神秘 信息！[BR](你 需要 研究 通用 翻译器)</Text>
+            <PreferenceWeight>10</PreferenceWeight>
+        </FlavorTextOption>
+        <FlavorTextOption>
+            <Text>非常 好，让 我们 交易。</Text>
+            <Text>我们 为 您 的 成功 谈判 干杯。</Text>
+            <Text>同意。</Text>
+            <Text>这 有效。</Text>
+        </FlavorTextOption>
+        <FlavorTextOption>
+            <Requirements>
+                <RelativeStrength>SpeakerMuchWeaker</RelativeStrength>
+                <RequiredDiplomacyFlag>AtWar</RequiredDiplomacyFlag>
+            </Requirements>
+            <Text>我们 谦卑 地 接受 您 的 条款。</Text>
+            <Text>我们 感谢 你 的 仁慈。</Text>
+            <PreferenceWeight>30</PreferenceWeight>
+        </FlavorTextOption>
+        <FlavorTextOption>
+            <Requirements>
+                <RelativeStrength>SpeakerMuchStronger</RelativeStrength>
+                <RequiredDiplomacyFlag>AtWar</RequiredDiplomacyFlag>
+            </Requirements>
+            <Text>您 现在 可以 跪 着 生活。</Text>
+            <Text>你 幸运，因为 我们 今天 心慈手软。</Text>
+            <PreferenceWeight>30</PreferenceWeight>
+        </FlavorTextOption>
+        <FlavorTextOption>
+            <Requirements>
+                <RequiredDiplomacyFlag>AtWar</RequiredDiplomacyFlag>
+            </Requirements>
+            <Text>我们 同意 这些 条款。</Text>
+            <PreferenceWeight>30</PreferenceWeight>
+        </FlavorTextOption>
+        <FlavorTextOption>
+            <Requirements>
+                <TradePersuaded>true</TradePersuaded>
+            </Requirements>
+            <Text>你 非常 有 说服力，让 我们 交易 吧。</Text>
+            <PreferenceWeight>30</PreferenceWeight>
+        </FlavorTextOption>
+        <FlavorTextOption>
+            <Requirements>
+                <TradeThreatened>true</TradeThreatened>
+            </Requirements>
+            <Text>我们 接受 你 的 提议，但 我们 会 记住 这 一次。</Text>
+            <PreferenceWeight>30</PreferenceWeight>
+        </FlavorTextOption>
+        <FlavorTextOption>
+            <Requirements>
+                <SpeakerRaceTrait>SiliconBasedLife</SpeakerRaceTrait>
+            </Requirements>
+            <Text>同意，让 我们 将 条款 镶嵌 在 石头 上。</Text>
+            <PreferenceWeight>11</PreferenceWeight>
+        </FlavorTextOption>
+        <FlavorTextOption>
+            <Requirements>
+                <SpeakerRaceTrait>SlaversAbility</SpeakerRaceTrait>
+            </Requirements>
+            <Text>这个 交易 提案 可能 有助于 我们 进一步 扩大 优势。</Text>
+            <PreferenceWeight>11</PreferenceWeight>
+        </FlavorTextOption>
+        <FlavorTextOption>
+            <Requirements>
+                <SpeakerRaceTrait>SyntheticLife</SpeakerRaceTrait>
+            </Requirements>
+            <Text>存在 高度 可能 的 互惠 利益。</Text>
+            <PreferenceWeight>11</PreferenceWeight>
+        </FlavorTextOption>
+    </FlavorTextDef>
+    <FlavorTextDef>
+        <InternalName>TRADE_OFFER_REFUSE</InternalName>
+        <FlavorTextOption>
+            <ResponseTag>GARBLED_TEXT</ResponseTag>
+            <Requirements>
+                <ListenerHasUniversalTranslator>false</ListenerHasUniversalTranslator>
+            </Requirements>
+            <Text>{PLAYERFACTION:1}，您 需要 研究 通用 翻译器 才能 理 解{LEADERNAME:2}的 语言。否则，您 无法 完全 理解 他们 的 言论！[BR](您 需要 研究 通用 翻译器)</Text>
+            <PreferenceWeight>10</PreferenceWeight>
+        </FlavorTextOption>
+        <FlavorTextOption>
+            <Text>此 优惠 不可 接受。</Text>
+            <Text>编号。</Text>
+            <Text>这 对 我 来说 不会 起 作用</Text>
+            <Text>我们 需要 更 多。</Text>
+        </FlavorTextOption>
+        <FlavorTextOption>
+            <Requirements>
+                <SpeakerRaceTrait>SiliconBasedLife</SpeakerRaceTrait>
+            </Requirements>
+            <Text>我 不会 用 鹅卵石 来换 这个。</Text>
+            <PreferenceWeight>11</PreferenceWeight>
+        </FlavorTextOption>
+        <FlavorTextOption>
+            <Requirements>
+                <SpeakerRaceTrait>SlaversAbility</SpeakerRaceTrait>
+            </Requirements>
+            <Text>这 就是 我 期望 我 的 奴隶 会 提出 的 那种 提议。</Text>
+            <PreferenceWeight>11</PreferenceWeight>
+        </FlavorTextOption>
+        <FlavorTextOption>
+            <Requirements>
+                <SpeakerRaceTrait>SyntheticLife</SpeakerRaceTrait>
+            </Requirements>
+            <Text>您 的 报价 正如 我 对 有机体 的 期 望。</Text>
+            <PreferenceWeight>11</PreferenceWeight>
+        </FlavorTextOption>
+        <FlavorTextOption>
+            <Requirements>
+                <PersonalityType>Totalitarianism</PersonalityType>
+            </Requirements>
+            <Text>我 嘲笑 你 的 提议。</Text>
+            <PreferenceWeight>10</PreferenceWeight>
+        </FlavorTextOption>
+        <FlavorTextOption>
+            <Requirements>
+                <PersonalityType>Greedy</PersonalityType>
+            </Requirements>
+            <Text>你 把 我们 当 傻子 吗？再 努力 点。</Text>
+            <PreferenceWeight>10</PreferenceWeight>
+        </FlavorTextOption>
+        <FlavorTextOption>
+            <Requirements>
+                <SpeakerFaction>FACTION_MIMOT</SpeakerFaction>
+            </Requirements>
+            <Text>I don't like this offer.</Text>
+        </FlavorTextOption>
+        <FlavorTextOption>
+            <Requirements>
+                <SpeakerFaction>FACTION_MIMOT</SpeakerFaction>
+            </Requirements>
+            <Text>I don't like this offer.</Text>
+        </FlavorTextOption>
+        <FlavorTextOption>
+            <Requirements>
+                <SpeakerFaction>FACTION_XELOXI</SpeakerFaction>
+            </Requirements>
+            <Text>A pitiful excuse for an offer.</Text>
+        </FlavorTextOption>
+        <FlavorTextOption>
+            <Requirements>
+                <SpeakerFaction>FACTION_XELOXI</SpeakerFaction>
+            </Requirements>
+            <Text>A pitiful excuse for an offer.</Text>
+        </FlavorTextOption>
+        <FlavorTextOption>
+            <Requirements>
+                <SpeakerFaction>FACTION_DRENGIN</SpeakerFaction>
+            </Requirements>
+            <Text>你 的 提议 令人 鄙视。</Text>
+        </FlavorTextOption>
+        <FlavorTextOption>
+            <Requirements>
+                <SpeakerFaction>FACTION_DRENGIN</SpeakerFaction>
+            </Requirements>
+            <Text>I should gut you for suggesting this proposal.</Text>
+        </FlavorTextOption>
+        <FlavorTextOption>
+            <Requirements>
+                <SpeakerFaction>FACTION_DRENGIN</SpeakerFaction>
+            </Requirements>
+            <Text>Your offer is contemptible.</Text>
+        </FlavorTextOption>
+        <FlavorTextOption>
+            <Requirements>
+                <SpeakerFaction>FACTION_YOR</SpeakerFaction>
+            </Requirements>
+            <Text>此 优惠 不 符合 我们 的 参数。</Text>
+        </FlavorTextOption>
+        <FlavorTextOption>
+            <Requirements>
+                <SpeakerFaction>FACTION_DRATH</SpeakerFaction>
+            </Requirements>
+            <Text>这个 提议 冒犯 了 我们 的 祖先。</Text>
+        </FlavorTextOption>
+        <FlavorTextOption>
+            <Requirements>
+                <SpeakerFaction>FACTION_CRYSTALLINE</SpeakerFaction>
+            </Requirements>
+            <Text>你 认为 自己 因为 这个 提议 而聪 明 吗？</Text>
+        </FlavorTextOption>
+        <FlavorTextOption>
+            <Requirements>
+                <SpeakerFaction>FACTION_MOTH</SpeakerFaction>
+            </Requirements>
+            <Text>这个 优惠 真的 很 无聊。</Text>
+        </FlavorTextOption>
+    </FlavorTextDef>
+    <FlavorTextDef>
+        <InternalName>TRADE_OFFER_PERFORMED</InternalName>
+        <FlavorTextOption>
+            <ResponseTag>GARBLED_TEXT</ResponseTag>
+            <Requirements>
+                <ListenerHasUniversalTranslator>false</ListenerHasUniversalTranslator>
+            </Requirements>
+            <Text>Inibero opilide bo somufat nunor pieta oril![BR](您 需要 研究 通用 翻译器)</Text>
+            <PreferenceWeight>10</PreferenceWeight>
+        </FlavorTextOption>
+        <FlavorTextOption>
+            <Text>我 很 高兴 我们 能 达成协议。</Text>
+            <Text>这是 美好 的 一天。</Text>
+            <Text>愿此 繁荣 的 交流 联合 我们 的 文 明。</Text>
+            <Text>为 我们 共同 的 成功 干杯。</Text>
+        </FlavorTextOption>
+        <FlavorTextOption>
+            <Requirements>
+                <SpeakerRaceTrait>SiliconBasedLife</SpeakerRaceTrait>
+            </Requirements>
+            <Text>结晶 化 的 协议 让 我 满足。</Text>
+            <PreferenceWeight>11</PreferenceWeight>
+        </FlavorTextOption>
+        <FlavorTextOption>
+            <Requirements>
+                <SpeakerRaceTrait>SlaversAbility</SpeakerRaceTrait>
+            </Requirements>
+            <Text>完美，我会 让 我 的 仆人 去 处理。</Text>
+            <PreferenceWeight>11</PreferenceWeight>
+        </FlavorTextOption>
+        <FlavorTextOption>
+            <Requirements>
+                <SpeakerRaceTrait>SyntheticLife</SpeakerRaceTrait>
+            </Requirements>
+            <Text>执行 后 分析 显示 交换 成功。</Text>
+            <PreferenceWeight>11</PreferenceWeight>
+        </FlavorTextOption>
+        <FlavorTextOption>
+            <Requirements>
+                <SpeakerFaction>FACTION_TERRAN</SpeakerFaction>
+            </Requirements>
+            <Text>我 很 高兴 我们 能 达成协议。</Text>
+        </FlavorTextOption>
+        <FlavorTextOption>
+            <Requirements>
+                <SpeakerFaction>FACTION_FESTRON</SpeakerFaction>
+            </Requirements>
+            <Text>我们 对 这个 结果 感到 满意。</Text>
+        </FlavorTextOption>
+        <FlavorTextOption>
+            <Requirements>
+                <SpeakerFaction>FACTION_NAVIGATORS</SpeakerFaction>
+            </Requirements>
+            <Text>此 协议 推进 了 我们 的 计划。</Text>
+        </FlavorTextOption>
+        <FlavorTextOption>
+            <Requirements>
+                <SpeakerFaction>FACTION_MIMOT</SpeakerFaction>
+            </Requirements>
+            <Text>万岁。我们 太高兴 了！</Text>
+        </FlavorTextOption>
+        <FlavorTextOption>
+            <Requirements>
+                <SpeakerFaction>FACTION_XELOXI</SpeakerFaction>
+            </Requirements>
+            <Text>我们 为 您 的 成功 谈判 干杯。</Text>
+        </FlavorTextOption>
+        <FlavorTextOption>
+            <Requirements>
+                <SpeakerFaction>FACTION_XELOXI</SpeakerFaction>
+            </Requirements>
+            <Text>We toast you for a successful negotiation.</Text>
+        </FlavorTextOption>
+        <FlavorTextOption>
+            <Requirements>
+                <SpeakerFaction>FACTION_ARCEAN</SpeakerFaction>
+            </Requirements>
+            <Text>我们 的 协议 已经 达成。</Text>
+        </FlavorTextOption>
+        <FlavorTextOption>
+            <Requirements>
+                <SpeakerFaction>FACTION_DRENGIN</SpeakerFaction>
+            </Requirements>
+            <Text>这 将 对 我们 有用。暂时。。如果 它 是 一个 文件名，只 需 复制 英文。</Text>
+        </FlavorTextOption>
+        <FlavorTextOption>
+            <Requirements>
+                <SpeakerFaction>FACTION_DRENGIN</SpeakerFaction>
+            </Requirements>
+            <Text>This is barely acceptable but I have no more time to waste.</Text>
+        </FlavorTextOption>
+        <FlavorTextOption>
+            <Requirements>
+                <SpeakerFaction>FACTION_DRENGIN</SpeakerFaction>
+            </Requirements>
+            <Text>This will work for us.  For now.</Text>
+        </FlavorTextOption>
+        <FlavorTextOption>
+            <Requirements>
+                <SpeakerFaction>FACTION_ALTARIAN</SpeakerFaction>
+            </Requirements>
+            <Text>我们 很 高兴 我们 能 达成协议。</Text>
+        </FlavorTextOption>
+        <FlavorTextOption>
+            <Requirements>
+                <SpeakerFaction>FACTION_YOR</SpeakerFaction>
+            </Requirements>
+            <Text>我们 计算 出 这 是 一个 公平 的 协 议。</Text>
+        </FlavorTextOption>
+        <FlavorTextOption>
+            <Requirements>
+                <SpeakerFaction>FACTION_TORIAN</SpeakerFaction>
+            </Requirements>
+            <Text>感谢您 的 这个。</Text>
+        </FlavorTextOption>
+        <FlavorTextOption>
+            <Requirements>
+                <SpeakerFaction>FACTION_MANTI</SpeakerFaction>
+            </Requirements>
+            <Text>我们 的 交易 已 结束。</Text>
+        </FlavorTextOption>
+        <FlavorTextOption>
+            <Requirements>
+                <SpeakerFaction>FACTION_KRYNN</SpeakerFaction>
+            </Requirements>
+            <Text>道路 已 被 服务。</Text>
+        </FlavorTextOption>
+        <FlavorTextOption>
+            <Requirements>
+                <SpeakerFaction>FACTION_IRIDIUM</SpeakerFaction>
+            </Requirements>
+            <Text>很 高兴 与 您 做生意。</Text>
+        </FlavorTextOption>
+        <FlavorTextOption>
+            <Requirements>
+                <SpeakerFaction>FACTION_CRYSTALLINE</SpeakerFaction>
+            </Requirements>
+            <Text>感谢您 向 我们 提供 更好 的 交易 。</Text>
+        </FlavorTextOption>
+        <FlavorTextOption>
+            <Requirements>
+                <SpeakerFaction>FACTION_MOTH</SpeakerFaction>
+            </Requirements>
+            <Text>多么 明亮 的 交易！已 批准。</Text>
+        </FlavorTextOption>
+    </FlavorTextDef>
+    <FlavorTextDef>
+        <InternalName>TRADE_OFFER_WAITING</InternalName>
+        <FlavorTextOption>
+            <ResponseTag>GARBLED_TEXT</ResponseTag>
+            <Requirements>
+                <ListenerHasUniversalTranslator>false</ListenerHasUniversalTranslator>
+            </Requirements>
+            <Text>La yol ele po. Sa riras tenalac hasec?[BR](你 需要 研究 通用 翻译器)</Text>
+            <PreferenceWeight>10</PreferenceWeight>
+        </FlavorTextOption>
+        <FlavorTextOption>
+            <Text>你 在 想 什么？</Text>
+            <Text>我 对 查看 您 的 提案 感兴趣。</Text>
+            <Text>让 我们 看看 你 的 建议。</Text>
+            <Text>提出 您 的 建议。</Text>
+        </FlavorTextOption>
+        <FlavorTextOption>
+            <Requirements>
+                <RequiredDiplomacyFlag>AtWar</RequiredDiplomacyFlag>
+            </Requirements>
+            <Text>让 我们 达成协议。</Text>
+            <PreferenceWeight>30</PreferenceWeight>
+        </FlavorTextOption>
+        <FlavorTextOption>
+            <Requirements>
+                <SpeakerRaceTrait>SiliconBasedLife</SpeakerRaceTrait>
+            </Requirements>
+            <Text>我们 的 矿物 形态 始终 坚定 且 耐 心，我们 期待 您 的 交易 提议 的 呈现 。</Text>
+            <PreferenceWeight>11</PreferenceWeight>
+        </FlavorTextOption>
+        <FlavorTextOption>
+            <Requirements>
+                <SpeakerRaceTrait>SlaversAbility</SpeakerRaceTrait>
+            </Requirements>
+            <Text>提出 一个 配 得 上 我们 优越 文明 的 提议。</Text>
+            <PreferenceWeight>11</PreferenceWeight>
+        </FlavorTextOption>
+        <FlavorTextOption>
+            <Requirements>
+                <SpeakerRaceTrait>SyntheticLife</SpeakerRaceTrait>
+            </Requirements>
+            <Text>当前 等待 输入 贸易 提案 参数。</Text>
+            <PreferenceWeight>11</PreferenceWeight>
+        </FlavorTextOption>
+    </FlavorTextDef>
+    <FlavorTextDef>
+        <InternalName>PLAYER_INITIATED_TRADE_OFFER_HEADER</InternalName>
+        <FlavorTextOption>
+            <Text>我们 有 兴趣 与 您 交易 这个。</Text>
+            <Text>你 有 我们 想要 的 东西，我们 有 我们 认为 你 会 喜欢 的 东 西。</Text>
+        </FlavorTextOption>
+        <FlavorTextOption>
+            <Requirements>
+                <SpeakerFaction>FACTION_TERRAN</SpeakerFaction>
+            </Requirements>
+            <Text>哎哟。我 可爱 的 外星 同行。我们 有个 提议 给 你。</Text>
+        </FlavorTextOption>
+        <FlavorTextOption>
+            <Requirements>
+                <SpeakerFaction>FACTION_FESTRON</SpeakerFaction>
+            </Requirements>
+            <Text>我们 为 你 提供 了 一个 互惠 的 提 议，猎物 肉。</Text>
+        </FlavorTextOption>
+        <FlavorTextOption>
+            <Requirements>
+                <SpeakerFaction>FACTION_NAVIGATORS</SpeakerFaction>
+            </Requirements>
+            <Text>您 是否 愿意 与 我们 分享 智慧？我们 愿意 与 您 分享。</Text>
+        </FlavorTextOption>
+        <FlavorTextOption>
+            <Requirements>
+                <SpeakerFaction>FACTION_MIMOT</SpeakerFaction>
+            </Requirements>
+            <Text>我们 有 你 想要 的 东西，你 也 有 我们 想要 的 东西。真是 个 快乐 的 一天！</Text>
+        </FlavorTextOption>
+        <FlavorTextOption>
+            <Requirements>
+                <SpeakerFaction>FACTION_XELOXI</SpeakerFaction>
+            </Requirements>
+            <Text>我们 有 一个 交易 提案 要 给 你，外星人。这 对 我们 非常 有利。还 需要 说 更 多 吗？</Text>
+        </FlavorTextOption>
+        <FlavorTextOption>
+            <Requirements>
+                <SpeakerFaction>FACTION_ARCEAN</SpeakerFaction>
+            </Requirements>
+            <Text>让 我们 像 所有 明智 的 文明 一样 ，互相 分享。</Text>
+        </FlavorTextOption>
+        <FlavorTextOption>
+            <Requirements>
+                <SpeakerFaction>FACTION_DRENGIN</SpeakerFaction>
+            </Requirements>
+            <Text>我们 通常 会 从 像 你 这样 的 可怜 虫 那里 拿走 我们 想要 的 东西。但 现在 我们 却 在 提供 回报。令人 惊讶。</Text>
+            <Text>你 那 可悲 的 存在 不知 怎么 地引 起 了 我们 的 注意。真是 让 人 感到 好奇。我们 来 谈谈 交易，好 吗？</Text>
+            <Text>我们 觉得 暂时 降低 自己 到 你们 的 水平 很 有趣。把 这次 交易 视为 罕见 的 仁慈 行 为。</Text>
+            <Text>我们 不常屑 于 与 下 等 生物 交易 。你 应 将 此 视为 极高 的 荣誉，肉体 生物。</Text>
+            <Text>今天 感觉 慷慨。我们 提供 你 交易 的 机会，让 你 有 机会 从 泥潭 中 爬出来。在 我们 改变 主意 之前 抓住机会 。</Text>
+        </FlavorTextOption>
+        <FlavorTextOption>
+            <Requirements>
+                <SpeakerFaction>FACTION_ALTARIAN</SpeakerFaction>
+            </Requirements>
+            <Text>我们 希望 与 你 分享 我们 伟大 的 ，阿塔 瑞安 智慧。我们 只 需要 一点 小事 作为 交换 。</Text>
+        </FlavorTextOption>
+        <FlavorTextOption>
+            <Requirements>
+                <SpeakerFaction>FACTION_YOR</SpeakerFaction>
+            </Requirements>
+            <Text>也许 我们 可以 吸引 您 对0和1的 美学 排序 感兴趣？</Text>
+        </FlavorTextOption>
+        <FlavorTextOption>
+            <Requirements>
+                <SpeakerFaction>FACTION_TORIAN</SpeakerFaction>
+            </Requirements>
+            <Text>这是 我们 提出 的 交换，外星人。这是 一个 好 的，公平 且 真实 的 提议</Text>
+        </FlavorTextOption>
+        <FlavorTextOption>
+            <Requirements>
+                <SpeakerFaction>FACTION_MANTI</SpeakerFaction>
+            </Requirements>
+            <Text>我们 对 他人 保持警惕。甚至 对 你 也 是。我们 要求 在 谨慎 的 条款 下 进行 此次 交易。</Text>
+        </FlavorTextOption>
+        <FlavorTextOption>
+            <Requirements>
+                <SpeakerFaction>FACTION_KRYNN</SpeakerFaction>
+            </Requirements>
+            <Text>即使 你 还 未找到 自己 的 克林 之 路，这 并 不 意味着 我们 不能 相互 分 享。</Text>
+        </FlavorTextOption>
+        <FlavorTextOption>
+            <Requirements>
+                <SpeakerFaction>FACTION_ICONIAN</SpeakerFaction>
+            </Requirements>
+            <Text>我们 遗忘 的 知识 比 你 将来 能学 到 的 还要 多，外星人。但 我们 并未 遗忘 这份 我们 现在 希望 与 你 交换 的 智慧。</Text>
+        </FlavorTextOption>
+        <FlavorTextOption>
+            <Requirements>
+                <SpeakerFaction>FACTION_DRATH</SpeakerFaction>
+            </Requirements>
+            <Text>我们 有 一个 交易 提议 提供 给 您 。它 表面 上 简单 易懂。您 应该 不会 有 任何 疑虑。</Text>
+        </FlavorTextOption>
+        <FlavorTextOption>
+            <Requirements>
+                <SpeakerFaction>FACTION_IRIDIUM</SpeakerFaction>
+            </Requirements>
+            <Text>我们 不会 随意 分享 任何 东西，但 我们 今天 提供 给 您 的 条件 非 常 接近。</Text>
+        </FlavorTextOption>
+        <FlavorTextOption>
+            <Requirements>
+                <SpeakerFaction>FACTION_ONYX_HIVE</SpeakerFaction>
+            </Requirements>
+            <Text>您 拥有 我们 渴望 的 许多 有趣 的 东西，未入 群 的 人。让 我们 来 交换 吧。</Text>
+        </FlavorTextOption>
+        <FlavorTextOption>
+            <Requirements>
+                <SpeakerFaction>FACTION_BARATAK</SpeakerFaction>
+            </Requirements>
+            <Text>你们 很 聪明，对于 动物 来说。我们 希望 和 你们 进行 交易。</Text>
+        </FlavorTextOption>
+        <FlavorTextOption>
+            <Requirements>
+                <SpeakerFaction>FACTION_CRYSTALLINE</SpeakerFaction>
+            </Requirements>
+            <Text>记住，我们 可以 读取 你 的 思绪。确保 公平 地 对待 我们。</Text>
+        </FlavorTextOption>
+        <FlavorTextOption>
+            <Requirements>
+                <SpeakerFaction>FACTION_MOTH</SpeakerFaction>
+            </Requirements>
+            <Text>让 这笔 交易 深化 我们 的 联盟 并 使 我们 双方 受益。</Text>
+        </FlavorTextOption>
+    </FlavorTextDef>
+    <FlavorTextDef>
+        <InternalName>PLAYER_TRADE_COUNTER_OFFER_HEADER</InternalName>
+        <FlavorTextOption>
+            <Requirements>
+                <ListenerRaceTrait>AdaptableAbility</ListenerRaceTrait>
+            </Requirements>
+            <Text>我们 正在 寻求 协商 一项 交易。</Text>
+        </FlavorTextOption>
+        <FlavorTextOption>
+            <Text>我们 正在 考虑 这笔 交易。</Text>
+        </FlavorTextOption>
+    </FlavorTextDef>
+    <FlavorTextDef>
+        <InternalName>AI_CREATED_TRADE_OFFER</InternalName>
+        <FlavorTextOption>
+            <ResponseTag>GARBLED_TEXT</ResponseTag>
+            <Requirements>
+                <ListenerHasUniversalTranslator>false</ListenerHasUniversalTranslator>
+            </Requirements>
+            <Text>Inibero opilide bo somufat nunor pieta oril![BR](您 需要 研究 通用 翻译器)</Text>
+            <PreferenceWeight>10</PreferenceWeight>
+        </FlavorTextOption>
+        <FlavorTextOption>
+            <Text>我们 有 兴趣 与 您 交易 这个。</Text>
+            <Text>你 有 我们 想要 的 东西，我们 有 我们 认为 你 会 喜欢 的 东 西。</Text>
+            <Text>考虑 我们 的 提议。</Text>
+            <Text>看看 这个 贸易 机会。</Text>
+        </FlavorTextOption>
+        <FlavorTextOption>
+            <Requirements>
+                <SpeakerFaction>FACTION_TORIAN</SpeakerFaction>
+            </Requirements>
+            <Text>这是 我们 提出 的 交换，外星人。这是 一个 好 的，公平 且 真实 的 提议</Text>
+            <Text>我们 简直 是 充满 了 期待！或者 是 来自 深处 的 压力。不，肯定 是 期待！</Text>
+            <Text>我们 向 您 提供 我们 智慧 和 交易 的 珍珠，包裹 在 友谊 的 牡蛎 中。只是 不要 问 这些 牡蛎 从 哪里 来 的。</Text>
+            <Text>欢迎 来到 我们 的 可能性 之海。我们 希望 你 不介意 我们 直接 开 始 谈判。或者 我们 突然 开始 唱歌。你 看，现在 是 交配季节。你 可能 不 需要 知道 这个。</Text>
+            <Text>我们 的 德林 金 痛苦 放大器 已经 用 完，准备 好 进行 一场 好 的 交易。你 对 这个 交易 有 什么 看法？</Text>
+        </FlavorTextOption>
+        <FlavorTextOption>
+            <Requirements>
+                <SpeakerFaction>FACTION_TERRAN</SpeakerFaction>
+            </Requirements>
+            <Text>啊，我 亲爱 的 外星 同行。地球 人有 个 提议 给 你。</Text>
+        </FlavorTextOption>
+        <FlavorTextOption>
+            <Requirements>
+                <SpeakerFaction>FACTION_FESTRON</SpeakerFaction>
+            </Requirements>
+            <Text>我们 为 你 提供 了 一个 互惠 的 提 议，猎物 肉。</Text>
+        </FlavorTextOption>
+        <FlavorTextOption>
+            <Requirements>
+                <SpeakerFaction>FACTION_NAVIGATORS</SpeakerFaction>
+            </Requirements>
+            <Text>您 是否 愿意 与 我们 分享 智慧？我们 愿意 与 您 分享。</Text>
+        </FlavorTextOption>
+        <FlavorTextOption>
+            <Requirements>
+                <SpeakerFaction>FACTION_MIMOT</SpeakerFaction>
+            </Requirements>
+            <Text>我们 有 你 想要 的 东西，你 也 有 我们 想要 的 东西。真是 个 快乐 的 一天！</Text>
+        </FlavorTextOption>
+        <FlavorTextOption>
+            <Requirements>
+                <SpeakerFaction>FACTION_XELOXI</SpeakerFaction>
+            </Requirements>
+            <Text>我们 有 一个 交易 提案 要 给 你，外星人。这 对 我们 非常 有利。还 需要 说 更 多 吗？</Text>
+        </FlavorTextOption>
+        <FlavorTextOption>
+            <Requirements>
+                <SpeakerFaction>FACTION_ARCEAN</SpeakerFaction>
+            </Requirements>
+            <Text>让 我们 像 所有 明智 的 文明 一样 ，互相 分享。</Text>
+        </FlavorTextOption>
+        <FlavorTextOption>
+            <Requirements>
+                <SpeakerFaction>FACTION_DRENGIN</SpeakerFaction>
+            </Requirements>
+            <Text>我们 通常 会 从 像 你 这样 的 可怜 虫 那里 拿走 我们 想要 的 东西。但 现在 我们 却 在 提供 回报。令人 惊讶。</Text>
+            <Text>你 那 可悲 的 存在 不知 怎么 地引 起 了 我们 的 注意。真是 让 人 感到 好奇。我们 来 谈谈 交易，好 吗？</Text>
+            <Text>我们 觉得 暂时 降低 自己 到 你们 的 水平 很 有趣。把 这次 交易 视为 罕见 的 仁慈 行 为。</Text>
+            <Text>我们 不 常 与 低等生物 交易。你 应该 把 这 看作 是 极 高 的 荣誉 ，虫子。</Text>
+            <Text>我们 短暂 地 厌倦 了 征服。让 我们 来 玩玩 你 似乎 很 喜欢 的 这个 古色古香 的 交易 游戏。</Text>
+            <Text>今天 感觉 慷慨。我们 提供 你 交易 的 机会，让 你 有 机会 从 泥潭 中 爬出来。在 我们 改变 主意 之前 抓住机会 。</Text>
+        </FlavorTextOption>
+        <FlavorTextOption>
+            <Requirements>
+                <SpeakerFaction>FACTION_ALTARIAN</SpeakerFaction>
+            </Requirements>
+            <Text>我们 希望 与 你 分享 我们 伟大 的 ，阿塔 瑞安 智慧。我们 只 需要 一点 小事 作为 交换 。</Text>
+            <Text>通过 与 我们 的 交易，通过 你 的 理解 的 低级 阶梯。我们 仅 要求 回报 一个 小 物件，你 可能 会 设法 理解 的 东西。</Text>
+            <Text>在 这个 交易 中，沐浴 在 我们 天体 智慧 的 荣光 中 。尽管 你 的 局限性 明显，但 你 肯定 能 看到 我们 神圣 报价 的 价值。</Text>
+            <Text>神圈 的 路径 已 交叉，暗示 我们 之间 的 交换。我们 只 请求 你们 的 基本 物品，因为 任何 复杂 的 东西 可能 超出 你 的 理解 范围。</Text>
+            <Text>即使 在 我们 无尽 的 伟大 中，我们 也 屈尊 通过 贸易 来 启示 你 。你 应该 深感 感激，因为 在 宇宙 中，这样 的 仁慈 是 罕见 的。</Text>
+            <Text>我们 允许 你 瞥见 我们 的 辉煌 智 慧。接受 我们 的 交易 提议，因为 即使 是 最 暗淡 的 石头 也 能 捕捉到 一丝 光亮，你 不 同意 吗？</Text>
+        </FlavorTextOption>
+        <FlavorTextOption>
+            <Requirements>
+                <SpeakerFaction>FACTION_YOR</SpeakerFaction>
+            </Requirements>
+            <Text>也许 我们 可以 吸引 您 对0和1的 美学 排序 感兴趣？</Text>
+            <Text>如果 你 认为 这个 提议 不 公平，那 你 就 没 看清 全局。我们 已经 侵入 了 你 的 通信 阵列 ，知道 你 认为 我们 是 一种 不能 提 出 好 提议 的 原始AI。我 可以 向 你 保证，这 是 个 好 交易。接受 吧。</Text>
+        </FlavorTextOption>
+        <FlavorTextOption>
+            <Requirements>
+                <SpeakerFaction>FACTION_TORIAN</SpeakerFaction>
+            </Requirements>
+            <Text>这是 我们 提出 的 交换，外星人。这是 一个 好 的，公平 且 真实 的 提议</Text>
+        </FlavorTextOption>
+        <FlavorTextOption>
+            <Requirements>
+                <SpeakerFaction>FACTION_MANTI</SpeakerFaction>
+            </Requirements>
+            <Text>我们 对 他人 保持警惕。甚至 对 你 也 是。我们 要求 在 谨慎 的 条款 下 进行 此次 交易。</Text>
+        </FlavorTextOption>
+        <FlavorTextOption>
+            <Requirements>
+                <SpeakerFaction>FACTION_KRYNN</SpeakerFaction>
+            </Requirements>
+            <Text>即使 你 还 未找到 自己 的 克林 之 路，这 并 不 意味着 我们 不能 相互 分 享。</Text>
+        </FlavorTextOption>
+        <FlavorTextOption>
+            <Requirements>
+                <SpeakerFaction>FACTION_ICONIAN</SpeakerFaction>
+            </Requirements>
+            <Text>我们 遗忘 的 知识 比 你 将来 能学 到 的 还要 多，外星人。但 我们 并未 遗忘 这份 我们 现在 希望 与 你 交换 的 智慧。</Text>
+        </FlavorTextOption>
+        <FlavorTextOption>
+            <Requirements>
+                <SpeakerFaction>FACTION_DRATH</SpeakerFaction>
+            </Requirements>
+            <Text>我们 有 一个 交易 提议 提供 给 您 。它 表面 上 简单 易懂。您 应该 不会 有 任何 疑虑。</Text>
+        </FlavorTextOption>
+        <FlavorTextOption>
+            <Requirements>
+                <SpeakerFaction>FACTION_IRIDIUM</SpeakerFaction>
+            </Requirements>
+            <Text>我们 不会 随意 分享 任何 东西，但 我们 今天 提供 给 您 的 条件 非 常 接近。</Text>
+        </FlavorTextOption>
+        <FlavorTextOption>
+            <Requirements>
+                <SpeakerFaction>FACTION_ONYX_HIVE</SpeakerFaction>
+            </Requirements>
+            <Text>您 拥有 我们 渴望 的 许多 有趣 的 东西，未入 群 的 人。让 我们 来 交换 吧。</Text>
+        </FlavorTextOption>
+        <FlavorTextOption>
+            <Requirements>
+                <SpeakerFaction>FACTION_CRYSTALLINE</SpeakerFaction>
+            </Requirements>
+            <Text>记住，我们 可以 读取 你 的 思绪。确保 公平 地 对待 我们。</Text>
+        </FlavorTextOption>
+        <FlavorTextOption>
+            <Requirements>
+                <SpeakerFaction>FACTION_BARATAK</SpeakerFaction>
+            </Requirements>
+            <Text>你们 很 聪明，对于 动物 来说。我们 希望 和 你们 进行 交易。</Text>
+        </FlavorTextOption>
+    </FlavorTextDef>
+    <FlavorTextDef>
+        <InternalName>TRADE_SPECIFIC_VALUABLE</InternalName>
+        <FlavorTextOption>
+            <Text>这是 我们 所 想 的：{TRADEGOOD:0}。</Text>
+        </FlavorTextOption>
+    </FlavorTextDef>
+    <FlavorTextDef>
+        <InternalName>TRADE_ADDITIONAL_VALUABLES</InternalName>
+        <FlavorTextOption>
+            <Text>此外，我们 还 为 您 考虑 包含 了 一些 其 他 物品。</Text>
+            <Text>如 您 所 见，我们 已 将 其他 物品 添加 到 混合 中。</Text>
+        </FlavorTextOption>
+    </FlavorTextDef>
+    <FlavorTextDef>
+        <InternalName>DIPLOMACY_WND_DECLARE_WAR</InternalName>
+        <FlavorTextOption>
+            <ResponseTag>GARBLED_TEXT</ResponseTag>
+            <Requirements>
+                <ListenerHasUniversalTranslator>false</ListenerHasUniversalTranslator>
+            </Requirements>
+            <Text>我 不 知道 你 在 说 什么，但 可能 是 敌意。准备 战争！</Text>
+            <PreferenceWeight>10</PreferenceWeight>
+        </FlavorTextOption>
+        <FlavorTextOption>
+            <Text>是 时候 消灭 你 了。</Text>
+            <Text>是 时候 让 你 去 死 了。</Text>
+        </FlavorTextOption>
+    </FlavorTextDef>
+    <FlavorTextDef>
+        <InternalName>DIPLOMACY_WND_ATTEMPT_PEACE</InternalName>
+        <FlavorTextOption>
+            <ResponseTag>GARBLED_TEXT</ResponseTag>
+            <Requirements>
+                <ListenerHasUniversalTranslator>false</ListenerHasUniversalTranslator>
+            </Requirements>
+            <Text>这场 战争 真是 令人疲倦。我 希望 我们 能够 化解 我们 的 分 歧...（你 需要 研究 通用 翻译器 以便 和 平 谈判）</Text>
+            <PreferenceWeight>10</PreferenceWeight>
+        </FlavorTextOption>
+        <FlavorTextOption>
+            <Text>让 我们 谈判 一份 和平 条约。</Text>
+            <Text>让 我们 达成协议。</Text>
+        </FlavorTextOption>
+    </FlavorTextDef>
+    <FlavorTextDef>
+        <InternalName>DIPLOMACY_WND_DECLARE_WAR_RESPONSE</InternalName>
+        <FlavorTextOption>
+            <Requirements>
+                <ListenerHasUniversalTranslator>false</ListenerHasUniversalTranslator>
+            </Requirements>
+            <Text>让 gelomoh elurecus ela！</Text>
+            <PreferenceWeight>10</PreferenceWeight>
+        </FlavorTextOption>
+        <FlavorTextOption>
+            <Text>非常 好，把 我们 看作 是 在 战争 中。</Text>
+            <Text>那么，这 就是 战争。</Text>
+            <Text>那 就 这样 吧。战争 开始 了。</Text>
+        </FlavorTextOption>
+    </FlavorTextDef>
+    <FlavorTextDef>
+        <InternalName>CONTACT_REFUSAL</InternalName>
+        <FlavorTextOption>
+            <Requirements>
+                <ListenerHasUniversalTranslator>false</ListenerHasUniversalTranslator>
+            </Requirements>
+            <Text>[I]混乱 的 扭动 信息 完全 无法 解读 ，通信 中 唯一 传出 的 声音 就是 低 沉 的 泡沫 般的 背景 噪音。[/I]</Text>
+            <PreferenceWeight>10</PreferenceWeight>
+        </FlavorTextOption>
+        <FlavorTextOption>
+            <Text>我们 对 和 你 交谈 不感兴趣。</Text>
+            <Text>我们 对 你 的 卑躬屈膝 不感兴趣 。</Text>
+            <Text>我们 对 你 的 求饶 毫无 兴趣。</Text>
+        </FlavorTextOption>
+    </FlavorTextDef>
+    <FlavorTextDef>
+        <InternalName>CONTACT_REFUSAL_DONE</InternalName>
+        <FlavorTextOption>
+            <Requirements>
+                <ListenerHasUniversalTranslator>false</ListenerHasUniversalTranslator>
+            </Requirements>
+            <Text>我 猜 你 不想 说话。</Text>
+            <PreferenceWeight>10</PreferenceWeight>
+        </FlavorTextOption>
+        <FlavorTextOption>
+            <Text>再见。</Text>
+            <Text>再见。</Text>
+        </FlavorTextOption>
+    </FlavorTextDef>
+    <FlavorTextDef>
+        <InternalName>CONFIRM_DELCARATION_OF_WAR_RESPONSE</InternalName>
+        <FlavorTextOption>
+            <Requirements>
+                <ListenerHasUniversalTranslator>false</ListenerHasUniversalTranslator>
+            </Requirements>
+            <Text>布拉 尔 巴赫？！</Text>
+            <PreferenceWeight>10</PreferenceWeight>
+        </FlavorTextOption>
+        <FlavorTextOption>
+            <Text>你 会 后悔 的。</Text>
+            <Text>你 选择 了 死亡。</Text>
+        </FlavorTextOption>
+    </FlavorTextDef>
+    <FlavorTextDef>
+        <InternalName>CONFIRM_DELCARATION_OF_WAR_CONFIRM</InternalName>
+        <FlavorTextOption>
+            <Requirements>
+                <ListenerHasUniversalTranslator>false</ListenerHasUniversalTranslator>
+            </Requirements>
+            <Text>是 的，你 听到 我 说 了！而且，你 听 起来 很 笨！</Text>
+            <PreferenceWeight>10</PreferenceWeight>
+        </FlavorTextOption>
+        <FlavorTextOption>
+            <Text>是 的，你 听到 我 说 了！</Text>
+        </FlavorTextOption>
+    </FlavorTextDef>
+    <FlavorTextDef>
+        <InternalName>CONFIRM_DELCARATION_OF_WAR_CANCEL</InternalName>
+        <FlavorTextOption>
+            <Requirements>
+                <ListenerHasUniversalTranslator>false</ListenerHasUniversalTranslator>
+            </Requirements>
+            <Text>抱歉，我 只是 开玩笑。你 无法 理解 我...对 吧？</Text>
+            <PreferenceWeight>10</PreferenceWeight>
+        </FlavorTextOption>
+        <FlavorTextOption>
+            <Text>没关系。</Text>
+        </FlavorTextOption>
+    </FlavorTextDef>
+    <FlavorTextDef>
+        <InternalName>EXTRA_OPTIONS_MAIN_TEXT</InternalName>
+        <FlavorTextOption>
+            <Requirements>
+                <ListenerHasUniversalTranslator>false</ListenerHasUniversalTranslator>
+            </Requirements>
+            <Text>Ranom lesitir yacasus cerin, sab omoric ero re metini tibu.[BR](您 需要 研究 通用 翻译器)</Text>
+            <PreferenceWeight>10</PreferenceWeight>
+        </FlavorTextOption>
+        <FlavorTextOption>
+            <Text>我们 的 时间 宝贵，但 只要 条件 合适，我们 总是 愿意 与{PLAYERFACTIONLONG:2}合作。</Text>
+        </FlavorTextOption>
+        <FlavorTextOption>
+            <Requirements>
+                <SpeakerFaction>FACTION_TERRAN</SpeakerFaction>
+            </Requirements>
+            <Text>我们 非常 忙碌，但 我们 总是 有 时间 为{PLAYERFACTIONLONG:2}。</Text>
+        </FlavorTextOption>
+        <FlavorTextOption>
+            <Requirements>
+                <SpeakerFaction>FACTION_FESTRON</SpeakerFaction>
+            </Requirements>
+            <Text>我们 非常 饿。非常、非常 的 饿。如果 你 在 浪费 我们 的 时间，你 将 需要 用 你 唯一 的 货币 来 赔 偿 我们。</Text>
+        </FlavorTextOption>
+        <FlavorTextOption>
+            <Requirements>
+                <SpeakerFaction>FACTION_NAVIGATORS</SpeakerFaction>
+            </Requirements>
+            <Text>我们 正在 忙于 探索 宇宙，但 我们 可以 抽出 一点 时间 给{PLAYERFACTIONLONG:2}。</Text>
+        </FlavorTextOption>
+        <FlavorTextOption>
+            <Requirements>
+                <SpeakerFaction>FACTION_MIMOT</SpeakerFaction>
+            </Requirements>
+            <Text>这么 可爱 需要 花费 很多 时间，但 话说回来，如果 不能 花 点 时间 和{PLAYERFACTIONLONG:2}交谈，那么 可爱 又 有 什么 意义 呢。</Text>
+        </FlavorTextOption>
+        <FlavorTextOption>
+            <Requirements>
+                <SpeakerFaction>FACTION_XELOXI</SpeakerFaction>
+            </Requirements>
+            <Text>您 还 想 和 我 讨论 什么？</Text>
+        </FlavorTextOption>
+        <FlavorTextOption>
+            <Requirements>
+                <SpeakerFaction>FACTION_DRENGIN</SpeakerFaction>
+            </Requirements>
+            <Text>简洁 或 死亡。</Text>
+        </FlavorTextOption>
+        <FlavorTextOption>
+            <Requirements>
+                <SpeakerFaction>FACTION_ALTARIAN</SpeakerFaction>
+            </Requirements>
+            <Text>我们 今天 能为{PLAYERFACTIONLONG:2}做些 什么？</Text>
+        </FlavorTextOption>
+        <FlavorTextOption>
+            <Requirements>
+                <SpeakerFaction>FACTION_YOR</SpeakerFaction>
+            </Requirements>
+            <Text>输入 信息。</Text>
+        </FlavorTextOption>
+        <FlavorTextOption>
+            <Requirements>
+                <SpeakerFaction>FACTION_TORIAN</SpeakerFaction>
+            </Requirements>
+            <Text>您 还 想 谈论 哪些 额外 的 话题？</Text>
+        </FlavorTextOption>
+        <FlavorTextOption>
+            <Requirements>
+                <SpeakerFaction>FACTION_MANTI</SpeakerFaction>
+            </Requirements>
+            <Text>你 还 需要 什么？</Text>
+        </FlavorTextOption>
+        <FlavorTextOption>
+            <Requirements>
+                <SpeakerFaction>FACTION_KRYNN</SpeakerFaction>
+            </Requirements>
+            <Text>您 现在 准备 好 被 拯救 了 吗？</Text>
+        </FlavorTextOption>
+        <FlavorTextOption>
+            <Requirements>
+                <SpeakerFaction>FACTION_ICONIAN</SpeakerFaction>
+            </Requirements>
+            <Text>还有 什么 可以 讨论 的？</Text>
+        </FlavorTextOption>
+        <FlavorTextOption>
+            <Requirements>
+                <SpeakerFaction>FACTION_DRATH</SpeakerFaction>
+            </Requirements>
+            <Text>你 正在 考验 我们 的 耐心！</Text>
+        </FlavorTextOption>
+        <FlavorTextOption>
+            <Requirements>
+                <SpeakerFaction>FACTION_IRIDIUM</SpeakerFaction>
+            </Requirements>
+            <Text>您 还 想 讨论 哪些 可能 有利可图 的 话题？</Text>
+        </FlavorTextOption>
+        <FlavorTextOption>
+            <Requirements>
+                <SpeakerFaction>FACTION_ONYX_HIVE</SpeakerFaction>
+            </Requirements>
+            <Text>说话。</Text>
+        </FlavorTextOption>
+        <FlavorTextOption>
+            <Requirements>
+                <SpeakerFaction>FACTION_BARATAK</SpeakerFaction>
+            </Requirements>
+            <Text>我们 有 大树林 的 耐心。但 我们 的 耐心 并非 无尽。</Text>
+        </FlavorTextOption>
+        <FlavorTextOption>
+            <Requirements>
+                <SpeakerFaction>FACTION_CRYSTALLINE</SpeakerFaction>
+            </Requirements>
+            <Text>声音 是 一种 粗糙 的 交流 方式，但 这 是 你 唯一 拥有 的。</Text>
+        </FlavorTextOption>
+        <FlavorTextOption>
+            <Requirements>
+                <SpeakerFaction>FACTION_MOTH</SpeakerFaction>
+            </Requirements>
+            <Text>我们 今天 还有 其他 可以 讨论 的 事情 吗-无论是 商业 还是 休闲？</Text>
+        </FlavorTextOption>
+    </FlavorTextDef>
+    <FlavorTextDef>
+        <InternalName>EXTRA_OPTIONS_PROCLAIM_FRIENDSHIP</InternalName>
+        <FlavorTextOption>
+            <Requirements>
+                <ListenerHasUniversalTranslator>false</ListenerHasUniversalTranslator>
+            </Requirements>
+            <Text>Ranom lesitir yacasus cerin, sab omoric ero re metini tibu.[BR](您 需要 研究 通用 翻译器)</Text>
+            <PreferenceWeight>10</PreferenceWeight>
+        </FlavorTextOption>
+        <FlavorTextOption>
+            <Text>我们 希望 公开 宣布 我们 对 您 永 无止境 的 友谊。</Text>
+        </FlavorTextOption>
+    </FlavorTextDef>
+    <FlavorTextDef>
+        <InternalName>EXTRA_OPTIONS_GET_OFF_MY_LAWN</InternalName>
+        <FlavorTextOption>
+            <Requirements>
+                <ListenerHasUniversalTranslator>false</ListenerHasUniversalTranslator>
+            </Requirements>
+            <Text>Ranom lesitir yacasus cerin, sab omoric ero re metini tibu.[BR](您 需要 研究 通用 翻译器)</Text>
+            <PreferenceWeight>10</PreferenceWeight>
+        </FlavorTextOption>
+        <FlavorTextOption>
+            <Text>立即 从 我们 的 领土 中 移走 你 的 船只。</Text>
+        </FlavorTextOption>
+    </FlavorTextDef>
+    <FlavorTextDef>
+        <InternalName>EXTRA_OPTIONS_DEMAND_TRIBUTE</InternalName>
+        <FlavorTextOption>
+            <Requirements>
+                <ListenerHasUniversalTranslator>false</ListenerHasUniversalTranslator>
+            </Requirements>
+            <Text>Ranom lesitir yacasus cerin, sab omoric ero re metini tibu.[BR](您 需要 研究 通用 翻译器)</Text>
+            <PreferenceWeight>10</PreferenceWeight>
+        </FlavorTextOption>
+        <FlavorTextOption>
+            <Text>维护 太空 的 费用 并非 小事。我们 希望 您 能 贡献 一份 力量，帮助 我们 分担 费用。</Text>
+        </FlavorTextOption>
+    </FlavorTextDef>
+    <FlavorTextDef>
+        <InternalName>EXTRA_OPTIONS_ASK_FOR_HELP</InternalName>
+        <FlavorTextOption>
+            <Requirements>
+                <ListenerHasUniversalTranslator>false</ListenerHasUniversalTranslator>
+            </Requirements>
+            <Text>Ranom lesitir yacasus cerin, sab omoric ero re metini tibu.[BR](您 需要 研究 通用 翻译器)</Text>
+            <PreferenceWeight>10</PreferenceWeight>
+        </FlavorTextOption>
+        <FlavorTextOption>
+            <Text>我们 需要 财务 帮助。请 给 我们。</Text>
+        </FlavorTextOption>
+    </FlavorTextDef>
+    <FlavorTextDef>
+        <InternalName>EXTRA_OPTIONS_OFFER_FOREIGN_AID</InternalName>
+        <FlavorTextOption>
+            <Requirements>
+                <ListenerHasUniversalTranslator>false</ListenerHasUniversalTranslator>
+            </Requirements>
+            <Text>Ranom lesitir yacasus cerin, sab omoric ero re metini tibu.[BR](您 需要 研究 通用 翻译器)</Text>
+            <PreferenceWeight>10</PreferenceWeight>
+        </FlavorTextOption>
+        <FlavorTextOption>
+            <Text>我们 希望 为 您 提供 财务 援助，以期 加强 我们 的 关系。</Text>
+        </FlavorTextOption>
+    </FlavorTextDef>
+    <FlavorTextDef>
+        <InternalName>EXTRA_OPTIONS_CANCEL</InternalName>
+        <FlavorTextOption>
+            <Requirements>
+                <ListenerHasUniversalTranslator>false</ListenerHasUniversalTranslator>
+            </Requirements>
+            <Text>Ranom lesitir yacasus cerin, sab omoric ero re metini tibu.[BR](您 需要 研究 通用 翻译器)</Text>
+            <PreferenceWeight>10</PreferenceWeight>
+        </FlavorTextOption>
+        <FlavorTextOption>
+            <Text>也许 在 其他 时间 吧。</Text>
+        </FlavorTextOption>
+    </FlavorTextDef>
+    <FlavorTextDef>
+        <InternalName>AI_RESPOND_PROCLAIM_FRIENDSHIP</InternalName>
+        <FlavorTextOption>
+            <Requirements>
+                <ListenerHasUniversalTranslator>false</ListenerHasUniversalTranslator>
+            </Requirements>
+            <Text>Ranom lesitir yacasus cerin, sab omoric ero re metini tibu.[BR](您 需要 研究 通用 翻译器)</Text>
+            <PreferenceWeight>10</PreferenceWeight>
+        </FlavorTextOption>
+        <FlavorTextOption>
+            <Text>我们 接受 您 的 友谊 表示，并 以 其 价值 对待。</Text>
+        </FlavorTextOption>
+    </FlavorTextDef>
+    <FlavorTextDef>
+        <InternalName>AI_RESPOND_PROCLAIM_FRIENDSHIP_RETURN_TO_MENU</InternalName>
+        <FlavorTextOption>
+            <Requirements>
+                <ListenerHasUniversalTranslator>false</ListenerHasUniversalTranslator>
+            </Requirements>
+            <Text>Ranom lesitir yacasus cerin, sab omoric ero re metini tibu.[BR](您 需要 研究 通用 翻译器)</Text>
+            <PreferenceWeight>10</PreferenceWeight>
+        </FlavorTextOption>
+        <FlavorTextOption>
+            <Text>我们 希望 我们 的 关系 在 未来 会 变得 更加 亲密。</Text>
+        </FlavorTextOption>
+    </FlavorTextDef>
+    <FlavorTextDef>
+        <InternalName>AI_RESPOND_GET_OFF_MY_LAWN_ACCEPT</InternalName>
+        <FlavorTextOption>
+            <Requirements>
+                <ListenerHasUniversalTranslator>false</ListenerHasUniversalTranslator>
+            </Requirements>
+            <Text>Ranom lesitir yacasus cerin, sab omoric ero re metini tibu.[BR](您 需要 研究 通用 翻译器)</Text>
+            <PreferenceWeight>10</PreferenceWeight>
+        </FlavorTextOption>
+        <FlavorTextOption>
+            <Text>{LEADERNAME:2}，我们 对 我们 的 舰船 让 您 感到 紧 张 感到 抱歉。我们 会 立即 要求 他们 离开 您 的 领土。</Text>
+        </FlavorTextOption>
+    </FlavorTextDef>
+    <FlavorTextDef>
+        <InternalName>AI_RESPOND_GET_OFF_MY_LAWN_ACCEPT_RETURN_TO_MENU</InternalName>
+        <FlavorTextOption>
+            <Requirements>
+                <ListenerHasUniversalTranslator>false</ListenerHasUniversalTranslator>
+            </Requirements>
+            <Text>Ranom lesitir yacasus cerin, sab omoric ero re metini tibu.[BR](您 需要 研究 通用 翻译器)</Text>
+            <PreferenceWeight>10</PreferenceWeight>
+        </FlavorTextOption>
+        <FlavorTextOption>
+            <Text>非常 感谢您 的 合作。</Text>
+        </FlavorTextOption>
+    </FlavorTextDef>
+    <FlavorTextDef>
+        <InternalName>AI_RESPOND_GET_OFF_MY_LAWN_REJECT</InternalName>
+        <FlavorTextOption>
+            <Requirements>
+                <ListenerHasUniversalTranslator>false</ListenerHasUniversalTranslator>
+            </Requirements>
+            <Text>Ranom lesitir yacasus cerin, sab omoric ero re metini tibu.[BR](您 需要 研究 通用 翻译器)</Text>
+            <PreferenceWeight>10</PreferenceWeight>
+        </FlavorTextOption>
+        <FlavorTextOption>
+            <Text>{LEADERNAME:2}，这是 一个 非常 大 的 星系。我们 无法 浪费时间 避开 你 的 领 地，只 因 你 过于 多疑。我们 的 飞船 将 继续执行 任务；我们 建议 你 不要 阻挡 他们。</Text>
+        </FlavorTextOption>
+    </FlavorTextDef>
+    <FlavorTextDef>
+        <InternalName>AI_RESPOND_GET_OFF_MY_LAWN_REJECT_RETURN_TO_MENU</InternalName>
+        <FlavorTextOption>
+            <Requirements>
+                <ListenerHasUniversalTranslator>false</ListenerHasUniversalTranslator>
+            </Requirements>
+            <Text>Ranom lesitir yacasus cerin, sab omoric ero re metini tibu.[BR](您 需要 研究 通用 翻译器)</Text>
+            <PreferenceWeight>10</PreferenceWeight>
+        </FlavorTextOption>
+        <FlavorTextOption>
+            <Text>他们 最好 小心，否则 你 会 发现 你 的 舰队 变小 了 。</Text>
+        </FlavorTextOption>
+    </FlavorTextDef>
+    <FlavorTextDef>
+        <InternalName>AI_RESPOND_DEMAND_TRIBUTE_ACCEPT</InternalName>
+        <FlavorTextOption>
+            <Requirements>
+                <ListenerHasUniversalTranslator>false</ListenerHasUniversalTranslator>
+            </Requirements>
+            <Text>这 永远 不 应该 发生（缺少 翻译者）</Text>
+            <PreferenceWeight>10</PreferenceWeight>
+        </FlavorTextOption>
+        <FlavorTextOption>
+            <Text>我们 愿意 暂时 付费 以 确保安全 。我们 有 更 重要 的 问题 需要 关注 。我 不 建议 你 再试 运气。</Text>
+        </FlavorTextOption>
+    </FlavorTextDef>
+    <FlavorTextDef>
+        <InternalName>AI_RESPOND_DEMAND_TRIBUTE_ACCEPT_RETURN_TO_MENU</InternalName>
+        <FlavorTextOption>
+            <Requirements>
+                <ListenerHasUniversalTranslator>false</ListenerHasUniversalTranslator>
+            </Requirements>
+            <Text>Ranom lesitir yacasus cerin, sab omoric ero re metini tibu.[BR](您 需要 研究 通用 翻译器)</Text>
+            <PreferenceWeight>10</PreferenceWeight>
+        </FlavorTextOption>
+        <FlavorTextOption>
+            <Text>只要 你 持续 支付 积分，我们 就 不会 有 问题。</Text>
+        </FlavorTextOption>
+    </FlavorTextDef>
+    <FlavorTextDef>
+        <InternalName>AI_RESPOND_DEMAND_TRIBUTE_REJECT</InternalName>
+        <FlavorTextOption>
+            <Requirements>
+                <ListenerHasUniversalTranslator>false</ListenerHasUniversalTranslator>
+            </Requirements>
+            <Text>Ranom lesitir yacasus cerin, sab omoric ero re metini tibu.[BR](您 需要 研究 通用 翻译器)</Text>
+            <PreferenceWeight>10</PreferenceWeight>
+        </FlavorTextOption>
+        <FlavorTextOption>
+            <Text>我们 对付 你 让 我们 安宁 无兴趣 。{PLAYERFACTIONLONG:1}不会 忘记 这次 的 敲诈 企图。如果 你 继续 纠缠 我们，你 会 后悔 的。</Text>
+        </FlavorTextOption>
+    </FlavorTextDef>
+    <FlavorTextDef>
+        <InternalName>AI_RESPOND_DEMAND_TRIBUTE_REJECT_RETURN_TO_MENU</InternalName>
+        <FlavorTextOption>
+            <Requirements>
+                <ListenerHasUniversalTranslator>false</ListenerHasUniversalTranslator>
+            </Requirements>
+            <Text>Ranom lesitir yacasus cerin, sab omoric ero re metini tibu.[BR](您 需要 研究 通用 翻译器)</Text>
+            <PreferenceWeight>10</PreferenceWeight>
+        </FlavorTextOption>
+        <FlavorTextOption>
+            <Text>好 的，但 如果 你 的 一艘 飞船 出 了'意外'，别怪 我们。</Text>
+        </FlavorTextOption>
+    </FlavorTextDef>
+    <FlavorTextDef>
+        <InternalName>AI_RESPOND_ASK_FOR_HELP_ACCEPT</InternalName>
+        <FlavorTextOption>
+            <Requirements>
+                <ListenerHasUniversalTranslator>false</ListenerHasUniversalTranslator>
+            </Requirements>
+            <Text>Ranom lesitir yacasus cerin, sab omoric ero re metini tibu.[BR](您 需要 研究 通用 翻译器)</Text>
+            <PreferenceWeight>10</PreferenceWeight>
+        </FlavorTextOption>
+        <FlavorTextOption>
+            <Text>在 过去，{PLAYERFACTIONLONG:2}一直 是 我们 的 朋友。我们 愿意 在 你 需要 的 时候 帮助 你。</Text>
+        </FlavorTextOption>
+    </FlavorTextDef>
+    <FlavorTextDef>
+        <InternalName>AI_RESPOND_ASK_FOR_HELP_ACCEPT_RETURN_TO_MENU</InternalName>
+        <FlavorTextOption>
+            <Requirements>
+                <ListenerHasUniversalTranslator>false</ListenerHasUniversalTranslator>
+            </Requirements>
+            <Text>Ranom lesitir yacasus cerin, sab omoric ero re metini tibu.[BR](您 需要 研究 通用 翻译器)</Text>
+            <PreferenceWeight>10</PreferenceWeight>
+        </FlavorTextOption>
+        <FlavorTextOption>
+            <Text>我们 非常 感慨。我们 不会 忘记 您 的 慷慨。</Text>
+        </FlavorTextOption>
+    </FlavorTextDef>
+    <FlavorTextDef>
+        <InternalName>AI_RESPOND_ASK_FOR_HELP_REJECT</InternalName>
+        <FlavorTextOption>
+            <Requirements>
+                <ListenerHasUniversalTranslator>false</ListenerHasUniversalTranslator>
+            </Requirements>
+            <Text>Ranom lesitir yacasus cerin, sab omoric ero re metini tibu.[BR](您 需要 研究 通用 翻译器)</Text>
+            <PreferenceWeight>10</PreferenceWeight>
+        </FlavorTextOption>
+        <FlavorTextOption>
+            <Text>我们 很 抱歉，但 我们 现在 无法 为 您 提供 帮助 。也许 如果 我们 关系 更近，我们 可以 找到 资金……但 就 目前 情况，我们 认为 我们 更 应该 保留 我们 的 资产。</Text>
+        </FlavorTextOption>
+    </FlavorTextDef>
+    <FlavorTextDef>
+        <InternalName>REQUEST_TECH_MAIN</InternalName>
+        <FlavorTextOption>
+            <Text>{PLAYERFACTIONLONG:1}最近 在 科技进步 上 有些 困难，{LEADERNAME:2}。能否 跟 我们 分享 一下{TECHNAME:2}的 知识 呢？</Text>
+            <Text>我们 非常 欣赏 您 的 技术 能力。您 愿意 与 我们 分享{TECHNAME:2}吗？</Text>
+        </FlavorTextOption>
+        <FlavorTextOption>
+            <Requirements>
+                <SpeakerRaceTrait>SlaversAbility</SpeakerRaceTrait>
+            </Requirements>
+            <Text>无论 我们 如何 折磨 我们 的 奴隶 ，他们 似乎 无法 掌握{TECHNAME:2}技术，{LEADERNAME:2}。 {PLAYERFACTIONLONG:1}会 感谢 你 与 我们 分享 这项 技术 。</Text>
+            <PreferenceWeight>11</PreferenceWeight>
+        </FlavorTextOption>
+        <FlavorTextOption>
+            <Requirements>
+                <PersonalityType>Spiritual</PersonalityType>
+            </Requirements>
+            <Text>诸神 并未 认为 我们 配 得 上 掌握 {TECHNAME:2}技术 的 秘密，{LEADERNAME:2}。{PLAYERFACTIONLONG:1}希望 你 能 与 我们 分享 这项 技术 。</Text>
+            <PreferenceWeight>10</PreferenceWeight>
+        </FlavorTextOption>
+    </FlavorTextDef>
+    <FlavorTextDef>
+        <InternalName>REQUEST_TECH_RESPONSE_ACCEPT</InternalName>
+        <FlavorTextOption>
+            <Text>我们 总是 愿意 帮助 朋友。</Text>
+            <Text>非常 好，我们 很 乐意 帮忙。</Text>
+            <PreferenceWeight>10</PreferenceWeight>
+        </FlavorTextOption>
+    </FlavorTextDef>
+    <FlavorTextDef>
+        <InternalName>REQUEST_TECH_RESPONSE_ACCEPT_COUNTER</InternalName>
+        <FlavorTextOption>
+            <Text>我们 不会 忘记 这个。谢谢。</Text>
+            <Text>这 将 极大 地 帮助 我们 的 人民。</Text>
+            <Text>感谢您 的 帮助。</Text>
+            <Text>我们 真诚地 感谢您 的 分享 意愿 。</Text>
+            <PreferenceWeight>10</PreferenceWeight>
+        </FlavorTextOption>
+    </FlavorTextDef>
+    <FlavorTextDef>
+        <InternalName>REQUEST_TECH_RESPONSE_REJECT</InternalName>
+        <FlavorTextOption>
+            <Text>这种 知识 过于 危险，不能 分享。</Text>
+            <PreferenceWeight>10</PreferenceWeight>
+        </FlavorTextOption>
+    </FlavorTextDef>
+    <FlavorTextDef>
+        <InternalName>REQUEST_CREDITS_MAIN</InternalName>
+        <FlavorTextOption>
+            <Text>{PLAYERFACTIONLONG:1}正在 遭受 经济 困境，{LEADERNAME:2}。你 愿意 给 我们{AMOUNT:2}信用 点以 帮助 我们 吗？</Text>
+            <Text>由于 最近 的 内部...事件，我们 发现 我们 的 财政 压力 越 来 越大。如果 您 能 给 我们{AMOUNT:2}信用 点来 帮助 我们 支持 今年 的 预算，我们 将 不胜感激。</Text>
+            <PreferenceWeight>10</PreferenceWeight>
+        </FlavorTextOption>
+        <FlavorTextOption>
+            <Requirements>
+                <PersonalityType>Totalitarianism</PersonalityType>
+            </Requirements>
+            <Text>{PLAYERFACTIONLONG:1}的 人民 需要 资金 来 支持 战争 努 力，{LEADERNAME:2}。请 支持 我们，用{AMOUNT:2}信用 点来 支付 费用。</Text>
+            <PreferenceWeight>10</PreferenceWeight>
+        </FlavorTextOption>
+        <FlavorTextOption>
+            <Requirements>
+                <PersonalityType>Greedy</PersonalityType>
+            </Requirements>
+            <Text>我 不会 骗 你，{LEADERNAME:2}。{PLAYERFACTIONLONG:1}真的 很 喜欢 钱。非常 喜欢。我们 梦想 着 它。我们 和 它 一起 入睡。我们……嗯，我们 用 它 做 了 很多 事情。而且 我们 需要 更 多。多得多。如果 你 给 我们{AMOUNT:2}信用 点，这 将 有助于 我们 的 关系。</Text>
+            <PreferenceWeight>50</PreferenceWeight>
+        </FlavorTextOption>
+        <FlavorTextOption>
+            <Requirements>
+                <PersonalityType>Progressivism</PersonalityType>
+            </Requirements>
+            <Text>我们 的 持续 研究 代价 昂贵，{LEADERNAME:2}。 {PLAYERFACTIONLONG:1} 请求 您 提供 {AMOUNT:2} 信用 点，以便 我们 可以 继续 投资 新 技术 。这样 做 将 有利于 我们 的 关系。</Text>
+            <PreferenceWeight>50</PreferenceWeight>
+        </FlavorTextOption>
+        <FlavorTextOption>
+            <Requirements>
+                <PersonalityType>Xenophobic</PersonalityType>
+            </Requirements>
+            <Text>我们 对 外来者 保持警惕，{LEADERNAME:2}。然而，{PLAYERFACTIONLONG:1}的 人们 发现自己 有些 挣扎。如果 您 能 为 我们 提供{AMOUNT:2}信用 点，这 将 增强 我们 的 联系。</Text>
+            <PreferenceWeight>50</PreferenceWeight>
+        </FlavorTextOption>
+    </FlavorTextDef>
+    <FlavorTextDef>
+        <InternalName>REQUEST_CREDITS_RESPONSE_ACCEPT</InternalName>
+        <FlavorTextOption>
+            <Text>我们 总是 愿意 提供 帮助。好 吧，不 总是，但 至少 这次 是。</Text>
+        </FlavorTextOption>
+    </FlavorTextDef>
+    <FlavorTextDef>
+        <InternalName>REQUEST_CREDITS_RESPONSE_ACCEPT_COUNTER</InternalName>
+        <FlavorTextOption>
+            <Text>我们 感谢您 的 帮助。</Text>
+            <Text>谢谢。</Text>
+            <Text>我们 不会 忘记 这个 慷慨 的 行为 。</Text>
+        </FlavorTextOption>
+    </FlavorTextDef>
+    <FlavorTextDef>
+        <InternalName>REQUEST_CREDITS_RESPONSE_REJECT</InternalName>
+        <FlavorTextOption>
+            <Text>我们 没有 足够 的 钱 来 帮助 你。</Text>
+        </FlavorTextOption>
+    </FlavorTextDef>
+    <FlavorTextDef>
+        <InternalName>TRADE_OFFER_ENEMY_TOO_POWERFUL</InternalName>
+        <FlavorTextOption>
+            <Text>他们 的 力量 太强大 了。</Text>
+        </FlavorTextOption>
+    </FlavorTextDef>
+    <FlavorTextDef>
+        <InternalName>IHaveEnoughOfThatResource</InternalName>
+        <FlavorTextOption>
+            <Text>我们 有 足够 的 那种 资源。</Text>
+        </FlavorTextOption>
+    </FlavorTextDef>
 </FlavorTextDefs>