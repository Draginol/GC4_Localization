--- conflicted
+++ resolved
@@ -1,23 +1,19 @@
-<?xml version='1.0' encoding='utf-8'?>
-<StringTableList xmlns:xsi="http://www.w3.org/2001/XMLSchema-instance" xsi:noNamespaceSchemaLocation="../../Schema/Lib/StringTable.xsd">
-  <StringTable>
-    <Label>Tech_Consensus_Name</Label>
-    <String>Creador de Consenso</String>
-  </StringTable>
-  <StringTable>
-    <Label>MasterTech_InterstellarCartography_Name</Label>
-    <String>Cartografía Interestelar</String>
-  </StringTable>
-  <StringTable>
-    <Label>MasterTech_InterstellarCartography_ShortDec</Label>
-    <String>Mapea el cosmos para incrementar la velocidad de nuestras naves estelares.</String>
-  </StringTable>
-  <StringTable>
-    <Label>MasterTech_InterstellarCartography_Dec</Label>
-<<<<<<< HEAD
-    <String>A medida que la inmensidad del cosmos nos llamaba, las limitaciones de la navegación tradicional se hicieron dolorosamente evidentes. Presentamos la Cartografía Interestelar: la ciencia y arte de la topografía cósmica que descubre las intrincadas tramas del espacio-tiempo. Esta revolucionaria tecnología implica mapear las mareas gravitacionales, las trayectorias de los agujeros negros y las corrientes subespaciales.</String>
-=======
-    <String>A medida que la inmensidad del cosmos llamaba, las limitaciones de la navegación tradicional se volvían dolorosamente evidentes. Bienvenido a la Cartografía Interestelar: la ciencia y el arte de la topografía cósmica que descubre los intrincados tejidos del espacio-tiempo. Esta tecnología revolucionaria implica mapear las mareas gravitacionales, las trayectorias de los agujeros negros y los corredores de materia oscura en una escala previamente considerada imposible.[BR][BR]Aprovechando el poder de la computación cuántica y aprovechando las sutiles matices de la radiación cósmica, los científicos pueden trazar las autopistas y caminos secundarios del universo. Es como tener un GPS para la galaxia, donde cada parada, desvío y ruta expresa se revela. Estos mapas sirven como la columna vertebral para la próxima generación de motores de hiperespacio, permitiendo a las naves navegar las estrellas con una velocidad y precisión sin precedentes.[BR][BR]Más allá de simplemente mapear el espacio físico, esta tecnología también se adentra en las frecuencias y resonancias del cosmos. No se trata solo de encontrar el camino más rápido, sino también el más armónico. Como resultado, las naves ahora pueden embarcarse en viajes que no solo son más rápidos, sino más sintonizados con el mismo ritmo del universo.[BR][BR]En esencia, la Cartografía Interestelar ha transformado la forma en que las civilizaciones perciben y atraviesan el cosmos. Ya no se trata simplemente de alcanzar las estrellas; se trata de entender su danza.</String>
->>>>>>> 0d9a0465
-  </StringTable>
-</StringTableList>
+<?xml version='1.0' encoding='utf-8'?>
+<StringTableList xmlns:xsi="http://www.w3.org/2001/XMLSchema-instance" xsi:noNamespaceSchemaLocation="../../Schema/Lib/StringTable.xsd">
+  <StringTable>
+    <Label>Tech_Consensus_Name</Label>
+    <String>Creador de Consenso</String>
+  </StringTable>
+  <StringTable>
+    <Label>MasterTech_InterstellarCartography_Name</Label>
+    <String>Cartografía Interestelar</String>
+  </StringTable>
+  <StringTable>
+    <Label>MasterTech_InterstellarCartography_ShortDec</Label>
+    <String>Mapea el cosmos para incrementar la velocidad de nuestras naves estelares.</String>
+  </StringTable>
+  <StringTable>
+    <Label>MasterTech_InterstellarCartography_Dec</Label>
+    <String>A medida que la inmensidad del cosmos llamaba, las limitaciones de la navegación tradicional se volvían dolorosamente evidentes. Bienvenido a la Cartografía Interestelar: la ciencia y el arte de la topografía cósmica que descubre los intrincados tejidos del espacio-tiempo. Esta tecnología revolucionaria implica mapear las mareas gravitacionales, las trayectorias de los agujeros negros y los corredores de materia oscura en una escala previamente considerada imposible.[BR][BR]Aprovechando el poder de la computación cuántica y aprovechando las sutiles matices de la radiación cósmica, los científicos pueden trazar las autopistas y caminos secundarios del universo. Es como tener un GPS para la galaxia, donde cada parada, desvío y ruta expresa se revela. Estos mapas sirven como la columna vertebral para la próxima generación de motores de hiperespacio, permitiendo a las naves navegar las estrellas con una velocidad y precisión sin precedentes.[BR][BR]Más allá de simplemente mapear el espacio físico, esta tecnología también se adentra en las frecuencias y resonancias del cosmos. No se trata solo de encontrar el camino más rápido, sino también el más armónico. Como resultado, las naves ahora pueden embarcarse en viajes que no solo son más rápidos, sino más sintonizados con el mismo ritmo del universo.[BR][BR]En esencia, la Cartografía Interestelar ha transformado la forma en que las civilizaciones perciben y atraviesan el cosmos. Ya no se trata simplemente de alcanzar las estrellas; se trata de entender su danza.</String>
+  </StringTable>
+</StringTableList>