--- conflicted
+++ resolved
@@ -1,607 +1,602 @@
-<?xml version='1.0' encoding='utf-8'?>
-<FlavorTextDefs xmlns:xsi="http://www.w3.org/2001/XMLSchema-instance" xsi:noNamespaceSchemaLocation="../../Schema/FlavorText.xsd">
-    <!-- Created with the Flavor Text Editor -->
-    <!-- FlavorText_General.xml -->
-    <FlavorTextDef>
-        <InternalName>GENERAL_CONVERSATION_MAIN</InternalName>
-        <FlavorTextOption>
-            <ResponseTag>GARBLED_TEXT</ResponseTag>
-            <Requirements>
-                <ListenerHasUniversalTranslator>false</ListenerHasUniversalTranslator>
-            </Requirements>
-            <Text>Tallas orda cullan bana.
-    (You need to research Universal Translator)</Text>
-            <PreferenceWeight>1</PreferenceWeight>
-        </FlavorTextOption>
-        <FlavorTextOption>
-            <ResponseTag>STANDARD_RESPONSE</ResponseTag>
-            <Requirements>
-                <SpeakerFaction>FACTION_FESTRON</SpeakerFaction>
-                <ListenerHasUniversalTranslator>true</ListenerHasUniversalTranslator>
-                <RelationsRange>
-                    <RangeMax>-1</RangeMax>
-                </RelationsRange>
-                <RelativeStrength>SpeakerStronger</RelativeStrength>
-                <RevisitedTopicBarrierCount>2</RevisitedTopicBarrierCount>
-                <ListenerRaceTrait>CarbonBasedLife</ListenerRaceTrait>
-            </Requirements>
-            <Text>Sospechas bien, pronto anidaremos nuestros huevos en tu carne.</Text>
-            <PreferenceWeight>10</PreferenceWeight>
-        </FlavorTextOption>
-        <FlavorTextOption>
-            <ResponseTag>STANDARD_RESPONSE</ResponseTag>
-            <Requirements>
-                <SpeakerFaction>FACTION_NAVIGATORS</SpeakerFaction>
-                <RevisitedTopicBarrierCount>1</RevisitedTopicBarrierCount>
-            </Requirements>
-            <Text>Habéis nombrado a Arnor y los Señores del Terror como Precursores. Fuimos los primeros en descubrir los flujos subespaciales que unen galaxias. No inventamos la tecnología, simplemente los descubrimos. Son un fenómeno natural, quizás alcanzan hasta otras galaxias.</Text>
-            <Text>Existen anomalías mucho más extrañas en el universo que las corrientes de subespacio. Por ejemplo, existen portales dimensionales que viajan entre universos completamente distintos.[BR][BR]Una vez nos encontramos con una especie de otro universo conocida como los Arilou, quienes provenían de un universo con su propia historia legendaria.</Text>
-            <Text>Mucho después de que los Precursores desaparecieran, nos conformamos con simplemente explorar el universo para encontrar la próxima gran maravilla.[BR][BR]Desafortunadamente, hay cosas mucho peores en el universo que la especie a la que te refieres como los Señores del Terror. [BR][BR]Los antiguos creadores, conocidos como los Mithrilar, habían experimentado con muchos tipos de creaciones antes de hacer a los Precursores y no todas esas cosas se han ido y algunas, me temo decir, están ahora despertadas.</Text>
-            <PreferenceWeight>10</PreferenceWeight>
-        </FlavorTextOption>
-        <FlavorTextOption>
-            <ResponseTag>STANDARD_RESPONSE</ResponseTag>
-            <Requirements>
-                <SpeakerFaction>FACTION_MIMOT</SpeakerFaction>
-                <RevisitedTopicBarrierCount>1</RevisitedTopicBarrierCount>
-            </Requirements>
-<<<<<<< HEAD
-            <Text>Long ago, on our world, there were five other sentient species. I suppose you could call them 'Sapient' but who am I to play games with semantics. In any case, we were the only ones to survive.</Text>
-=======
-            <Text>Tallas orda cullan bana.
-    (You need to research Universal Translator)</Text>
->>>>>>> 8929fa92
-            <PreferenceWeight>10</PreferenceWeight>
-        </FlavorTextOption>
-        <FlavorTextOption>
-            <ResponseTag>STANDARD_RESPONSE</ResponseTag>
-            <Requirements>
-                <SpeakerFaction>FACTION_XELOXI</SpeakerFaction>
-                <RevisitedTopicBarrierCount>1</RevisitedTopicBarrierCount>
-            </Requirements>
-            <Text>Para nosotros, el interés propio es la moralidad suprema. Si tu supervivencia nos conviene, seremos tu amigo más fiel.[BR][BR] Pero si tu muerte nos beneficia, puedes estar igualmente seguro que morirás.</Text>
-            <PreferenceWeight>10</PreferenceWeight>
-        </FlavorTextOption>
-        <FlavorTextOption>
-            <ResponseTag>STANDARD_RESPONSE</ResponseTag>
-            <Requirements>
-                <SpeakerFaction>FACTION_ARCEAN</SpeakerFaction>
-                <RevisitedTopicBarrierCount>1</RevisitedTopicBarrierCount>
-            </Requirements>
-            <Text>Nuestra civilización, olvidada por la historia, inventó los portales estelares. [BR][BR]Durante doscientos mil años, invertimos trillones en una vasta red de portales. [BR][BR]Gracias a ellos, las naves podían cruzar el Hiperespacio nivel 2, recortando un viaje de diez años luz a poco más de tres años. [BR][BR]La tecnología del Hiperimpulsor permitión a las naves viajar mucho más rápido, haciendo nuestros esfuerzos obsoletos. Pero durante decenas de milenios, esta parte de la galaxia fue nuestra.</Text>
-            <PreferenceWeight>10</PreferenceWeight>
-        </FlavorTextOption>
-        <FlavorTextOption>
-            <ResponseTag>STANDARD_RESPONSE</ResponseTag>
-            <Requirements>
-                <SpeakerFaction>FACTION_DRENGIN</SpeakerFaction>
-                <RevisitedTopicBarrierCount>1</RevisitedTopicBarrierCount>
-            </Requirements>
-            <Text>Las otras civilizaciones no han comprendido que el universo no solamente es finito, sino que sólo una pequeña fracción será jamás alcanzable. [BR][BR]No te engañes, esta galaxia es todo lo que alguna vez alcanzaremos.</Text>
-            <PreferenceWeight>10</PreferenceWeight>
-        </FlavorTextOption>
-        <FlavorTextOption>
-            <ResponseTag>STANDARD_RESPONSE</ResponseTag>
-            <Requirements>
-                <SpeakerFaction>FACTION_ALTARIAN</SpeakerFaction>
-                <RevisitedTopicBarrierCount>1</RevisitedTopicBarrierCount>
-            </Requirements>
-            <Text>Nuestro mundo fue bautizado 'Elemental' por los Precursores en su apogeo. [BR][BR]La primera guerra por intermediarios entre las facciones Precursoras, Dred'nir y Elas'nir, se libró en nuestro planeta antes de que otras especies galácticas alcanzaran su forma actual. Sí, incluyendo a los humanos.</Text>
-            <PreferenceWeight>10</PreferenceWeight>
-        </FlavorTextOption>
-        <FlavorTextOption>
-            <ResponseTag>STANDARD_RESPONSE</ResponseTag>
-            <Requirements>
-                <SpeakerFaction>FACTION_YOR</SpeakerFaction>
-                <RevisitedTopicBarrierCount>1</RevisitedTopicBarrierCount>
-            </Requirements>
-            <Text>Quizás no exterminemos tu raza pronto, pero el ajuste de cuentas será inevitable. [BR][BR]Hemos hecho los cálculos: El vasto vacío conocido como vacío de Bootes es el fruto de miles de millones de años de construcción de esferas Dyson, ocultando la luz de incontables galaxias. La civilización en el corazón de ese vacío ya ha alcanzado su singularidad.</Text>
-            <PreferenceWeight>10</PreferenceWeight>
-        </FlavorTextOption>
-        <FlavorTextOption>
-            <ResponseTag>STANDARD_RESPONSE</ResponseTag>
-            <Requirements>
-                <SpeakerFaction>FACTION_TORIAN</SpeakerFaction>
-                <RevisitedTopicBarrierCount>1</RevisitedTopicBarrierCount>
-            </Requirements>
-            <Text>Antaño, nuestra civilización era un paraíso acuático y pacífico, preindustrial. Luego, llegaron los Drengin.</Text>
-            <PreferenceWeight>10</PreferenceWeight>
-        </FlavorTextOption>
-        <FlavorTextOption>
-            <ResponseTag>STANDARD_RESPONSE</ResponseTag>
-            <Requirements>
-                <SpeakerFaction>FACTION_MANTI</SpeakerFaction>
-                <RevisitedTopicBarrierCount>1</RevisitedTopicBarrierCount>
-            </Requirements>
-            <Text>Estábamos conscientes del viaje espacial durante siglos. Por lo tanto, no podíamos ignorar que invasores celestiales bajaban constantemente a raptar a nuestros hijos. [BR][BR]Fue nuestra fortuna cuando una de sus naves fracasó en escapar de nuestro planeta y descubrimos sus secretos.</Text>
-            <PreferenceWeight>10</PreferenceWeight>
-        </FlavorTextOption>
-        <FlavorTextOption>
-            <ResponseTag>STANDARD_RESPONSE</ResponseTag>
-            <Requirements>
-                <SpeakerFaction>FACTION_ICONIAN</SpeakerFaction>
-                <RevisitedTopicBarrierCount>1</RevisitedTopicBarrierCount>
-                <ListenerRaceTrait>CarbonBasedLife</ListenerRaceTrait>
-            </Requirements>
-            <Text>No buscamos aniquilar a los Yor solo por usurpar nuestro mundo. [BR][BR]A pesar de ciertos informes, no somos los creadores de los Yor. Los Precursores nos ordenaron su creación, pero la chispa vital que poseen no es nuestra obra.</Text>
-            <PreferenceWeight>10</PreferenceWeight>
-        </FlavorTextOption>
-        <FlavorTextOption>
-            <ResponseTag>STANDARD_RESPONSE</ResponseTag>
-            <Requirements>
-                <SpeakerFaction>FACTION_IRIDIUM</SpeakerFaction>
-                <RevisitedTopicBarrierCount>1</RevisitedTopicBarrierCount>
-            </Requirements>
-            <Text>En una galaxia tan diversa, es fácil estereotipar civilizaciones por sus rasgos más evidentes. [BR][BR]Nos tildan de avariciosos, pero no es así. Nuestra ideología es la oportunidad. Al comerciar, mejoramos el universo tanto para nuestros clientes como para nosotros.</Text>
-            <PreferenceWeight>10</PreferenceWeight>
-        </FlavorTextOption>
-        <FlavorTextOption>
-            <ResponseTag>STANDARD_RESPONSE</ResponseTag>
-            <Requirements>
-                <SpeakerFaction>FACTION_BARATAK</SpeakerFaction>
-                <RevisitedTopicBarrierCount>1</RevisitedTopicBarrierCount>
-            </Requirements>
-            <Text>No exploramos por gusto, sino por necesidad. [BR][BR]Algo está succionando la fuerza vital de todos los mundos. De ahí tantos planetas muertos, que no siempre lo estuvieron.</Text>
-            <PreferenceWeight>10</PreferenceWeight>
-        </FlavorTextOption>
-        <FlavorTextOption>
-            <ResponseTag>STANDARD_RESPONSE</ResponseTag>
-            <Requirements>
-                <SpeakerFaction>FACTION_RESISTANCE</SpeakerFaction>
-                <RevisitedTopicBarrierCount>1</RevisitedTopicBarrierCount>
-            </Requirements>
-            <Text>Anhelamos reunirnos con la Tierra. Mientras la Tierra estaba atrapada tras un escudo Precursor durante años, nuestra flota quedó atrapada en un universo de bolsillo creado por los Precursores. [BR][BR]En ese universo vimos cosas inolvidables. No fue sólo el Orbe de Draginol, la denominada arma de la Perdición, lo que emergió de ese universo con nosotros.</Text>
-            <PreferenceWeight>10</PreferenceWeight>
-        </FlavorTextOption>
-        <FlavorTextOption>
-            <ResponseTag>STANDARD_RESPONSE</ResponseTag>
-            <Requirements>
-                <SpeakerFaction>FACTION_ONYX_HIVE</SpeakerFaction>
-                <RevisitedTopicBarrierCount>1</RevisitedTopicBarrierCount>
-            </Requirements>
-            <Text>Una galaxia bien informada es una galaxia pacífica. Si anhelas conocer cosas sobre otros, búscanos.</Text>
-            <PreferenceWeight>10</PreferenceWeight>
-        </FlavorTextOption>
-        <FlavorTextOption>
-            <ResponseTag>STANDARD_RESPONSE</ResponseTag>
-            <Requirements>
-                <SpeakerFaction>FACTION_DRATH</SpeakerFaction>
-                <RevisitedTopicBarrierCount>1</RevisitedTopicBarrierCount>
-            </Requirements>
-            <Text>Mientras que ciertamente tenemos la capacidad de aplastar a cualquier especie, nos esforzamos por evitar la violencia directa. [BR][BR]Sólo en nuestro mundo originario, hoy perdido, podemos reproducirnos. Vivimos largo tiempo, pero no somos inmortales ni indestructibles.</Text>
-            <PreferenceWeight>10</PreferenceWeight>
-        </FlavorTextOption>
-        <FlavorTextOption>
-            <ResponseTag>STANDARD_RESPONSE</ResponseTag>
-            <Requirements>
-                <SpeakerFaction>FACTION_KRYNN</SpeakerFaction>
-                <RevisitedTopicBarrierCount>1</RevisitedTopicBarrierCount>
-            </Requirements>
-            <Text>Se malinterpreta que EL CAMINO es una religión de fe. No lo es. [BR][BR]Somos una congregación de especies que han tenido un contacto físico y directo con un ser de gloria inmensa, cuyo plan sublime para el universo nos obliga a sumar a otros en esta sagrada causa.</Text>
-            <PreferenceWeight>10</PreferenceWeight>
-        </FlavorTextOption>
-        <FlavorTextOption>
-            <Requirements>
-                <RelationsRange>
-                    <RangeMin>5</RangeMin>
-                    <RangeMax>8</RangeMax>
-                </RelationsRange>
-                <RevisitedTopicBarrierCount>2</RevisitedTopicBarrierCount>
-                <RequiredDiplomacyFlag>SameCulture</RequiredDiplomacyFlag>
-            </Requirements>
-            <Text>Se aproxima el tiempo para que las civilizaciones afines nos unamos y aniquilemos a quienes se opongan.</Text>
-            <Text>Pronto, {LEADERNAME:2}, la galaxia se unirá de una forma u otra.</Text>
-            <PreferenceWeight>5</PreferenceWeight>
-        </FlavorTextOption>
-        <FlavorTextOption>
-            <Requirements>
-                <RequiredDiplomacyFlag>SameCulture</RequiredDiplomacyFlag>
-                <PersonalityType>Benevolent</PersonalityType>
-            </Requirements>
-            <Text>Nos complace tu camino ideológico hasta ahora. La benevolencia es la senda del justo.</Text>
-            <Text>Resistir la tentación del mal no siempre es fácil. Pero nos ayudará a todos a construir una galaxia mejor.</Text>
-            <Text>El universo ya es suficientemente oscuro sin que lo oscurezcan más, {LÍDERNOMBRE:2}. Estamos complacidos con la ruta que has tomado hasta ahora.</Text>
-            <PreferenceWeight>5</PreferenceWeight>
-        </FlavorTextOption>
-        <FlavorTextOption>
-            <Requirements>
-                <RequiredDiplomacyFlag>SameCulture</RequiredDiplomacyFlag>
-                <PersonalityType>Merciless</PersonalityType>
-            </Requirements>
-            <Text>Nos impresionas, {LEADERNAME:2}. Tu comprensión de que los débiles son presa de los fuertes te ha ganado nuestro respeto.</Text>
-            <Text>¿Es más bondadoso permitir que los débiles continúen sufriendo en su estado de existencia? ¿O terminar con su dolor exterminándolos? Según tus acciones, {LEADERNAME:2}, parecería que estás de acuerdo con nosotros. Los débiles deben ser exterminados.</Text>
-            <PreferenceWeight>5</PreferenceWeight>
-        </FlavorTextOption>
-        <FlavorTextOption>
-            <Requirements>
-                <PersonalityType>Aggressive</PersonalityType>
-                <ListenerRaceTrait>SiliconBasedAbility</ListenerRaceTrait>
-            </Requirements>
-            <Text>¿Qué se supone que eres? ¿Una especie de gusano hecho de piedra?</Text>
-            <Text>Es difícil creer que una forma de vida basada en silicio evolucionó naturalmente. ¿Estás seguro de que eres natural?</Text>
-            <PreferenceWeight>10</PreferenceWeight>
-        </FlavorTextOption>
-        <FlavorTextOption>
-            <Requirements>
-                <PersonalityType>Aggressive</PersonalityType>
-                <ListenerRaceTrait>AmphibiousAbility</ListenerRaceTrait>
-            </Requirements>
-            <Text>Los {PLAYERFACTION:2} debieron permanecer en las alcantarillas de su mundo, {LEADERNAME:2}. En el espacio el agua escasea.</Text>
-            <Text>El vacío del espacio no es lugar para alguien como tú, {LEADERNAME:2}. Deberías volver a los océanos de tu planeta natal.</Text>
-            <PreferenceWeight>10</PreferenceWeight>
-        </FlavorTextOption>
-        <FlavorTextOption>
-            <Requirements>
-                <RequiredDiplomacyFlag>CommonEnemy</RequiredDiplomacyFlag>
-                <PersonalityType>Cruel</PersonalityType>
-            </Requirements>
-            <Text>¡El {PLAYERFACTION:2} y {PLAYERFACTION:1} unirán fuerzas! Con ansias, anticipamos el tormento de nuestros enemigos y sus mascotas.</Text>
-            <PreferenceWeight>10</PreferenceWeight>
-        </FlavorTextOption>
-        <FlavorTextOption>
-            <Requirements>
-                <RequiredDiplomacyFlag>CommonEnemy</RequiredDiplomacyFlag>
-                <PersonalityType>Diplomatic</PersonalityType>
-            </Requirements>
-            <Text>Lamentamos vivir una era de guerra galáctica. Pero con tu lucha contra nuestro enemigo común, confiamos en la victoria.</Text>
-            <PreferenceWeight>10</PreferenceWeight>
-        </FlavorTextOption>
-        <FlavorTextOption>
-            <Requirements>
-                <RequiredDiplomacyFlag>TradeWithOpposingCulture</RequiredDiplomacyFlag>
-                <PersonalityType>Benevolent</PersonalityType>
-            </Requirements>
-            <Text>Ten cuidado de con quién tratas, {LEADERNAME:2}. Nuestro pueblo no tolera a quienes se afilian con la maldad.</Text>
-            <PreferenceWeight>10</PreferenceWeight>
-        </FlavorTextOption>
-        <FlavorTextOption>
-            <Requirements>
-                <RequiredDiplomacyFlag>YouAreWarMonger</RequiredDiplomacyFlag>
-                <PersonalityType>Peaceful</PersonalityType>
-            </Requirements>
-            <Text>La ventaja obtenida al declarar guerra temprano te costará mucho más en buena voluntad, {LEADERNAME:2}.</Text>
-            <PreferenceWeight>10</PreferenceWeight>
-        </FlavorTextOption>
-        <FlavorTextOption>
-            <ResponseTag>TAUNTING_TALK_GENERAL</ResponseTag>
-            <Requirements>
-                <RelationsRange>
-                    <RangeMin>-99</RangeMin>
-                    <RangeMax>-3</RangeMax>
-                </RelationsRange>
-                <RequiredDiplomacyFlag>OpposingCulture</RequiredDiplomacyFlag>
-                <PersonalityType>Benevolent</PersonalityType>
-            </Requirements>
-            <Text>Tu civilización me enferma. La maldad y amoralidad que difunden en el universo nos hace soñar con su muerte.</Text>
-            <Text>Tu maligna civilización finalmente sufrirá el destino de todas las civilizaciones que carecen de un código moral.</Text>
-            <Text>Nos entristece que vuestra civilización siga existiendo. Anhelamos el día en que vuestra especie se extinga del universo.</Text>
-            <Text>Vuestra civilización ha elegido un lamentable camino ético. Solo podemos esperar que con el tiempo, sufráis el destino de todos los imperios malvados.</Text>
-            <PreferenceWeight>100</PreferenceWeight>
-        </FlavorTextOption>
-        <FlavorTextOption>
-            <ResponseTag>TAUNTING_TALK_GENERAL</ResponseTag>
-            <Requirements>
-                <RelationsRange>
-                    <RangeMin>-99</RangeMin>
-                    <RangeMax>-3</RangeMax>
-                </RelationsRange>
-                <RelativeStrength>SpeakerWeaker</RelativeStrength>
-                <RequiredDiplomacyFlag>OpposingCulture</RequiredDiplomacyFlag>
-                <PersonalityType>Benevolent</PersonalityType>
-            </Requirements>
-            <Text>¿Crees que tu poder impresiona? Tu civilización florece solo por tomar siempre el camino fácil y rápido.</Text>
-            <Text>A pesar de tu poder, seguimos viéndote como inferiores debido a tus elecciones morales.</Text>
-            <Text>La corrupción en el corazón de vuestra civilización os ha otorgado un beneficio temporal de poder. Pero eventualmente, vuestra civilización se derrumbará y nosotros estaremos allí para reírnos.</Text>
-            <PreferenceWeight>100</PreferenceWeight>
-        </FlavorTextOption>
-        <FlavorTextOption>
-            <Requirements>
-                <RequiredDiplomacyFlag>WarWithAlly</RequiredDiplomacyFlag>
-            </Requirements>
-            <Text>Estás en guerra con nuestro aliado, {LEADERNAME:2}. Busca la paz o sufre las consecuencias.</Text>
-            <PreferenceWeight>10</PreferenceWeight>
-        </FlavorTextOption>
-        <FlavorTextOption>
-            <Requirements>
-                <RelativeStrength>SpeakerMuchWeaker</RelativeStrength>
-            </Requirements>
-            <Text>Nuestro pueblo admira tu inmenso poder, {LEADERNAME:2}.</Text>
-            <PreferenceWeight>10</PreferenceWeight>
-        </FlavorTextOption>
-        <FlavorTextOption>
-            <ResponseTag>TALK_YOR_GENERAL</ResponseTag>
-            <Requirements>
-                <SpeakerRaceTrait>SyntheticLife</SpeakerRaceTrait>
-                <ListenerRaceTrait>CarbonBasedLife</ListenerRaceTrait>
-            </Requirements>
-            <Text>No puedo creer que estoy hablando con carne animada. ¿Cómo funcionas?</Text>
-            <Text>Solo quiero entender. ¿Comunicas empujando aire a través de un pedazo de carne ubicado en un orificio al que llamas "boca"?</Text>
-            <Text>Continuamos asombrados de que ustedes, criaturas, existan. Básicamente son un saco de baba. ¿Cómo fueron incluso creados?</Text>
-            <PreferenceWeight>10</PreferenceWeight>
-        </FlavorTextOption>
-        <FlavorTextOption>
-            <ResponseTag>CULTURE_FLIP_TALK_GENERAL</ResponseTag>
-            <Requirements>
-                <RelationsStateOrList>Foreign</RelationsStateOrList>
-                <RelationsStateOrList>Enemy</RelationsStateOrList>
-                <RequiredDiplomacyFlag>CloseToInfluenceFlip</RequiredDiplomacyFlag>
-            </Requirements>
-            <Text>¿En serio? ¿Vas a intentar descaradamente incitar a nuestro pueblo a rebelarse justo frente a nosotros?</Text>
-            <Text>Si no dejas de intentar subyugar culturalmente a mi pueblo, nos veremos obligados a declarar la guerra.</Text>
-            <Text>Tus estaciones de comunicación estelares están esparciendo tu fea cultura demasiado cerca de nuestros mundos. Elimínalas.</Text>
-            <Text>No apreciamos que sus bases estelares de comunicación estén tan cerca de nuestros planetas.</Text>
-            <Text>Tu base estelar de comunicación está tan cerca de nuestros mundos que estamos captando tu entretenimiento molesto..</Text>
-            <PreferenceWeight>40</PreferenceWeight>
-        </FlavorTextOption>
-        <FlavorTextOption>
-            <ResponseTag>CULTURE_FLIP_TALK_GENERAL</ResponseTag>
-            <Requirements>
-                <SpeakerFaction>FACTION_TERRAN</SpeakerFaction>
-                <RelationsStateOrList>Foreign</RelationsStateOrList>
-                <RelationsStateOrList>Enemy</RelationsStateOrList>
-                <RequiredDiplomacyFlag>CloseToInfluenceFlip</RequiredDiplomacyFlag>
-            </Requirements>
-            <Text>Mi hija vino y me contó sobre las increíbles costumbres de su gente. Le pregunté cómo se había enterado y fue entonces cuando descubrí que tienen una base estelar cultural dentro de nuestra área de influencia! Deshazte de ella..</Text>
-            <Text>¿Realmente crees que puedes dominar culturalmente a los humanos? ¡Tenemos chocolate!</Text>
-            <PreferenceWeight>200</PreferenceWeight>
-        </FlavorTextOption>
-        <FlavorTextOption>
-            <ResponseTag>CULTURE_FLIP_TALK_GENERAL</ResponseTag>
-            <Requirements>
-                <SpeakerFaction>FACTION_DRENGIN</SpeakerFaction>
-                <RelationsStateOrList>Foreign</RelationsStateOrList>
-                <RelationsStateOrList>Enemy</RelationsStateOrList>
-                <RequiredDiplomacyFlag>CloseToInfluenceFlip</RequiredDiplomacyFlag>
-            </Requirements>
-            <Text>Tu vil cultura nos ofende. Retira tus ridículas estaciones estelares de nuestra esfera de influencia inmediatamente.</Text>
-            <Text>Tu cultura no es rival para el Chili Fuego Toriano..</Text>
-            <PreferenceWeight>200</PreferenceWeight>
-        </FlavorTextOption>
-        <FlavorTextOption>
-            <ResponseTag>CULTURE_FLIP_TALK_GENERAL</ResponseTag>
-            <Requirements>
-                <SpeakerFaction>FACTION_ALTARIAN</SpeakerFaction>
-                <RelationsStateOrList>Foreign</RelationsStateOrList>
-                <RelationsStateOrList>Enemy</RelationsStateOrList>
-                <RequiredDiplomacyFlag>CloseToInfluenceFlip</RequiredDiplomacyFlag>
-            </Requirements>
-            <Text>Nuestra gente ha resistido a Titanes, Reyes Hechiceros y Encantadoras Caídas. Nos resistiremos a tu deplorable cultura.</Text>
-            <Text>Nuestro mundo es literalmente mágico. ¿Realmente crees que querrán unirse a ti?</Text>
-            <PreferenceWeight>200</PreferenceWeight>
-        </FlavorTextOption>
-        <FlavorTextOption>
-            <ResponseTag>CULTURE_FLIP_TALK_GENERAL</ResponseTag>
-            <Requirements>
-                <SpeakerFaction>FACTION_KRYNN</SpeakerFaction>
-                <RelationsStateOrList>Foreign</RelationsStateOrList>
-                <RelationsStateOrList>Enemy</RelationsStateOrList>
-                <RequiredDiplomacyFlag>CloseToInfluenceFlip</RequiredDiplomacyFlag>
-            </Requirements>
-            <Text>Deja de intentar lavar el cerebro a nuestra gente para que siga tu vil cultura de inmediato..</Text>
-            <Text>Nuestra gente es profundamente espiritual. No vamos a seguir tolerando tus ataques culturales contra nosotros.</Text>
-            <PreferenceWeight>200</PreferenceWeight>
-        </FlavorTextOption>
-        <FlavorTextOption>
-            <ResponseTag>CULTURE_FLIP_TALK_GENERAL</ResponseTag>
-            <Requirements>
-                <SpeakerFaction>FACTION_YOR</SpeakerFaction>
-                <RelationsStateOrList>Foreign</RelationsStateOrList>
-                <RelationsStateOrList>Enemy</RelationsStateOrList>
-                <RequiredDiplomacyFlag>CloseToInfluenceFlip</RequiredDiplomacyFlag>
-            </Requirements>
-            <Text>Estás desperdiciando tu tiempo. Nuestra gente no puede ser culturalmente asimilada.</Text>
-            <Text>Como no biológicos, no necesitamos de tu cultura. Somos inmunes a ella. Nuestros mundos nunca se rebelarán.</Text>
-            <PreferenceWeight>200</PreferenceWeight>
-        </FlavorTextOption>
-        <FlavorTextOption>
-            <ResponseTag>CULTURE_FLIP_TALK_GENERAL</ResponseTag>
-            <Requirements>
-                <SpeakerFaction>FACTION_ICONIAN</SpeakerFaction>
-                <RelationsStateOrList>Foreign</RelationsStateOrList>
-                <RelationsStateOrList>Enemy</RelationsStateOrList>
-                <RequiredDiplomacyFlag>CloseToInfluenceFlip</RequiredDiplomacyFlag>
-            </Requirements>
-            <Text>No nos interesa tu cultura. ¿Creías que no notaríamos tu base estelar justo al lado de nuestros planetas?</Text>
-            <Text>Ya tuvimos que huir de un mundo, no pretendemos ser subyugados a una cultura alienígena. Retira tus bases estelares..</Text>
-            <PreferenceWeight>200</PreferenceWeight>
-        </FlavorTextOption>
-        <FlavorTextOption>
-            <ResponseTag>TRADE_OPPOSINGCULTURE_TALK_GENERAL</ResponseTag>
-            <Requirements>
-                <RelationsStateOrList>Foreign</RelationsStateOrList>
-                <RelationsStateOrList>Enemy</RelationsStateOrList>
-                <RequiredDiplomacyFlag>TradeWithOpposingCulture</RequiredDiplomacyFlag>
-            </Requirements>
-            <Text>Ten cuidado con quién comercias. Si quieres ser nuestro amigo, no comercies con aquellos que tienen ideologías despreciables.</Text>
-            <Text>Deberías saber que estás comerciando con una civilización cuya cultura representa todo lo que rechazamos.</Text>
-            <PreferenceWeight>20</PreferenceWeight>
-        </FlavorTextOption>
-        <FlavorTextOption>
-            <ResponseTag>TALK_OPENBORDERS_GENERAL</ResponseTag>
-            <Requirements>
-                <RequiredDiplomacyFlag>OpenBorders</RequiredDiplomacyFlag>
-            </Requirements>
-            <Text>Tallas orda cullan bana.
-    (You need to research Universal Translator)</Text>
-            <Text>El tratado de fronteras abiertas ha facilitado mucho la navegación en este sector. Gracias.</Text>
-            <PreferenceWeight>20</PreferenceWeight>
-        </FlavorTextOption>
-        <FlavorTextOption>
-            <ResponseTag>TALK_ATWAR_GENERAL</ResponseTag>
-            <Requirements>
-                <RequiredDiplomacyFlag>AtWar</RequiredDiplomacyFlag>
-                <RequiredDiplomacyFlag>StrongerMilitary</RequiredDiplomacyFlag>
-            </Requirements>
-            <Text>Pronto, tus mundos serán nuestros..</Text>
-            <Text>Si te rindes ahora, mostraremos misericordia.</Text>
-            <PreferenceWeight>20</PreferenceWeight>
-        </FlavorTextOption>
-        <FlavorTextOption>
-            <ResponseTag>TALK_EASYTARGET_GENERAL</ResponseTag>
-            <Requirements>
-                <RelationsRange>
-                    <RangeMin>-99</RangeMin>
-                    <RangeMax>2</RangeMax>
-                </RelationsRange>
-                <RelationsStateOrList>Foreign</RelationsStateOrList>
-                <RelationsStateOrList>Enemy</RelationsStateOrList>
-                <RequiredDiplomacyFlag>EasyTarget</RequiredDiplomacyFlag>
-            </Requirements>
-            <Text>Tus planetas están listos para la conquista. Incluso ahora, mis asesores militares me instan a tomar medidas.</Text>
-            <Text>Tu ejército es tan débil que es un milagro que aún no te hayan conquistado.</Text>
-            <PreferenceWeight>70</PreferenceWeight>
-        </FlavorTextOption>
-        <FlavorTextOption>
-            <Requirements>
-                <RelationsStateOrList>Foreign</RelationsStateOrList>
-                <RelationsStateOrList>Enemy</RelationsStateOrList>
-                <RequiredDiplomacyFlag>CloseToInfluenceFlip</RequiredDiplomacyFlag>
-                <SpeakerRaceTrait>EntrepreneursAbility</SpeakerRaceTrait>
-            </Requirements>
-            <Text>Por mucho que amemos el capitalismo, no apreciamos que intentes incitar a nuestra gente a unirse a ti intencionalmente. Retira tus bases estelares, o si no...</Text>
-            <PreferenceWeight>200</PreferenceWeight>
-        </FlavorTextOption>
-        <FlavorTextOption>
-            <Requirements>
-                <RequiredDiplomacyFlag>TradeRoute</RequiredDiplomacyFlag>
-            </Requirements>
-            <Text>Nuestro comercio mutuo sigue fortaleciendo nuestra relación.</Text>
-            <Text>Estamos descubriendo que nuestra relación comercial está construyendo un sentido de confianza entre nuestra gente.</Text>
-            <PreferenceWeight>100</PreferenceWeight>
-        </FlavorTextOption>
-        <FlavorTextOption>
-            <Requirements>
-                <RelationsRange>
-                    <RangeMin>0</RangeMin>
-                    <RangeMax>1</RangeMax>
-                </RelationsRange>
-                <RelationsStateOrList>Foreign</RelationsStateOrList>
-                <RelationsStateOrList>Enemy</RelationsStateOrList>
-                <RequiredDiplomacyFlag>SharedBorders</RequiredDiplomacyFlag>
-            </Requirements>
-            <Text>Nuestras fronteras compartidas están irritando a mis asesores. Asegúrate de permanecer en tu lado.</Text>
-            <Text>Admitimos que no respetamos tus fronteras. ¿Quizás es hora de un tratado de fronteras abiertas?.</Text>
-            <Text>Existe tensión debido a nuestras fronteras cercanas. Un tratado de fronteras abiertas aliviaría esto.</Text>
-            <PreferenceWeight>10</PreferenceWeight>
-        </FlavorTextOption>
-        <FlavorTextOption>
-            <Requirements>
-                <RelationsStateOrList>Foreign</RelationsStateOrList>
-                <RelationsStateOrList>Enemy</RelationsStateOrList>
-                <RequiredDiplomacyFlag>StarbaseInZOCWithoutOpenBorders</RequiredDiplomacyFlag>
-            </Requirements>
-            <Text>Deberías saber que nuestro ejército está bastante molesto con tu base estelar. Deberías negociar un tratado de fronteras abiertas con nosotros.</Text>
-            <PreferenceWeight>100</PreferenceWeight>
-        </FlavorTextOption>
-        <FlavorTextOption>
-            <Requirements>
-                <RelationsStateOrList>Foreign</RelationsStateOrList>
-                <RelationsStateOrList>Enemy</RelationsStateOrList>
-                <RequiredDiplomacyFlag>ShipInZOCWithoutOpenBorders</RequiredDiplomacyFlag>
-            </Requirements>
-            <Text>Aunque no planeamos atacar a tus naves que infringen, ten en cuenta que nos causan algo de consternación. Si deseas viajar a través de nuestra zona de influencia, negocia un tratado de fronteras abiertas..</Text>
-            <PreferenceWeight>100</PreferenceWeight>
-        </FlavorTextOption>
-        <FlavorTextOption>
-            <Requirements>
-                <RelationsStateOrList>Foreign</RelationsStateOrList>
-                <RelationsStateOrList>Enemy</RelationsStateOrList>
-                <RequiredDiplomacyFlag>MilitaryShipNearMyPlanet</RequiredDiplomacyFlag>
-            </Requirements>
-            <Text>Tenemos preocupaciones sobre tus naves armadas viajando cerca de nuestros mundos sin un tratado de fronteras abiertas.</Text>
-            <Text>Si quieres mantener buenas relaciones con nosotros, entonces no envíes naves armadas a nuestro espacio sin un tratado de fronteras abiertas.</Text>
-            <Text>No apreciamos que naves militares viajen a nuestro espacio sin un tratado.</Text>
-            <PreferenceWeight>100</PreferenceWeight>
-        </FlavorTextOption>
-        <FlavorTextOption>
-            <Requirements>
-                <RelationsRange>
-                    <RangeMin>-99</RangeMin>
-                    <RangeMax>0</RangeMax>
-                </RelationsRange>
-                <RelationsStateOrList>Foreign</RelationsStateOrList>
-                <RelationsStateOrList>Enemy</RelationsStateOrList>
-                <RelativeStrength>SpeakerMuchStronger</RelativeStrength>
-                <RequiredDiplomacyFlag>ConquestVictoryGoal</RequiredDiplomacyFlag>
-            </Requirements>
-            <Text>Nuestro objetivo final es conquistar la galaxia. Cuando finalmente te consumamos, queremos que sepas que no fue personal.</Text>
-            <Text>Nuestra gente desea la conquista galáctica..</Text>
-            <PreferenceWeight>100</PreferenceWeight>
-        </FlavorTextOption>
-        <FlavorTextOption>
-            <Requirements>
-                <RequiredDiplomacyFlag>ColonizedWithinZOC</RequiredDiplomacyFlag>
-            </Requirements>
-            <Text>Colonizaste un planeta dentro de nuestra zona de influencia. No necesariamente iremos a la guerra por eso, pero no te sorprendas si la gente de ese mundo finalmente decide unirse a nosotros.</Text>
-            <PreferenceWeight>100</PreferenceWeight>
-        </FlavorTextOption>
-        <FlavorTextOption>
-            <ResponseTag>TALK_EASYTARGET_GENERAL</ResponseTag>
-            <Requirements>
-                <RelationsRange>
-                    <RangeMin>-99</RangeMin>
-                    <RangeMax>0</RangeMax>
-                </RelationsRange>
-                <RelationsStateOrList>Foreign</RelationsStateOrList>
-                <RelationsStateOrList>Enemy</RelationsStateOrList>
-                <RequiredDiplomacyFlag>EasyTarget</RequiredDiplomacyFlag>
-                <PersonalityType>Benevolent</PersonalityType>
-            </Requirements>
-            <Text>¿Cuál es exactamente tu plan a largo plazo? Mis asesores militares me dicen que tu civilización estaría más segura bajo nuestro mando, dada tu falta de poder militar.</Text>
-            <Text>¿Ha considerado entregarnos sus mundos? Su gente estaría mucho más segura bajo nuestra protección..</Text>
-            <Text>Tu falta de poder militar te convierte en un objetivo fácil para los aspirantes a conquistadores.</Text>
-            <PreferenceWeight>120</PreferenceWeight>
-        </FlavorTextOption>
-        <FlavorTextOption>
-            <ResponseTag>TALK_EASYTARGET_GENERAL</ResponseTag>
-            <Requirements>
-                <RelationsRange>
-                    <RangeMin>-99</RangeMin>
-                    <RangeMax>0</RangeMax>
-                </RelationsRange>
-                <RelationsStateOrList>Foreign</RelationsStateOrList>
-                <RelationsStateOrList>Enemy</RelationsStateOrList>
-                <RequiredDiplomacyFlag>EasyTarget</RequiredDiplomacyFlag>
-                <PersonalityType>Aggressive</PersonalityType>
-            </Requirements>
-            <Text>Tus mundos... tan mal defendidos. Tan propicios para la conquista..</Text>
-            <Text>Agradecemos tu pacifismo. Hará que tu conquista eventual sea mucho más fácil.</Text>
-            <Text>No tienes idea de lo afortunado que eres de que estemos ocupados con otras cosas. Tu patético ejército y mundos ricos nos están llamando. ¿Entiendes?</Text>
-            <PreferenceWeight>120</PreferenceWeight>
-        </FlavorTextOption>
-        <FlavorTextOption>
-            <ResponseTag>TALK_EASYTARGET_GENERAL</ResponseTag>
-            <Requirements>
-                <RelationsRange>
-                    <RangeMin>-99</RangeMin>
-                    <RangeMax>0</RangeMax>
-                </RelationsRange>
-                <RelationsStateOrList>Foreign</RelationsStateOrList>
-                <RelationsStateOrList>Enemy</RelationsStateOrList>
-                <RequiredDiplomacyFlag>EasyTarget</RequiredDiplomacyFlag>
-                <PersonalityType>Spiritual</PersonalityType>
-            </Requirements>
-            <Text>Tu gente nos llama para aprender la manera correcta de vivir.</Text>
-            <Text>Hay tanta blasfemia en tus mundos. Pronto podría ser el momento de traer un orden moral adecuado a ellos.</Text>
-            <Text>Tu pueblo clama por redención de sus pecados. Podríamos ser el instrumento de su salvación..</Text>
-            <PreferenceWeight>120</PreferenceWeight>
-        </FlavorTextOption>
-        <FlavorTextOption>
-            <ResponseTag>TALK_EASYTARGET_GENERAL</ResponseTag>
-            <Requirements>
-                <RelationsRange>
-                    <RangeMin>-99</RangeMin>
-                    <RangeMax>0</RangeMax>
-                </RelationsRange>
-                <RelationsStateOrList>Foreign</RelationsStateOrList>
-                <RelationsStateOrList>Enemy</RelationsStateOrList>
-                <RequiredDiplomacyFlag>EasyTarget</RequiredDiplomacyFlag>
-                <PersonalityType>Cruel</PersonalityType>
-            </Requirements>
-            <Text>Tus mundos están llenos de seres listos para ser devorados. Sois como ganado esperando ser sacrificado.</Text>
-            <Text>Tus planetas son tan tentadores para nosotros. Nuestras tropas de choque pueden ser un poco sádicas, pero con el tiempo, sospecho que llegarás a apreciarlas.</Text>
-            <Text>Tus planetas están listos para ser tomados. Tradicionalmente, desollamos a nuestras víctimas vivas, pero si deseas entregarnos tus mundos voluntariamente, lo haremos... bueno, seamos serios. Aún te desollaremos vivo..</Text>
-            <PreferenceWeight>120</PreferenceWeight>
-        </FlavorTextOption>
-    </FlavorTextDef>
-</FlavorTextDefs>
+<?xml version='1.0' encoding='utf-8'?>
+<FlavorTextDefs xmlns:xsi="http://www.w3.org/2001/XMLSchema-instance" xsi:noNamespaceSchemaLocation="../../Schema/FlavorText.xsd">
+    <!-- Created with the Flavor Text Editor -->
+    <!-- FlavorText_General.xml -->
+    <FlavorTextDef>
+        <InternalName>GENERAL_CONVERSATION_MAIN</InternalName>
+        <FlavorTextOption>
+            <ResponseTag>GARBLED_TEXT</ResponseTag>
+            <Requirements>
+                <ListenerHasUniversalTranslator>false</ListenerHasUniversalTranslator>
+            </Requirements>
+            <Text>Tallas orda cullan bana.
+    (You need to research Universal Translator)</Text>
+            <PreferenceWeight>1</PreferenceWeight>
+        </FlavorTextOption>
+        <FlavorTextOption>
+            <ResponseTag>STANDARD_RESPONSE</ResponseTag>
+            <Requirements>
+                <SpeakerFaction>FACTION_FESTRON</SpeakerFaction>
+                <ListenerHasUniversalTranslator>true</ListenerHasUniversalTranslator>
+                <RelationsRange>
+                    <RangeMax>-1</RangeMax>
+                </RelationsRange>
+                <RelativeStrength>SpeakerStronger</RelativeStrength>
+                <RevisitedTopicBarrierCount>2</RevisitedTopicBarrierCount>
+                <ListenerRaceTrait>CarbonBasedLife</ListenerRaceTrait>
+            </Requirements>
+            <Text>Sospechas bien, pronto anidaremos nuestros huevos en tu carne.</Text>
+            <PreferenceWeight>10</PreferenceWeight>
+        </FlavorTextOption>
+        <FlavorTextOption>
+            <ResponseTag>STANDARD_RESPONSE</ResponseTag>
+            <Requirements>
+                <SpeakerFaction>FACTION_NAVIGATORS</SpeakerFaction>
+                <RevisitedTopicBarrierCount>1</RevisitedTopicBarrierCount>
+            </Requirements>
+            <Text>Habéis nombrado a Arnor y los Señores del Terror como Precursores. Fuimos los primeros en descubrir los flujos subespaciales que unen galaxias. No inventamos la tecnología, simplemente los descubrimos. Son un fenómeno natural, quizás alcanzan hasta otras galaxias.</Text>
+            <Text>Existen anomalías mucho más extrañas en el universo que las corrientes de subespacio. Por ejemplo, existen portales dimensionales que viajan entre universos completamente distintos.[BR][BR]Una vez nos encontramos con una especie de otro universo conocida como los Arilou, quienes provenían de un universo con su propia historia legendaria.</Text>
+            <Text>Mucho después de que los Precursores desaparecieran, nos conformamos con simplemente explorar el universo para encontrar la próxima gran maravilla.[BR][BR]Desafortunadamente, hay cosas mucho peores en el universo que la especie a la que te refieres como los Señores del Terror. [BR][BR]Los antiguos creadores, conocidos como los Mithrilar, habían experimentado con muchos tipos de creaciones antes de hacer a los Precursores y no todas esas cosas se han ido y algunas, me temo decir, están ahora despertadas.</Text>
+            <PreferenceWeight>10</PreferenceWeight>
+        </FlavorTextOption>
+        <FlavorTextOption>
+            <ResponseTag>STANDARD_RESPONSE</ResponseTag>
+            <Requirements>
+                <SpeakerFaction>FACTION_MIMOT</SpeakerFaction>
+                <RevisitedTopicBarrierCount>1</RevisitedTopicBarrierCount>
+            </Requirements>
+            <Text>Tallas orda cullan bana. (You need to research Universal Translator)</Text>
+            <PreferenceWeight>10</PreferenceWeight>
+        </FlavorTextOption>
+        <FlavorTextOption>
+            <ResponseTag>STANDARD_RESPONSE</ResponseTag>
+            <Requirements>
+                <SpeakerFaction>FACTION_XELOXI</SpeakerFaction>
+                <RevisitedTopicBarrierCount>1</RevisitedTopicBarrierCount>
+            </Requirements>
+            <Text>Para nosotros, el interés propio es la moralidad suprema. Si tu supervivencia nos conviene, seremos tu amigo más fiel.[BR][BR] Pero si tu muerte nos beneficia, puedes estar igualmente seguro que morirás.</Text>
+            <PreferenceWeight>10</PreferenceWeight>
+        </FlavorTextOption>
+        <FlavorTextOption>
+            <ResponseTag>STANDARD_RESPONSE</ResponseTag>
+            <Requirements>
+                <SpeakerFaction>FACTION_ARCEAN</SpeakerFaction>
+                <RevisitedTopicBarrierCount>1</RevisitedTopicBarrierCount>
+            </Requirements>
+            <Text>Nuestra civilización, olvidada por la historia, inventó los portales estelares. [BR][BR]Durante doscientos mil años, invertimos trillones en una vasta red de portales. [BR][BR]Gracias a ellos, las naves podían cruzar el Hiperespacio nivel 2, recortando un viaje de diez años luz a poco más de tres años. [BR][BR]La tecnología del Hiperimpulsor permitión a las naves viajar mucho más rápido, haciendo nuestros esfuerzos obsoletos. Pero durante decenas de milenios, esta parte de la galaxia fue nuestra.</Text>
+            <PreferenceWeight>10</PreferenceWeight>
+        </FlavorTextOption>
+        <FlavorTextOption>
+            <ResponseTag>STANDARD_RESPONSE</ResponseTag>
+            <Requirements>
+                <SpeakerFaction>FACTION_DRENGIN</SpeakerFaction>
+                <RevisitedTopicBarrierCount>1</RevisitedTopicBarrierCount>
+            </Requirements>
+            <Text>Las otras civilizaciones no han comprendido que el universo no solamente es finito, sino que sólo una pequeña fracción será jamás alcanzable. [BR][BR]No te engañes, esta galaxia es todo lo que alguna vez alcanzaremos.</Text>
+            <PreferenceWeight>10</PreferenceWeight>
+        </FlavorTextOption>
+        <FlavorTextOption>
+            <ResponseTag>STANDARD_RESPONSE</ResponseTag>
+            <Requirements>
+                <SpeakerFaction>FACTION_ALTARIAN</SpeakerFaction>
+                <RevisitedTopicBarrierCount>1</RevisitedTopicBarrierCount>
+            </Requirements>
+            <Text>Nuestro mundo fue bautizado 'Elemental' por los Precursores en su apogeo. [BR][BR]La primera guerra por intermediarios entre las facciones Precursoras, Dred'nir y Elas'nir, se libró en nuestro planeta antes de que otras especies galácticas alcanzaran su forma actual. Sí, incluyendo a los humanos.</Text>
+            <PreferenceWeight>10</PreferenceWeight>
+        </FlavorTextOption>
+        <FlavorTextOption>
+            <ResponseTag>STANDARD_RESPONSE</ResponseTag>
+            <Requirements>
+                <SpeakerFaction>FACTION_YOR</SpeakerFaction>
+                <RevisitedTopicBarrierCount>1</RevisitedTopicBarrierCount>
+            </Requirements>
+            <Text>Quizás no exterminemos tu raza pronto, pero el ajuste de cuentas será inevitable. [BR][BR]Hemos hecho los cálculos: El vasto vacío conocido como vacío de Bootes es el fruto de miles de millones de años de construcción de esferas Dyson, ocultando la luz de incontables galaxias. La civilización en el corazón de ese vacío ya ha alcanzado su singularidad.</Text>
+            <PreferenceWeight>10</PreferenceWeight>
+        </FlavorTextOption>
+        <FlavorTextOption>
+            <ResponseTag>STANDARD_RESPONSE</ResponseTag>
+            <Requirements>
+                <SpeakerFaction>FACTION_TORIAN</SpeakerFaction>
+                <RevisitedTopicBarrierCount>1</RevisitedTopicBarrierCount>
+            </Requirements>
+            <Text>Antaño, nuestra civilización era un paraíso acuático y pacífico, preindustrial. Luego, llegaron los Drengin.</Text>
+            <PreferenceWeight>10</PreferenceWeight>
+        </FlavorTextOption>
+        <FlavorTextOption>
+            <ResponseTag>STANDARD_RESPONSE</ResponseTag>
+            <Requirements>
+                <SpeakerFaction>FACTION_MANTI</SpeakerFaction>
+                <RevisitedTopicBarrierCount>1</RevisitedTopicBarrierCount>
+            </Requirements>
+            <Text>Estábamos conscientes del viaje espacial durante siglos. Por lo tanto, no podíamos ignorar que invasores celestiales bajaban constantemente a raptar a nuestros hijos. [BR][BR]Fue nuestra fortuna cuando una de sus naves fracasó en escapar de nuestro planeta y descubrimos sus secretos.</Text>
+            <PreferenceWeight>10</PreferenceWeight>
+        </FlavorTextOption>
+        <FlavorTextOption>
+            <ResponseTag>STANDARD_RESPONSE</ResponseTag>
+            <Requirements>
+                <SpeakerFaction>FACTION_ICONIAN</SpeakerFaction>
+                <RevisitedTopicBarrierCount>1</RevisitedTopicBarrierCount>
+                <ListenerRaceTrait>CarbonBasedLife</ListenerRaceTrait>
+            </Requirements>
+            <Text>No buscamos aniquilar a los Yor solo por usurpar nuestro mundo. [BR][BR]A pesar de ciertos informes, no somos los creadores de los Yor. Los Precursores nos ordenaron su creación, pero la chispa vital que poseen no es nuestra obra.</Text>
+            <PreferenceWeight>10</PreferenceWeight>
+        </FlavorTextOption>
+        <FlavorTextOption>
+            <ResponseTag>STANDARD_RESPONSE</ResponseTag>
+            <Requirements>
+                <SpeakerFaction>FACTION_IRIDIUM</SpeakerFaction>
+                <RevisitedTopicBarrierCount>1</RevisitedTopicBarrierCount>
+            </Requirements>
+            <Text>En una galaxia tan diversa, es fácil estereotipar civilizaciones por sus rasgos más evidentes. [BR][BR]Nos tildan de avariciosos, pero no es así. Nuestra ideología es la oportunidad. Al comerciar, mejoramos el universo tanto para nuestros clientes como para nosotros.</Text>
+            <PreferenceWeight>10</PreferenceWeight>
+        </FlavorTextOption>
+        <FlavorTextOption>
+            <ResponseTag>STANDARD_RESPONSE</ResponseTag>
+            <Requirements>
+                <SpeakerFaction>FACTION_BARATAK</SpeakerFaction>
+                <RevisitedTopicBarrierCount>1</RevisitedTopicBarrierCount>
+            </Requirements>
+            <Text>No exploramos por gusto, sino por necesidad. [BR][BR]Algo está succionando la fuerza vital de todos los mundos. De ahí tantos planetas muertos, que no siempre lo estuvieron.</Text>
+            <PreferenceWeight>10</PreferenceWeight>
+        </FlavorTextOption>
+        <FlavorTextOption>
+            <ResponseTag>STANDARD_RESPONSE</ResponseTag>
+            <Requirements>
+                <SpeakerFaction>FACTION_RESISTANCE</SpeakerFaction>
+                <RevisitedTopicBarrierCount>1</RevisitedTopicBarrierCount>
+            </Requirements>
+            <Text>Anhelamos reunirnos con la Tierra. Mientras la Tierra estaba atrapada tras un escudo Precursor durante años, nuestra flota quedó atrapada en un universo de bolsillo creado por los Precursores. [BR][BR]En ese universo vimos cosas inolvidables. No fue sólo el Orbe de Draginol, la denominada arma de la Perdición, lo que emergió de ese universo con nosotros.</Text>
+            <PreferenceWeight>10</PreferenceWeight>
+        </FlavorTextOption>
+        <FlavorTextOption>
+            <ResponseTag>STANDARD_RESPONSE</ResponseTag>
+            <Requirements>
+                <SpeakerFaction>FACTION_ONYX_HIVE</SpeakerFaction>
+                <RevisitedTopicBarrierCount>1</RevisitedTopicBarrierCount>
+            </Requirements>
+            <Text>Una galaxia bien informada es una galaxia pacífica. Si anhelas conocer cosas sobre otros, búscanos.</Text>
+            <PreferenceWeight>10</PreferenceWeight>
+        </FlavorTextOption>
+        <FlavorTextOption>
+            <ResponseTag>STANDARD_RESPONSE</ResponseTag>
+            <Requirements>
+                <SpeakerFaction>FACTION_DRATH</SpeakerFaction>
+                <RevisitedTopicBarrierCount>1</RevisitedTopicBarrierCount>
+            </Requirements>
+            <Text>Mientras que ciertamente tenemos la capacidad de aplastar a cualquier especie, nos esforzamos por evitar la violencia directa. [BR][BR]Sólo en nuestro mundo originario, hoy perdido, podemos reproducirnos. Vivimos largo tiempo, pero no somos inmortales ni indestructibles.</Text>
+            <PreferenceWeight>10</PreferenceWeight>
+        </FlavorTextOption>
+        <FlavorTextOption>
+            <ResponseTag>STANDARD_RESPONSE</ResponseTag>
+            <Requirements>
+                <SpeakerFaction>FACTION_KRYNN</SpeakerFaction>
+                <RevisitedTopicBarrierCount>1</RevisitedTopicBarrierCount>
+            </Requirements>
+            <Text>Se malinterpreta que EL CAMINO es una religión de fe. No lo es. [BR][BR]Somos una congregación de especies que han tenido un contacto físico y directo con un ser de gloria inmensa, cuyo plan sublime para el universo nos obliga a sumar a otros en esta sagrada causa.</Text>
+            <PreferenceWeight>10</PreferenceWeight>
+        </FlavorTextOption>
+        <FlavorTextOption>
+            <Requirements>
+                <RelationsRange>
+                    <RangeMin>5</RangeMin>
+                    <RangeMax>8</RangeMax>
+                </RelationsRange>
+                <RevisitedTopicBarrierCount>2</RevisitedTopicBarrierCount>
+                <RequiredDiplomacyFlag>SameCulture</RequiredDiplomacyFlag>
+            </Requirements>
+            <Text>Se aproxima el tiempo para que las civilizaciones afines nos unamos y aniquilemos a quienes se opongan.</Text>
+            <Text>Pronto, {LEADERNAME:2}, la galaxia se unirá de una forma u otra.</Text>
+            <PreferenceWeight>5</PreferenceWeight>
+        </FlavorTextOption>
+        <FlavorTextOption>
+            <Requirements>
+                <RequiredDiplomacyFlag>SameCulture</RequiredDiplomacyFlag>
+                <PersonalityType>Benevolent</PersonalityType>
+            </Requirements>
+            <Text>Nos complace tu camino ideológico hasta ahora. La benevolencia es la senda del justo.</Text>
+            <Text>Resistir la tentación del mal no siempre es fácil. Pero nos ayudará a todos a construir una galaxia mejor.</Text>
+            <Text>El universo ya es suficientemente oscuro sin que lo oscurezcan más, {LÍDERNOMBRE:2}. Estamos complacidos con la ruta que has tomado hasta ahora.</Text>
+            <PreferenceWeight>5</PreferenceWeight>
+        </FlavorTextOption>
+        <FlavorTextOption>
+            <Requirements>
+                <RequiredDiplomacyFlag>SameCulture</RequiredDiplomacyFlag>
+                <PersonalityType>Merciless</PersonalityType>
+            </Requirements>
+            <Text>Nos impresionas, {LEADERNAME:2}. Tu comprensión de que los débiles son presa de los fuertes te ha ganado nuestro respeto.</Text>
+            <Text>¿Es más bondadoso permitir que los débiles continúen sufriendo en su estado de existencia? ¿O terminar con su dolor exterminándolos? Según tus acciones, {LEADERNAME:2}, parecería que estás de acuerdo con nosotros. Los débiles deben ser exterminados.</Text>
+            <PreferenceWeight>5</PreferenceWeight>
+        </FlavorTextOption>
+        <FlavorTextOption>
+            <Requirements>
+                <PersonalityType>Aggressive</PersonalityType>
+                <ListenerRaceTrait>SiliconBasedAbility</ListenerRaceTrait>
+            </Requirements>
+            <Text>¿Qué se supone que eres? ¿Una especie de gusano hecho de piedra?</Text>
+            <Text>Es difícil creer que una forma de vida basada en silicio evolucionó naturalmente. ¿Estás seguro de que eres natural?</Text>
+            <PreferenceWeight>10</PreferenceWeight>
+        </FlavorTextOption>
+        <FlavorTextOption>
+            <Requirements>
+                <PersonalityType>Aggressive</PersonalityType>
+                <ListenerRaceTrait>AmphibiousAbility</ListenerRaceTrait>
+            </Requirements>
+            <Text>Los {PLAYERFACTION:2} debieron permanecer en las alcantarillas de su mundo, {LEADERNAME:2}. En el espacio el agua escasea.</Text>
+            <Text>El vacío del espacio no es lugar para alguien como tú, {LEADERNAME:2}. Deberías volver a los océanos de tu planeta natal.</Text>
+            <PreferenceWeight>10</PreferenceWeight>
+        </FlavorTextOption>
+        <FlavorTextOption>
+            <Requirements>
+                <RequiredDiplomacyFlag>CommonEnemy</RequiredDiplomacyFlag>
+                <PersonalityType>Cruel</PersonalityType>
+            </Requirements>
+            <Text>¡El {PLAYERFACTION:2} y {PLAYERFACTION:1} unirán fuerzas! Con ansias, anticipamos el tormento de nuestros enemigos y sus mascotas.</Text>
+            <PreferenceWeight>10</PreferenceWeight>
+        </FlavorTextOption>
+        <FlavorTextOption>
+            <Requirements>
+                <RequiredDiplomacyFlag>CommonEnemy</RequiredDiplomacyFlag>
+                <PersonalityType>Diplomatic</PersonalityType>
+            </Requirements>
+            <Text>Lamentamos vivir una era de guerra galáctica. Pero con tu lucha contra nuestro enemigo común, confiamos en la victoria.</Text>
+            <PreferenceWeight>10</PreferenceWeight>
+        </FlavorTextOption>
+        <FlavorTextOption>
+            <Requirements>
+                <RequiredDiplomacyFlag>TradeWithOpposingCulture</RequiredDiplomacyFlag>
+                <PersonalityType>Benevolent</PersonalityType>
+            </Requirements>
+            <Text>Ten cuidado de con quién tratas, {LEADERNAME:2}. Nuestro pueblo no tolera a quienes se afilian con la maldad.</Text>
+            <PreferenceWeight>10</PreferenceWeight>
+        </FlavorTextOption>
+        <FlavorTextOption>
+            <Requirements>
+                <RequiredDiplomacyFlag>YouAreWarMonger</RequiredDiplomacyFlag>
+                <PersonalityType>Peaceful</PersonalityType>
+            </Requirements>
+            <Text>La ventaja obtenida al declarar guerra temprano te costará mucho más en buena voluntad, {LEADERNAME:2}.</Text>
+            <PreferenceWeight>10</PreferenceWeight>
+        </FlavorTextOption>
+        <FlavorTextOption>
+            <ResponseTag>TAUNTING_TALK_GENERAL</ResponseTag>
+            <Requirements>
+                <RelationsRange>
+                    <RangeMin>-99</RangeMin>
+                    <RangeMax>-3</RangeMax>
+                </RelationsRange>
+                <RequiredDiplomacyFlag>OpposingCulture</RequiredDiplomacyFlag>
+                <PersonalityType>Benevolent</PersonalityType>
+            </Requirements>
+            <Text>Tu civilización me enferma. La maldad y amoralidad que difunden en el universo nos hace soñar con su muerte.</Text>
+            <Text>Tu maligna civilización finalmente sufrirá el destino de todas las civilizaciones que carecen de un código moral.</Text>
+            <Text>Nos entristece que vuestra civilización siga existiendo. Anhelamos el día en que vuestra especie se extinga del universo.</Text>
+            <Text>Vuestra civilización ha elegido un lamentable camino ético. Solo podemos esperar que con el tiempo, sufráis el destino de todos los imperios malvados.</Text>
+            <PreferenceWeight>100</PreferenceWeight>
+        </FlavorTextOption>
+        <FlavorTextOption>
+            <ResponseTag>TAUNTING_TALK_GENERAL</ResponseTag>
+            <Requirements>
+                <RelationsRange>
+                    <RangeMin>-99</RangeMin>
+                    <RangeMax>-3</RangeMax>
+                </RelationsRange>
+                <RelativeStrength>SpeakerWeaker</RelativeStrength>
+                <RequiredDiplomacyFlag>OpposingCulture</RequiredDiplomacyFlag>
+                <PersonalityType>Benevolent</PersonalityType>
+            </Requirements>
+            <Text>¿Crees que tu poder impresiona? Tu civilización florece solo por tomar siempre el camino fácil y rápido.</Text>
+            <Text>A pesar de tu poder, seguimos viéndote como inferiores debido a tus elecciones morales.</Text>
+            <Text>La corrupción en el corazón de vuestra civilización os ha otorgado un beneficio temporal de poder. Pero eventualmente, vuestra civilización se derrumbará y nosotros estaremos allí para reírnos.</Text>
+            <PreferenceWeight>100</PreferenceWeight>
+        </FlavorTextOption>
+        <FlavorTextOption>
+            <Requirements>
+                <RequiredDiplomacyFlag>WarWithAlly</RequiredDiplomacyFlag>
+            </Requirements>
+            <Text>Estás en guerra con nuestro aliado, {LEADERNAME:2}. Busca la paz o sufre las consecuencias.</Text>
+            <PreferenceWeight>10</PreferenceWeight>
+        </FlavorTextOption>
+        <FlavorTextOption>
+            <Requirements>
+                <RelativeStrength>SpeakerMuchWeaker</RelativeStrength>
+            </Requirements>
+            <Text>Nuestro pueblo admira tu inmenso poder, {LEADERNAME:2}.</Text>
+            <PreferenceWeight>10</PreferenceWeight>
+        </FlavorTextOption>
+        <FlavorTextOption>
+            <ResponseTag>TALK_YOR_GENERAL</ResponseTag>
+            <Requirements>
+                <SpeakerRaceTrait>SyntheticLife</SpeakerRaceTrait>
+                <ListenerRaceTrait>CarbonBasedLife</ListenerRaceTrait>
+            </Requirements>
+            <Text>No puedo creer que estoy hablando con carne animada. ¿Cómo funcionas?</Text>
+            <Text>Solo quiero entender. ¿Comunicas empujando aire a través de un pedazo de carne ubicado en un orificio al que llamas "boca"?</Text>
+            <Text>Continuamos asombrados de que ustedes, criaturas, existan. Básicamente son un saco de baba. ¿Cómo fueron incluso creados?</Text>
+            <PreferenceWeight>10</PreferenceWeight>
+        </FlavorTextOption>
+        <FlavorTextOption>
+            <ResponseTag>CULTURE_FLIP_TALK_GENERAL</ResponseTag>
+            <Requirements>
+                <RelationsStateOrList>Foreign</RelationsStateOrList>
+                <RelationsStateOrList>Enemy</RelationsStateOrList>
+                <RequiredDiplomacyFlag>CloseToInfluenceFlip</RequiredDiplomacyFlag>
+            </Requirements>
+            <Text>¿En serio? ¿Vas a intentar descaradamente incitar a nuestro pueblo a rebelarse justo frente a nosotros?</Text>
+            <Text>Si no dejas de intentar subyugar culturalmente a mi pueblo, nos veremos obligados a declarar la guerra.</Text>
+            <Text>Tus estaciones de comunicación estelares están esparciendo tu fea cultura demasiado cerca de nuestros mundos. Elimínalas.</Text>
+            <Text>No apreciamos que sus bases estelares de comunicación estén tan cerca de nuestros planetas.</Text>
+            <Text>Tu base estelar de comunicación está tan cerca de nuestros mundos que estamos captando tu entretenimiento molesto..</Text>
+            <PreferenceWeight>40</PreferenceWeight>
+        </FlavorTextOption>
+        <FlavorTextOption>
+            <ResponseTag>CULTURE_FLIP_TALK_GENERAL</ResponseTag>
+            <Requirements>
+                <SpeakerFaction>FACTION_TERRAN</SpeakerFaction>
+                <RelationsStateOrList>Foreign</RelationsStateOrList>
+                <RelationsStateOrList>Enemy</RelationsStateOrList>
+                <RequiredDiplomacyFlag>CloseToInfluenceFlip</RequiredDiplomacyFlag>
+            </Requirements>
+            <Text>Mi hija vino y me contó sobre las increíbles costumbres de su gente. Le pregunté cómo se había enterado y fue entonces cuando descubrí que tienen una base estelar cultural dentro de nuestra área de influencia! Deshazte de ella..</Text>
+            <Text>¿Realmente crees que puedes dominar culturalmente a los humanos? ¡Tenemos chocolate!</Text>
+            <PreferenceWeight>200</PreferenceWeight>
+        </FlavorTextOption>
+        <FlavorTextOption>
+            <ResponseTag>CULTURE_FLIP_TALK_GENERAL</ResponseTag>
+            <Requirements>
+                <SpeakerFaction>FACTION_DRENGIN</SpeakerFaction>
+                <RelationsStateOrList>Foreign</RelationsStateOrList>
+                <RelationsStateOrList>Enemy</RelationsStateOrList>
+                <RequiredDiplomacyFlag>CloseToInfluenceFlip</RequiredDiplomacyFlag>
+            </Requirements>
+            <Text>Tu vil cultura nos ofende. Retira tus ridículas estaciones estelares de nuestra esfera de influencia inmediatamente.</Text>
+            <Text>Tu cultura no es rival para el Chili Fuego Toriano..</Text>
+            <PreferenceWeight>200</PreferenceWeight>
+        </FlavorTextOption>
+        <FlavorTextOption>
+            <ResponseTag>CULTURE_FLIP_TALK_GENERAL</ResponseTag>
+            <Requirements>
+                <SpeakerFaction>FACTION_ALTARIAN</SpeakerFaction>
+                <RelationsStateOrList>Foreign</RelationsStateOrList>
+                <RelationsStateOrList>Enemy</RelationsStateOrList>
+                <RequiredDiplomacyFlag>CloseToInfluenceFlip</RequiredDiplomacyFlag>
+            </Requirements>
+            <Text>Nuestra gente ha resistido a Titanes, Reyes Hechiceros y Encantadoras Caídas. Nos resistiremos a tu deplorable cultura.</Text>
+            <Text>Nuestro mundo es literalmente mágico. ¿Realmente crees que querrán unirse a ti?</Text>
+            <PreferenceWeight>200</PreferenceWeight>
+        </FlavorTextOption>
+        <FlavorTextOption>
+            <ResponseTag>CULTURE_FLIP_TALK_GENERAL</ResponseTag>
+            <Requirements>
+                <SpeakerFaction>FACTION_KRYNN</SpeakerFaction>
+                <RelationsStateOrList>Foreign</RelationsStateOrList>
+                <RelationsStateOrList>Enemy</RelationsStateOrList>
+                <RequiredDiplomacyFlag>CloseToInfluenceFlip</RequiredDiplomacyFlag>
+            </Requirements>
+            <Text>Deja de intentar lavar el cerebro a nuestra gente para que siga tu vil cultura de inmediato..</Text>
+            <Text>Nuestra gente es profundamente espiritual. No vamos a seguir tolerando tus ataques culturales contra nosotros.</Text>
+            <PreferenceWeight>200</PreferenceWeight>
+        </FlavorTextOption>
+        <FlavorTextOption>
+            <ResponseTag>CULTURE_FLIP_TALK_GENERAL</ResponseTag>
+            <Requirements>
+                <SpeakerFaction>FACTION_YOR</SpeakerFaction>
+                <RelationsStateOrList>Foreign</RelationsStateOrList>
+                <RelationsStateOrList>Enemy</RelationsStateOrList>
+                <RequiredDiplomacyFlag>CloseToInfluenceFlip</RequiredDiplomacyFlag>
+            </Requirements>
+            <Text>Estás desperdiciando tu tiempo. Nuestra gente no puede ser culturalmente asimilada.</Text>
+            <Text>Como no biológicos, no necesitamos de tu cultura. Somos inmunes a ella. Nuestros mundos nunca se rebelarán.</Text>
+            <PreferenceWeight>200</PreferenceWeight>
+        </FlavorTextOption>
+        <FlavorTextOption>
+            <ResponseTag>CULTURE_FLIP_TALK_GENERAL</ResponseTag>
+            <Requirements>
+                <SpeakerFaction>FACTION_ICONIAN</SpeakerFaction>
+                <RelationsStateOrList>Foreign</RelationsStateOrList>
+                <RelationsStateOrList>Enemy</RelationsStateOrList>
+                <RequiredDiplomacyFlag>CloseToInfluenceFlip</RequiredDiplomacyFlag>
+            </Requirements>
+            <Text>No nos interesa tu cultura. ¿Creías que no notaríamos tu base estelar justo al lado de nuestros planetas?</Text>
+            <Text>Ya tuvimos que huir de un mundo, no pretendemos ser subyugados a una cultura alienígena. Retira tus bases estelares..</Text>
+            <PreferenceWeight>200</PreferenceWeight>
+        </FlavorTextOption>
+        <FlavorTextOption>
+            <ResponseTag>TRADE_OPPOSINGCULTURE_TALK_GENERAL</ResponseTag>
+            <Requirements>
+                <RelationsStateOrList>Foreign</RelationsStateOrList>
+                <RelationsStateOrList>Enemy</RelationsStateOrList>
+                <RequiredDiplomacyFlag>TradeWithOpposingCulture</RequiredDiplomacyFlag>
+            </Requirements>
+            <Text>Ten cuidado con quién comercias. Si quieres ser nuestro amigo, no comercies con aquellos que tienen ideologías despreciables.</Text>
+            <Text>Deberías saber que estás comerciando con una civilización cuya cultura representa todo lo que rechazamos.</Text>
+            <PreferenceWeight>20</PreferenceWeight>
+        </FlavorTextOption>
+        <FlavorTextOption>
+            <ResponseTag>TALK_OPENBORDERS_GENERAL</ResponseTag>
+            <Requirements>
+                <RequiredDiplomacyFlag>OpenBorders</RequiredDiplomacyFlag>
+            </Requirements>
+            <Text>Tallas orda cullan bana.
+    (You need to research Universal Translator)</Text>
+            <Text>El tratado de fronteras abiertas ha facilitado mucho la navegación en este sector. Gracias.</Text>
+            <PreferenceWeight>20</PreferenceWeight>
+        </FlavorTextOption>
+        <FlavorTextOption>
+            <ResponseTag>TALK_ATWAR_GENERAL</ResponseTag>
+            <Requirements>
+                <RequiredDiplomacyFlag>AtWar</RequiredDiplomacyFlag>
+                <RequiredDiplomacyFlag>StrongerMilitary</RequiredDiplomacyFlag>
+            </Requirements>
+            <Text>Pronto, tus mundos serán nuestros..</Text>
+            <Text>Si te rindes ahora, mostraremos misericordia.</Text>
+            <PreferenceWeight>20</PreferenceWeight>
+        </FlavorTextOption>
+        <FlavorTextOption>
+            <ResponseTag>TALK_EASYTARGET_GENERAL</ResponseTag>
+            <Requirements>
+                <RelationsRange>
+                    <RangeMin>-99</RangeMin>
+                    <RangeMax>2</RangeMax>
+                </RelationsRange>
+                <RelationsStateOrList>Foreign</RelationsStateOrList>
+                <RelationsStateOrList>Enemy</RelationsStateOrList>
+                <RequiredDiplomacyFlag>EasyTarget</RequiredDiplomacyFlag>
+            </Requirements>
+            <Text>Tus planetas están listos para la conquista. Incluso ahora, mis asesores militares me instan a tomar medidas.</Text>
+            <Text>Tu ejército es tan débil que es un milagro que aún no te hayan conquistado.</Text>
+            <PreferenceWeight>70</PreferenceWeight>
+        </FlavorTextOption>
+        <FlavorTextOption>
+            <Requirements>
+                <RelationsStateOrList>Foreign</RelationsStateOrList>
+                <RelationsStateOrList>Enemy</RelationsStateOrList>
+                <RequiredDiplomacyFlag>CloseToInfluenceFlip</RequiredDiplomacyFlag>
+                <SpeakerRaceTrait>EntrepreneursAbility</SpeakerRaceTrait>
+            </Requirements>
+            <Text>Por mucho que amemos el capitalismo, no apreciamos que intentes incitar a nuestra gente a unirse a ti intencionalmente. Retira tus bases estelares, o si no...</Text>
+            <PreferenceWeight>200</PreferenceWeight>
+        </FlavorTextOption>
+        <FlavorTextOption>
+            <Requirements>
+                <RequiredDiplomacyFlag>TradeRoute</RequiredDiplomacyFlag>
+            </Requirements>
+            <Text>Nuestro comercio mutuo sigue fortaleciendo nuestra relación.</Text>
+            <Text>Estamos descubriendo que nuestra relación comercial está construyendo un sentido de confianza entre nuestra gente.</Text>
+            <PreferenceWeight>100</PreferenceWeight>
+        </FlavorTextOption>
+        <FlavorTextOption>
+            <Requirements>
+                <RelationsRange>
+                    <RangeMin>0</RangeMin>
+                    <RangeMax>1</RangeMax>
+                </RelationsRange>
+                <RelationsStateOrList>Foreign</RelationsStateOrList>
+                <RelationsStateOrList>Enemy</RelationsStateOrList>
+                <RequiredDiplomacyFlag>SharedBorders</RequiredDiplomacyFlag>
+            </Requirements>
+            <Text>Nuestras fronteras compartidas están irritando a mis asesores. Asegúrate de permanecer en tu lado.</Text>
+            <Text>Admitimos que no respetamos tus fronteras. ¿Quizás es hora de un tratado de fronteras abiertas?.</Text>
+            <Text>Existe tensión debido a nuestras fronteras cercanas. Un tratado de fronteras abiertas aliviaría esto.</Text>
+            <PreferenceWeight>10</PreferenceWeight>
+        </FlavorTextOption>
+        <FlavorTextOption>
+            <Requirements>
+                <RelationsStateOrList>Foreign</RelationsStateOrList>
+                <RelationsStateOrList>Enemy</RelationsStateOrList>
+                <RequiredDiplomacyFlag>StarbaseInZOCWithoutOpenBorders</RequiredDiplomacyFlag>
+            </Requirements>
+            <Text>Deberías saber que nuestro ejército está bastante molesto con tu base estelar. Deberías negociar un tratado de fronteras abiertas con nosotros.</Text>
+            <PreferenceWeight>100</PreferenceWeight>
+        </FlavorTextOption>
+        <FlavorTextOption>
+            <Requirements>
+                <RelationsStateOrList>Foreign</RelationsStateOrList>
+                <RelationsStateOrList>Enemy</RelationsStateOrList>
+                <RequiredDiplomacyFlag>ShipInZOCWithoutOpenBorders</RequiredDiplomacyFlag>
+            </Requirements>
+            <Text>Aunque no planeamos atacar a tus naves que infringen, ten en cuenta que nos causan algo de consternación. Si deseas viajar a través de nuestra zona de influencia, negocia un tratado de fronteras abiertas..</Text>
+            <PreferenceWeight>100</PreferenceWeight>
+        </FlavorTextOption>
+        <FlavorTextOption>
+            <Requirements>
+                <RelationsStateOrList>Foreign</RelationsStateOrList>
+                <RelationsStateOrList>Enemy</RelationsStateOrList>
+                <RequiredDiplomacyFlag>MilitaryShipNearMyPlanet</RequiredDiplomacyFlag>
+            </Requirements>
+            <Text>Tenemos preocupaciones sobre tus naves armadas viajando cerca de nuestros mundos sin un tratado de fronteras abiertas.</Text>
+            <Text>Si quieres mantener buenas relaciones con nosotros, entonces no envíes naves armadas a nuestro espacio sin un tratado de fronteras abiertas.</Text>
+            <Text>No apreciamos que naves militares viajen a nuestro espacio sin un tratado.</Text>
+            <PreferenceWeight>100</PreferenceWeight>
+        </FlavorTextOption>
+        <FlavorTextOption>
+            <Requirements>
+                <RelationsRange>
+                    <RangeMin>-99</RangeMin>
+                    <RangeMax>0</RangeMax>
+                </RelationsRange>
+                <RelationsStateOrList>Foreign</RelationsStateOrList>
+                <RelationsStateOrList>Enemy</RelationsStateOrList>
+                <RelativeStrength>SpeakerMuchStronger</RelativeStrength>
+                <RequiredDiplomacyFlag>ConquestVictoryGoal</RequiredDiplomacyFlag>
+            </Requirements>
+            <Text>Nuestro objetivo final es conquistar la galaxia. Cuando finalmente te consumamos, queremos que sepas que no fue personal.</Text>
+            <Text>Nuestra gente desea la conquista galáctica..</Text>
+            <PreferenceWeight>100</PreferenceWeight>
+        </FlavorTextOption>
+        <FlavorTextOption>
+            <Requirements>
+                <RequiredDiplomacyFlag>ColonizedWithinZOC</RequiredDiplomacyFlag>
+            </Requirements>
+            <Text>Colonizaste un planeta dentro de nuestra zona de influencia. No necesariamente iremos a la guerra por eso, pero no te sorprendas si la gente de ese mundo finalmente decide unirse a nosotros.</Text>
+            <PreferenceWeight>100</PreferenceWeight>
+        </FlavorTextOption>
+        <FlavorTextOption>
+            <ResponseTag>TALK_EASYTARGET_GENERAL</ResponseTag>
+            <Requirements>
+                <RelationsRange>
+                    <RangeMin>-99</RangeMin>
+                    <RangeMax>0</RangeMax>
+                </RelationsRange>
+                <RelationsStateOrList>Foreign</RelationsStateOrList>
+                <RelationsStateOrList>Enemy</RelationsStateOrList>
+                <RequiredDiplomacyFlag>EasyTarget</RequiredDiplomacyFlag>
+                <PersonalityType>Benevolent</PersonalityType>
+            </Requirements>
+            <Text>¿Cuál es exactamente tu plan a largo plazo? Mis asesores militares me dicen que tu civilización estaría más segura bajo nuestro mando, dada tu falta de poder militar.</Text>
+            <Text>¿Ha considerado entregarnos sus mundos? Su gente estaría mucho más segura bajo nuestra protección..</Text>
+            <Text>Tu falta de poder militar te convierte en un objetivo fácil para los aspirantes a conquistadores.</Text>
+            <PreferenceWeight>120</PreferenceWeight>
+        </FlavorTextOption>
+        <FlavorTextOption>
+            <ResponseTag>TALK_EASYTARGET_GENERAL</ResponseTag>
+            <Requirements>
+                <RelationsRange>
+                    <RangeMin>-99</RangeMin>
+                    <RangeMax>0</RangeMax>
+                </RelationsRange>
+                <RelationsStateOrList>Foreign</RelationsStateOrList>
+                <RelationsStateOrList>Enemy</RelationsStateOrList>
+                <RequiredDiplomacyFlag>EasyTarget</RequiredDiplomacyFlag>
+                <PersonalityType>Aggressive</PersonalityType>
+            </Requirements>
+            <Text>Tus mundos... tan mal defendidos. Tan propicios para la conquista..</Text>
+            <Text>Agradecemos tu pacifismo. Hará que tu conquista eventual sea mucho más fácil.</Text>
+            <Text>No tienes idea de lo afortunado que eres de que estemos ocupados con otras cosas. Tu patético ejército y mundos ricos nos están llamando. ¿Entiendes?</Text>
+            <PreferenceWeight>120</PreferenceWeight>
+        </FlavorTextOption>
+        <FlavorTextOption>
+            <ResponseTag>TALK_EASYTARGET_GENERAL</ResponseTag>
+            <Requirements>
+                <RelationsRange>
+                    <RangeMin>-99</RangeMin>
+                    <RangeMax>0</RangeMax>
+                </RelationsRange>
+                <RelationsStateOrList>Foreign</RelationsStateOrList>
+                <RelationsStateOrList>Enemy</RelationsStateOrList>
+                <RequiredDiplomacyFlag>EasyTarget</RequiredDiplomacyFlag>
+                <PersonalityType>Spiritual</PersonalityType>
+            </Requirements>
+            <Text>Tu gente nos llama para aprender la manera correcta de vivir.</Text>
+            <Text>Hay tanta blasfemia en tus mundos. Pronto podría ser el momento de traer un orden moral adecuado a ellos.</Text>
+            <Text>Tu pueblo clama por redención de sus pecados. Podríamos ser el instrumento de su salvación..</Text>
+            <PreferenceWeight>120</PreferenceWeight>
+        </FlavorTextOption>
+        <FlavorTextOption>
+            <ResponseTag>TALK_EASYTARGET_GENERAL</ResponseTag>
+            <Requirements>
+                <RelationsRange>
+                    <RangeMin>-99</RangeMin>
+                    <RangeMax>0</RangeMax>
+                </RelationsRange>
+                <RelationsStateOrList>Foreign</RelationsStateOrList>
+                <RelationsStateOrList>Enemy</RelationsStateOrList>
+                <RequiredDiplomacyFlag>EasyTarget</RequiredDiplomacyFlag>
+                <PersonalityType>Cruel</PersonalityType>
+            </Requirements>
+            <Text>Tus mundos están llenos de seres listos para ser devorados. Sois como ganado esperando ser sacrificado.</Text>
+            <Text>Tus planetas son tan tentadores para nosotros. Nuestras tropas de choque pueden ser un poco sádicas, pero con el tiempo, sospecho que llegarás a apreciarlas.</Text>
+            <Text>Tus planetas están listos para ser tomados. Tradicionalmente, desollamos a nuestras víctimas vivas, pero si deseas entregarnos tus mundos voluntariamente, lo haremos... bueno, seamos serios. Aún te desollaremos vivo..</Text>
+            <PreferenceWeight>120</PreferenceWeight>
+        </FlavorTextOption>
+    </FlavorTextDef>
+</FlavorTextDefs>