<<<<<<< HEAD
<?xml version='1.0' encoding='utf-8'?>
<StringTableList xmlns:xsi="http://www.w3.org/2001/XMLSchema-instance" xsi:noNamespaceSchemaLocation="../../Schema/Lib/StringTable.xsd">
  <StringTable>
    <Label>TerranModel_01_Name</Label>
    <String>Terran Model 001</String>
  </StringTable>
  <StringTable>
    <Label>TerranModel_02_Name</Label>
    <String>Terran Model 002</String>
  </StringTable>
  <StringTable>
    <Label>TerranModel_03_Name</Label>
    <String>Terran Model 003</String>
  </StringTable>
  <StringTable>
    <Label>TerranModel_04_Name</Label>
    <String>Terran Model 004</String>
  </StringTable>
  <StringTable>
    <Label>TerranModel_05_Name</Label>
    <String>Terran Model 005</String>
  </StringTable>
  <StringTable>
    <Label>TerranModel_06_Name</Label>
    <String>Terran Model 006</String>
  </StringTable>
  <StringTable>
    <Label>TerranModel_07_Name</Label>
    <String>Terran Model 007</String>
  </StringTable>
  <StringTable>
    <Label>TerranModel_08_Name</Label>
    <String>Terran Model 008</String>
  </StringTable>
  <StringTable>
    <Label>TerranModel_09_Name</Label>
    <String>Terran Model 009</String>
  </StringTable>
  <StringTable>
    <Label>TerranModel_10_Name</Label>
    <String>Terran Model 010</String>
  </StringTable>
  <StringTable>
    <Label>TerranModel_11_Name</Label>
    <String>Terran Model 011</String>
  </StringTable>
  <StringTable>
    <Label>TerranModel_12_Name</Label>
    <String>Terran Model 012</String>
  </StringTable>
  <StringTable>
    <Label>TerranModel_13_Name</Label>
    <String>Terran Model 013</String>
  </StringTable>
  <StringTable>
    <Label>TerranModel_14_Name</Label>
    <String>Terran Model 014</String>
  </StringTable>
  <StringTable>
    <Label>TerranModel_15_Name</Label>
    <String>Terran Model 015</String>
  </StringTable>
  <StringTable>
    <Label>TerranModel_16_Name</Label>
    <String>Terran Model 016</String>
  </StringTable>
  <StringTable>
    <Label>TerranModel_17_Name</Label>
    <String>Terran Model 017</String>
  </StringTable>
  <StringTable>
    <Label>TerranModel_18_Name</Label>
    <String>Terran Model 018</String>
  </StringTable>
  <StringTable>
    <Label>TerranModel_19_Name</Label>
    <String>Terran Model 019</String>
  </StringTable>
  <StringTable>
    <Label>TerranModel_20_Name</Label>
    <String>Terran Model 020</String>
  </StringTable>
  <StringTable>
    <Label>TerranModel_21_Name</Label>
    <String>Terran Model 021</String>
  </StringTable>
  <StringTable>
    <Label>TerranModel_22_Name</Label>
    <String>Terran Model 022</String>
  </StringTable>
  <StringTable>
    <Label>TerranModel_23_Name</Label>
    <String>Terran Model 023</String>
  </StringTable>
  <StringTable>
    <Label>TerranModel_24_Name</Label>
    <String>Terran Model 024</String>
  </StringTable>
  <StringTable>
    <Label>TerranModel_25_Name</Label>
    <String>Terran Model 025</String>
  </StringTable>
  <StringTable>
    <Label>TerranModel_26_Name</Label>
    <String>Terran Model 026</String>
  </StringTable>
  <StringTable>
    <Label>TerranModel_27_Name</Label>
    <String>Terran Model 027</String>
  </StringTable>
  <StringTable>
    <Label>TerranModel_28_Name</Label>
    <String>Terran Model 028</String>
  </StringTable>
  <StringTable>
    <Label>TerranModel_29_Name</Label>
    <String>Terran Model 029</String>
  </StringTable>
  <StringTable>
    <Label>TerranModel_30_Name</Label>
    <String>Terran Model 030</String>
  </StringTable>
  <StringTable>
    <Label>TerranModel_31_Name</Label>
    <String>Terran Model 031</String>
  </StringTable>
  <StringTable>
    <Label>TerranModel_32_Name</Label>
    <String>Terran Model 032</String>
  </StringTable>
  <StringTable>
    <Label>TerranModel_33_Name</Label>
    <String>Terran Model 033</String>
  </StringTable>
  <StringTable>
    <Label>TerranModel_34_Name</Label>
    <String>Terran Model 034</String>
  </StringTable>
  <StringTable>
    <Label>TerranModel_35_Name</Label>
    <String>Terran Model 035</String>
  </StringTable>
  <StringTable>
    <Label>TerranModel_36_Name</Label>
    <String>Terran Model 036</String>
  </StringTable>
  <StringTable>
    <Label>TerranModel_37_Name</Label>
    <String>Terran Model 037</String>
  </StringTable>
  <StringTable>
    <Label>TerranModel_38_Name</Label>
    <String>Terran Model 038</String>
  </StringTable>
  <StringTable>
    <Label>TerranModel_39_Name</Label>
    <String>Terran Model 039</String>
  </StringTable>
  <StringTable>
    <Label>TerranModel_40_Name</Label>
    <String>Terran Model 040</String>
  </StringTable>
  <StringTable>
    <Label>TerranModel_41_Name</Label>
    <String>Terran Model 041</String>
  </StringTable>
  <StringTable>
    <Label>TerranModel_42_Name</Label>
    <String>Terran Model 042</String>
  </StringTable>
  <StringTable>
    <Label>TerranModel_43_Name</Label>
    <String>Terran Model 043</String>
  </StringTable>
  <StringTable>
    <Label>TerranModel_44_Name</Label>
    <String>Terran Model 044</String>
  </StringTable>
  <StringTable>
    <Label>TerranModel_45_Name</Label>
    <String>Terran Model 045</String>
  </StringTable>
  <StringTable>
    <Label>TerranModel_46_Name</Label>
    <String>Terran Model 046</String>
  </StringTable>
  <StringTable>
    <Label>TerranModel_47_Name</Label>
    <String>Terran Model 047</String>
  </StringTable>
  <StringTable>
    <Label>TerranModel_48_Name</Label>
    <String>Terran Model 048</String>
  </StringTable>
  <StringTable>
    <Label>TerranModel_49_Name</Label>
    <String>Terran Model 049</String>
  </StringTable>
  <StringTable>
    <Label>TerranModel_50_Name</Label>
    <String>Terran Model 050</String>
  </StringTable>
  <StringTable>
    <Label>TerranModel_51_Name</Label>
    <String>Terran Model 051</String>
  </StringTable>
  <StringTable>
    <Label>TerranModel_52_Name</Label>
    <String>Terran Model 052</String>
  </StringTable>
  <StringTable>
    <Label>TerranModel_53_Name</Label>
    <String>Terran Model 053</String>
  </StringTable>
  <StringTable>
    <Label>TerranModel_54_Name</Label>
    <String>Terran Model 054</String>
  </StringTable>
  <StringTable>
    <Label>TerranModel_55_Name</Label>
    <String>Terran Model 055</String>
  </StringTable>
  <StringTable>
    <Label>TerranModel_56_Name</Label>
    <String>Terran Model 056</String>
  </StringTable>
  <StringTable>
    <Label>TerranModel_57_Name</Label>
    <String>Terran Model 057</String>
  </StringTable>
  <StringTable>
    <Label>TerranModel_58_Name</Label>
    <String>Terran Model 058</String>
  </StringTable>
  <StringTable>
    <Label>TerranModel_59_Name</Label>
    <String>Terran Model 059</String>
  </StringTable>
  <StringTable>
    <Label>TerranModel_60_Name</Label>
    <String>Terran Model 060</String>
  </StringTable>
  <StringTable>
    <Label>TerranModel_61_Name</Label>
    <String>Terran Model 061</String>
  </StringTable>
  <StringTable>
    <Label>TerranModel_62_Name</Label>
    <String>Terran Model 062</String>
  </StringTable>
  <StringTable>
    <Label>TerranModel_63_Name</Label>
    <String>Terran Model 063</String>
  </StringTable>
  <StringTable>
    <Label>TerranModel_64_Name</Label>
    <String>Terran Model 064</String>
  </StringTable>
  <StringTable>
    <Label>TerranModel_65_Name</Label>
    <String>Terran Model 065</String>
  </StringTable>
  <StringTable>
    <Label>TerranModel_66_Name</Label>
    <String>Terran Model 066</String>
  </StringTable>
  <StringTable>
    <Label>TerranModel_67_Name</Label>
    <String>Terran Model 067</String>
  </StringTable>
  <StringTable>
    <Label>TerranModel_68_Name</Label>
    <String>Terran Model 068</String>
  </StringTable>
  <StringTable>
    <Label>TerranModel_69_Name</Label>
    <String>Terran Model 069</String>
  </StringTable>
  <StringTable>
    <Label>TerranModel_70_Name</Label>
    <String>Terran Model 070</String>
  </StringTable>
  <StringTable>
    <Label>TerranModel_71_Name</Label>
    <String>Terran Model 071</String>
  </StringTable>
  <StringTable>
    <Label>TerranModel_72_Name</Label>
    <String>Terran Model 072</String>
  </StringTable>
  <StringTable>
    <Label>TerranModel_73_Name</Label>
    <String>Terran Model 073</String>
  </StringTable>
  <StringTable>
    <Label>TerranModel_74_Name</Label>
    <String>Terran Model 074</String>
  </StringTable>
  <StringTable>
    <Label>TerranModel_75_Name</Label>
    <String>Terran Model 075</String>
  </StringTable>
  <StringTable>
    <Label>TerranModel_76_Name</Label>
    <String>Terran Model 076</String>
  </StringTable>
  <StringTable>
    <Label>TerranModel_77_Name</Label>
    <String>Terran Model 077</String>
  </StringTable>
  <StringTable>
    <Label>TerranModel_78_Name</Label>
    <String>Terran Model 078</String>
  </StringTable>
  <StringTable>
    <Label>TerranModel_79_Name</Label>
    <String>Terran Model 079</String>
  </StringTable>
  <StringTable>
    <Label>TerranModel_80_Name</Label>
    <String>Terran Model 080</String>
  </StringTable>
  <StringTable>
    <Label>TerranModel_81_Name</Label>
    <String>Terran Model 081</String>
  </StringTable>
  <StringTable>
    <Label>TerranModel_82_Name</Label>
    <String>Terran Model 082</String>
  </StringTable>
  <StringTable>
    <Label>TerranModel_83_Name</Label>
    <String>Terran Model 083</String>
  </StringTable>
  <StringTable>
    <Label>TerranModel_84_Name</Label>
    <String>Terran Model 084</String>
  </StringTable>
  <StringTable>
    <Label>TerranModel_85_Name</Label>
    <String>Terran Model 085</String>
  </StringTable>
  <StringTable>
    <Label>TerranModel_86_Name</Label>
    <String>Terran Model 086</String>
  </StringTable>
  <StringTable>
    <Label>TerranModel_87_Name</Label>
    <String>Terran Model 087</String>
  </StringTable>
  <StringTable>
    <Label>TerranModel_88_Name</Label>
    <String>Terran Model 088</String>
  </StringTable>
  <StringTable>
    <Label>TerranModel_89_Name</Label>
    <String>Terran Model 089</String>
  </StringTable>
  <StringTable>
    <Label>TerranModel_90_Name</Label>
    <String>Terran Model 090</String>
  </StringTable>
  <StringTable>
    <Label>TerranModel_91_Name</Label>
    <String>Terran Model 091</String>
  </StringTable>
  <StringTable>
    <Label>TerranModel_92_Name</Label>
    <String>Terran Model 092</String>
  </StringTable>
  <StringTable>
    <Label>TerranModel_93_Name</Label>
    <String>Terran Model 093</String>
  </StringTable>
  <StringTable>
    <Label>TerranModel_94_Name</Label>
    <String>Terran Model 094</String>
  </StringTable>
  <StringTable>
    <Label>TerranModel_95_Name</Label>
    <String>Terran Model 095</String>
  </StringTable>
  <StringTable>
    <Label>TerranModel_96_Name</Label>
    <String>Terran Model 096</String>
  </StringTable>
  <StringTable>
    <Label>TerranModel_97_Name</Label>
    <String>Terran Model 097</String>
  </StringTable>
  <StringTable>
    <Label>TerranModel_98_Name</Label>
    <String>Terran Model 098</String>
  </StringTable>
  <StringTable>
    <Label>TerranModel_99_Name</Label>
    <String>Terran Model 099</String>
  </StringTable>
  <StringTable>
    <Label>TerranModel_100_Name</Label>
    <String>Terran Model 100</String>
  </StringTable>
  <StringTable>
    <Label>TerranModel_101_Name</Label>
    <String>Terran Model 101</String>
  </StringTable>
  <StringTable>
    <Label>TerranModel_102_Name</Label>
    <String>Terran Model 102</String>
  </StringTable>
  <StringTable>
    <Label>TerranModel_103_Name</Label>
    <String>Terran Model 103</String>
  </StringTable>
  <StringTable>
    <Label>TerranModel_104_Name</Label>
    <String>Terran Model 104</String>
  </StringTable>
  <StringTable>
    <Label>TerranModel_105_Name</Label>
    <String>Terran Model 105</String>
  </StringTable>
  <StringTable>
    <Label>TerranModel_106_Name</Label>
    <String>Terran Model 106</String>
  </StringTable>
  <StringTable>
    <Label>TerranModel_107_Name</Label>
    <String>Terran Model 107</String>
  </StringTable>
  <StringTable>
    <Label>TerranModel_108_Name</Label>
    <String>Terran Model 108</String>
  </StringTable>
  <StringTable>
    <Label>TerranModel_109_Name</Label>
    <String>Terran Model 109</String>
  </StringTable>
  <StringTable>
    <Label>TerranModel_110_Name</Label>
    <String>Terran Model 110</String>
  </StringTable>
  <StringTable>
    <Label>TerranModel_111_Name</Label>
    <String>Terran Model 111</String>
  </StringTable>
  <StringTable>
    <Label>TerranModel_112_Name</Label>
    <String>Terran Model 112</String>
  </StringTable>
  <StringTable>
    <Label>TerranModel_113_Name</Label>
    <String>Terran Model 113</String>
  </StringTable>
  <StringTable>
    <Label>TerranModel_114_Name</Label>
    <String>Terran Model 114</String>
  </StringTable>
  <StringTable>
    <Label>TerranModel_115_Name</Label>
    <String>Terran Model 115</String>
  </StringTable>
  <StringTable>
    <Label>TerranModel_116_Name</Label>
    <String>Terran Model 116</String>
  </StringTable>
  <StringTable>
    <Label>TerranModel_117_Name</Label>
    <String>Terran Model 117</String>
  </StringTable>
  <StringTable>
    <Label>TerranModel_118_Name</Label>
    <String>Terran Model 118</String>
  </StringTable>
  <StringTable>
    <Label>TerranModel_119_Name</Label>
    <String>Terran Model 119</String>
  </StringTable>
  <StringTable>
    <Label>TerranModel_120_Name</Label>
    <String>Terran Model 120</String>
  </StringTable>
  <StringTable>
    <Label>TerranModel_121_Name</Label>
    <String>Terran Model 121</String>
  </StringTable>
  <StringTable>
    <Label>TerranModel_122_Name</Label>
    <String>Terran Model 122</String>
  </StringTable>
  <StringTable>
    <Label>TerranModel_123_Name</Label>
    <String>Terran Model 123</String>
  </StringTable>
  <StringTable>
    <Label>TerranModel_124_Name</Label>
    <String>Terran Model 124</String>
  </StringTable>
  <StringTable>
    <Label>TerranModel_125_Name</Label>
    <String>Light 01</String>
  </StringTable>
  <StringTable>
    <Label>TerranModel_126_Name</Label>
    <String>Light 02</String>
  </StringTable>
  <StringTable>
    <Label>TerranModel_127_Name</Label>
    <String>Light 03</String>
  </StringTable>
  <StringTable>
    <Label>TerranModel_128_Name</Label>
    <String>Light 04</String>
  </StringTable>
  <StringTable>
    <Label>TerranModel_129_Name</Label>
    <String>Light 05</String>
  </StringTable>
  <StringTable>
    <Label>TerranModel_130_Name</Label>
    <String>Piracka czaszka</String>
  </StringTable>
  <StringTable>
    <Label>TerranModel_131_Name</Label>
    <String>Terran Model 131</String>
  </StringTable>
  <StringTable>
    <Label>TerranModel_132_Name</Label>
    <String>Pędnik cząstek</String>
  </StringTable>
  <StringTable>
    <Label>TerranModel_133_Name</Label>
    <String>Terran Model 133</String>
  </StringTable>
  <StringTable>
    <Label>TerranModel_134_Name</Label>
    <String>Terran Model 134</String>
  </StringTable>
  <StringTable>
    <Label>TerranModel_135_Name</Label>
    <String>Terran Model 135</String>
  </StringTable>
  <StringTable>
    <Label>TerranModel_136_Name</Label>
    <String>Terran Model 136</String>
  </StringTable>
  <StringTable>
    <Label>TerranModel_137_Name</Label>
    <String>Terran Model 137</String>
  </StringTable>
  <StringTable>
    <Label>TerranModel_138_Name</Label>
    <String>Terran Model 138</String>
  </StringTable>
  <StringTable>
    <Label>TerranModel_139_Name</Label>
    <String>Terran Model 139</String>
  </StringTable>
  <StringTable>
    <Label>TerranModel_140_Name</Label>
    <String>Terran Model 140</String>
  </StringTable>
  <StringTable>
    <Label>TerranModel_141_Name</Label>
    <String>Terran Model 141</String>
  </StringTable>
  <StringTable>
    <Label>TerranModel_142_Name</Label>
    <String>Terran Model 142</String>
  </StringTable>
  <StringTable>
    <Label>TerranModel_143_Name</Label>
    <String>Terran Model 143</String>
  </StringTable>
  <StringTable>
    <Label>TerranModel_144_Name</Label>
    <String>Terran Model 144</String>
  </StringTable>
  <StringTable>
    <Label>CarrierModel_01_Name</Label>
    <String>CarrierModel_01</String>
  </StringTable>
  <StringTable>
    <Label>ColonyModel_01_Name</Label>
    <String>ColonyModel_01</String>
  </StringTable>
  <StringTable>
    <Label>ConstructionModel_01_Name</Label>
    <String>ConstructionModel_01</String>
  </StringTable>
  <StringTable>
    <Label>SoldierModel_01_Name</Label>
    <String>SoldierModel_01</String>
  </StringTable>
  <StringTable>
    <Label>TradeModel_01_Name</Label>
    <String>TradeModel_01</String>
  </StringTable>
  <StringTable>
    <Label>DrenginModel_01_Name</Label>
    <String>Drengin Model 01</String>
  </StringTable>
  <StringTable>
    <Label>DrenginModel_02_Name</Label>
    <String>Drengin Model 02</String>
  </StringTable>
  <StringTable>
    <Label>DrenginModel_03_Name</Label>
    <String>Drengin Model 03</String>
  </StringTable>
  <StringTable>
    <Label>DrenginModel_04_Name</Label>
    <String>Drengin Model 04</String>
  </StringTable>
  <StringTable>
    <Label>DrenginModel_05_Name</Label>
    <String>Drengin Model 05</String>
  </StringTable>
  <StringTable>
    <Label>DrenginModel_06_Name</Label>
    <String>Drengin Model 06</String>
  </StringTable>
  <StringTable>
    <Label>DrenginModel_07_Name</Label>
    <String>Drengin Model 07</String>
  </StringTable>
  <StringTable>
    <Label>DrenginModel_08_Name</Label>
    <String>Drengin Model 08</String>
  </StringTable>
  <StringTable>
    <Label>DrenginModel_09_Name</Label>
    <String>Drengin Model 09</String>
  </StringTable>
  <StringTable>
    <Label>DrenginModel_10_Name</Label>
    <String>Drengin Model 10</String>
  </StringTable>
  <StringTable>
    <Label>DrenginModel_11_Name</Label>
    <String>Drengin Model 11</String>
  </StringTable>
  <StringTable>
    <Label>DrenginModel_12_Name</Label>
    <String>Drengin Model 12</String>
  </StringTable>
  <StringTable>
    <Label>DrenginModel_13_Name</Label>
    <String>Drengin Model 13</String>
  </StringTable>
  <StringTable>
    <Label>DrenginModel_14_Name</Label>
    <String>Drengin Model 14</String>
  </StringTable>
  <StringTable>
    <Label>DrenginModel_15_Name</Label>
    <String>Drengin Model 15</String>
  </StringTable>
  <StringTable>
    <Label>DrenginModel_16_Name</Label>
    <String>Drengin Model 16</String>
  </StringTable>
  <StringTable>
    <Label>DrenginModel_17_Name</Label>
    <String>Drengin Model 17</String>
  </StringTable>
  <StringTable>
    <Label>DrenginModel_18_Name</Label>
    <String>Drengin Model 18</String>
  </StringTable>
  <StringTable>
    <Label>DrenginModel_19_Name</Label>
    <String>Drengin Model 19</String>
  </StringTable>
  <StringTable>
    <Label>DrenginModel_20_Name</Label>
    <String>Drengin Model 20</String>
  </StringTable>
  <StringTable>
    <Label>DrenginModel_21_Name</Label>
    <String>Drengin Model 21</String>
  </StringTable>
  <StringTable>
    <Label>DrenginModel_22_Name</Label>
    <String>Drengin Model 22</String>
  </StringTable>
  <StringTable>
    <Label>DrenginModel_23_Name</Label>
    <String>Drengin Model 23</String>
  </StringTable>
  <StringTable>
    <Label>DrenginModel_24_Name</Label>
    <String>Drengin Model 24</String>
  </StringTable>
  <StringTable>
    <Label>DrenginModel_25_Name</Label>
    <String>Drengin Model 25</String>
  </StringTable>
  <StringTable>
    <Label>DrenginModel_26_Name</Label>
    <String>Drengin Model 26</String>
  </StringTable>
  <StringTable>
    <Label>DrenginModel_27_Name</Label>
    <String>Drengin Model 27</String>
  </StringTable>
  <StringTable>
    <Label>DrenginModel_28_Name</Label>
    <String>Drengin Model 28</String>
  </StringTable>
  <StringTable>
    <Label>DrenginModel_29_Name</Label>
    <String>Drengin Model 29</String>
  </StringTable>
  <StringTable>
    <Label>DrenginModel_30_Name</Label>
    <String>Drengin Model 30</String>
  </StringTable>
  <StringTable>
    <Label>DrenginModel_31_Name</Label>
    <String>Drengin Model 31</String>
  </StringTable>
  <StringTable>
    <Label>DrenginModel_32_Name</Label>
    <String>Drengin Model 32</String>
  </StringTable>
  <StringTable>
    <Label>DrenginModel_33_Name</Label>
    <String>Drengin Model 33</String>
  </StringTable>
  <StringTable>
    <Label>DrenginModel_34_Name</Label>
    <String>Drengin Model 34</String>
  </StringTable>
  <StringTable>
    <Label>DrenginModel_35_Name</Label>
    <String>Drengin Model 35</String>
  </StringTable>
  <StringTable>
    <Label>DrenginModel_36_Name</Label>
    <String>Drengin Model 36</String>
  </StringTable>
  <StringTable>
    <Label>DrenginModel_37_Name</Label>
    <String>Drengin Model 37</String>
  </StringTable>
  <StringTable>
    <Label>DrenginModel_38_Name</Label>
    <String>Drengin Model 38</String>
  </StringTable>
  <StringTable>
    <Label>DrenginModel_39_Name</Label>
    <String>Drengin Model 39</String>
  </StringTable>
  <StringTable>
    <Label>DrenginModel_40_Name</Label>
    <String>Drengin Model 40</String>
  </StringTable>
  <StringTable>
    <Label>DrenginModel_41_Name</Label>
    <String>Drengin Model 41</String>
  </StringTable>
  <StringTable>
    <Label>DrenginModel_42_Name</Label>
    <String>Drengin Model 42</String>
  </StringTable>
  <StringTable>
    <Label>DrenginModel_43_Name</Label>
    <String>Drengin Model 43</String>
  </StringTable>
  <StringTable>
    <Label>DrenginModel_44_Name</Label>
    <String>Drengin Model 44</String>
  </StringTable>
  <StringTable>
    <Label>DrenginModel_45_Name</Label>
    <String>Drengin Model 45</String>
  </StringTable>
  <StringTable>
    <Label>DrenginModel_46_Name</Label>
    <String>Drengin Model 46</String>
  </StringTable>
  <StringTable>
    <Label>DrenginModel_47_Name</Label>
    <String>Drengin Model 47</String>
  </StringTable>
  <StringTable>
    <Label>DrenginModel_48_Name</Label>
    <String>Drengin Model 48</String>
  </StringTable>
  <StringTable>
    <Label>DrenginModel_49_Name</Label>
    <String>Drengin Model 49</String>
  </StringTable>
  <StringTable>
    <Label>DrenginModel_50_Name</Label>
    <String>Drengin Model 50</String>
  </StringTable>
  <StringTable>
    <Label>DrenginModel_51_Name</Label>
    <String>Drengin Model 51</String>
  </StringTable>
  <StringTable>
    <Label>DrenginModel_52_Name</Label>
    <String>Drengin Model 52</String>
  </StringTable>
  <StringTable>
    <Label>DrenginModel_53_Name</Label>
    <String>Drengin Model 53</String>
  </StringTable>
  <StringTable>
    <Label>DrenginModel_54_Name</Label>
    <String>Drengin Model 54</String>
  </StringTable>
  <StringTable>
    <Label>DrenginModel_55_Name</Label>
    <String>Drengin Model 55</String>
  </StringTable>
  <StringTable>
    <Label>DrenginModel_56_Name</Label>
    <String>Drengin Model 56</String>
  </StringTable>
  <StringTable>
    <Label>DrenginModel_57_Name</Label>
    <String>Drengin Model 57</String>
  </StringTable>
  <StringTable>
    <Label>DrenginModel_58_Name</Label>
    <String>Drengin Model 58</String>
  </StringTable>
  <StringTable>
    <Label>DrenginModel_59_Name</Label>
    <String>Drengin Model 59</String>
  </StringTable>
  <StringTable>
    <Label>DrenginModel_60_Name</Label>
    <String>Drengin Model 60</String>
  </StringTable>
  <StringTable>
    <Label>DrenginModel_61_Name</Label>
    <String>Drengin Model 61</String>
  </StringTable>
  <StringTable>
    <Label>DrenginModel_62_Name</Label>
    <String>Drengin Model 62</String>
  </StringTable>
  <StringTable>
    <Label>DrenginModel_63_Name</Label>
    <String>Drengin Model 63</String>
  </StringTable>
  <StringTable>
    <Label>DrenginModel_64_Name</Label>
    <String>Drengin Model 64</String>
  </StringTable>
  <StringTable>
    <Label>DrenginModel_65_Name</Label>
    <String>Drengin Model 65</String>
  </StringTable>
  <StringTable>
    <Label>AltarianModel_01_Name</Label>
    <String>Altarian Model 01</String>
  </StringTable>
  <StringTable>
    <Label>AltarianModel_02_Name</Label>
    <String>Altarian Model 02</String>
  </StringTable>
  <StringTable>
    <Label>AltarianModel_03_Name</Label>
    <String>Altarian Model 03</String>
  </StringTable>
  <StringTable>
    <Label>AltarianModel_04_Name</Label>
    <String>Altarian Model 04</String>
  </StringTable>
  <StringTable>
    <Label>AltarianModel_05_Name</Label>
    <String>Altarian Model 05</String>
  </StringTable>
  <StringTable>
    <Label>AltarianModel_06_Name</Label>
    <String>Altarian Model 06</String>
  </StringTable>
  <StringTable>
    <Label>AltarianModel_07_Name</Label>
    <String>Altarian Model 07</String>
  </StringTable>
  <StringTable>
    <Label>AltarianModel_08_Name</Label>
    <String>Altarian Model 08</String>
  </StringTable>
  <StringTable>
    <Label>AltarianModel_09_Name</Label>
    <String>Altarian Model 09</String>
  </StringTable>
  <StringTable>
    <Label>AltarianModel_10_Name</Label>
    <String>Altarian Model 10</String>
  </StringTable>
  <StringTable>
    <Label>AltarianModel_11_Name</Label>
    <String>Altarian Model 11</String>
  </StringTable>
  <StringTable>
    <Label>AltarianModel_12_Name</Label>
    <String>Altarian Model 12</String>
  </StringTable>
  <StringTable>
    <Label>AltarianModel_13_Name</Label>
    <String>Altarian Model 13</String>
  </StringTable>
  <StringTable>
    <Label>AltarianModel_14_Name</Label>
    <String>Altarian Model 14</String>
  </StringTable>
  <StringTable>
    <Label>AltarianModel_15_Name</Label>
    <String>Altarian Model 15</String>
  </StringTable>
  <StringTable>
    <Label>AltarianModel_16_Name</Label>
    <String>Altarian Model 16</String>
  </StringTable>
  <StringTable>
    <Label>AltarianModel_17_Name</Label>
    <String>Altarian Model 17</String>
  </StringTable>
  <StringTable>
    <Label>AltarianModel_18_Name</Label>
    <String>Altarian Model 18</String>
  </StringTable>
  <StringTable>
    <Label>AltarianModel_19_Name</Label>
    <String>Altarian Model 19</String>
  </StringTable>
  <StringTable>
    <Label>AltarianModel_20_Name</Label>
    <String>Altarian Model 20</String>
  </StringTable>
  <StringTable>
    <Label>AltarianModel_21_Name</Label>
    <String>Altarian Model 21</String>
  </StringTable>
  <StringTable>
    <Label>AltarianModel_22_Name</Label>
    <String>Altarian Model 22</String>
  </StringTable>
  <StringTable>
    <Label>AltarianModel_23_Name</Label>
    <String>Altarian Model 23</String>
  </StringTable>
  <StringTable>
    <Label>AltarianModel_24_Name</Label>
    <String>Altarian Model 24</String>
  </StringTable>
  <StringTable>
    <Label>AltarianModel_25_Name</Label>
    <String>Altarian Model 25</String>
  </StringTable>
  <StringTable>
    <Label>AltarianModel_26_Name</Label>
    <String>Altarian Model 26</String>
  </StringTable>
  <StringTable>
    <Label>AltarianModel_27_Name</Label>
    <String>Altarian Model 27</String>
  </StringTable>
  <StringTable>
    <Label>AltarianModel_28_Name</Label>
    <String>Altarian Model 28</String>
  </StringTable>
  <StringTable>
    <Label>AltarianModel_29_Name</Label>
    <String>Altarian Model 29</String>
  </StringTable>
  <StringTable>
    <Label>AltarianModel_30_Name</Label>
    <String>Altarian Model 30</String>
  </StringTable>
  <StringTable>
    <Label>AltarianModel_31_Name</Label>
    <String>Altarian Model 31</String>
  </StringTable>
  <StringTable>
    <Label>AltarianModel_32_Name</Label>
    <String>Altarian Model 32</String>
  </StringTable>
  <StringTable>
    <Label>AltarianModel_33_Name</Label>
    <String>Altarian Model 33</String>
  </StringTable>
  <StringTable>
    <Label>AltarianModel_34_Name</Label>
    <String>Altarian Model 34</String>
  </StringTable>
  <StringTable>
    <Label>AltarianModel_35_Name</Label>
    <String>Altarian Model 35</String>
  </StringTable>
  <StringTable>
    <Label>AltarianModel_36_Name</Label>
    <String>Altarian Model 36</String>
  </StringTable>
  <StringTable>
    <Label>AltarianModel_37_Name</Label>
    <String>Altarian Model 37</String>
  </StringTable>
  <StringTable>
    <Label>AltarianModel_38_Name</Label>
    <String>Altarian Model 38</String>
  </StringTable>
  <StringTable>
    <Label>AltarianModel_39_Name</Label>
    <String>Altarian Model 39</String>
  </StringTable>
  <StringTable>
    <Label>AltarianModel_40_Name</Label>
    <String>Altarian Model 40</String>
  </StringTable>
  <StringTable>
    <Label>AltarianModel_41_Name</Label>
    <String>Altarian Model 41</String>
  </StringTable>
  <StringTable>
    <Label>AltarianModel_42_Name</Label>
    <String>Altarian Model 42</String>
  </StringTable>
  <StringTable>
    <Label>AltarianModel_43_Name</Label>
    <String>Altarian Model 43</String>
  </StringTable>
  <StringTable>
    <Label>AltarianModel_44_Name</Label>
    <String>Altarian Model 44</String>
  </StringTable>
  <StringTable>
    <Label>AltarianModel_45_Name</Label>
    <String>Altarian Model 45</String>
  </StringTable>
  <StringTable>
    <Label>AltarianModel_46_Name</Label>
    <String>Altarian Model 46</String>
  </StringTable>
  <StringTable>
    <Label>AltarianModel_47_Name</Label>
    <String>Altarian Model 47</String>
  </StringTable>
  <StringTable>
    <Label>AltarianModel_48_Name</Label>
    <String>Altarian Model 48</String>
  </StringTable>
  <StringTable>
    <Label>AltarianModel_49_Name</Label>
    <String>Altarian Model 49</String>
  </StringTable>
  <StringTable>
    <Label>AltarianModel_50_Name</Label>
    <String>Altarian Model 50</String>
  </StringTable>
  <StringTable>
    <Label>AltarianModel_51_Name</Label>
    <String>Altarian Model 51</String>
  </StringTable>
  <StringTable>
    <Label>AltarianModel_52_Name</Label>
    <String>Altarian Model 52</String>
  </StringTable>
  <StringTable>
    <Label>AltarianModel_53_Name</Label>
    <String>Altarian Model 53</String>
  </StringTable>
  <StringTable>
    <Label>AltarianModel_54_Name</Label>
    <String>Altarian Model 54</String>
  </StringTable>
  <StringTable>
    <Label>AltarianModel_55_Name</Label>
    <String>Altarian Model 55</String>
  </StringTable>
  <StringTable>
    <Label>AltarianModel_56_Name</Label>
    <String>Altarian Model 56</String>
  </StringTable>
  <StringTable>
    <Label>AltarianModel_57_Name</Label>
    <String>Altarian Model 57</String>
  </StringTable>
  <StringTable>
    <Label>AltarianModel_58_Name</Label>
    <String>Altarian Model 58</String>
  </StringTable>
  <StringTable>
    <Label>IridiumModel_01_Name</Label>
    <String>Iridium Model 01</String>
  </StringTable>
  <StringTable>
    <Label>IridiumModel_02_Name</Label>
    <String>Iridium Model 02</String>
  </StringTable>
  <StringTable>
    <Label>IridiumModel_03_Name</Label>
    <String>Iridium Model 03</String>
  </StringTable>
  <StringTable>
    <Label>IridiumModel_04_Name</Label>
    <String>Iridium Model 04</String>
  </StringTable>
  <StringTable>
    <Label>IridiumModel_05_Name</Label>
    <String>Iridium Model 05</String>
  </StringTable>
  <StringTable>
    <Label>IridiumModel_06_Name</Label>
    <String>Iridium Model 06</String>
  </StringTable>
  <StringTable>
    <Label>IridiumModel_07_Name</Label>
    <String>Iridium Model 07</String>
  </StringTable>
  <StringTable>
    <Label>IridiumModel_08_Name</Label>
    <String>Iridium Model 08</String>
  </StringTable>
  <StringTable>
    <Label>IridiumModel_09_Name</Label>
    <String>Iridium Model 09</String>
  </StringTable>
  <StringTable>
    <Label>IridiumModel_10_Name</Label>
    <String>Iridium Model 10</String>
  </StringTable>
  <StringTable>
    <Label>IridiumModel_11_Name</Label>
    <String>Iridium Model 11</String>
  </StringTable>
  <StringTable>
    <Label>IridiumModel_12_Name</Label>
    <String>Iridium Model 12</String>
  </StringTable>
  <StringTable>
    <Label>IridiumModel_13_Name</Label>
    <String>Iridium Model 13</String>
  </StringTable>
  <StringTable>
    <Label>IridiumModel_14_Name</Label>
    <String>Iridium Model 14</String>
  </StringTable>
  <StringTable>
    <Label>IridiumModel_15_Name</Label>
    <String>Iridium Model 15</String>
  </StringTable>
  <StringTable>
    <Label>IridiumModel_16_Name</Label>
    <String>Iridium Model 16</String>
  </StringTable>
  <StringTable>
    <Label>IridiumModel_17_Name</Label>
    <String>Iridium Model 17</String>
  </StringTable>
  <StringTable>
    <Label>IridiumModel_18_Name</Label>
    <String>Iridium Model 18</String>
  </StringTable>
  <StringTable>
    <Label>IridiumModel_19_Name</Label>
    <String>Iridium Model 19</String>
  </StringTable>
  <StringTable>
    <Label>IridiumModel_20_Name</Label>
    <String>Iridium Model 20</String>
  </StringTable>
  <StringTable>
    <Label>IridiumModel_21_Name</Label>
    <String>Iridium Model 21</String>
  </StringTable>
  <StringTable>
    <Label>IridiumModel_22_Name</Label>
    <String>Iridium Model 22</String>
  </StringTable>
  <StringTable>
    <Label>IridiumModel_23_Name</Label>
    <String>Iridium Model 23</String>
  </StringTable>
  <StringTable>
    <Label>IridiumModel_24_Name</Label>
    <String>Iridium Model 24</String>
  </StringTable>
  <StringTable>
    <Label>IridiumModel_25_Name</Label>
    <String>Iridium Model 25</String>
  </StringTable>
  <StringTable>
    <Label>IridiumModel_26_Name</Label>
    <String>Iridium Model 26</String>
  </StringTable>
  <StringTable>
    <Label>IridiumModel_27_Name</Label>
    <String>Iridium Model 27</String>
  </StringTable>
  <StringTable>
    <Label>IridiumModel_28_Name</Label>
    <String>Iridium Model 28</String>
  </StringTable>
  <StringTable>
    <Label>IridiumModel_29_Name</Label>
    <String>Iridium Model 29</String>
  </StringTable>
  <StringTable>
    <Label>IridiumModel_30_Name</Label>
    <String>Iridium Model 30</String>
  </StringTable>
  <StringTable>
    <Label>IridiumModel_31_Name</Label>
    <String>Iridium Model 31</String>
  </StringTable>
  <StringTable>
    <Label>IridiumModel_32_Name</Label>
    <String>Iridium Model 32</String>
  </StringTable>
  <StringTable>
    <Label>IridiumModel_33_Name</Label>
    <String>Iridium Model 33</String>
  </StringTable>
  <StringTable>
    <Label>IridiumModel_34_Name</Label>
    <String>Iridium Model 34</String>
  </StringTable>
  <StringTable>
    <Label>IridiumModel_35_Name</Label>
    <String>Iridium Model 35</String>
  </StringTable>
  <StringTable>
    <Label>IridiumModel_36_Name</Label>
    <String>Iridium Model 36</String>
  </StringTable>
  <StringTable>
    <Label>IridiumModel_37_Name</Label>
    <String>Iridium Model 37</String>
  </StringTable>
  <StringTable>
    <Label>IridiumModel_38_Name</Label>
    <String>Iridium Model 38</String>
  </StringTable>
  <StringTable>
    <Label>IridiumModel_39_Name</Label>
    <String>Iridium Model 39</String>
  </StringTable>
  <StringTable>
    <Label>IridiumModel_40_Name</Label>
    <String>Iridium Model 40</String>
  </StringTable>
  <StringTable>
    <Label>IridiumModel_41_Name</Label>
    <String>Iridium Model 41</String>
  </StringTable>
  <StringTable>
    <Label>IridiumModel_42_Name</Label>
    <String>Iridium Model 42</String>
  </StringTable>
  <StringTable>
    <Label>IridiumModel_43_Name</Label>
    <String>Iridium Model 43</String>
  </StringTable>
  <StringTable>
    <Label>IridiumModel_44_Name</Label>
    <String>Iridium Model 44</String>
  </StringTable>
  <StringTable>
    <Label>IridiumModel_45_Name</Label>
    <String>Iridium Model 45</String>
  </StringTable>
  <StringTable>
    <Label>IridiumModel_46_Name</Label>
    <String>Iridium Model 46</String>
  </StringTable>
  <StringTable>
    <Label>IridiumModel_47_Name</Label>
    <String>Iridium Model 47</String>
  </StringTable>
  <StringTable>
    <Label>IridiumModel_48_Name</Label>
    <String>Iridium Model 48</String>
  </StringTable>
  <StringTable>
    <Label>IridiumModel_49_Name</Label>
    <String>Iridium Model 49</String>
  </StringTable>
  <StringTable>
    <Label>IridiumModel_50_Name</Label>
    <String>Iridium Model 50</String>
  </StringTable>
  <StringTable>
    <Label>IridiumModel_51_Name</Label>
    <String>Iridium Model 51</String>
  </StringTable>
  <StringTable>
    <Label>IridiumModel_52_Name</Label>
    <String>Iridium Model 52</String>
  </StringTable>
  <StringTable>
    <Label>IridiumModel_53_Name</Label>
    <String>Iridium Model 53</String>
  </StringTable>
  <StringTable>
    <Label>IridiumModel_54_Name</Label>
    <String>Iridium Model 54</String>
  </StringTable>
  <StringTable>
    <Label>IridiumModel_55_Name</Label>
    <String>Iridium Model 55</String>
  </StringTable>
  <StringTable>
    <Label>IridiumModel_56_Name</Label>
    <String>Iridium Model 56</String>
  </StringTable>
  <StringTable>
    <Label>IridiumModel_57_Name</Label>
    <String>Iridium Model 57</String>
  </StringTable>
  <StringTable>
    <Label>IridiumModel_58_Name</Label>
    <String>Iridium Model 58</String>
  </StringTable>
  <StringTable>
    <Label>IridiumModel_59_Name</Label>
    <String>Iridium Model 59</String>
  </StringTable>
  <StringTable>
    <Label>IridiumModel_60_Name</Label>
    <String>Iridium Model 60</String>
  </StringTable>
  <StringTable>
    <Label>GenericModel_01_Name</Label>
    <String>Szablon Hex</String>
  </StringTable>
  <StringTable>
    <Label>YorModel_01_Name</Label>
    <String>Yor Model 001</String>
  </StringTable>
  <StringTable>
    <Label>YorModel_02_Name</Label>
    <String>Yor Model 002</String>
  </StringTable>
  <StringTable>
    <Label>YorModel_03_Name</Label>
    <String>Yor Model 003</String>
  </StringTable>
  <StringTable>
    <Label>YorModel_04_Name</Label>
    <String>Yor Model 004</String>
  </StringTable>
  <StringTable>
    <Label>YorModel_05_Name</Label>
    <String>Yor Model 005</String>
  </StringTable>
  <StringTable>
    <Label>YorModel_06_Name</Label>
    <String>Yor Model 006</String>
  </StringTable>
  <StringTable>
    <Label>YorModel_07_Name</Label>
    <String>Yor Model 007</String>
  </StringTable>
  <StringTable>
    <Label>YorModel_08_Name</Label>
    <String>Yor Model 008</String>
  </StringTable>
  <StringTable>
    <Label>YorModel_09_Name</Label>
    <String>Yor Model 009</String>
  </StringTable>
  <StringTable>
    <Label>YorModel_10_Name</Label>
    <String>Yor Model 010</String>
  </StringTable>
  <StringTable>
    <Label>YorModel_11_Name</Label>
    <String>Yor Model 011</String>
  </StringTable>
  <StringTable>
    <Label>YorModel_12_Name</Label>
    <String>Yor Model 012</String>
  </StringTable>
  <StringTable>
    <Label>YorModel_13_Name</Label>
    <String>Yor Model 013</String>
  </StringTable>
  <StringTable>
    <Label>YorModel_14_Name</Label>
    <String>Yor Model 014</String>
  </StringTable>
  <StringTable>
    <Label>YorModel_15_Name</Label>
    <String>Yor Model 015</String>
  </StringTable>
  <StringTable>
    <Label>YorModel_16_Name</Label>
    <String>Yor Model 016</String>
  </StringTable>
  <StringTable>
    <Label>YorModel_17_Name</Label>
    <String>Yor Model 017</String>
  </StringTable>
  <StringTable>
    <Label>YorModel_18_Name</Label>
    <String>Yor Model 018</String>
  </StringTable>
  <StringTable>
    <Label>YorModel_19_Name</Label>
    <String>Yor Model 019</String>
  </StringTable>
  <StringTable>
    <Label>YorModel_20_Name</Label>
    <String>Yor Model 020</String>
  </StringTable>
  <StringTable>
    <Label>YorModel_21_Name</Label>
    <String>Yor Model 021</String>
  </StringTable>
  <StringTable>
    <Label>YorModel_22_Name</Label>
    <String>Yor Model 022</String>
  </StringTable>
  <StringTable>
    <Label>YorModel_23_Name</Label>
    <String>Yor Model 023</String>
  </StringTable>
  <StringTable>
    <Label>YorModel_24_Name</Label>
    <String>Yor Model 024</String>
  </StringTable>
  <StringTable>
    <Label>YorModel_25_Name</Label>
    <String>Yor Model 025</String>
  </StringTable>
  <StringTable>
    <Label>YorModel_26_Name</Label>
    <String>Yor Model 026</String>
  </StringTable>
  <StringTable>
    <Label>YorModel_27_Name</Label>
    <String>Yor Model 027</String>
  </StringTable>
  <StringTable>
    <Label>YorModel_28_Name</Label>
    <String>Yor Model 028</String>
  </StringTable>
  <StringTable>
    <Label>YorModel_29_Name</Label>
    <String>Yor Model 029</String>
  </StringTable>
  <StringTable>
    <Label>YorModel_30_Name</Label>
    <String>Yor Model 030</String>
  </StringTable>
  <StringTable>
    <Label>YorModel_31_Name</Label>
    <String>Yor Model 031</String>
  </StringTable>
  <StringTable>
    <Label>YorModel_32_Name</Label>
    <String>Yor Model 032</String>
  </StringTable>
  <StringTable>
    <Label>YorModel_33_Name</Label>
    <String>Yor Model 033</String>
  </StringTable>
  <StringTable>
    <Label>YorModel_34_Name</Label>
    <String>Yor Model 034</String>
  </StringTable>
  <StringTable>
    <Label>YorModel_35_Name</Label>
    <String>Yor Model 035</String>
  </StringTable>
  <StringTable>
    <Label>YorModel_36_Name</Label>
    <String>Yor Model 036</String>
  </StringTable>
  <StringTable>
    <Label>YorModel_37_Name</Label>
    <String>Yor Model 037</String>
  </StringTable>
  <StringTable>
    <Label>YorModel_38_Name</Label>
    <String>Yor Model 038</String>
  </StringTable>
  <StringTable>
    <Label>YorModel_39_Name</Label>
    <String>Yor Model 039</String>
  </StringTable>
  <StringTable>
    <Label>YorModel_40_Name</Label>
    <String>Yor Model 040</String>
  </StringTable>
  <StringTable>
    <Label>YorModel_41_Name</Label>
    <String>Yor Model 041</String>
  </StringTable>
  <StringTable>
    <Label>YorModel_42_Name</Label>
    <String>Yor Model 042</String>
  </StringTable>
  <StringTable>
    <Label>YorModel_43_Name</Label>
    <String>Yor Model 043</String>
  </StringTable>
  <StringTable>
    <Label>YorModel_44_Name</Label>
    <String>Yor Model 044</String>
  </StringTable>
  <StringTable>
    <Label>YorModel_45_Name</Label>
    <String>Yor Model 045</String>
  </StringTable>
  <StringTable>
    <Label>YorModel_46_Name</Label>
    <String>Yor Model 046</String>
  </StringTable>
  <StringTable>
    <Label>YorModel_47_Name</Label>
    <String>Yor Model 047</String>
  </StringTable>
  <StringTable>
    <Label>YorModel_48_Name</Label>
    <String>Yor Model 048</String>
  </StringTable>
  <StringTable>
    <Label>YorModel_49_Name</Label>
    <String>Yor Model 049</String>
  </StringTable>
  <StringTable>
    <Label>YorModel_50_Name</Label>
    <String>Yor Model 050</String>
  </StringTable>
  <StringTable>
    <Label>YorModel_51_Name</Label>
    <String>Yor Model 051</String>
  </StringTable>
  <StringTable>
    <Label>YorModel_52_Name</Label>
    <String>Yor Model 052</String>
  </StringTable>
  <StringTable>
    <Label>YorModel_53_Name</Label>
    <String>Yor Model 053</String>
  </StringTable>
  <StringTable>
    <Label>YorModel_54_Name</Label>
    <String>Yor Model 054</String>
  </StringTable>
  <StringTable>
    <Label>YorModel_55_Name</Label>
    <String>Yor Model 055</String>
  </StringTable>
  <StringTable>
    <Label>YorModel_56_Name</Label>
    <String>Yor Model 056</String>
  </StringTable>
  <StringTable>
    <Label>YorModel_57_Name</Label>
    <String>Yor Model 057</String>
  </StringTable>
  <StringTable>
    <Label>YorModel_58_Name</Label>
    <String>Yor Model 058</String>
  </StringTable>
  <StringTable>
    <Label>YorModel_59_Name</Label>
    <String>Yor Model 059</String>
  </StringTable>
  <StringTable>
    <Label>YorModel_60_Name</Label>
    <String>Yor Model 060</String>
  </StringTable>
  <StringTable>
    <Label>YorModel_61_Name</Label>
    <String>Yor Model 061</String>
  </StringTable>
  <StringTable>
    <Label>YorModel_62_Name</Label>
    <String>Yor Model 062</String>
  </StringTable>
  <StringTable>
    <Label>YorModel_63_Name</Label>
    <String>Yor Model 063</String>
  </StringTable>
  <StringTable>
    <Label>YorModel_64_Name</Label>
    <String>Yor Model 064</String>
  </StringTable>
  <StringTable>
    <Label>YorModel_65_Name</Label>
    <String>Yor Model 065</String>
  </StringTable>
  <StringTable>
    <Label>YorModel_66_Name</Label>
    <String>Yor Model 066</String>
  </StringTable>
  <StringTable>
    <Label>YorModel_67_Name</Label>
    <String>Yor Model 067</String>
  </StringTable>
  <StringTable>
    <Label>YorModel_68_Name</Label>
    <String>Yor Model 068</String>
  </StringTable>
  <StringTable>
    <Label>YorModel_69_Name</Label>
    <String>Yor Model 069</String>
  </StringTable>
  <StringTable>
    <Label>YorModel_70_Name</Label>
    <String>Yor Model 070</String>
  </StringTable>
  <StringTable>
    <Label>YorModel_71_Name</Label>
    <String>Yor Model 071</String>
  </StringTable>
  <StringTable>
    <Label>YorModel_72_Name</Label>
    <String>Yor Model 072</String>
  </StringTable>
  <StringTable>
    <Label>YorModel_73_Name</Label>
    <String>Yor Model 073</String>
  </StringTable>
  <StringTable>
    <Label>YorModel_74_Name</Label>
    <String>Yor Model 074</String>
  </StringTable>
  <StringTable>
    <Label>YorModel_75_Name</Label>
    <String>Yor Model 075</String>
  </StringTable>
  <StringTable>
    <Label>YorModel_76_Name</Label>
    <String>Yor Model 076</String>
  </StringTable>
  <StringTable>
    <Label>YorModel_77_Name</Label>
    <String>Yor Model 077</String>
  </StringTable>
  <StringTable>
    <Label>YorModel_78_Name</Label>
    <String>Yor Model 078</String>
  </StringTable>
  <StringTable>
    <Label>YorModel_79_Name</Label>
    <String>Yor Model 079</String>
  </StringTable>
  <StringTable>
    <Label>YorModel_80_Name</Label>
    <String>Yor Model 080</String>
  </StringTable>
  <StringTable>
    <Label>YorModel_81_Name</Label>
    <String>Yor Model 081</String>
  </StringTable>
  <StringTable>
    <Label>YorModel_82_Name</Label>
    <String>Yor Model 082</String>
  </StringTable>
  <StringTable>
    <Label>YorModel_83_Name</Label>
    <String>Yor Model 083</String>
  </StringTable>
  <StringTable>
    <Label>YorModel_84_Name</Label>
    <String>Yor Model 084</String>
  </StringTable>
  <StringTable>
    <Label>YorModel_85_Name</Label>
    <String>Yor Model 085</String>
  </StringTable>
  <StringTable>
    <Label>YorModel_86_Name</Label>
    <String>Yor Model 086</String>
  </StringTable>
  <StringTable>
    <Label>YorModel_87_Name</Label>
    <String>Yor Model 087</String>
  </StringTable>
  <StringTable>
    <Label>YorModel_88_Name</Label>
    <String>Yor Model 088</String>
  </StringTable>
  <StringTable>
    <Label>YorModel_89_Name</Label>
    <String>Yor Model 089</String>
  </StringTable>
  <StringTable>
    <Label>YorModel_90_Name</Label>
    <String>Yor Model 090</String>
  </StringTable>
  <StringTable>
    <Label>YorModel_91_Name</Label>
    <String>Yor Model 091</String>
  </StringTable>
  <StringTable>
    <Label>YorModel_92_Name</Label>
    <String>Yor Model 092</String>
  </StringTable>
  <StringTable>
    <Label>YorModel_93_Name</Label>
    <String>Yor Model 093</String>
  </StringTable>
  <StringTable>
    <Label>YorModel_94_Name</Label>
    <String>Yor Model 094</String>
  </StringTable>
  <StringTable>
    <Label>YorModel_95_Name</Label>
    <String>Yor Model 095</String>
  </StringTable>
  <StringTable>
    <Label>YorModel_96_Name</Label>
    <String>Yor Model 096</String>
  </StringTable>
  <StringTable>
    <Label>YorModel_97_Name</Label>
    <String>Yor Model 097</String>
  </StringTable>
  <StringTable>
    <Label>YorModel_98_Name</Label>
    <String>Yor Model 098</String>
  </StringTable>
  <StringTable>
    <Label>YorModel_99_Name</Label>
    <String>Yor Model 099</String>
  </StringTable>
  <StringTable>
    <Label>YorModel_100_Name</Label>
    <String>Yor Model 100</String>
  </StringTable>
  <StringTable>
    <Label>YorModel_101_Name</Label>
    <String>Yor Model 101</String>
  </StringTable>
  <StringTable>
    <Label>YorModel_102_Name</Label>
    <String>Yor Model 102</String>
  </StringTable>
  <StringTable>
    <Label>YorModel_103_Name</Label>
    <String>Yor Model 103</String>
  </StringTable>
  <StringTable>
    <Label>YorModel_104_Name</Label>
    <String>Yor Model 104</String>
  </StringTable>
  <StringTable>
    <Label>YorModel_105_Name</Label>
    <String>Yor Model 105</String>
  </StringTable>
  <StringTable>
    <Label>YorModel_106_Name</Label>
    <String>Yor Model 106</String>
  </StringTable>
  <StringTable>
    <Label>YorModel_107_Name</Label>
    <String>Yor Model 107</String>
  </StringTable>
  <StringTable>
    <Label>YorModel_108_Name</Label>
    <String>Yor Model 108</String>
  </StringTable>
  <StringTable>
    <Label>YorModel_109_Name</Label>
    <String>Yor Model 109</String>
  </StringTable>
  <StringTable>
    <Label>YorModel_110_Name</Label>
    <String>Yor Model 110</String>
  </StringTable>
  <StringTable>
    <Label>YorModel_111_Name</Label>
    <String>Yor Model 111</String>
  </StringTable>
  <StringTable>
    <Label>YorModel_112_Name</Label>
    <String>Yor Model 112</String>
  </StringTable>
  <StringTable>
    <Label>YorModel_113_Name</Label>
    <String>Yor Model 113</String>
  </StringTable>
  <StringTable>
    <Label>YorModel_114_Name</Label>
    <String>Yor Model 114</String>
  </StringTable>
  <StringTable>
    <Label>YorModel_115_Name</Label>
    <String>Yor Model 115</String>
  </StringTable>
  <StringTable>
    <Label>YorModel_116_Name</Label>
    <String>Yor Model 116</String>
  </StringTable>
  <StringTable>
    <Label>YorModel_117_Name</Label>
    <String>Yor Model 117</String>
  </StringTable>
  <StringTable>
    <Label>YorModel_118_Name</Label>
    <String>Yor Model 118</String>
  </StringTable>
  <StringTable>
    <Label>YorModel_119_Name</Label>
    <String>Yor Model 119</String>
  </StringTable>
  <StringTable>
    <Label>YorModel_120_Name</Label>
    <String>Yor Model 120</String>
  </StringTable>
  <StringTable>
    <Label>YorModel_121_Name</Label>
    <String>Yor Model 121</String>
  </StringTable>
  <StringTable>
    <Label>YorModel_122_Name</Label>
    <String>Yor Model 122</String>
  </StringTable>
  <StringTable>
    <Label>YorModel_123_Name</Label>
    <String>Yor Model 123</String>
  </StringTable>
  <StringTable>
    <Label>YorModel_124_Name</Label>
    <String>Yor Model 124</String>
  </StringTable>
  <StringTable>
    <Label>YorModel_125_Name</Label>
    <String>Yor Model 125</String>
  </StringTable>
  <StringTable>
    <Label>YorModel_126_Name</Label>
    <String>Yor Model 126</String>
  </StringTable>
  <StringTable>
    <Label>YorModel_127_Name</Label>
    <String>Yor Model 127</String>
  </StringTable>
  <StringTable>
    <Label>YorModel_128_Name</Label>
    <String>Yor Model 128</String>
  </StringTable>
  <StringTable>
    <Label>YorModel_129_Name</Label>
    <String>Yor Model 129</String>
  </StringTable>
  <StringTable>
    <Label>YorModel_130_Name</Label>
    <String>Yor Model 130</String>
  </StringTable>
  <StringTable>
    <Label>YorModel_131_Name</Label>
    <String>Yor Model 131</String>
  </StringTable>
  <StringTable>
    <Label>YorModel_132_Name</Label>
    <String>Yor Model 132</String>
  </StringTable>
  <StringTable>
    <Label>YorModel_133_Name</Label>
    <String>Yor Model 133</String>
  </StringTable>
  <StringTable>
    <Label>YorModel_134_Name</Label>
    <String>Yor Model 134</String>
  </StringTable>
  <StringTable>
    <Label>YorModel_135_Name</Label>
    <String>Yor Model 135</String>
  </StringTable>
  <StringTable>
    <Label>KrynnModel_01_Name</Label>
    <String>Krynn Model 01</String>
  </StringTable>
  <StringTable>
    <Label>KrynnModel_02_Name</Label>
    <String>Krynn Model 02</String>
  </StringTable>
  <StringTable>
    <Label>KrynnModel_03_Name</Label>
    <String>Krynn Model 03</String>
  </StringTable>
  <StringTable>
    <Label>KrynnModel_04_Name</Label>
    <String>Krynn Model 04</String>
  </StringTable>
  <StringTable>
    <Label>KrynnModel_05_Name</Label>
    <String>Krynn Model 05</String>
  </StringTable>
  <StringTable>
    <Label>KrynnModel_06_Name</Label>
    <String>Krynn Model 06</String>
  </StringTable>
  <StringTable>
    <Label>KrynnModel_07_Name</Label>
    <String>Krynn Model 07</String>
  </StringTable>
  <StringTable>
    <Label>KrynnModel_08_Name</Label>
    <String>Krynn Model 08</String>
  </StringTable>
  <StringTable>
    <Label>KrynnModel_09_Name</Label>
    <String>Krynn Model 09</String>
  </StringTable>
  <StringTable>
    <Label>KrynnModel_10_Name</Label>
    <String>Krynn Model 10</String>
  </StringTable>
  <StringTable>
    <Label>KrynnModel_11_Name</Label>
    <String>Krynn Model 11</String>
  </StringTable>
  <StringTable>
    <Label>KrynnModel_12_Name</Label>
    <String>Krynn Model 12</String>
  </StringTable>
  <StringTable>
    <Label>KrynnModel_13_Name</Label>
    <String>Krynn Model 13</String>
  </StringTable>
  <StringTable>
    <Label>KrynnModel_14_Name</Label>
    <String>Krynn Model 14</String>
  </StringTable>
  <StringTable>
    <Label>KrynnModel_15_Name</Label>
    <String>Krynn Model 15</String>
  </StringTable>
  <StringTable>
    <Label>KrynnModel_16_Name</Label>
    <String>Krynn Model 16</String>
  </StringTable>
  <StringTable>
    <Label>KrynnModel_17_Name</Label>
    <String>Krynn Model 17</String>
  </StringTable>
  <StringTable>
    <Label>KrynnModel_18_Name</Label>
    <String>Krynn Model 18</String>
  </StringTable>
  <StringTable>
    <Label>KrynnModel_19_Name</Label>
    <String>Krynn Model 19</String>
  </StringTable>
  <StringTable>
    <Label>KrynnModel_20_Name</Label>
    <String>Krynn Model 20</String>
  </StringTable>
  <StringTable>
    <Label>KrynnModel_21_Name</Label>
    <String>Krynn Model 21</String>
  </StringTable>
  <StringTable>
    <Label>KrynnModel_22_Name</Label>
    <String>Krynn Model 22</String>
  </StringTable>
  <StringTable>
    <Label>KrynnModel_23_Name</Label>
    <String>Krynn Model 23</String>
  </StringTable>
  <StringTable>
    <Label>KrynnModel_24_Name</Label>
    <String>Krynn Model 24</String>
  </StringTable>
  <StringTable>
    <Label>KrynnModel_25_Name</Label>
    <String>Krynn Model 25</String>
  </StringTable>
  <StringTable>
    <Label>KrynnModel_26_Name</Label>
    <String>Krynn Model 26</String>
  </StringTable>
  <StringTable>
    <Label>KrynnModel_27_Name</Label>
    <String>Krynn Model 27</String>
  </StringTable>
  <StringTable>
    <Label>KrynnModel_28_Name</Label>
    <String>Krynn Model 28</String>
  </StringTable>
  <StringTable>
    <Label>KrynnModel_29_Name</Label>
    <String>Krynn Model 29</String>
  </StringTable>
  <StringTable>
    <Label>KrynnModel_30_Name</Label>
    <String>Krynn Model 30</String>
  </StringTable>
  <StringTable>
    <Label>KrynnModel_31_Name</Label>
    <String>Krynn Model 31</String>
  </StringTable>
  <StringTable>
    <Label>KrynnModel_32_Name</Label>
    <String>Krynn Model 32</String>
  </StringTable>
  <StringTable>
    <Label>KrynnModel_33_Name</Label>
    <String>Krynn Model 33</String>
  </StringTable>
  <StringTable>
    <Label>KrynnModel_34_Name</Label>
    <String>Krynn Model 34</String>
  </StringTable>
  <StringTable>
    <Label>KrynnModel_35_Name</Label>
    <String>Krynn Model 35</String>
  </StringTable>
  <StringTable>
    <Label>KrynnModel_36_Name</Label>
    <String>Krynn Model 36</String>
  </StringTable>
  <StringTable>
    <Label>KrynnModel_37_Name</Label>
    <String>Krynn Model 37</String>
  </StringTable>
  <StringTable>
    <Label>KrynnModel_38_Name</Label>
    <String>Krynn Model 38</String>
  </StringTable>
  <StringTable>
    <Label>KrynnModel_39_Name</Label>
    <String>Krynn Model 39</String>
  </StringTable>
  <StringTable>
    <Label>KrynnModel_40_Name</Label>
    <String>Krynn Model 40</String>
  </StringTable>
  <StringTable>
    <Label>KrynnModel_41_Name</Label>
    <String>Krynn Model 41</String>
  </StringTable>
  <StringTable>
    <Label>KrynnModel_42_Name</Label>
    <String>Krynn Model 42</String>
  </StringTable>
  <StringTable>
    <Label>KrynnModel_43_Name</Label>
    <String>Krynn Model 43</String>
  </StringTable>
  <StringTable>
    <Label>KrynnModel_44_Name</Label>
    <String>Krynn Model 44</String>
  </StringTable>
  <StringTable>
    <Label>KrynnModel_45_Name</Label>
    <String>Krynn Model 45</String>
  </StringTable>
  <StringTable>
    <Label>KrynnModel_46_Name</Label>
    <String>Krynn Model 46</String>
  </StringTable>
  <StringTable>
    <Label>KrynnModel_47_Name</Label>
    <String>Krynn Model 47</String>
  </StringTable>
  <StringTable>
    <Label>KrynnModel_48_Name</Label>
    <String>Krynn Model 48</String>
  </StringTable>
  <StringTable>
    <Label>KrynnModel_49_Name</Label>
    <String>Krynn Model 49</String>
  </StringTable>
  <StringTable>
    <Label>KrynnModel_50_Name</Label>
    <String>Krynn Model 50</String>
  </StringTable>
  <StringTable>
    <Label>KrynnModel_51_Name</Label>
    <String>Krynn Model 51</String>
  </StringTable>
  <StringTable>
    <Label>KrynnModel_52_Name</Label>
    <String>Krynn Model 52</String>
  </StringTable>
  <StringTable>
    <Label>KrynnModel_53_Name</Label>
    <String>Krynn Model 53</String>
  </StringTable>
  <StringTable>
    <Label>KrynnModel_54_Name</Label>
    <String>Krynn Model 54</String>
  </StringTable>
  <StringTable>
    <Label>KrynnModel_55_Name</Label>
    <String>Krynn Model 55</String>
  </StringTable>
  <StringTable>
    <Label>KrynnModel_56_Name</Label>
    <String>Krynn Model 56</String>
  </StringTable>
  <StringTable>
    <Label>KrynnModel_57_Name</Label>
    <String>Krynn Model 57</String>
  </StringTable>
  <StringTable>
    <Label>KrynnModel_58_Name</Label>
    <String>Krynn Model 58</String>
  </StringTable>
  <StringTable>
    <Label>KrynnModel_59_Name</Label>
    <String>Krynn Model 59</String>
  </StringTable>
  <StringTable>
    <Label>KrynnModel_60_Name</Label>
    <String>Krynn Model 60</String>
  </StringTable>
  <StringTable>
    <Label>KrynnModel_61_Name</Label>
    <String>Krynn Model 61</String>
  </StringTable>
  <StringTable>
    <Label>KrynnModel_62_Name</Label>
    <String>Krynn Model 62</String>
  </StringTable>
  <StringTable>
    <Label>KrynnModel_63_Name</Label>
    <String>Krynn Model 63</String>
  </StringTable>
  <StringTable>
    <Label>KrynnModel_64_Name</Label>
    <String>Krynn Model 64</String>
  </StringTable>
  <StringTable>
    <Label>ThalanModel_01_Name</Label>
    <String>Thalan Model 01</String>
  </StringTable>
  <StringTable>
    <Label>ThalanModel_02_Name</Label>
    <String>Thalan Model 02</String>
  </StringTable>
  <StringTable>
    <Label>ThalanModel_03_Name</Label>
    <String>Thalan Model 03</String>
  </StringTable>
  <StringTable>
    <Label>ThalanModel_04_Name</Label>
    <String>Thalan Model 04</String>
  </StringTable>
  <StringTable>
    <Label>ThalanModel_05_Name</Label>
    <String>Thalan Model 05</String>
  </StringTable>
  <StringTable>
    <Label>ThalanModel_06_Name</Label>
    <String>Thalan Model 06</String>
  </StringTable>
  <StringTable>
    <Label>ThalanModel_07_Name</Label>
    <String>Thalan Model 07</String>
  </StringTable>
  <StringTable>
    <Label>ThalanModel_08_Name</Label>
    <String>Thalan Model 08</String>
  </StringTable>
  <StringTable>
    <Label>ThalanModel_09_Name</Label>
    <String>Thalan Model 09</String>
  </StringTable>
  <StringTable>
    <Label>ThalanModel_10_Name</Label>
    <String>Thalan Model 10</String>
  </StringTable>
  <StringTable>
    <Label>ThalanModel_11_Name</Label>
    <String>Thalan Model 11</String>
  </StringTable>
  <StringTable>
    <Label>ThalanModel_12_Name</Label>
    <String>Thalan Model 12</String>
  </StringTable>
  <StringTable>
    <Label>ThalanModel_13_Name</Label>
    <String>Thalan Model 13</String>
  </StringTable>
  <StringTable>
    <Label>ThalanModel_14_Name</Label>
    <String>Thalan Model 14</String>
  </StringTable>
  <StringTable>
    <Label>ThalanModel_15_Name</Label>
    <String>Thalan Model 15</String>
  </StringTable>
  <StringTable>
    <Label>ThalanModel_16_Name</Label>
    <String>Thalan Model 16</String>
  </StringTable>
  <StringTable>
    <Label>ThalanModel_17_Name</Label>
    <String>Thalan Model 17</String>
  </StringTable>
  <StringTable>
    <Label>ThalanModel_18_Name</Label>
    <String>Thalan Model 18</String>
  </StringTable>
  <StringTable>
    <Label>ThalanModel_19_Name</Label>
    <String>Thalan Model 19</String>
  </StringTable>
  <StringTable>
    <Label>ThalanModel_20_Name</Label>
    <String>Thalan Model 20</String>
  </StringTable>
  <StringTable>
    <Label>ThalanModel_21_Name</Label>
    <String>Thalan Model 21</String>
  </StringTable>
  <StringTable>
    <Label>ThalanModel_22_Name</Label>
    <String>Thalan Model 22</String>
  </StringTable>
  <StringTable>
    <Label>ThalanModel_23_Name</Label>
    <String>Thalan Model 23</String>
  </StringTable>
  <StringTable>
    <Label>ThalanModel_24_Name</Label>
    <String>Thalan Model 24</String>
  </StringTable>
  <StringTable>
    <Label>ThalanModel_25_Name</Label>
    <String>Thalan Model 25</String>
  </StringTable>
  <StringTable>
    <Label>ThalanModel_26_Name</Label>
    <String>Thalan Model 26</String>
  </StringTable>
  <StringTable>
    <Label>ThalanModel_27_Name</Label>
    <String>Thalan Model 27</String>
  </StringTable>
  <StringTable>
    <Label>ThalanModel_28_Name</Label>
    <String>Thalan Model 28</String>
  </StringTable>
  <StringTable>
    <Label>ThalanModel_29_Name</Label>
    <String>Thalan Model 29</String>
  </StringTable>
  <StringTable>
    <Label>ThalanModel_30_Name</Label>
    <String>Thalan Model 30</String>
  </StringTable>
  <StringTable>
    <Label>ThalanModel_31_Name</Label>
    <String>Thalan Model 31</String>
  </StringTable>
  <StringTable>
    <Label>ThalanModel_32_Name</Label>
    <String>Thalan Model 32</String>
  </StringTable>
  <StringTable>
    <Label>ThalanModel_33_Name</Label>
    <String>Thalan Model 33</String>
  </StringTable>
  <StringTable>
    <Label>ThalanModel_34_Name</Label>
    <String>Thalan Model 34</String>
  </StringTable>
  <StringTable>
    <Label>ThalanModel_35_Name</Label>
    <String>Thalan Model 35</String>
  </StringTable>
  <StringTable>
    <Label>ThalanModel_36_Name</Label>
    <String>Thalan Model 36</String>
  </StringTable>
  <StringTable>
    <Label>ThalanModel_37_Name</Label>
    <String>Thalan Model 37</String>
  </StringTable>
  <StringTable>
    <Label>ThalanModel_38_Name</Label>
    <String>Thalan Model 38</String>
  </StringTable>
  <StringTable>
    <Label>ThalanModel_39_Name</Label>
    <String>Thalan Model 39</String>
  </StringTable>
  <StringTable>
    <Label>ThalanModel_40_Name</Label>
    <String>Thalan Model 40</String>
  </StringTable>
  <StringTable>
    <Label>ThalanModel_41_Name</Label>
    <String>Thalan Model 41</String>
  </StringTable>
  <StringTable>
    <Label>ThalanModel_42_Name</Label>
    <String>Thalan Model 42</String>
  </StringTable>
  <StringTable>
    <Label>ThalanModel_43_Name</Label>
    <String>Thalan Model 43</String>
  </StringTable>
  <StringTable>
    <Label>ThalanModel_44_Name</Label>
    <String>Thalan Model 44</String>
  </StringTable>
  <StringTable>
    <Label>ThalanModel_45_Name</Label>
    <String>Thalan Model 45</String>
  </StringTable>
  <StringTable>
    <Label>ThalanModel_46_Name</Label>
    <String>Thalan Model 46</String>
  </StringTable>
  <StringTable>
    <Label>ThalanModel_47_Name</Label>
    <String>Thalan Model 47</String>
  </StringTable>
  <StringTable>
    <Label>ThalanModel_48_Name</Label>
    <String>Thalan Model 48</String>
  </StringTable>
  <StringTable>
    <Label>ThalanModel_49_Name</Label>
    <String>Thalan Model 49</String>
  </StringTable>
  <StringTable>
    <Label>ThalanModel_50_Name</Label>
    <String>Thalan Model 50</String>
  </StringTable>
  <StringTable>
    <Label>ThalanModel_51_Name</Label>
    <String>Thalan Model 51</String>
  </StringTable>
  <StringTable>
    <Label>ThalanModel_52_Name</Label>
    <String>Thalan Model 52</String>
  </StringTable>
  <StringTable>
    <Label>ThalanModel_53_Name</Label>
    <String>Thalan Model 53</String>
  </StringTable>
  <StringTable>
    <Label>ThalanModel_54_Name</Label>
    <String>Thalan Model 54</String>
  </StringTable>
  <StringTable>
    <Label>ThalanModel_55_Name</Label>
    <String>Thalan Model 55</String>
  </StringTable>
  <StringTable>
    <Label>ThalanModel_56_Name</Label>
    <String>Thalan Model 56</String>
  </StringTable>
  <StringTable>
    <Label>ThalanModel_57_Name</Label>
    <String>Thalan Model 57</String>
  </StringTable>
  <StringTable>
    <Label>ThalanModel_58_Name</Label>
    <String>Thalan Model 58</String>
  </StringTable>
  <StringTable>
    <Label>ThalanModel_59_Name</Label>
    <String>Thalan Model 59</String>
  </StringTable>
  <StringTable>
    <Label>ThalanModel_60_Name</Label>
    <String>Thalan Model 60</String>
  </StringTable>
  <StringTable>
    <Label>ThalanModel_61_Name</Label>
    <String>Thalan Model 61</String>
  </StringTable>
  <StringTable>
    <Label>ThalanModel_62_Name</Label>
    <String>Thalan Model 62</String>
  </StringTable>
  <StringTable>
    <Label>ThalanModel_63_Name</Label>
    <String>Thalan Model 63</String>
  </StringTable>
  <StringTable>
    <Label>ThalanModel_64_Name</Label>
    <String>Thalan Model 64</String>
  </StringTable>
  <StringTable>
    <Label>ThalanModel_65_Name</Label>
    <String>Thalan Model 65</String>
  </StringTable>
  <StringTable>
    <Label>ThalanModel_66_Name</Label>
    <String>Thalan Model 66</String>
  </StringTable>
  <StringTable>
    <Label>ThalanModel_67_Name</Label>
    <String>Thalan Model 67</String>
  </StringTable>
  <StringTable>
    <Label>ThalanModel_68_Name</Label>
    <String>Thalan Model 68</String>
  </StringTable>
  <StringTable>
    <Label>ThalanModel_69_Name</Label>
    <String>Thalan Model 69</String>
  </StringTable>
  <StringTable>
    <Label>ThalanModel_70_Name</Label>
    <String>Thalan Model 70</String>
  </StringTable>
  <StringTable>
    <Label>ThalanModel_71_Name</Label>
    <String>Thalan Model 71</String>
  </StringTable>
  <StringTable>
    <Label>ThalanModel_72_Name</Label>
    <String>Thalan Model 72</String>
  </StringTable>
  <StringTable>
    <Label>ThalanModel_73_Name</Label>
    <String>Thalan Model 73</String>
  </StringTable>
  <StringTable>
    <Label>ThalanModel_74_Name</Label>
    <String>Thalan Model 74</String>
  </StringTable>
  <StringTable>
    <Label>ThalanModel_75_Name</Label>
    <String>Thalan Model 75</String>
  </StringTable>
  <StringTable>
    <Label>ThalanModel_76_Name</Label>
    <String>Thalan Model 76</String>
  </StringTable>
  <StringTable>
    <Label>ThalanModel_77_Name</Label>
    <String>Thalan Model 77</String>
  </StringTable>
  <StringTable>
    <Label>ThalanModel_78_Name</Label>
    <String>Thalan Model 78</String>
  </StringTable>
  <StringTable>
    <Label>ThalanModel_79_Name</Label>
    <String>Thalan Model 79</String>
  </StringTable>
  <StringTable>
    <Label>ThalanModel_80_Name</Label>
    <String>Thalan Model 80</String>
  </StringTable>
  <StringTable>
    <Label>ThalanModel_81_Name</Label>
    <String>Thalan Model 81</String>
  </StringTable>
  <StringTable>
    <Label>ThalanModel_82_Name</Label>
    <String>Thalan Model 82</String>
  </StringTable>
  <StringTable>
    <Label>ThalanModel_83_Name</Label>
    <String>Thalan Model 83</String>
  </StringTable>
  <StringTable>
    <Label>ThalanModel_84_Name</Label>
    <String>Thalan Model 84</String>
  </StringTable>
  <StringTable>
    <Label>ThalanModel_85_Name</Label>
    <String>Thalan Model 85</String>
  </StringTable>
  <StringTable>
    <Label>ThalanModel_86_Name</Label>
    <String>Thalan Model 86</String>
  </StringTable>
  <StringTable>
    <Label>ThalanModel_87_Name</Label>
    <String>Thalan Model 87</String>
  </StringTable>
  <StringTable>
    <Label>ThalanModel_88_Name</Label>
    <String>Thalan Model 88</String>
  </StringTable>
  <StringTable>
    <Label>ThalanModel_89_Name</Label>
    <String>Thalan Model 89</String>
  </StringTable>
  <StringTable>
    <Label>ThalanModel_90_Name</Label>
    <String>Thalan Model 90</String>
  </StringTable>
  <StringTable>
    <Label>ThalanModel_91_Name</Label>
    <String>Thalan Model 91</String>
  </StringTable>
  <StringTable>
    <Label>ThalanModel_92_Name</Label>
    <String>Thalan Model 92</String>
  </StringTable>
  <StringTable>
    <Label>ThalanModel_93_Name</Label>
    <String>Thalan Model 93</String>
  </StringTable>
  <StringTable>
    <Label>ThalanModel_94_Name</Label>
    <String>Thalan Model 94</String>
  </StringTable>
  <StringTable>
    <Label>ThalanModel_95_Name</Label>
    <String>Thalan Model 95</String>
  </StringTable>
  <StringTable>
    <Label>ThalanModel_96_Name</Label>
    <String>Thalan Model 96</String>
  </StringTable>
  <StringTable>
    <Label>IconianModel_01_Name</Label>
    <String>Iconian Model 01</String>
  </StringTable>
  <StringTable>
    <Label>IconianModel_02_Name</Label>
    <String>Iconian Model 02</String>
  </StringTable>
  <StringTable>
    <Label>IconianModel_03_Name</Label>
    <String>Iconian Model 03</String>
  </StringTable>
  <StringTable>
    <Label>IconianModel_04_Name</Label>
    <String>Iconian Model 04</String>
  </StringTable>
  <StringTable>
    <Label>IconianModel_05_Name</Label>
    <String>Iconian Model 05</String>
  </StringTable>
  <StringTable>
    <Label>IconianModel_06_Name</Label>
    <String>Iconian Model 06</String>
  </StringTable>
  <StringTable>
    <Label>IconianModel_07_Name</Label>
    <String>Iconian Model 07</String>
  </StringTable>
  <StringTable>
    <Label>IconianModel_08_Name</Label>
    <String>Iconian Model 08</String>
  </StringTable>
  <StringTable>
    <Label>IconianModel_09_Name</Label>
    <String>Iconian Model 09</String>
  </StringTable>
  <StringTable>
    <Label>IconianModel_10_Name</Label>
    <String>Iconian Model 10</String>
  </StringTable>
  <StringTable>
    <Label>IconianModel_11_Name</Label>
    <String>Iconian Model 11</String>
  </StringTable>
  <StringTable>
    <Label>IconianModel_12_Name</Label>
    <String>Iconian Model 12</String>
  </StringTable>
  <StringTable>
    <Label>IconianModel_13_Name</Label>
    <String>Iconian Model 13</String>
  </StringTable>
  <StringTable>
    <Label>IconianModel_14_Name</Label>
    <String>Iconian Model 14</String>
  </StringTable>
  <StringTable>
    <Label>IconianModel_15_Name</Label>
    <String>Iconian Model 15</String>
  </StringTable>
  <StringTable>
    <Label>IconianModel_16_Name</Label>
    <String>Iconian Model 16</String>
  </StringTable>
  <StringTable>
    <Label>IconianModel_17_Name</Label>
    <String>Iconian Model 17</String>
  </StringTable>
  <StringTable>
    <Label>IconianModel_18_Name</Label>
    <String>Iconian Model 18</String>
  </StringTable>
  <StringTable>
    <Label>IconianModel_19_Name</Label>
    <String>Iconian Model 19</String>
  </StringTable>
  <StringTable>
    <Label>IconianModel_20_Name</Label>
    <String>Iconian Model 20</String>
  </StringTable>
  <StringTable>
    <Label>IconianModel_21_Name</Label>
    <String>Iconian Model 21</String>
  </StringTable>
  <StringTable>
    <Label>IconianModel_22_Name</Label>
    <String>Iconian Model 22</String>
  </StringTable>
  <StringTable>
    <Label>IconianModel_23_Name</Label>
    <String>Iconian Model 23</String>
  </StringTable>
  <StringTable>
    <Label>IconianModel_24_Name</Label>
    <String>Iconian Model 24</String>
  </StringTable>
  <StringTable>
    <Label>IconianModel_25_Name</Label>
    <String>Iconian Model 25</String>
  </StringTable>
  <StringTable>
    <Label>IconianModel_26_Name</Label>
    <String>Iconian Model 26</String>
  </StringTable>
  <StringTable>
    <Label>IconianModel_27_Name</Label>
    <String>Iconian Model 27</String>
  </StringTable>
  <StringTable>
    <Label>IconianModel_28_Name</Label>
    <String>Iconian Model 28</String>
  </StringTable>
  <StringTable>
    <Label>IconianModel_29_Name</Label>
    <String>Iconian Model 29</String>
  </StringTable>
  <StringTable>
    <Label>IconianModel_30_Name</Label>
    <String>Iconian Model 30</String>
  </StringTable>
  <StringTable>
    <Label>IconianModel_31_Name</Label>
    <String>Iconian Model 31</String>
  </StringTable>
  <StringTable>
    <Label>IconianModel_32_Name</Label>
    <String>Iconian Model 32</String>
  </StringTable>
  <StringTable>
    <Label>IconianModel_33_Name</Label>
    <String>Iconian Model 33</String>
  </StringTable>
  <StringTable>
    <Label>IconianModel_34_Name</Label>
    <String>Iconian Model 34</String>
  </StringTable>
  <StringTable>
    <Label>IconianModel_35_Name</Label>
    <String>Iconian Model 35</String>
  </StringTable>
  <StringTable>
    <Label>IconianModel_36_Name</Label>
    <String>Iconian Model 36</String>
  </StringTable>
  <StringTable>
    <Label>IconianModel_37_Name</Label>
    <String>Iconian Model 37</String>
  </StringTable>
  <StringTable>
    <Label>IconianModel_38_Name</Label>
    <String>Iconian Model 38</String>
  </StringTable>
  <StringTable>
    <Label>IconianModel_39_Name</Label>
    <String>Iconian Model 39</String>
  </StringTable>
  <StringTable>
    <Label>IconianModel_40_Name</Label>
    <String>Iconian Model 40</String>
  </StringTable>
  <StringTable>
    <Label>IconianModel_41_Name</Label>
    <String>Iconian Model 41</String>
  </StringTable>
  <StringTable>
    <Label>IconianModel_42_Name</Label>
    <String>Iconian Model 42</String>
  </StringTable>
  <StringTable>
    <Label>IconianModel_43_Name</Label>
    <String>Iconian Model 43</String>
  </StringTable>
  <StringTable>
    <Label>IconianModel_44_Name</Label>
    <String>Iconian Model 44</String>
  </StringTable>
  <StringTable>
    <Label>IconianModel_45_Name</Label>
    <String>Iconian Model 45</String>
  </StringTable>
  <StringTable>
    <Label>IconianModel_46_Name</Label>
    <String>Iconian Model 46</String>
  </StringTable>
  <StringTable>
    <Label>IconianModel_47_Name</Label>
    <String>Iconian Model 47</String>
  </StringTable>
  <StringTable>
    <Label>IconianModel_48_Name</Label>
    <String>Iconian Model 48</String>
  </StringTable>
  <StringTable>
    <Label>IconianModel_49_Name</Label>
    <String>Iconian Model 49</String>
  </StringTable>
  <StringTable>
    <Label>IconianModel_50_Name</Label>
    <String>Iconian Model 50</String>
  </StringTable>
  <StringTable>
    <Label>IconianModel_51_Name</Label>
    <String>Iconian Model 51</String>
  </StringTable>
  <StringTable>
    <Label>IconianModel_52_Name</Label>
    <String>Iconian Model 52</String>
  </StringTable>
  <StringTable>
    <Label>IconianModel_53_Name</Label>
    <String>Iconian Model 53</String>
  </StringTable>
  <StringTable>
    <Label>IconianModel_54_Name</Label>
    <String>Iconian Model 54</String>
  </StringTable>
  <StringTable>
    <Label>IconianModel_55_Name</Label>
    <String>Iconian Model 55</String>
  </StringTable>
  <StringTable>
    <Label>IconianModel_56_Name</Label>
    <String>Iconian Model 56</String>
  </StringTable>
  <StringTable>
    <Label>IconianModel_57_Name</Label>
    <String>Iconian Model 57</String>
  </StringTable>
  <StringTable>
    <Label>IconianModel_58_Name</Label>
    <String>Iconian Model 58</String>
  </StringTable>
  <StringTable>
    <Label>IconianModel_59_Name</Label>
    <String>Iconian Model 59</String>
  </StringTable>
  <StringTable>
    <Label>IconianModel_60_Name</Label>
    <String>Iconian Model 60</String>
  </StringTable>
  <StringTable>
    <Label>IconianModel_61_Name</Label>
    <String>Iconian Model 61</String>
  </StringTable>
  <StringTable>
    <Label>IconianModel_62_Name</Label>
    <String>Iconian Model 62</String>
  </StringTable>
  <StringTable>
    <Label>IconianModel_63_Name</Label>
    <String>Iconian Model 63</String>
  </StringTable>
  <StringTable>
    <Label>IconianModel_64_Name</Label>
    <String>Iconian Model 64</String>
  </StringTable>
  <StringTable>
    <Label>WeaponModel_01_Name</Label>
    <String>WeaponModel 01</String>
  </StringTable>
  <StringTable>
    <Label>WeaponModel_02_Name</Label>
    <String>WeaponModel 02</String>
  </StringTable>
  <StringTable>
    <Label>WeaponModel_03_Name</Label>
    <String>WeaponModel 03</String>
  </StringTable>
  <StringTable>
    <Label>WeaponModel_04_Name</Label>
    <String>WeaponModel 04</String>
  </StringTable>
  <StringTable>
    <Label>WeaponModel_05_Name</Label>
    <String>WeaponModel 05</String>
  </StringTable>
  <StringTable>
    <Label>WeaponModel_06_Name</Label>
    <String>WeaponModel 06</String>
  </StringTable>
  <StringTable>
    <Label>WeaponModel_07_Name</Label>
    <String>WeaponModel 07</String>
  </StringTable>
  <StringTable>
    <Label>WeaponModel_08_Name</Label>
    <String>WeaponModel 08</String>
  </StringTable>
  <StringTable>
    <Label>WeaponModel_09_Name</Label>
    <String>WeaponModel 09</String>
  </StringTable>
  <StringTable>
    <Label>WeaponModel_10_Name</Label>
    <String>WeaponModel 10</String>
  </StringTable>
  <StringTable>
    <Label>WeaponModel_11_Name</Label>
    <String>WeaponModel 11</String>
  </StringTable>
  <StringTable>
    <Label>WeaponModel_12_Name</Label>
    <String>WeaponModel 12</String>
  </StringTable>
  <StringTable>
    <Label>WeaponModel_13_Name</Label>
    <String>WeaponModel 13</String>
  </StringTable>
  <StringTable>
    <Label>WeaponModel_14_Name</Label>
    <String>WeaponModel 14</String>
  </StringTable>
  <StringTable>
    <Label>WeaponModel_15_Name</Label>
    <String>WeaponModel 15</String>
  </StringTable>
  <StringTable>
    <Label>WeaponModel_16_Name</Label>
    <String>WeaponModel 16</String>
  </StringTable>
  <StringTable>
    <Label>WeaponModel_17_Name</Label>
    <String>WeaponModel 17</String>
  </StringTable>
  <StringTable>
    <Label>WeaponModel_18_Name</Label>
    <String>WeaponModel 18</String>
  </StringTable>
  <StringTable>
    <Label>WeaponModel_19_Name</Label>
    <String>WeaponModel 19</String>
  </StringTable>
  <StringTable>
    <Label>WeaponModel_20_Name</Label>
    <String>WeaponModel 20</String>
  </StringTable>
  <StringTable>
    <Label>WeaponModel_21_Name</Label>
    <String>WeaponModel 21</String>
  </StringTable>
  <StringTable>
    <Label>WeaponModel_22_Name</Label>
    <String>WeaponModel 22</String>
  </StringTable>
  <StringTable>
    <Label>WeaponModel_23_Name</Label>
    <String>WeaponModel 23</String>
  </StringTable>
  <StringTable>
    <Label>WeaponModel_25_Name</Label>
    <String>WeaponModel 25</String>
  </StringTable>
  <StringTable>
    <Label>WeaponModel_26_Name</Label>
    <String>WeaponModel 26</String>
  </StringTable>
  <StringTable>
    <Label>WeaponModel_27_Name</Label>
    <String>WeaponModel 27</String>
  </StringTable>
  <StringTable>
    <Label>WeaponModel_28_Name</Label>
    <String>WeaponModel 28</String>
  </StringTable>
  <StringTable>
    <Label>WeaponModel_29_Name</Label>
    <String>WeaponModel 29</String>
  </StringTable>
  <StringTable>
    <Label>WeaponModel_30_Name</Label>
    <String>WeaponModel 30</String>
  </StringTable>
  <StringTable>
    <Label>RallyModel_01_Name</Label>
    <String>Rally Model 01</String>
  </StringTable>
  <StringTable>
    <Label>RallyModel_02_Name</Label>
    <String>Rally Model 02</String>
  </StringTable>
  <StringTable>
    <Label>RelicModel_01_Name</Label>
    <String>Relic Model 01</String>
  </StringTable>
  <StringTable>
    <Label>RelicModel_02_Name</Label>
    <String>Relic Model 02</String>
  </StringTable>
  <StringTable>
    <Label>RelicModel_03_Name</Label>
    <String>Relic Model 03</String>
  </StringTable>
  <StringTable>
    <Label>RelicModel_04_Name</Label>
    <String>Relic Model 04</String>
  </StringTable>
  <StringTable>
    <Label>RelicModel_05_Name</Label>
    <String>Relic Model 05</String>
  </StringTable>
  <StringTable>
    <Label>RelicModel_06_Name</Label>
    <String>Relic Model 06</String>
  </StringTable>
  <StringTable>
    <Label>RelicModel_07_Name</Label>
    <String>Relic Model 07</String>
  </StringTable>
  <StringTable>
    <Label>RelicModel_08_Name</Label>
    <String>Relic Model 08</String>
  </StringTable>
  <StringTable>
    <Label>RelicModel_09_Name</Label>
    <String>Relic Model 09</String>
  </StringTable>
  <StringTable>
    <Label>RelicModel_10_Name</Label>
    <String>Relic Model 10</String>
  </StringTable>
  <StringTable>
    <Label>RelicModel_11_Name</Label>
    <String>Relic Model 11</String>
  </StringTable>
  <StringTable>
    <Label>RelicModel_12_Name</Label>
    <String>Relic Model 12</String>
  </StringTable>
  <StringTable>
    <Label>RelicModel_13_Name</Label>
    <String>Relic Model 13</String>
  </StringTable>
  <StringTable>
    <Label>RelicModel_14_Name</Label>
    <String>Relic Model 14</String>
  </StringTable>
  <StringTable>
    <Label>RelicModel_15_Name</Label>
    <String>Relic Model 15</String>
  </StringTable>
  <StringTable>
    <Label>RelicModel_16_Name</Label>
    <String>Relic Model 16</String>
  </StringTable>
  <StringTable>
    <Label>RelicModel_17_Name</Label>
    <String>Relic Model 17</String>
  </StringTable>
  <StringTable>
    <Label>RelicModel_18_Name</Label>
    <String>Relic Model 18</String>
  </StringTable>
  <StringTable>
    <Label>RelicModel_19_Name</Label>
    <String>Relikt Model 19</String>
  </StringTable>
  <StringTable>
    <Label>RelicModel_20_Name</Label>
    <String>Relic Model 20</String>
  </StringTable>
  <StringTable>
    <Label>RelicModel_21_Name</Label>
    <String>Relic Model 21</String>
  </StringTable>
  <StringTable>
    <Label>RelicModel_22_Name</Label>
    <String>Relikt Model 22</String>
  </StringTable>
  <StringTable>
    <Label>RelicModel_23_Name</Label>
    <String>Relic Model 23</String>
  </StringTable>
  <StringTable>
    <Label>RelicModel_24_Name</Label>
    <String>Relic Model 24</String>
  </StringTable>
  <StringTable>
    <Label>RelicModel_25_Name</Label>
    <String>Relic Model 25</String>
  </StringTable>
  <StringTable>
    <Label>RelicModel_26_Name</Label>
    <String>Relic Model 26</String>
  </StringTable>
  <StringTable>
    <Label>RelicModel_27_Name</Label>
    <String>Relic Model 27</String>
  </StringTable>
  <StringTable>
    <Label>RelicModel_28_Name</Label>
    <String>Relic Model 28</String>
  </StringTable>
  <StringTable>
    <Label>RelicModel_29_Name</Label>
    <String>Relic Model 29</String>
  </StringTable>
  <StringTable>
    <Label>RelicModel_30_Name</Label>
    <String>Relic Model 30</String>
  </StringTable>
  <StringTable>
    <Label>RelicModel_31_Name</Label>
    <String>Relic Model 31</String>
  </StringTable>
  <StringTable>
    <Label>RelicModel_32_Name</Label>
    <String>Relic Model 32</String>
  </StringTable>
  <StringTable>
    <Label>RelicModel_33_Name</Label>
    <String>Relic Model 33</String>
  </StringTable>
  <StringTable>
    <Label>RelicModel_34_Name</Label>
    <String>Relic Model 34</String>
  </StringTable>
  <StringTable>
    <Label>RelicModel_35_Name</Label>
    <String>Relic Model 35</String>
  </StringTable>
  <StringTable>
    <Label>RelicModel_36_Name</Label>
    <String>Relic Model 36</String>
  </StringTable>
  <StringTable>
    <Label>RelicModel_37_Name</Label>
    <String>Relic Model 37</String>
  </StringTable>
  <StringTable>
    <Label>RelicModel_38_Name</Label>
    <String>Relikt Model 38</String>
  </StringTable>
  <StringTable>
    <Label>RelicModel_39_Name</Label>
    <String>Relic Model 39</String>
  </StringTable>
  <StringTable>
    <Label>RelicModel_40_Name</Label>
    <String>Relic Model 40</String>
  </StringTable>
  <StringTable>
    <Label>RelicModel_41_Name</Label>
    <String>Relikt Model 41</String>
  </StringTable>
  <StringTable>
    <Label>RelicModel_42_Name</Label>
    <String>Relic Model 42</String>
  </StringTable>
  <StringTable>
    <Label>RelicModel_43_Name</Label>
    <String>Relikt Model 43</String>
  </StringTable>
  <StringTable>
    <Label>RelicModel_44_Name</Label>
    <String>Relikt Model 44</String>
  </StringTable>
  <StringTable>
    <Label>RelicModel_45_Name</Label>
    <String>Relikt Model 45</String>
  </StringTable>
  <StringTable>
    <Label>RelicModel_46_Name</Label>
    <String>Relic Model 46</String>
  </StringTable>
  <StringTable>
    <Label>RelicModel_47_Name</Label>
    <String>Relikt Model 47</String>
  </StringTable>
  <StringTable>
    <Label>RelicModel_48_Name</Label>
    <String>Relic Model 48</String>
  </StringTable>
  <StringTable>
    <Label>RelicModel_49_Name</Label>
    <String>Relic Model 49</String>
  </StringTable>
  <StringTable>
    <Label>RelicModel_50_Name</Label>
    <String>Relic Model 50</String>
  </StringTable>
  <StringTable>
    <Label>AsteroidDurantiumModel_01_Name</Label>
    <String>Asteroida Durantium 01</String>
  </StringTable>
  <StringTable>
    <Label>AsteroidDurantiumModel_02_Name</Label>
    <String>Asteroida Durantium 02</String>
  </StringTable>
  <StringTable>
    <Label>AsteroidDurantiumModel_03_Name</Label>
    <String>Asteroida Durantium 03</String>
  </StringTable>
  <StringTable>
    <Label>AsteroidDurantiumModel_04_Name</Label>
    <String>Asteroida Durantium 04</String>
  </StringTable>
  <StringTable>
    <Label>AsteroidDurantiumModel_05_Name</Label>
    <String>Asteroida Durantium 05</String>
  </StringTable>
  <StringTable>
    <Label>AsteroidDurantiumModel_06_Name</Label>
    <String>Asteroida Durantium 06</String>
  </StringTable>
  <StringTable>
    <Label>AsteroidDurantiumModel_07_Name</Label>
    <String>Asteroida Durantium 07</String>
  </StringTable>
  <StringTable>
    <Label>AsteroidDurantiumModel_08_Name</Label>
    <String>Asteroida Durantium 08</String>
  </StringTable>
  <StringTable>
    <Label>AsteroidLargeModel_01_Name</Label>
    <String>Asteroida Large 01</String>
  </StringTable>
  <StringTable>
    <Label>AsteroidLargeModel_02_Name</Label>
    <String>Asteroida Large 02</String>
  </StringTable>
  <StringTable>
    <Label>AsteroidLargeModel_03_Name</Label>
    <String>Asteroida Large 03</String>
  </StringTable>
  <StringTable>
    <Label>AsteroidLargeModel_04_Name</Label>
    <String>Asteroida Large 04</String>
  </StringTable>
  <StringTable>
    <Label>AsteroidLargeModel_05_Name</Label>
    <String>Asteroida Large 05</String>
  </StringTable>
  <StringTable>
    <Label>AsteroidLargeModel_06_Name</Label>
    <String>Asteroida Large 06</String>
  </StringTable>
  <StringTable>
    <Label>AsteroidLargeModel_07_Name</Label>
    <String>Asteroida Large 07</String>
  </StringTable>
  <StringTable>
    <Label>AsteroidLargeModel_08_Name</Label>
    <String>Asteroida Large 08</String>
  </StringTable>
  <StringTable>
    <Label>AsteroidSmallModel_01_Name</Label>
    <String>Asteroida Small 01</String>
  </StringTable>
  <StringTable>
    <Label>AsteroidSmallModel_02_Name</Label>
    <String>Asteroida Small 02</String>
  </StringTable>
  <StringTable>
    <Label>AsteroidSmallModel_03_Name</Label>
    <String>Asteroida Small 03</String>
  </StringTable>
  <StringTable>
    <Label>AsteroidSmallModel_04_Name</Label>
    <String>Asteroida Small 04</String>
  </StringTable>
  <StringTable>
    <Label>AsteroidSmallModel_05_Name</Label>
    <String>Asteroida Small 05</String>
  </StringTable>
  <StringTable>
    <Label>ThuliumModel_01_Name</Label>
    <String>ThuliumModel_01</String>
  </StringTable>
  <StringTable>
    <Label>PromethionModel_01_Name</Label>
    <String>PromethionModel_01</String>
  </StringTable>
  <StringTable>
    <Label>SpaceJunk_01_Name</Label>
    <String>SpaceJunk 01</String>
  </StringTable>
  <StringTable>
    <Label>SpaceJunk_02_Name</Label>
    <String>SpaceJunk 02</String>
  </StringTable>
  <StringTable>
    <Label>SpaceJunk_03_Name</Label>
    <String>SpaceJunk 03</String>
  </StringTable>
  <StringTable>
    <Label>SpaceJunk_04_Name</Label>
    <String>SpaceJunk 04</String>
  </StringTable>
  <StringTable>
    <Label>GateCore_Name</Label>
    <String>Rdzeń Hypergate</String>
  </StringTable>
  <StringTable>
    <Label>Supply_Module_Name</Label>
    <String>Moduł Zaopatrzenia</String>
  </StringTable>
  <StringTable>
    <Label>Survey_01_Name</Label>
    <String>Ankieta</String>
  </StringTable>
  <StringTable>
    <Label>Sensor_01_Name</Label>
    <String>Czujnik 1</String>
  </StringTable>
  <StringTable>
    <Label>Sensor_02_Name</Label>
    <String>Czujnik 1</String>
  </StringTable>
  <StringTable>
    <Label>Support_01_Name</Label>
    <String>Wsparcie 2</String>
  </StringTable>
  <StringTable>
    <Label>Support_02_Name</Label>
    <String>Wsparcie 2</String>
  </StringTable>
  <StringTable>
    <Label>Constructor_01_Name</Label>
    <String>Konstruktor</String>
  </StringTable>
  <StringTable>
    <Label>Transport_01_Name</Label>
    <String>Transport</String>
  </StringTable>
  <StringTable>
    <Label>Colony_01_Name</Label>
    <String>Moduł Kolonii</String>
  </StringTable>
  <StringTable>
    <Label>Energy_Accelerator_01_Name</Label>
    <String>Akcelerator energii</String>
  </StringTable>
  <StringTable>
    <Label>Alpha_Linear_Accelerator_01_Name</Label>
    <String>Akcelerator liniowy</String>
  </StringTable>
  <StringTable>
    <Label>Armor_01_Name</Label>
    <String>Opancerzenie kadłuba</String>
  </StringTable>
  <StringTable>
    <Label>Armor_02_Name</Label>
    <String>Tytanowe Okładziny</String>
  </StringTable>
  <StringTable>
    <Label>Point_01_Name</Label>
    <String>Plewy</String>
  </StringTable>
  <StringTable>
    <Label>Point_02_Name</Label>
    <String>EMC</String>
  </StringTable>
  <StringTable>
    <Label>Shield_01_Name</Label>
    <String>Odbijacze</String>
  </StringTable>
  <StringTable>
    <Label>Shield_02_Name</Label>
    <String>Generatory Tarcz</String>
  </StringTable>
  <StringTable>
    <Label>Slingshot_01_Name</Label>
    <String>Slingshot Booster</String>
  </StringTable>
  <StringTable>
    <Label>Hyperdrive_01_Name</Label>
    <String>Hyperdrive</String>
  </StringTable>
  <StringTable>
    <Label>HyperdrivePlus_01_Name</Label>
    <String>Ion Drive</String>
  </StringTable>
  <StringTable>
    <Label>IonDrive_01_Name</Label>
    <String>Ion Drive</String>
  </StringTable>
  <StringTable>
    <Label>WarpDrive_01_Name</Label>
    <String>Ion Drive</String>
  </StringTable>
  <StringTable>
    <Label>HyperWarp_01_Name</Label>
    <String>Ion Drive</String>
  </StringTable>
  <StringTable>
    <Label>StellerFolding_01_Name</Label>
    <String>Ion Drive</String>
  </StringTable>
  <StringTable>
    <Label>Cargo_Pod_01_Name</Label>
    <String>Moduł Kolonii</String>
  </StringTable>
  <StringTable>
    <Label>Thrusters_Module_01_Name</Label>
    <String>Podstawowy ster strumieniowy</String>
  </StringTable>
  <StringTable>
    <Label>Carrier_Module_01_Name</Label>
    <String>Podstawowy ster strumieniowy</String>
  </StringTable>
  <StringTable>
    <Label>Drone_Carrier_Module_01_Name</Label>
    <String>Moduł nośny drona</String>
  </StringTable>
  <StringTable>
    <Label>UnitedEarthModel_050_Name</Label>
    <String>Classic Model 001</String>
  </StringTable>
  <StringTable>
    <Label>UnitedEarthModel_051_Name</Label>
    <String>Classic Model 002</String>
  </StringTable>
  <StringTable>
    <Label>UnitedEarthModel_052_Name</Label>
    <String>Classic Model 003</String>
  </StringTable>
  <StringTable>
    <Label>UnitedEarthModel_053_Name</Label>
    <String>Classic Model 004</String>
  </StringTable>
  <StringTable>
    <Label>UnitedEarthModel_054_Name</Label>
    <String>Classic Model 005</String>
  </StringTable>
  <StringTable>
    <Label>UnitedEarthModel_055_Name</Label>
    <String>Classic Model 006</String>
  </StringTable>
  <StringTable>
    <Label>UnitedEarthModel_056_Name</Label>
    <String>Klasyczny model 007</String>
  </StringTable>
  <StringTable>
    <Label>UnitedEarthModel_057_Name</Label>
    <String>Classic Model 008</String>
  </StringTable>
  <StringTable>
    <Label>UnitedEarthModel_058_Name</Label>
    <String>Classic Model 009</String>
  </StringTable>
  <StringTable>
    <Label>UnitedEarthModel_059_Name</Label>
    <String>Classic Model 010</String>
  </StringTable>
  <StringTable>
    <Label>UnitedEarthModel_060_Name</Label>
    <String>Classic Model 011</String>
  </StringTable>
  <StringTable>
    <Label>UnitedEarthModel_061_Name</Label>
    <String>Classic Model 012</String>
  </StringTable>
  <StringTable>
    <Label>UnitedEarthModel_062_Name</Label>
    <String>Classic Model 013</String>
  </StringTable>
  <StringTable>
    <Label>UnitedEarthModel_063_Name</Label>
    <String>Classic Model 014</String>
  </StringTable>
  <StringTable>
    <Label>UnitedEarthModel_064_Name</Label>
    <String>Classic Model 015</String>
  </StringTable>
  <StringTable>
    <Label>UnitedEarthModel_065_Name</Label>
    <String>Classic Model 016</String>
  </StringTable>
  <StringTable>
    <Label>UnitedEarthModel_066_Name</Label>
    <String>Classic Model 017</String>
  </StringTable>
  <StringTable>
    <Label>UnitedEarthModel_067_Name</Label>
    <String>Classic Model 018</String>
  </StringTable>
  <StringTable>
    <Label>UnitedEarthModel_068_Name</Label>
    <String>Classic Model 019</String>
  </StringTable>
  <StringTable>
    <Label>UnitedEarthModel_069_Name</Label>
    <String>Classic Model 020</String>
  </StringTable>
  <StringTable>
    <Label>UnitedEarthModel_070_Name</Label>
    <String>Classic Model 021</String>
  </StringTable>
  <StringTable>
    <Label>UnitedEarthModel_071_Name</Label>
    <String>Classic Model 022</String>
  </StringTable>
  <StringTable>
    <Label>UnitedEarthModel_072_Name</Label>
    <String>Classic Model 023</String>
  </StringTable>
  <StringTable>
    <Label>UnitedEarthModel_073_Name</Label>
    <String>Classic Model 024</String>
  </StringTable>
  <StringTable>
    <Label>UnitedEarthModel_074_Name</Label>
    <String>Classic Model 025</String>
  </StringTable>
  <StringTable>
    <Label>UnitedEarthModel_075_Name</Label>
    <String>Classic Model 026</String>
  </StringTable>
  <StringTable>
    <Label>UnitedEarthModel_076_Name</Label>
    <String>Classic Model 027</String>
  </StringTable>
  <StringTable>
    <Label>UnitedEarthModel_077_Name</Label>
    <String>Classic Model 028</String>
  </StringTable>
  <StringTable>
    <Label>UnitedEarthModel_078_Name</Label>
    <String>Classic Model 029</String>
  </StringTable>
  <StringTable>
    <Label>UnitedEarthModel_079_Name</Label>
    <String>Classic Model 030</String>
  </StringTable>
  <StringTable>
    <Label>UnitedEarthModel_080_Name</Label>
    <String>Classic Model 031</String>
  </StringTable>
  <StringTable>
    <Label>UnitedEarthModel_083_Name</Label>
    <String>Classic Model 034</String>
  </StringTable>
  <StringTable>
    <Label>UnitedEarthModel_085_Name</Label>
    <String>Classic Model 036</String>
  </StringTable>
  <StringTable>
    <Label>UnitedEarthModel_086_Name</Label>
    <String>Classic Model 037</String>
  </StringTable>
  <StringTable>
    <Label>UnitedEarthModel_087_Name</Label>
    <String>Classic Model 038</String>
  </StringTable>
  <StringTable>
    <Label>UnitedEarthModel_088_Name</Label>
    <String>Classic Model 039</String>
  </StringTable>
  <StringTable>
    <Label>UnitedEarthModel_089_Name</Label>
    <String>Classic Model 040</String>
  </StringTable>
  <StringTable>
    <Label>UnitedEarthModel_090_Name</Label>
    <String>Classic Model 041</String>
  </StringTable>
  <StringTable>
    <Label>UnitedEarthModel_091_Name</Label>
    <String>Classic Model 042</String>
  </StringTable>
  <StringTable>
    <Label>UnitedEarthModel_092_Name</Label>
    <String>Classic Model 043</String>
  </StringTable>
  <StringTable>
    <Label>UnitedEarthModel_093_Name</Label>
    <String>Classic Model 044</String>
  </StringTable>
  <StringTable>
    <Label>UnitedEarthModel_094_Name</Label>
    <String>Classic Model 045</String>
  </StringTable>
  <StringTable>
    <Label>UnitedEarthModel_095_Name</Label>
    <String>Classic Model 046</String>
  </StringTable>
  <StringTable>
    <Label>UnitedEarthModel_096_Name</Label>
    <String>Classic Model 047</String>
  </StringTable>
  <StringTable>
    <Label>UnitedEarthModel_097_Name</Label>
    <String>Classic Model 048</String>
  </StringTable>
  <StringTable>
    <Label>UnitedEarthModel_098_Name</Label>
    <String>Classic Model 049</String>
  </StringTable>
  <StringTable>
    <Label>UnitedEarthModel_099_Name</Label>
    <String>Classic Model 050</String>
  </StringTable>
  <StringTable>
    <Label>UnitedEarthModel_100_Name</Label>
    <String>Classic Model 051</String>
  </StringTable>
  <StringTable>
    <Label>UnitedEarthModel_101_Name</Label>
    <String>Classic Model 052</String>
  </StringTable>
  <StringTable>
    <Label>UnitedEarthModel_103_Name</Label>
    <String>Classic Model 054</String>
  </StringTable>
  <StringTable>
    <Label>UnitedEarthModel_105_Name</Label>
    <String>Classic Model 056</String>
  </StringTable>
  <StringTable>
    <Label>UnitedEarthModel_106_Name</Label>
    <String>Classic Model 057</String>
  </StringTable>
  <StringTable>
    <Label>UnitedEarthModel_107_Name</Label>
    <String>Classic Model 058</String>
  </StringTable>
  <StringTable>
    <Label>UnitedEarthModel_108_Name</Label>
    <String>Classic Model 059</String>
  </StringTable>
  <StringTable>
    <Label>UnitedEarthModel_109_Name</Label>
    <String>Classic Model 060</String>
  </StringTable>
  <StringTable>
    <Label>UnitedEarthModel_110_Name</Label>
    <String>Classic Model 061</String>
  </StringTable>
  <StringTable>
    <Label>UnitedEarthModel_112_Name</Label>
    <String>Classic Model 062</String>
  </StringTable>
  <StringTable>
    <Label>UnitedEarthModel_113_Name</Label>
    <String>Classic Model 063</String>
  </StringTable>
  <StringTable>
    <Label>UnitedEarthModel_114_Name</Label>
    <String>Classic Model 064</String>
  </StringTable>
  <StringTable>
    <Label>UnitedEarthModel_117_Name</Label>
    <String>Classic Model 067</String>
  </StringTable>
  <StringTable>
    <Label>UnitedEarthModel_118_Name</Label>
    <String>Classic Model 068</String>
  </StringTable>
  <StringTable>
    <Label>UnitedEarthModel_119_Name</Label>
    <String>Classic Model 069</String>
  </StringTable>
  <StringTable>
    <Label>UnitedEarthModel_121_Name</Label>
    <String>Classic Model 071</String>
  </StringTable>
  <StringTable>
    <Label>UnitedEarthModel_122_Name</Label>
    <String>Classic Model 072</String>
  </StringTable>
  <StringTable>
    <Label>UnitedEarthModel_123_Name</Label>
    <String>Classic Model 073</String>
  </StringTable>
  <StringTable>
    <Label>UnitedEarthModel_124_Name</Label>
    <String>Classic Model 074</String>
  </StringTable>
  <StringTable>
    <Label>UnitedEarthModel_125_Name</Label>
    <String>Classic Model 075</String>
  </StringTable>
  <StringTable>
    <Label>UnitedEarthModel_126_Name</Label>
    <String>Classic Model 076</String>
  </StringTable>
  <StringTable>
    <Label>ResistanceModel_001_Name</Label>
    <String>Opór Model 001</String>
  </StringTable>
  <StringTable>
    <Label>ResistanceModel_002_Name</Label>
    <String>Opór Model 002</String>
  </StringTable>
  <StringTable>
    <Label>ResistanceModel_003_Name</Label>
    <String>Opór Model 003</String>
  </StringTable>
  <StringTable>
    <Label>ResistanceModel_004_Name</Label>
    <String>Opór Model 004</String>
  </StringTable>
  <StringTable>
    <Label>ResistanceModel_005_Name</Label>
    <String>Opór Model 005</String>
  </StringTable>
  <StringTable>
    <Label>ResistanceModel_006_Name</Label>
    <String>Opór Model 006</String>
  </StringTable>
  <StringTable>
    <Label>ResistanceModel_007_Name</Label>
    <String>Resistance Model 007</String>
  </StringTable>
  <StringTable>
    <Label>ResistanceModel_008_Name</Label>
    <String>Opór Model 008</String>
  </StringTable>
  <StringTable>
    <Label>ResistanceModel_009_Name</Label>
    <String>Opór Model 009</String>
  </StringTable>
  <StringTable>
    <Label>ResistanceModel_010_Name</Label>
    <String>Opór Model 010</String>
  </StringTable>
  <StringTable>
    <Label>ResistanceModel_011_Name</Label>
    <String>Opór Model 011</String>
  </StringTable>
  <StringTable>
    <Label>ResistanceModel_012_Name</Label>
    <String>Opór Model 012</String>
  </StringTable>
  <StringTable>
    <Label>ResistanceModel_013_Name</Label>
    <String>Opór Model 013</String>
  </StringTable>
  <StringTable>
    <Label>ResistanceModel_014_Name</Label>
    <String>Opór Model 014</String>
  </StringTable>
  <StringTable>
    <Label>ResistanceModel_015_Name</Label>
    <String>Opór Model 015</String>
  </StringTable>
  <StringTable>
    <Label>ResistanceModel_016_Name</Label>
    <String>Opór Model 016</String>
  </StringTable>
  <StringTable>
    <Label>ResistanceModel_017_Name</Label>
    <String>Opór Model 017</String>
  </StringTable>
  <StringTable>
    <Label>ResistanceModel_018_Name</Label>
    <String>Opór Model 018</String>
  </StringTable>
  <StringTable>
    <Label>ResistanceModel_019_Name</Label>
    <String>Odporność Model 019</String>
  </StringTable>
  <StringTable>
    <Label>ResistanceModel_020_Name</Label>
    <String>Opór Model 020</String>
  </StringTable>
  <StringTable>
    <Label>ResistanceModel_021_Name</Label>
    <String>Opór Model 021</String>
  </StringTable>
  <StringTable>
    <Label>ResistanceModel_022_Name</Label>
    <String>Opór Model 022</String>
  </StringTable>
  <StringTable>
    <Label>ResistanceModel_023_Name</Label>
    <String>Opór Model 023</String>
  </StringTable>
  <StringTable>
    <Label>ResistanceModel_024_Name</Label>
    <String>Opór Model 024</String>
  </StringTable>
  <StringTable>
    <Label>ResistanceModel_025_Name</Label>
    <String>Opór Model 025</String>
  </StringTable>
  <StringTable>
    <Label>ResistanceModel_026_Name</Label>
    <String>Opór Model 026</String>
  </StringTable>
  <StringTable>
    <Label>ResistanceModel_027_Name</Label>
    <String>Opór Model 027</String>
  </StringTable>
  <StringTable>
    <Label>ResistanceModel_028_Name</Label>
    <String>Opór Model 028</String>
  </StringTable>
  <StringTable>
    <Label>ResistanceModel_029_Name</Label>
    <String>Opór Model 029</String>
  </StringTable>
  <StringTable>
    <Label>ResistanceModel_030_Name</Label>
    <String>Opór Model 030</String>
  </StringTable>
  <StringTable>
    <Label>ResistanceModel_031_Name</Label>
    <String>Opór Model 031</String>
  </StringTable>
  <StringTable>
    <Label>ResistanceModel_032_Name</Label>
    <String>Opór Model 032</String>
  </StringTable>
  <StringTable>
    <Label>ResistanceModel_033_Name</Label>
    <String>Opór Model 033</String>
  </StringTable>
  <StringTable>
    <Label>ResistanceModel_034_Name</Label>
    <String>Opór Model 034</String>
  </StringTable>
  <StringTable>
    <Label>ResistanceModel_035_Name</Label>
    <String>Opór Model 035</String>
  </StringTable>
  <StringTable>
    <Label>ResistanceModel_036_Name</Label>
    <String>Opór Model 036</String>
  </StringTable>
  <StringTable>
    <Label>ResistanceModel_037_Name</Label>
    <String>Opór Model 037</String>
  </StringTable>
  <StringTable>
    <Label>ResistanceModel_038_Name</Label>
    <String>Opór Model 038</String>
  </StringTable>
  <StringTable>
    <Label>ResistanceModel_039_Name</Label>
    <String>Opór Model 039</String>
  </StringTable>
  <StringTable>
    <Label>ResistanceModel_040_Name</Label>
    <String>Opór Model 040</String>
  </StringTable>
  <StringTable>
    <Label>ResistanceModel_041_Name</Label>
    <String>Opór Model 041</String>
  </StringTable>
  <StringTable>
    <Label>ResistanceModel_042_Name</Label>
    <String>Opór Model 042</String>
  </StringTable>
  <StringTable>
    <Label>ResistanceModel_043_Name</Label>
    <String>Opór Model 043</String>
  </StringTable>
  <StringTable>
    <Label>ResistanceModel_044_Name</Label>
    <String>Opór Model 044</String>
  </StringTable>
  <StringTable>
    <Label>ResistanceModel_045_Name</Label>
    <String>Opór Model 045</String>
  </StringTable>
  <StringTable>
    <Label>ResistanceModel_046_Name</Label>
    <String>Opór Model 046</String>
  </StringTable>
  <StringTable>
    <Label>ResistanceModel_047_Name</Label>
    <String>Opór Model 047</String>
  </StringTable>
  <StringTable>
    <Label>ResistanceModel_048_Name</Label>
    <String>Opór Model 048</String>
  </StringTable>
  <StringTable>
    <Label>ResistanceModel_049_Name</Label>
    <String>Opór Model 049</String>
  </StringTable>
  <StringTable>
    <Label>ResistanceModel_050_Name</Label>
    <String>Opór Model 050</String>
  </StringTable>
  <StringTable>
    <Label>ResistanceModel_051_Name</Label>
    <String>Opór Model 051</String>
  </StringTable>
  <StringTable>
    <Label>ResistanceModel_052_Name</Label>
    <String>Opór Model 052</String>
  </StringTable>
  <StringTable>
    <Label>ResistanceModel_053_Name</Label>
    <String>Opór Model 053</String>
  </StringTable>
  <StringTable>
    <Label>ResistanceModel_054_Name</Label>
    <String>Opór Model 054</String>
  </StringTable>
  <StringTable>
    <Label>ResistanceModel_055_Name</Label>
    <String>Opór Model 055</String>
  </StringTable>
  <StringTable>
    <Label>ResistanceModel_056_Name</Label>
    <String>Opór Model 056</String>
  </StringTable>
  <StringTable>
    <Label>ResistanceModel_057_Name</Label>
    <String>Opór Model 057</String>
  </StringTable>
  <StringTable>
    <Label>ResistanceModel_058_Name</Label>
    <String>Opór Model 058</String>
  </StringTable>
  <StringTable>
    <Label>ResistanceModel_059_Name</Label>
    <String>Opór Model 059</String>
  </StringTable>
  <StringTable>
    <Label>ResistanceModel_060_Name</Label>
    <String>Opór Model 060</String>
  </StringTable>
  <StringTable>
    <Label>ResistanceModel_061_Name</Label>
    <String>Opór Model 061</String>
  </StringTable>
  <StringTable>
    <Label>ResistanceModel_062_Name</Label>
    <String>Opór Model 062</String>
  </StringTable>
  <StringTable>
    <Label>ResistanceModel_063_Name</Label>
    <String>Opór Model 063</String>
  </StringTable>
  <StringTable>
    <Label>ResistanceModel_064_Name</Label>
    <String>Opór Model 064</String>
  </StringTable>
  <StringTable>
    <Label>ResistanceModel_065_Name</Label>
    <String>Opór Model 065</String>
  </StringTable>
  <StringTable>
    <Label>ResistanceModel_066_Name</Label>
    <String>Opór Model 066</String>
  </StringTable>
  <StringTable>
    <Label>ResistanceModel_067_Name</Label>
    <String>Opór Model 067</String>
  </StringTable>
  <StringTable>
    <Label>ResistanceModel_068_Name</Label>
    <String>Opór Model 068</String>
  </StringTable>
  <StringTable>
    <Label>ResistanceModel_069_Name</Label>
    <String>Xeloxi Model 69</String>
  </StringTable>
  <StringTable>
    <Label>ResistanceModel_070_Name</Label>
    <String>Xeloxi Model 70</String>
  </StringTable>
  <StringTable>
    <Label>ResistanceModel_071_Name</Label>
    <String>Xeloxi Model 71</String>
  </StringTable>
  <StringTable>
    <Label>ResistanceModel_072_Name</Label>
    <String>Xeloxi Model 72</String>
  </StringTable>
  <StringTable>
    <Label>ResistanceModel_073_Name</Label>
    <String>Xeloxi Model 73</String>
  </StringTable>
  <StringTable>
    <Label>Sail_Part_01_Name</Label>
    <String>Żagiel Część 01</String>
  </StringTable>
  <StringTable>
    <Label>Sail_Part_02_Name</Label>
    <String>Żagiel Część 02</String>
  </StringTable>
  <StringTable>
    <Label>Sail_Part_03_Name</Label>
    <String>Żagiel Część 03</String>
  </StringTable>
  <StringTable>
    <Label>ResistanceModel_000_Name</Label>
    <String>Opór Model 068</String>
  </StringTable>
  <StringTable>
    <Label>TerranModel_900_Name</Label>
    <String>Opór Model 000</String>
  </StringTable>
  <StringTable>
    <Label>OnyxModel_00_Name</Label>
    <String>Onyx Model 00</String>
  </StringTable>
  <StringTable>
    <Label>OnyxModel_01_Name</Label>
    <String>Onyx Model 01</String>
  </StringTable>
  <StringTable>
    <Label>OnyxModel_02_Name</Label>
    <String>Onyx Model 02</String>
  </StringTable>
  <StringTable>
    <Label>OnyxModel_03_Name</Label>
    <String>Onyx Model 03</String>
  </StringTable>
  <StringTable>
    <Label>OnyxModel_04_Name</Label>
    <String>Onyx Model 04</String>
  </StringTable>
  <StringTable>
    <Label>OnyxModel_05_Name</Label>
    <String>Onyx Model 05</String>
  </StringTable>
  <StringTable>
    <Label>OnyxModel_06_Name</Label>
    <String>Onyx Model 06</String>
  </StringTable>
  <StringTable>
    <Label>OnyxModel_07_Name</Label>
    <String>Onyx Model 07</String>
  </StringTable>
  <StringTable>
    <Label>OnyxModel_08_Name</Label>
    <String>Onyx Model 08</String>
  </StringTable>
  <StringTable>
    <Label>OnyxModel_09_Name</Label>
    <String>Onyx Model 09</String>
  </StringTable>
  <StringTable>
    <Label>OnyxModel_10_Name</Label>
    <String>Onyx Model 10</String>
  </StringTable>
  <StringTable>
    <Label>OnyxModel_11_Name</Label>
    <String>Onyx Model 11</String>
  </StringTable>
  <StringTable>
    <Label>OnyxModel_12_Name</Label>
    <String>Onyx Model 12</String>
  </StringTable>
  <StringTable>
    <Label>OnyxModel_13_Name</Label>
    <String>Onyx Model 13</String>
  </StringTable>
  <StringTable>
    <Label>OnyxModel_14_Name</Label>
    <String>Onyx Model 14</String>
  </StringTable>
  <StringTable>
    <Label>OnyxModel_15_Name</Label>
    <String>Onyx Model 15</String>
  </StringTable>
  <StringTable>
    <Label>OnyxModel_16_Name</Label>
    <String>Onyx Model 16</String>
  </StringTable>
  <StringTable>
    <Label>OnyxModel_17_Name</Label>
    <String>Onyx Model 17</String>
  </StringTable>
  <StringTable>
    <Label>OnyxModel_18_Name</Label>
    <String>Onyx Model 18</String>
  </StringTable>
  <StringTable>
    <Label>OnyxModel_19_Name</Label>
    <String>Onyx Model 19</String>
  </StringTable>
  <StringTable>
    <Label>OnyxModel_20_Name</Label>
    <String>Onyx Model 20</String>
  </StringTable>
  <StringTable>
    <Label>OnyxModel_21_Name</Label>
    <String>Onyx Model 21</String>
  </StringTable>
  <StringTable>
    <Label>OnyxModel_22_Name</Label>
    <String>Onyx Model 22</String>
  </StringTable>
  <StringTable>
    <Label>OnyxModel_23_Name</Label>
    <String>Onyx Model 23</String>
  </StringTable>
  <StringTable>
    <Label>OnyxModel_24_Name</Label>
    <String>Onyx Model 24</String>
  </StringTable>
  <StringTable>
    <Label>OnyxModel_25_Name</Label>
    <String>Onyx Model 25</String>
  </StringTable>
  <StringTable>
    <Label>OnyxModel_26_Name</Label>
    <String>Onyx Model 26</String>
  </StringTable>
  <StringTable>
    <Label>OnyxModel_27_Name</Label>
    <String>Onyx Model 27</String>
  </StringTable>
  <StringTable>
    <Label>OnyxModel_28_Name</Label>
    <String>Onyx Model 28</String>
  </StringTable>
  <StringTable>
    <Label>OnyxModel_29_Name</Label>
    <String>Onyx Model 29</String>
  </StringTable>
  <StringTable>
    <Label>OnyxModel_30_Name</Label>
    <String>Onyx Model 30</String>
  </StringTable>
  <StringTable>
    <Label>OnyxModel_31_Name</Label>
    <String>Onyx Model 31</String>
  </StringTable>
  <StringTable>
    <Label>OnyxModel_32_Name</Label>
    <String>Onyx Model 32</String>
  </StringTable>
  <StringTable>
    <Label>OnyxModel_33_Name</Label>
    <String>Onyx Model 33</String>
  </StringTable>
  <StringTable>
    <Label>OnyxModel_34_Name</Label>
    <String>Onyx Model 34</String>
  </StringTable>
  <StringTable>
    <Label>OnyxModel_35_Name</Label>
    <String>Onyx Model 35</String>
  </StringTable>
  <StringTable>
    <Label>OnyxModel_36_Name</Label>
    <String>Onyx Model 36</String>
  </StringTable>
  <StringTable>
    <Label>OnyxModel_37_Name</Label>
    <String>Onyx Model 37</String>
  </StringTable>
  <StringTable>
    <Label>OnyxModel_38_Name</Label>
    <String>Onyx Model 38</String>
  </StringTable>
  <StringTable>
    <Label>OnyxModel_39_Name</Label>
    <String>Onyx Model 39</String>
  </StringTable>
  <StringTable>
    <Label>OnyxModel_40_Name</Label>
    <String>Onyx Model 40</String>
  </StringTable>
  <StringTable>
    <Label>OnyxModel_41_Name</Label>
    <String>Onyx Model 41</String>
  </StringTable>
  <StringTable>
    <Label>OnyxModel_42_Name</Label>
    <String>Onyx Model 42</String>
  </StringTable>
  <StringTable>
    <Label>OnyxModel_43_Name</Label>
    <String>Onyx Model 43</String>
  </StringTable>
  <StringTable>
    <Label>OnyxModel_44_Name</Label>
    <String>Onyx Model 44</String>
  </StringTable>
  <StringTable>
    <Label>OnyxModel_45_Name</Label>
    <String>Onyx Model 45</String>
  </StringTable>
  <StringTable>
    <Label>OnyxModel_46_Name</Label>
    <String>Onyx Model 46</String>
  </StringTable>
  <StringTable>
    <Label>OnyxModel_47_Name</Label>
    <String>Onyx Model 47</String>
  </StringTable>
  <StringTable>
    <Label>OnyxModel_48_Name</Label>
    <String>Onyx Model 48</String>
  </StringTable>
  <StringTable>
    <Label>OnyxModel_49_Name</Label>
    <String>Onyx Model 49</String>
  </StringTable>
  <StringTable>
    <Label>OnyxModel_50_Name</Label>
    <String>Onyx Model 50</String>
  </StringTable>
  <StringTable>
    <Label>OnyxModel_51_Name</Label>
    <String>Onyx Model 51</String>
  </StringTable>
  <StringTable>
    <Label>OnyxModel_52_Name</Label>
    <String>Onyx Model 52</String>
  </StringTable>
  <StringTable>
    <Label>OnyxModel_53_Name</Label>
    <String>Onyx Model 53</String>
  </StringTable>
  <StringTable>
    <Label>OnyxModel_54_Name</Label>
    <String>Onyx Model 54</String>
  </StringTable>
  <StringTable>
    <Label>ResistanceModel_101_Name</Label>
    <String>Slyne Model 001</String>
  </StringTable>
  <StringTable>
    <Label>ResistanceModel_102_Name</Label>
    <String>Slyne Model 002</String>
  </StringTable>
  <StringTable>
    <Label>ResistanceModel_103_Name</Label>
    <String>Slyne Model 003</String>
  </StringTable>
  <StringTable>
    <Label>ResistanceModel_104_Name</Label>
    <String>Slyne Model 004</String>
  </StringTable>
  <StringTable>
    <Label>ResistanceModel_105_Name</Label>
    <String>Slyne Model 005</String>
  </StringTable>
  <StringTable>
    <Label>ResistanceModel_106_Name</Label>
    <String>Slyne Model 006</String>
  </StringTable>
  <StringTable>
    <Label>ResistanceModel_107_Name</Label>
    <String>Slyne Model 007</String>
  </StringTable>
  <StringTable>
    <Label>ResistanceModel_108_Name</Label>
    <String>Slyne Model 008</String>
  </StringTable>
  <StringTable>
    <Label>ResistanceModel_109_Name</Label>
    <String>Slyne Model 009</String>
  </StringTable>
  <StringTable>
    <Label>ResistanceModel_110_Name</Label>
    <String>Slyne Model 010</String>
  </StringTable>
  <StringTable>
    <Label>ResistanceModel_111_Name</Label>
    <String>Slyne Model 011</String>
  </StringTable>
  <StringTable>
    <Label>ResistanceModel_112_Name</Label>
    <String>Slyne Model 012</String>
  </StringTable>
  <StringTable>
    <Label>ResistanceModel_113_Name</Label>
    <String>Slyne Model 013</String>
  </StringTable>
  <StringTable>
    <Label>ResistanceModel_114_Name</Label>
    <String>Slyne Model 014</String>
  </StringTable>
  <StringTable>
    <Label>ResistanceModel_115_Name</Label>
    <String>Slyne Model 015</String>
  </StringTable>
  <StringTable>
    <Label>ResistanceModel_116_Name</Label>
    <String>Slyne Model 016</String>
  </StringTable>
  <StringTable>
    <Label>ResistanceModel_117_Name</Label>
    <String>Slyne Model 017</String>
  </StringTable>
  <StringTable>
    <Label>ResistanceModel_118_Name</Label>
    <String>Slyne Model 018</String>
  </StringTable>
  <StringTable>
    <Label>ResistanceModel_119_Name</Label>
    <String>Slyne Model 019</String>
  </StringTable>
  <StringTable>
    <Label>ResistanceModel_120_Name</Label>
    <String>Slyne Model 020</String>
  </StringTable>
  <StringTable>
    <Label>ResistanceModel_121_Name</Label>
    <String>Slyne Model 021</String>
  </StringTable>
  <StringTable>
    <Label>ResistanceModel_122_Name</Label>
    <String>Slyne Model 022</String>
  </StringTable>
  <StringTable>
    <Label>ResistanceModel_123_Name</Label>
    <String>Slyne Model 023</String>
  </StringTable>
  <StringTable>
    <Label>ResistanceModel_124_Name</Label>
    <String>Slyne Model 024</String>
  </StringTable>
  <StringTable>
    <Label>ResistanceModel_125_Name</Label>
    <String>Slyne Model 025</String>
  </StringTable>
  <StringTable>
    <Label>ResistanceModel_126_Name</Label>
    <String>Slyne Model 026</String>
  </StringTable>
  <StringTable>
    <Label>ResistanceModel_127_Name</Label>
    <String>Slyne Model 027</String>
  </StringTable>
  <StringTable>
    <Label>ResistanceModel_128_Name</Label>
    <String>Slyne Model 028</String>
  </StringTable>
  <StringTable>
    <Label>ResistanceModel_129_Name</Label>
    <String>Slyne Model 029</String>
  </StringTable>
  <StringTable>
    <Label>ResistanceModel_130_Name</Label>
    <String>Slyne Model 030</String>
  </StringTable>
  <StringTable>
    <Label>ResistanceModel_131_Name</Label>
    <String>Slyne Model 031</String>
  </StringTable>
  <StringTable>
    <Label>ResistanceModel_132_Name</Label>
    <String>Slyne Model 032</String>
  </StringTable>
  <StringTable>
    <Label>ResistanceModel_133_Name</Label>
    <String>Slyne Model 033</String>
  </StringTable>
  <StringTable>
    <Label>ResistanceModel_134_Name</Label>
    <String>Slyne Model 034</String>
  </StringTable>
  <StringTable>
    <Label>ResistanceModel_135_Name</Label>
    <String>Slyne Model 035</String>
  </StringTable>
  <StringTable>
    <Label>ResistanceModel_136_Name</Label>
    <String>Slyne Model 036</String>
  </StringTable>
  <StringTable>
    <Label>ResistanceModel_137_Name</Label>
    <String>Slyne Model 037</String>
  </StringTable>
  <StringTable>
    <Label>ResistanceModel_138_Name</Label>
    <String>Slyne Model 038</String>
  </StringTable>
  <StringTable>
    <Label>ResistanceModel_139_Name</Label>
    <String>Slyne Model 039</String>
  </StringTable>
  <StringTable>
    <Label>ResistanceModel_140_Name</Label>
    <String>Slyne Model 040</String>
  </StringTable>
  <StringTable>
    <Label>ResistanceModel_141_Name</Label>
    <String>Slyne Model 041</String>
  </StringTable>
  <StringTable>
    <Label>ResistanceModel_142_Name</Label>
    <String>Slyne Model 042</String>
  </StringTable>
  <StringTable>
    <Label>ResistanceModel_143_Name</Label>
    <String>Slyne Model 043</String>
  </StringTable>
  <StringTable>
    <Label>ResistanceModel_144_Name</Label>
    <String>Slyne Model 044</String>
  </StringTable>
  <StringTable>
    <Label>ResistanceModel_145_Name</Label>
    <String>Slyne Model 045</String>
  </StringTable>
  <StringTable>
    <Label>TerranModel_901_Name</Label>
    <String>Slyne Model 000</String>
  </StringTable>
  <StringTable>
    <Label>ArceanModel_001_Name</Label>
    <String>Arcean Model 001</String>
  </StringTable>
  <StringTable>
    <Label>ArceanModel_002_Name</Label>
    <String>Arcean Model 002</String>
  </StringTable>
  <StringTable>
    <Label>ArceanModel_003_Name</Label>
    <String>Arcean Model 003</String>
  </StringTable>
  <StringTable>
    <Label>ArceanModel_004_Name</Label>
    <String>Arcean Model 004</String>
  </StringTable>
  <StringTable>
    <Label>ArceanModel_005_Name</Label>
    <String>Arcean Model 005</String>
  </StringTable>
  <StringTable>
    <Label>ArceanModel_006_Name</Label>
    <String>ArceanModel_006</String>
  </StringTable>
  <StringTable>
    <Label>ArceanModel_007_Name</Label>
    <String>ArceanModel_007</String>
  </StringTable>
  <StringTable>
    <Label>ArceanModel_008_Name</Label>
    <String>ArceanModel_008</String>
  </StringTable>
  <StringTable>
    <Label>ArceanModel_009_Name</Label>
    <String>ArceanModel_009</String>
  </StringTable>
  <StringTable>
    <Label>ArceanModel_010_Name</Label>
    <String>ArceanModel_010</String>
  </StringTable>
  <StringTable>
    <Label>ArceanModel_011_Name</Label>
    <String>ArceanModel_011</String>
  </StringTable>
  <StringTable>
    <Label>ArceanModel_012_Name</Label>
    <String>ArceanModel_012</String>
  </StringTable>
  <StringTable>
    <Label>ArceanModel_013_Name</Label>
    <String>ArceanModel_013</String>
  </StringTable>
  <StringTable>
    <Label>ArceanModel_014_Name</Label>
    <String>ArceanModel_014</String>
  </StringTable>
  <StringTable>
    <Label>ArceanModel_015_Name</Label>
    <String>ArceanModel_015</String>
  </StringTable>
  <StringTable>
    <Label>ArceanModel_016_Name</Label>
    <String>ArceanModel_016</String>
  </StringTable>
  <StringTable>
    <Label>ArceanModel_017_Name</Label>
    <String>ArceanModel_017</String>
  </StringTable>
  <StringTable>
    <Label>ArceanModel_018_Name</Label>
    <String>ArceanModel_018</String>
  </StringTable>
  <StringTable>
    <Label>ArceanModel_019_Name</Label>
    <String>ArceanModel_019</String>
  </StringTable>
  <StringTable>
    <Label>ArceanModel_020_Name</Label>
    <String>ArceanModel_020</String>
  </StringTable>
  <StringTable>
    <Label>ArceanModel_021_Name</Label>
    <String>ArceanModel_021</String>
  </StringTable>
  <StringTable>
    <Label>ArceanModel_022_Name</Label>
    <String>ArceanModel_022</String>
  </StringTable>
  <StringTable>
    <Label>ArceanModel_023_Name</Label>
    <String>ArceanModel_023</String>
  </StringTable>
  <StringTable>
    <Label>ArceanModel_024_Name</Label>
    <String>ArceanModel_024</String>
  </StringTable>
  <StringTable>
    <Label>ArceanModel_025_Name</Label>
    <String>ArceanModel_025</String>
  </StringTable>
  <StringTable>
    <Label>ArceanModel_026_Name</Label>
    <String>ArceanModel_026</String>
  </StringTable>
  <StringTable>
    <Label>ArceanModel_027_Name</Label>
    <String>ArceanModel_027</String>
  </StringTable>
  <StringTable>
    <Label>ArceanModel_028_Name</Label>
    <String>ArceanModel_028</String>
  </StringTable>
  <StringTable>
    <Label>ArceanModel_029_Name</Label>
    <String>ArceanModel_029</String>
  </StringTable>
  <StringTable>
    <Label>ArceanModel_030_Name</Label>
    <String>ArceanModel_030</String>
  </StringTable>
  <StringTable>
    <Label>ArceanModel_031_Name</Label>
    <String>ArceanModel_031</String>
  </StringTable>
  <StringTable>
    <Label>ArceanModel_032_Name</Label>
    <String>ArceanModel_032</String>
  </StringTable>
  <StringTable>
    <Label>ArceanModel_033_Name</Label>
    <String>ArceanModel_033</String>
  </StringTable>
  <StringTable>
    <Label>ArceanModel_034_Name</Label>
    <String>ArceanModel_034</String>
  </StringTable>
  <StringTable>
    <Label>ArceanModel_035_Name</Label>
    <String>ArceanModel_035</String>
  </StringTable>
  <StringTable>
    <Label>ArceanModel_036_Name</Label>
    <String>ArceanModel_036</String>
  </StringTable>
  <StringTable>
    <Label>ArceanModel_037_Name</Label>
    <String>ArceanModel_037</String>
  </StringTable>
  <StringTable>
    <Label>ArceanModel_038_Name</Label>
    <String>ArceanModel_038</String>
  </StringTable>
  <StringTable>
    <Label>ArceanModel_039_Name</Label>
    <String>ArceanModel_039</String>
  </StringTable>
  <StringTable>
    <Label>ArceanModel_040_Name</Label>
    <String>ArceanModel_040</String>
  </StringTable>
  <StringTable>
    <Label>ArceanModel_041_Name</Label>
    <String>ArceanModel_041</String>
  </StringTable>
  <StringTable>
    <Label>ArceanModel_042_Name</Label>
    <String>ArceanModel_042</String>
  </StringTable>
  <StringTable>
    <Label>ArceanModel_043_Name</Label>
    <String>ArceanModel_043</String>
  </StringTable>
  <StringTable>
    <Label>ArceanModel_044_Name</Label>
    <String>ArceanModel_044</String>
  </StringTable>
  <StringTable>
    <Label>ArceanModel_045_Name</Label>
    <String>ArceanModel_045</String>
  </StringTable>
  <StringTable>
    <Label>ArceanModel_046_Name</Label>
    <String>ArceanModel_046</String>
  </StringTable>
  <StringTable>
    <Label>ArceanModel_047_Name</Label>
    <String>ArceanModel_047</String>
  </StringTable>
  <StringTable>
    <Label>ArceanModel_048_Name</Label>
    <String>ArceanModel_048</String>
  </StringTable>
  <StringTable>
    <Label>ArceanModel_049_Name</Label>
    <String>ArceanModel_049</String>
  </StringTable>
  <StringTable>
    <Label>ArceanModel_050_Name</Label>
    <String>ArceanModel_050</String>
  </StringTable>
  <StringTable>
    <Label>ArceanModel_051_Name</Label>
    <String>ArceanModel_051</String>
  </StringTable>
  <StringTable>
    <Label>ArceanModel_052_Name</Label>
    <String>ArceanModel_052</String>
  </StringTable>
  <StringTable>
    <Label>ArceanModel_053_Name</Label>
    <String>ArceanModel_053</String>
  </StringTable>
  <StringTable>
    <Label>ArceanModel_054_Name</Label>
    <String>ArceanModel_054</String>
  </StringTable>
  <StringTable>
    <Label>ArceanModel_055_Name</Label>
    <String>ArceanModel_055</String>
  </StringTable>
  <StringTable>
    <Label>ArceanModel_056_Name</Label>
    <String>ArceanModel_056</String>
  </StringTable>
  <StringTable>
    <Label>ArceanModel_057_Name</Label>
    <String>ArceanModel_057</String>
  </StringTable>
  <StringTable>
    <Label>ArceanModel_058_Name</Label>
    <String>ArceanModel_058</String>
  </StringTable>
  <StringTable>
    <Label>ArceanModel_059_Name</Label>
    <String>ArceanModel_059</String>
  </StringTable>
  <StringTable>
    <Label>ArceanModel_060_Name</Label>
    <String>ArceanModel_060</String>
  </StringTable>
  <StringTable>
    <Label>ArceanModel_061_Name</Label>
    <String>ArceanModel_061</String>
  </StringTable>
  <StringTable>
    <Label>ArceanModel_062_Name</Label>
    <String>ArceanModel_062</String>
  </StringTable>
  <StringTable>
    <Label>ArceanModel_063_Name</Label>
    <String>ArceanModel_063</String>
  </StringTable>
  <StringTable>
    <Label>ArceanModel_064_Name</Label>
    <String>ArceanModel_064</String>
  </StringTable>
  <StringTable>
    <Label>ArceanModel_065_Name</Label>
    <String>ArceanModel_065</String>
  </StringTable>
  <StringTable>
    <Label>ArceanModel_066_Name</Label>
    <String>ArceanModel_066</String>
  </StringTable>
  <StringTable>
    <Label>ArceanModel_067_Name</Label>
    <String>ArceanModel_067</String>
  </StringTable>
  <StringTable>
    <Label>ArceanModel_068_Name</Label>
    <String>ArceanModel_068</String>
  </StringTable>
  <StringTable>
    <Label>ArceanModel_069_Name</Label>
    <String>ArceanModel_069</String>
  </StringTable>
  <StringTable>
    <Label>ArceanModel_070_Name</Label>
    <String>ArceanModel_070</String>
  </StringTable>
  <StringTable>
    <Label>ArceanModel_071_Name</Label>
    <String>ArceanModel_071</String>
  </StringTable>
  <StringTable>
    <Label>ArceanModel_072_Name</Label>
    <String>ArceanModel_072</String>
  </StringTable>
  <StringTable>
    <Label>ArceanModel_073_Name</Label>
    <String>ArceanModel_073</String>
  </StringTable>
  <StringTable>
    <Label>TorianModel_01_Name</Label>
    <String>Torian Model 01</String>
  </StringTable>
  <StringTable>
    <Label>TorianModel_02_Name</Label>
    <String>TorianModel_02</String>
  </StringTable>
  <StringTable>
    <Label>TorianModel_03_Name</Label>
    <String>TorianModel_03</String>
  </StringTable>
  <StringTable>
    <Label>TorianModel_04_Name</Label>
    <String>TorianModel_04</String>
  </StringTable>
  <StringTable>
    <Label>TorianModel_05_Name</Label>
    <String>TorianModel_05</String>
  </StringTable>
  <StringTable>
    <Label>TorianModel_06_Name</Label>
    <String>TorianModel_06</String>
  </StringTable>
  <StringTable>
    <Label>TorianModel_07_Name</Label>
    <String>TorianModel_07</String>
  </StringTable>
  <StringTable>
    <Label>TorianModel_08_Name</Label>
    <String>TorianModel_08</String>
  </StringTable>
  <StringTable>
    <Label>TorianModel_09_Name</Label>
    <String>TorianModel_09</String>
  </StringTable>
  <StringTable>
    <Label>TorianModel_10_Name</Label>
    <String>TorianModel_10</String>
  </StringTable>
  <StringTable>
    <Label>TorianModel_11_Name</Label>
    <String>TorianModel_11</String>
  </StringTable>
  <StringTable>
    <Label>TorianModel_12_Name</Label>
    <String>TorianModel_12</String>
  </StringTable>
  <StringTable>
    <Label>TorianModel_13_Name</Label>
    <String>TorianModel_13</String>
  </StringTable>
  <StringTable>
    <Label>TorianModel_14_Name</Label>
    <String>TorianModel_14</String>
  </StringTable>
  <StringTable>
    <Label>TorianModel_15_Name</Label>
    <String>TorianModel_15</String>
  </StringTable>
  <StringTable>
    <Label>TorianModel_16_Name</Label>
    <String>TorianModel_16</String>
  </StringTable>
  <StringTable>
    <Label>TorianModel_17_Name</Label>
    <String>TorianModel_17</String>
  </StringTable>
  <StringTable>
    <Label>TorianModel_18_Name</Label>
    <String>TorianModel_18</String>
  </StringTable>
  <StringTable>
    <Label>TorianModel_19_Name</Label>
    <String>TorianModel_19</String>
  </StringTable>
  <StringTable>
    <Label>TorianModel_20_Name</Label>
    <String>TorianModel_20</String>
  </StringTable>
  <StringTable>
    <Label>TorianModel_21_Name</Label>
    <String>TorianModel_21</String>
  </StringTable>
  <StringTable>
    <Label>TorianModel_22_Name</Label>
    <String>TorianModel_22</String>
  </StringTable>
  <StringTable>
    <Label>TorianModel_23_Name</Label>
    <String>TorianModel_23</String>
  </StringTable>
  <StringTable>
    <Label>TorianModel_24_Name</Label>
    <String>TorianModel_24</String>
  </StringTable>
  <StringTable>
    <Label>TorianModel_25_Name</Label>
    <String>TorianModel_25</String>
  </StringTable>
  <StringTable>
    <Label>TorianModel_26_Name</Label>
    <String>TorianModel_26</String>
  </StringTable>
  <StringTable>
    <Label>TorianModel_27_Name</Label>
    <String>TorianModel_27</String>
  </StringTable>
  <StringTable>
    <Label>TorianModel_28_Name</Label>
    <String>TorianModel_28</String>
  </StringTable>
  <StringTable>
    <Label>TorianModel_29_Name</Label>
    <String>TorianModel_29</String>
  </StringTable>
  <StringTable>
    <Label>TorianModel_30_Name</Label>
    <String>TorianModel_30</String>
  </StringTable>
  <StringTable>
    <Label>TorianModel_31_Name</Label>
    <String>TorianModel_31</String>
  </StringTable>
  <StringTable>
    <Label>TorianModel_32_Name</Label>
    <String>TorianModel_32</String>
  </StringTable>
  <StringTable>
    <Label>TorianModel_33_Name</Label>
    <String>TorianModel_33</String>
  </StringTable>
  <StringTable>
    <Label>TorianModel_34_Name</Label>
    <String>TorianModel_34</String>
  </StringTable>
  <StringTable>
    <Label>TorianModel_35_Name</Label>
    <String>TorianModel_35</String>
  </StringTable>
  <StringTable>
    <Label>TorianModel_36_Name</Label>
    <String>TorianModel_36</String>
  </StringTable>
  <StringTable>
    <Label>TorianModel_37_Name</Label>
    <String>TorianModel_37</String>
  </StringTable>
  <StringTable>
    <Label>TorianModel_38_Name</Label>
    <String>TorianModel_38</String>
  </StringTable>
  <StringTable>
    <Label>TorianModel_39_Name</Label>
    <String>TorianModel_39</String>
  </StringTable>
  <StringTable>
    <Label>TorianModel_40_Name</Label>
    <String>TorianModel_40</String>
  </StringTable>
  <StringTable>
    <Label>TorianModel_41_Name</Label>
    <String>TorianModel_41</String>
  </StringTable>
  <StringTable>
    <Label>TorianModel_42_Name</Label>
    <String>TorianModel_42</String>
  </StringTable>
  <StringTable>
    <Label>TorianModel_43_Name</Label>
    <String>TorianModel_43</String>
  </StringTable>
  <StringTable>
    <Label>TorianModel_44_Name</Label>
    <String>TorianModel_44</String>
  </StringTable>
  <StringTable>
    <Label>TorianModel_45_Name</Label>
    <String>TorianModel_45</String>
  </StringTable>
  <StringTable>
    <Label>TorianModel_46_Name</Label>
    <String>TorianModel_46</String>
  </StringTable>
  <StringTable>
    <Label>TorianModel_47_Name</Label>
    <String>TorianModel_47</String>
  </StringTable>
  <StringTable>
    <Label>TorianModel_48_Name</Label>
    <String>TorianModel_48</String>
  </StringTable>
  <StringTable>
    <Label>TorianModel_49_Name</Label>
    <String>TorianModel_49</String>
  </StringTable>
  <StringTable>
    <Label>TorianModel_50_Name</Label>
    <String>TorianModel_50</String>
  </StringTable>
  <StringTable>
    <Label>TorianModel_51_Name</Label>
    <String>Torian Model 51</String>
  </StringTable>
  <StringTable>
    <Label>TorianModel_52_Name</Label>
    <String>TorianModel_52</String>
  </StringTable>
  <StringTable>
    <Label>TorianModel_53_Name</Label>
    <String>TorianModel_53</String>
  </StringTable>
  <StringTable>
    <Label>TorianModel_54_Name</Label>
    <String>TorianModel_54</String>
  </StringTable>
  <StringTable>
    <Label>TorianModel_55_Name</Label>
    <String>TorianModel_55</String>
  </StringTable>
  <StringTable>
    <Label>TorianModel_56_Name</Label>
    <String>TorianModel_56</String>
  </StringTable>
  <StringTable>
    <Label>TorianModel_57_Name</Label>
    <String>TorianModel_57</String>
  </StringTable>
  <StringTable>
    <Label>TorianModel_58_Name</Label>
    <String>TorianModel_58</String>
  </StringTable>
  <StringTable>
    <Label>TorianModel_59_Name</Label>
    <String>TorianModel_59</String>
  </StringTable>
  <StringTable>
    <Label>TorianModel_60_Name</Label>
    <String>TorianModel_60</String>
  </StringTable>
  <StringTable>
    <Label>TorianModel_61_Name</Label>
    <String>TorianModel_61</String>
  </StringTable>
  <StringTable>
    <Label>PlanetModel_01_Name</Label>
    <String>PlanetModel_01</String>
  </StringTable>
  <StringTable>
    <Label>MercModel_01_Name</Label>
    <String>MercModel_01</String>
  </StringTable>
  <StringTable>
    <Label>MercModel_02_Name</Label>
    <String>MercModel_02</String>
  </StringTable>
  <StringTable>
    <Label>MercModel_03_Name</Label>
    <String>MercModel_03</String>
  </StringTable>
  <StringTable>
    <Label>MercModel_04_Name</Label>
    <String>MercModel_04</String>
  </StringTable>
  <StringTable>
    <Label>MercModel_05_Name</Label>
    <String>MercModel_05</String>
  </StringTable>
  <StringTable>
    <Label>MercModel_06_Name</Label>
    <String>MercModel_06</String>
  </StringTable>
  <StringTable>
    <Label>MercModel_07_Name</Label>
    <String>MercModel_07</String>
  </StringTable>
  <StringTable>
    <Label>MercModel_08_Name</Label>
    <String>MercModel_08</String>
  </StringTable>
  <StringTable>
    <Label>MercModel_09_Name</Label>
    <String>MercModel_09</String>
  </StringTable>
  <StringTable>
    <Label>MercModel_10_Name</Label>
    <String>MercModel_10</String>
  </StringTable>
  <StringTable>
    <Label>MercModel_11_Name</Label>
    <String>MercModel_11</String>
  </StringTable>
  <StringTable>
    <Label>MercModel_12_Name</Label>
    <String>MercModel_12</String>
  </StringTable>
  <StringTable>
    <Label>MercModel_13_Name</Label>
    <String>MercModel_13</String>
  </StringTable>
  <StringTable>
    <Label>MercModel_14_Name</Label>
    <String>MercModel_14</String>
  </StringTable>
  <StringTable>
    <Label>MercModel_15_Name</Label>
    <String>MercModel_15</String>
  </StringTable>
  <StringTable>
    <Label>MercModel_16_Name</Label>
    <String>MercModel_16</String>
  </StringTable>
  <StringTable>
    <Label>MercModel_17_Name</Label>
    <String>MercModel_17</String>
  </StringTable>
  <StringTable>
    <Label>MercModel_18_Name</Label>
    <String>MercModel_18</String>
  </StringTable>
  <StringTable>
    <Label>MercModel_19_Name</Label>
    <String>MercModel_19</String>
  </StringTable>
  <StringTable>
    <Label>MercModel_20_Name</Label>
    <String>MercModel_20</String>
  </StringTable>
  <StringTable>
    <Label>MercModel_21_Name</Label>
    <String>MercModel_21</String>
  </StringTable>
  <StringTable>
    <Label>MercModel_22_Name</Label>
    <String>MercModel_22</String>
  </StringTable>
  <StringTable>
    <Label>MercModel_23_Name</Label>
    <String>MercModel_23</String>
  </StringTable>
  <StringTable>
    <Label>MercModel_24_Name</Label>
    <String>MercModel_24</String>
  </StringTable>
  <StringTable>
    <Label>MercModel_25_Name</Label>
    <String>MercModel_25</String>
  </StringTable>
  <StringTable>
    <Label>MercModel_26_Name</Label>
    <String>MercModel_26</String>
  </StringTable>
  <StringTable>
    <Label>MercModel_27_Name</Label>
    <String>MercModel_27</String>
  </StringTable>
  <StringTable>
    <Label>MercModel_28_Name</Label>
    <String>MercModel_28</String>
  </StringTable>
  <StringTable>
    <Label>MercModel_29_Name</Label>
    <String>MercModel_29</String>
  </StringTable>
  <StringTable>
    <Label>MercModel_30_Name</Label>
    <String>MercModel_30</String>
  </StringTable>
  <StringTable>
    <Label>MercModel_31_Name</Label>
    <String>MercModel_31</String>
  </StringTable>
  <StringTable>
    <Label>MercModel_32_Name</Label>
    <String>MercModel_32</String>
  </StringTable>
  <StringTable>
    <Label>MercModel_33_Name</Label>
    <String>MercModel_33</String>
  </StringTable>
  <StringTable>
    <Label>MercModel_34_Name</Label>
    <String>MercModel_34</String>
  </StringTable>
  <StringTable>
    <Label>MercModel_35_Name</Label>
    <String>MercModel_35</String>
  </StringTable>
  <StringTable>
    <Label>MercModel_36_Name</Label>
    <String>MercModel_36</String>
  </StringTable>
  <StringTable>
    <Label>MercModel_37_Name</Label>
    <String>Budowniczy statków 01</String>
  </StringTable>
  <StringTable>
    <Label>MercModel_38_Name</Label>
    <String>Budowniczy statków 02</String>
  </StringTable>
  <StringTable>
    <Label>MercModel_39_Name</Label>
    <String>Budowniczy statków 03</String>
  </StringTable>
  <StringTable>
    <Label>MercModel_40_Name</Label>
    <String>Budowniczy statków 04</String>
  </StringTable>
  <StringTable>
    <Label>MercModel_41_Name</Label>
    <String>Budowniczy statków 05</String>
  </StringTable>
  <StringTable>
    <Label>MercModel_42_Name</Label>
    <String>Ship Builder 06</String>
  </StringTable>
  <StringTable>
    <Label>MercModel_43_Name</Label>
    <String>Ship Builder 07</String>
  </StringTable>
  <StringTable>
    <Label>MercModel_44_Name</Label>
    <String>Ship Builder 08</String>
  </StringTable>
  <StringTable>
    <Label>MercModel_45_Name</Label>
    <String>Ship Builder 09</String>
  </StringTable>
  <StringTable>
    <Label>MercModel_46_Name</Label>
    <String>Budowniczy statków 10</String>
  </StringTable>
  <StringTable>
    <Label>MercModel_47_Name</Label>
    <String>Budowniczy statków 11</String>
  </StringTable>
  <StringTable>
    <Label>MercModel_48_Name</Label>
    <String>Budowniczy statków 12</String>
  </StringTable>
  <StringTable>
    <Label>MercModel_49_Name</Label>
    <String>Budowniczy statków 13</String>
  </StringTable>
  <StringTable>
    <Label>MercModel_50_Name</Label>
    <String>Budowniczy statków 14</String>
  </StringTable>
  <StringTable>
    <Label>MercModel_51_Name</Label>
    <String>Budowniczy statków 15</String>
  </StringTable>
  <StringTable>
    <Label>MercModel_53_Name</Label>
    <String>Budowniczy statków 17</String>
  </StringTable>
  <StringTable>
    <Label>MercModel_54_Name</Label>
    <String>Budowniczy statków 18</String>
  </StringTable>
  <StringTable>
    <Label>MercModel_55_Name</Label>
    <String>Budowniczy statków 19</String>
  </StringTable>
  <StringTable>
    <Label>MercModel_56_Name</Label>
    <String>Budowniczy statków 20</String>
  </StringTable>
  <StringTable>
    <Label>MercModel_57_Name</Label>
    <String>Budowniczy statków 21</String>
  </StringTable>
  <StringTable>
    <Label>MercModel_58_Name</Label>
    <String>Budowniczy statków 22</String>
  </StringTable>
  <StringTable>
    <Label>MercModel_59_Name</Label>
    <String>Budowniczy statków 23</String>
  </StringTable>
  <StringTable>
    <Label>MercModel_60_Name</Label>
    <String>Budowniczy statków 24</String>
  </StringTable>
  <StringTable>
    <Label>MercModel_61_Name</Label>
    <String>Budowniczy statków 25</String>
  </StringTable>
  <StringTable>
    <Label>MercModel_62_Name</Label>
    <String>Budowniczy statków 26</String>
  </StringTable>
  <StringTable>
    <Label>MercModel_63_Name</Label>
    <String>Budowniczy statków 27</String>
  </StringTable>
  <StringTable>
    <Label>MercModel_64_Name</Label>
    <String>Budowniczy statków 28</String>
  </StringTable>
  <StringTable>
    <Label>MercModel_65_Name</Label>
    <String>Budowniczy statków 29</String>
  </StringTable>
  <StringTable>
    <Label>MercModel_66_Name</Label>
    <String>Budowniczy statków 30</String>
  </StringTable>
  <StringTable>
    <Label>MercModel_67_Name</Label>
    <String>Budowniczy statków 31</String>
  </StringTable>
  <StringTable>
    <Label>MercModel_68_Name</Label>
    <String>Budowniczy statków 32</String>
  </StringTable>
  <StringTable>
    <Label>MercModel_69_Name</Label>
    <String>Budowniczy statków 33</String>
  </StringTable>
  <StringTable>
    <Label>MercModel_70_Name</Label>
    <String>Budowniczy statków 34</String>
  </StringTable>
  <StringTable>
    <Label>MercModel_71_Name</Label>
    <String>Budowniczy statków 35</String>
  </StringTable>
  <StringTable>
    <Label>MercModel_72_Name</Label>
    <String>Budowniczy statków 36</String>
  </StringTable>
  <StringTable>
    <Label>MercModel_73_Name</Label>
    <String>Budowniczy statków 37</String>
  </StringTable>
  <StringTable>
    <Label>MercModel_74_Name</Label>
    <String>Budowniczy statków 38</String>
  </StringTable>
  <StringTable>
    <Label>MercModel_75_Name</Label>
    <String>Budowniczy statków 39</String>
  </StringTable>
  <StringTable>
    <Label>MercModel_76_Name</Label>
    <String>Budowniczy statków 40</String>
  </StringTable>
  <StringTable>
    <Label>MercModel_77_Name</Label>
    <String>Budowniczy statków 41</String>
  </StringTable>
  <StringTable>
    <Label>MercModel_78_Name</Label>
    <String>Budowniczy statków 42</String>
  </StringTable>
  <StringTable>
    <Label>MercModel_79_Name</Label>
    <String>Budowniczy statków 43</String>
  </StringTable>
  <StringTable>
    <Label>MercModel_80_Name</Label>
    <String>Budowniczy statków 44</String>
  </StringTable>
  <StringTable>
    <Label>MercModel_81_Name</Label>
    <String>Budowniczy statków 45</String>
  </StringTable>
  <StringTable>
    <Label>MercModel_82_Name</Label>
    <String>Budowniczy statków 46</String>
  </StringTable>
  <StringTable>
    <Label>MercModel_119_Name</Label>
    <String>Budowniczy statków 47</String>
  </StringTable>
  <StringTable>
    <Label>MercModel_120_Name</Label>
    <String>Budowniczy statków 48</String>
  </StringTable>
  <StringTable>
    <Label>MercModel_121_Name</Label>
    <String>Budowniczy statków 49</String>
  </StringTable>
  <StringTable>
    <Label>MercModel_122_Name</Label>
    <String>Budowniczy statków 50</String>
  </StringTable>
  <StringTable>
    <Label>MercModel_123_Name</Label>
    <String>Budowniczy statków 51</String>
  </StringTable>
  <StringTable>
    <Label>MercModel_124_Name</Label>
    <String>Budowniczy statków 52</String>
  </StringTable>
  <StringTable>
    <Label>MercModel_125_Name</Label>
    <String>Budowniczy statków 53</String>
  </StringTable>
  <StringTable>
    <Label>MercModel_126_Name</Label>
    <String>Budowniczy statków 54</String>
  </StringTable>
  <StringTable>
    <Label>MercModel_127_Name</Label>
    <String>Budowniczy statków 55</String>
  </StringTable>
  <StringTable>
    <Label>MercModel_128_Name</Label>
    <String>Budowniczy statków 56</String>
  </StringTable>
  <StringTable>
    <Label>MercModel_129_Name</Label>
    <String>Budowniczy statków 57</String>
  </StringTable>
  <StringTable>
    <Label>MercModel_130_Name</Label>
    <String>Budowniczy statków 58</String>
  </StringTable>
  <StringTable>
    <Label>MercModel_131_Name</Label>
    <String>Budowniczy statków 59</String>
  </StringTable>
  <StringTable>
    <Label>MercModel_132_Name</Label>
    <String>Budowniczy statków 60</String>
  </StringTable>
  <StringTable>
    <Label>MercModel_133_Name</Label>
    <String>Budowniczy statków 61</String>
  </StringTable>
  <StringTable>
    <Label>MercModel_134_Name</Label>
    <String>Budowniczy statków 62</String>
  </StringTable>
  <StringTable>
    <Label>MercModel_135_Name</Label>
    <String>Budowniczy statków 63</String>
  </StringTable>
  <StringTable>
    <Label>MercModel_136_Name</Label>
    <String>Ship Builder 64</String>
  </StringTable>
  <StringTable>
    <Label>MercModel_137_Name</Label>
    <String>Budowniczy statków 65</String>
  </StringTable>
  <StringTable>
    <Label>MercModel_138_Name</Label>
    <String>Budowniczy statków 66</String>
  </StringTable>
  <StringTable>
    <Label>MercModel_139_Name</Label>
    <String>Budowniczy statków 67</String>
  </StringTable>
  <StringTable>
    <Label>MercModel_140_Name</Label>
    <String>Budowniczy statków 68</String>
  </StringTable>
  <StringTable>
    <Label>MercModel_141_Name</Label>
    <String>Budowniczy statków 70</String>
  </StringTable>
  <StringTable>
    <Label>MercModel_142_Name</Label>
    <String>Budowniczy statków 71</String>
  </StringTable>
  <StringTable>
    <Label>MercModel_143_Name</Label>
    <String>Budowniczy statków 72</String>
  </StringTable>
  <StringTable>
    <Label>MercModel_144_Name</Label>
    <String>Budowniczy statków 73</String>
  </StringTable>
  <StringTable>
    <Label>MercModel_145_Name</Label>
    <String>Budowniczy statków 74</String>
  </StringTable>
  <StringTable>
    <Label>MercModel_146_Name</Label>
    <String>Budowniczy statków 75</String>
  </StringTable>
  <StringTable>
    <Label>MercModel_147_Name</Label>
    <String>Budowniczy statków 76</String>
  </StringTable>
  <StringTable>
    <Label>MercModel_148_Name</Label>
    <String>Budowniczy statków 77</String>
  </StringTable>
  <StringTable>
    <Label>MercModel_149_Name</Label>
    <String>Budowniczy statków 78</String>
  </StringTable>
  <StringTable>
    <Label>MercModel_150_Name</Label>
    <String>Budowniczy statków 79</String>
  </StringTable>
  <StringTable>
    <Label>MercModel_151_Name</Label>
    <String>Budowniczy statków 80</String>
  </StringTable>
  <StringTable>
    <Label>MercModel_152_Name</Label>
    <String>Budowniczy statków 81</String>
  </StringTable>
  <StringTable>
    <Label>MercModel_153_Name</Label>
    <String>Budowniczy statków 82</String>
  </StringTable>
  <StringTable>
    <Label>MercModel_154_Name</Label>
    <String>Budowniczy statków 83</String>
  </StringTable>
  <StringTable>
    <Label>MercModel_155_Name</Label>
    <String>Budowniczy statków 84</String>
  </StringTable>
  <StringTable>
    <Label>MercModel_156_Name</Label>
    <String>Budowniczy statków 85</String>
  </StringTable>
  <StringTable>
    <Label>MercModel_157_Name</Label>
    <String>Budowniczy statków 86</String>
  </StringTable>
  <StringTable>
    <Label>MercModel_158_Name</Label>
    <String>Budowniczy statków 87</String>
  </StringTable>
  <StringTable>
    <Label>MercModel_159_Name</Label>
    <String>Budowniczy statków 88</String>
  </StringTable>
  <StringTable>
    <Label>MercModel_160_Name</Label>
    <String>Budowniczy statków 89</String>
  </StringTable>
  <StringTable>
    <Label>MercModel_161_Name</Label>
    <String>Budowniczy statków 90</String>
  </StringTable>
  <StringTable>
    <Label>MercModel_162_Name</Label>
    <String>Budowniczy statków 91</String>
  </StringTable>
  <StringTable>
    <Label>MercModel_163_Name</Label>
    <String>Budowniczy statków 92</String>
  </StringTable>
  <StringTable>
    <Label>MercModel_164_Name</Label>
    <String>Budowniczy statków 93</String>
  </StringTable>
  <StringTable>
    <Label>MercModel_165_Name</Label>
    <String>Budowniczy statków 94</String>
  </StringTable>
  <StringTable>
    <Label>MercModel_166_Name</Label>
    <String>Ship Builder 95</String>
  </StringTable>
  <StringTable>
    <Label>MercModel_167_Name</Label>
    <String>Budowniczy statków 96</String>
  </StringTable>
  <StringTable>
    <Label>MercModel_168_Name</Label>
    <String>Budowniczy statków 97</String>
  </StringTable>
  <StringTable>
    <Label>MercModel_169_Name</Label>
    <String>Budowniczy statków 98</String>
  </StringTable>
  <StringTable>
    <Label>MercModel_170_Name</Label>
    <String>Ship Builder 99</String>
  </StringTable>
  <StringTable>
    <Label>MercModel_171_Name</Label>
    <String>Budowniczy statków 100</String>
  </StringTable>
  <StringTable>
    <Label>MercModel_172_Name</Label>
    <String>Budowniczy statków 101</String>
  </StringTable>
  <StringTable>
    <Label>MercModel_173_Name</Label>
    <String>Budowniczy statków 102</String>
  </StringTable>
  <StringTable>
    <Label>MercModel_175_Name</Label>
    <String>Budowniczy statków 104</String>
  </StringTable>
  <StringTable>
    <Label>MercModel_176_Name</Label>
    <String>Budowniczy statków 105</String>
  </StringTable>
  <StringTable>
    <Label>MercModel_177_Name</Label>
    <String>Budowniczy statków 106</String>
  </StringTable>
  <StringTable>
    <Label>MercModel_178_Name</Label>
    <String>Budowniczy statków 107</String>
  </StringTable>
  <StringTable>
    <Label>MercModel_179_Name</Label>
    <String>Budowniczy statków 108</String>
  </StringTable>
  <StringTable>
    <Label>MercModel_83_Name</Label>
    <String>Naklejka stoczniowa 01</String>
  </StringTable>
  <StringTable>
    <Label>MercModel_84_Name</Label>
    <String>Naklejka stoczniowa 02</String>
  </StringTable>
  <StringTable>
    <Label>MercModel_85_Name</Label>
    <String>Naklejka stoczniowa 03</String>
  </StringTable>
  <StringTable>
    <Label>MercModel_86_Name</Label>
    <String>Naklejka stoczniowa 04</String>
  </StringTable>
  <StringTable>
    <Label>MercModel_87_Name</Label>
    <String>Naklejka stoczniowa 05</String>
  </StringTable>
  <StringTable>
    <Label>MercModel_88_Name</Label>
    <String>Naklejka stoczniowa 06</String>
  </StringTable>
  <StringTable>
    <Label>MercModel_89_Name</Label>
    <String>Naklejka stoczniowa 07</String>
  </StringTable>
  <StringTable>
    <Label>MercModel_90_Name</Label>
    <String>Naklejka stoczniowa 08</String>
  </StringTable>
  <StringTable>
    <Label>MercModel_91_Name</Label>
    <String>Naklejka stoczniowa 09</String>
  </StringTable>
  <StringTable>
    <Label>MercModel_92_Name</Label>
    <String>Naklejka stoczniowa 10</String>
  </StringTable>
  <StringTable>
    <Label>MercModel_93_Name</Label>
    <String>Naklejka stoczniowa 11</String>
  </StringTable>
  <StringTable>
    <Label>MercModel_94_Name</Label>
    <String>Naklejka stoczniowa 12</String>
  </StringTable>
  <StringTable>
    <Label>MercModel_95_Name</Label>
    <String>Naklejka stoczniowa 13</String>
  </StringTable>
  <StringTable>
    <Label>MercModel_96_Name</Label>
    <String>Naklejka stoczniowa 14</String>
  </StringTable>
  <StringTable>
    <Label>MercModel_97_Name</Label>
    <String>Naklejka stoczniowa 15</String>
  </StringTable>
  <StringTable>
    <Label>MercModel_98_Name</Label>
    <String>Naklejka stoczniowa 16</String>
  </StringTable>
  <StringTable>
    <Label>MercModel_99_Name</Label>
    <String>Naklejka stoczniowa 17</String>
  </StringTable>
  <StringTable>
    <Label>MercModel_100_Name</Label>
    <String>Naklejka stoczniowa 18</String>
  </StringTable>
  <StringTable>
    <Label>MercModel_101_Name</Label>
    <String>Naklejka stoczniowa 19</String>
  </StringTable>
  <StringTable>
    <Label>MercModel_102_Name</Label>
    <String>Naklejka stoczniowa 20</String>
  </StringTable>
  <StringTable>
    <Label>MercModel_103_Name</Label>
    <String>Naklejka stoczniowa 21</String>
  </StringTable>
  <StringTable>
    <Label>MercModel_104_Name</Label>
    <String>Naklejka stoczniowa 22</String>
  </StringTable>
  <StringTable>
    <Label>MercModel_105_Name</Label>
    <String>Naklejka stoczniowa 23</String>
  </StringTable>
  <StringTable>
    <Label>MercModel_106_Name</Label>
    <String>Naklejka stoczniowa 24</String>
  </StringTable>
  <StringTable>
    <Label>MercModel_107_Name</Label>
    <String>Naklejka stoczniowa 25</String>
  </StringTable>
  <StringTable>
    <Label>MercModel_108_Name</Label>
    <String>Naklejka stoczniowa 26</String>
  </StringTable>
  <StringTable>
    <Label>MercModel_109_Name</Label>
    <String>Naklejka stoczniowa 27</String>
  </StringTable>
  <StringTable>
    <Label>MercModel_110_Name</Label>
    <String>Naklejka stoczniowa 28</String>
  </StringTable>
  <StringTable>
    <Label>MercModel_111_Name</Label>
    <String>Naklejka stoczniowa 29</String>
  </StringTable>
  <StringTable>
    <Label>MercModel_112_Name</Label>
    <String>Naklejka stoczniowa 30</String>
  </StringTable>
  <StringTable>
    <Label>MercModel_113_Name</Label>
    <String>Naklejka stoczniowa 31</String>
  </StringTable>
  <StringTable>
    <Label>MercModel_114_Name</Label>
    <String>Naklejka stoczniowa 32</String>
  </StringTable>
  <StringTable>
    <Label>MercModel_115_Name</Label>
    <String>Naklejka stoczniowa 33</String>
  </StringTable>
  <StringTable>
    <Label>MercModel_116_Name</Label>
    <String>Naklejka stoczniowa 34</String>
  </StringTable>
  <StringTable>
    <Label>MercModel_117_Name</Label>
    <String>Naklejka stoczniowa 35</String>
  </StringTable>
  <StringTable>
    <Label>MercModel_118_Name</Label>
    <String>Naklejka stoczniowa 36</String>
  </StringTable>
  <StringTable>
    <Label>UnitedEarthModel_001_Name</Label>
    <String>UnitedEarth Model 001</String>
  </StringTable>
  <StringTable>
    <Label>UnitedEarthModel_002_Name</Label>
    <String>UnitedEarth Model 002</String>
  </StringTable>
  <StringTable>
    <Label>UnitedEarthModel_003_Name</Label>
    <String>UnitedEarth Model 003</String>
  </StringTable>
  <StringTable>
    <Label>UnitedEarthModel_004_Name</Label>
    <String>UnitedEarth Model 004</String>
  </StringTable>
  <StringTable>
    <Label>UnitedEarthModel_005_Name</Label>
    <String>UnitedEarth Model 005</String>
  </StringTable>
  <StringTable>
    <Label>UnitedEarthModel_006_Name</Label>
    <String>UnitedEarthModel_006</String>
  </StringTable>
  <StringTable>
    <Label>UnitedEarthModel_007_Name</Label>
    <String>UnitedEarthModel_007</String>
  </StringTable>
  <StringTable>
    <Label>UnitedEarthModel_008_Name</Label>
    <String>UnitedEarthModel_008</String>
  </StringTable>
  <StringTable>
    <Label>UnitedEarthModel_009_Name</Label>
    <String>UnitedEarthModel_009</String>
  </StringTable>
  <StringTable>
    <Label>UnitedEarthModel_010_Name</Label>
    <String>UnitedEarthModel_010</String>
  </StringTable>
  <StringTable>
    <Label>UnitedEarthModel_011_Name</Label>
    <String>UnitedEarthModel_011</String>
  </StringTable>
  <StringTable>
    <Label>UnitedEarthModel_012_Name</Label>
    <String>UnitedEarthModel_012</String>
  </StringTable>
  <StringTable>
    <Label>UnitedEarthModel_013_Name</Label>
    <String>UnitedEarthModel_013</String>
  </StringTable>
  <StringTable>
    <Label>UnitedEarthModel_014_Name</Label>
    <String>UnitedEarthModel_014</String>
  </StringTable>
  <StringTable>
    <Label>UnitedEarthModel_015_Name</Label>
    <String>UnitedEarthModel_015</String>
  </StringTable>
  <StringTable>
    <Label>UnitedEarthModel_016_Name</Label>
    <String>UnitedEarthModel_016</String>
  </StringTable>
  <StringTable>
    <Label>UnitedEarthModel_017_Name</Label>
    <String>UnitedEarthModel_017</String>
  </StringTable>
  <StringTable>
    <Label>UnitedEarthModel_018_Name</Label>
    <String>UnitedEarthModel_018</String>
  </StringTable>
  <StringTable>
    <Label>UnitedEarthModel_019_Name</Label>
    <String>UnitedEarthModel_019</String>
  </StringTable>
  <StringTable>
    <Label>UnitedEarthModel_020_Name</Label>
    <String>UnitedEarthModel_020</String>
  </StringTable>
  <StringTable>
    <Label>UnitedEarthModel_021_Name</Label>
    <String>UnitedEarthModel_021</String>
  </StringTable>
  <StringTable>
    <Label>UnitedEarthModel_022_Name</Label>
    <String>UnitedEarthModel_022</String>
  </StringTable>
  <StringTable>
    <Label>UnitedEarthModel_023_Name</Label>
    <String>UnitedEarthModel_023</String>
  </StringTable>
  <StringTable>
    <Label>UnitedEarthModel_024_Name</Label>
    <String>UnitedEarthModel_024</String>
  </StringTable>
  <StringTable>
    <Label>UnitedEarthModel_025_Name</Label>
    <String>UnitedEarthModel_025</String>
  </StringTable>
  <StringTable>
    <Label>UnitedEarthModel_026_Name</Label>
    <String>UnitedEarthModel_026</String>
  </StringTable>
  <StringTable>
    <Label>UnitedEarthModel_027_Name</Label>
    <String>UnitedEarthModel_027</String>
  </StringTable>
  <StringTable>
    <Label>UnitedEarthModel_028_Name</Label>
    <String>UnitedEarthModel_028</String>
  </StringTable>
  <StringTable>
    <Label>UnitedEarthModel_029_Name</Label>
    <String>UnitedEarthModel_029</String>
  </StringTable>
  <StringTable>
    <Label>UnitedEarthModel_030_Name</Label>
    <String>UnitedEarthModel_030</String>
  </StringTable>
  <StringTable>
    <Label>UnitedEarthModel_031_Name</Label>
    <String>UnitedEarthModel_031</String>
  </StringTable>
  <StringTable>
    <Label>UnitedEarthModel_032_Name</Label>
    <String>UnitedEarthModel_032</String>
  </StringTable>
  <StringTable>
    <Label>UnitedEarthModel_033_Name</Label>
    <String>UnitedEarthModel_033</String>
  </StringTable>
  <StringTable>
    <Label>UnitedEarthModel_034_Name</Label>
    <String>UnitedEarthModel_034</String>
  </StringTable>
  <StringTable>
    <Label>UnitedEarthModel_035_Name</Label>
    <String>UnitedEarthModel_035</String>
  </StringTable>
  <StringTable>
    <Label>UnitedEarthModel_036_Name</Label>
    <String>UnitedEarthModel_036</String>
  </StringTable>
  <StringTable>
    <Label>UnitedEarthModel_037_Name</Label>
    <String>UnitedEarthModel_037</String>
  </StringTable>
  <StringTable>
    <Label>UnitedEarthModel_038_Name</Label>
    <String>UnitedEarthModel_038</String>
  </StringTable>
  <StringTable>
    <Label>UnitedEarthModel_039_Name</Label>
    <String>UnitedEarthModel_039</String>
  </StringTable>
  <StringTable>
    <Label>UnitedEarthModel_102_Name</Label>
    <String>UnitedEarthModel_040</String>
  </StringTable>
  <StringTable>
    <Label>UnitedEarthModel_104_Name</Label>
    <String>UnitedEarthModel_041</String>
  </StringTable>
  <StringTable>
    <Label>UnitedEarthModel_111_Name</Label>
    <String>UnitedEarthModel_042</String>
  </StringTable>
  <StringTable>
    <Label>UnitedEarthModel_115_Name</Label>
    <String>UnitedEarthModel_043</String>
  </StringTable>
  <StringTable>
    <Label>UnitedEarthModel_116_Name</Label>
    <String>UnitedEarthModel_044</String>
  </StringTable>
  <StringTable>
    <Label>UnitedEarthModel_120_Name</Label>
    <String>UnitedEarthModel_045</String>
  </StringTable>
  <StringTable>
    <Label>UnitedEarthModel_081_Name</Label>
    <String>UnitedEarthModel_046</String>
  </StringTable>
  <StringTable>
    <Label>UnitedEarthModel_082_Name</Label>
    <String>UnitedEarthModel_047</String>
  </StringTable>
  <StringTable>
    <Label>UnitedEarthModel_084_Name</Label>
    <String>UnitedEarthModel_048</String>
  </StringTable>
  <StringTable>
    <Label>MechModel_001_Name</Label>
    <String>Mech Część 001</String>
  </StringTable>
  <StringTable>
    <Label>MechModel_002_Name</Label>
    <String>Mech Część 002</String>
  </StringTable>
  <StringTable>
    <Label>MechModel_003_Name</Label>
    <String>Mech Część 003</String>
  </StringTable>
  <StringTable>
    <Label>MechModel_004_Name</Label>
    <String>Mech Część 004</String>
  </StringTable>
  <StringTable>
    <Label>MechModel_005_Name</Label>
    <String>Mech Część 005</String>
  </StringTable>
  <StringTable>
    <Label>MechModel_006_Name</Label>
    <String>Mech Część 006</String>
  </StringTable>
  <StringTable>
    <Label>MechModel_007_Name</Label>
    <String>Mech Część 007</String>
  </StringTable>
  <StringTable>
    <Label>MechModel_008_Name</Label>
    <String>Mech Część 008</String>
  </StringTable>
  <StringTable>
    <Label>MechModel_009_Name</Label>
    <String>Mech Część 009</String>
  </StringTable>
  <StringTable>
    <Label>MechModel_010_Name</Label>
    <String>Mech Część 010</String>
  </StringTable>
  <StringTable>
    <Label>MechModel_011_Name</Label>
    <String>Mech Część 011</String>
  </StringTable>
  <StringTable>
    <Label>MechModel_012_Name</Label>
    <String>Mech Część 012</String>
  </StringTable>
  <StringTable>
    <Label>MechModel_013_Name</Label>
    <String>Mech Część 013</String>
  </StringTable>
  <StringTable>
    <Label>MechModel_014_Name</Label>
    <String>Mech Część 014</String>
  </StringTable>
  <StringTable>
    <Label>MechModel_015_Name</Label>
    <String>Mech Część 015</String>
  </StringTable>
  <StringTable>
    <Label>MechModel_016_Name</Label>
    <String>Mech Część 016</String>
  </StringTable>
  <StringTable>
    <Label>MechModel_017_Name</Label>
    <String>Mech Część 017</String>
  </StringTable>
  <StringTable>
    <Label>MechModel_018_Name</Label>
    <String>Mech Część 018</String>
  </StringTable>
  <StringTable>
    <Label>MechModel_019_Name</Label>
    <String>Mech Część 019</String>
  </StringTable>
  <StringTable>
    <Label>MechModel_020_Name</Label>
    <String>Mech Część 020</String>
  </StringTable>
  <StringTable>
    <Label>MechModel_021_Name</Label>
    <String>Mech Część 021</String>
  </StringTable>
  <StringTable>
    <Label>MechModel_022_Name</Label>
    <String>Mech Część 022</String>
  </StringTable>
  <StringTable>
    <Label>MechModel_023_Name</Label>
    <String>Mech Część 023</String>
  </StringTable>
  <StringTable>
    <Label>MechModel_024_Name</Label>
    <String>Mech Część 024</String>
  </StringTable>
  <StringTable>
    <Label>MechModel_025_Name</Label>
    <String>Mech Część 025</String>
  </StringTable>
  <StringTable>
    <Label>MechModel_026_Name</Label>
    <String>Mech Część 026</String>
  </StringTable>
  <StringTable>
    <Label>MechModel_027_Name</Label>
    <String>Mech Część 027</String>
  </StringTable>
  <StringTable>
    <Label>MechModel_028_Name</Label>
    <String>Mech Część 028</String>
  </StringTable>
  <StringTable>
    <Label>MechModel_029_Name</Label>
    <String>Mech Część 029</String>
  </StringTable>
  <StringTable>
    <Label>MechModel_030_Name</Label>
    <String>Mech Część 030</String>
  </StringTable>
  <StringTable>
    <Label>MechModel_031_Name</Label>
    <String>Mech Część 031</String>
  </StringTable>
  <StringTable>
    <Label>MechModel_032_Name</Label>
    <String>Mech Część 032</String>
  </StringTable>
  <StringTable>
    <Label>MechModel_033_Name</Label>
    <String>Mech Część 033</String>
  </StringTable>
  <StringTable>
    <Label>MechModel_034_Name</Label>
    <String>Mech Część 034</String>
  </StringTable>
  <StringTable>
    <Label>MechModel_035_Name</Label>
    <String>Mech Część 035</String>
  </StringTable>
  <StringTable>
    <Label>MechModel_036_Name</Label>
    <String>Mech Część 036</String>
  </StringTable>
  <StringTable>
    <Label>MechModel_037_Name</Label>
    <String>Mech Część 037</String>
  </StringTable>
  <StringTable>
    <Label>MechModel_038_Name</Label>
    <String>Mech Część 038</String>
  </StringTable>
  <StringTable>
    <Label>Founder_08_Name</Label>
    <String>Nagroda za rejestrację Część 01</String>
  </StringTable>
  <StringTable>
    <Label>Founder_09_Name</Label>
    <String>Nagroda za rejestrację, część 02</String>
  </StringTable>
  <StringTable>
    <Label>Founder_10_Name</Label>
    <String>Nagroda za rejestrację, część 03</String>
  </StringTable>
  <StringTable>
    <Label>Founder_11_Name</Label>
    <String>Nagroda za rejestrację, część 04</String>
  </StringTable>
  <StringTable>
    <Label>Founder_12_Name</Label>
    <String>Nagroda za rejestrację, część 05</String>
  </StringTable>
  <StringTable>
    <Label>Founder_13_Name</Label>
    <String>Nagroda za rejestrację, część 06</String>
  </StringTable>
  <StringTable>
    <Label>Founder_14_Name</Label>
    <String>Nagroda za rejestrację, część 07</String>
  </StringTable>
  <StringTable>
    <Label>FounderModel_01_Name</Label>
    <String>Założyciel Model 01</String>
  </StringTable>
  <StringTable>
    <Label>FounderModel_02_Name</Label>
    <String>Założyciel Model 02</String>
  </StringTable>
  <StringTable>
    <Label>FounderModel_03_Name</Label>
    <String>Założyciel Model 03</String>
  </StringTable>
  <StringTable>
    <Label>FounderModel_04_Name</Label>
    <String>Założyciel Model 04</String>
  </StringTable>
  <StringTable>
    <Label>FounderModel_05_Name</Label>
    <String>Założyciel Model 05</String>
  </StringTable>
  <StringTable>
    <Label>FounderModel_06_Name</Label>
    <String>Founder Model 06</String>
  </StringTable>
  <StringTable>
    <Label>FounderModel_07_Name</Label>
    <String>Founder Model 07</String>
  </StringTable>
  <StringTable>
    <Label>DreadlordsModel_01_Name</Label>
    <String>Dreadlords Model 01</String>
  </StringTable>
  <StringTable>
    <Label>DreadlordsModel_02_Name</Label>
    <String>Dreadlords Model 02</String>
  </StringTable>
  <StringTable>
    <Label>DreadlordsModel_03_Name</Label>
    <String>Dreadlords Model 03</String>
  </StringTable>
  <StringTable>
    <Label>DreadlordsModel_04_Name</Label>
    <String>Dreadlords Model 04</String>
  </StringTable>
  <StringTable>
    <Label>DreadlordsModel_05_Name</Label>
    <String>Dreadlords Model 05</String>
  </StringTable>
  <StringTable>
    <Label>DreadlordsModel_06_Name</Label>
    <String>Dreadlords Model 06</String>
  </StringTable>
  <StringTable>
    <Label>DreadlordsModel_07_Name</Label>
    <String>Dreadlords Model 07</String>
  </StringTable>
  <StringTable>
    <Label>DreadlordsModel_08_Name</Label>
    <String>Dreadlords Model 08</String>
  </StringTable>
  <StringTable>
    <Label>DreadlordsModel_09_Name</Label>
    <String>Dreadlords Model 09</String>
  </StringTable>
  <StringTable>
    <Label>DreadlordsModel_10_Name</Label>
    <String>Dreadlords Model 10</String>
  </StringTable>
  <StringTable>
    <Label>DreadlordsModel_11_Name</Label>
    <String>Dreadlords Model 11</String>
  </StringTable>
  <StringTable>
    <Label>DreadlordsModel_12_Name</Label>
    <String>Dreadlords Model 12</String>
  </StringTable>
  <StringTable>
    <Label>DreadlordsModel_13_Name</Label>
    <String>Dreadlords Model 13</String>
  </StringTable>
  <StringTable>
    <Label>DreadlordsModel_14_Name</Label>
    <String>Dreadlords Model 14</String>
  </StringTable>
  <StringTable>
    <Label>DreadlordsModel_15_Name</Label>
    <String>Dreadlords Model 15</String>
  </StringTable>
  <StringTable>
    <Label>DreadlordsModel_16_Name</Label>
    <String>Dreadlords Model 16</String>
  </StringTable>
  <StringTable>
    <Label>DreadlordsModel_17_Name</Label>
    <String>Dreadlords Model 17</String>
  </StringTable>
  <StringTable>
    <Label>SnathiModel_01_Name</Label>
    <String>Snathi Model 01</String>
  </StringTable>
  <StringTable>
    <Label>SnathiModel_02_Name</Label>
    <String>Snathi Model 02</String>
  </StringTable>
  <StringTable>
    <Label>SnathiModel_03_Name</Label>
    <String>Snathi Model 03</String>
  </StringTable>
  <StringTable>
    <Label>SnathiModel_04_Name</Label>
    <String>Snathi Model 04</String>
  </StringTable>
  <StringTable>
    <Label>SnathiModel_05_Name</Label>
    <String>Snathi Model 05</String>
  </StringTable>
  <StringTable>
    <Label>SnathiModel_06_Name</Label>
    <String>Snathi Model 06</String>
  </StringTable>
  <StringTable>
    <Label>SnathiModel_07_Name</Label>
    <String>Snathi Model 07</String>
  </StringTable>
  <StringTable>
    <Label>SnathiModel_08_Name</Label>
    <String>Snathi Model 08</String>
  </StringTable>
  <StringTable>
    <Label>SnathiModel_09_Name</Label>
    <String>Snathi Model 09</String>
  </StringTable>
  <StringTable>
    <Label>SnathiModel_10_Name</Label>
    <String>Snathi Model 10</String>
  </StringTable>
  <StringTable>
    <Label>SnathiModel_11_Name</Label>
    <String>Snathi Model 11</String>
  </StringTable>
  <StringTable>
    <Label>SnathiModel_12_Name</Label>
    <String>Snathi Model 12</String>
  </StringTable>
  <StringTable>
    <Label>SnathiModel_13_Name</Label>
    <String>Snathi Model 13</String>
  </StringTable>
  <StringTable>
    <Label>SnathiModel_14_Name</Label>
    <String>Snathi Model 14</String>
  </StringTable>
  <StringTable>
    <Label>SnathiModel_15_Name</Label>
    <String>Snathi Model 15</String>
  </StringTable>
  <StringTable>
    <Label>SnathiModel_16_Name</Label>
    <String>Snathi Model 16</String>
  </StringTable>
  <StringTable>
    <Label>SnathiModel_17_Name</Label>
    <String>Snathi Model 17</String>
  </StringTable>
  <StringTable>
    <Label>SnathiModel_18_Name</Label>
    <String>Snathi Model 18</String>
  </StringTable>
  <StringTable>
    <Label>SnathiModel_19_Name</Label>
    <String>Snathi Model 19</String>
  </StringTable>
  <StringTable>
    <Label>SnathiModel_20_Name</Label>
    <String>Snathi Model 20</String>
  </StringTable>
  <StringTable>
    <Label>SnathiModel_21_Name</Label>
    <String>Snathi Model 21</String>
  </StringTable>
  <StringTable>
    <Label>SnathiModel_22_Name</Label>
    <String>Snathi Model 22</String>
  </StringTable>
  <StringTable>
    <Label>SnathiModel_23_Name</Label>
    <String>Snathi Model 23</String>
  </StringTable>
  <StringTable>
    <Label>SnathiModel_24_Name</Label>
    <String>Snathi Model 24</String>
  </StringTable>
  <StringTable>
    <Label>SnathiModel_25_Name</Label>
    <String>Snathi Model 25</String>
  </StringTable>
  <StringTable>
    <Label>SnathiModel_26_Name</Label>
    <String>Snathi Model 26</String>
  </StringTable>
  <StringTable>
    <Label>SnathiModel_27_Name</Label>
    <String>Snathi Model 27</String>
  </StringTable>
  <StringTable>
    <Label>SnathiModel_28_Name</Label>
    <String>Snathi Model 28</String>
  </StringTable>
  <StringTable>
    <Label>SnathiModel_29_Name</Label>
    <String>Snathi Model 29</String>
  </StringTable>
  <StringTable>
    <Label>SnathiModel_30_Name</Label>
    <String>Snathi Model 30</String>
  </StringTable>
  <StringTable>
    <Label>SnathiModel_31_Name</Label>
    <String>Snathi Model 31</String>
  </StringTable>
  <StringTable>
    <Label>SnathiModel_32_Name</Label>
    <String>Snathi Model 32</String>
  </StringTable>
  <!-- Hook up broken Game Created Parts -->
  <StringTable>
    <Label>AsteroidBase_Part_05_Name</Label>
    <String>AsteroidBase Część 05</String>
  </StringTable>
  <StringTable>
    <Label>Dreadlord_Claw_Name</Label>
    <String>Szpon Władcy Strachu</String>
  </StringTable>
  <StringTable>
    <Label>Dreadlord_Tentacle_Extended_Name</Label>
    <String>Rozszerzona Macka Władcy Grozy</String>
  </StringTable>
  <StringTable>
    <Label>Dreadlord_Tentacle_Long_Name</Label>
    <String>Dreadlord Mocne Długie Macki</String>
  </StringTable>
  <StringTable>
    <Label>DreadLord_Tentacle_Pinched_Name</Label>
    <String>DreadLord Szczypiący Macki</String>
  </StringTable>
  <StringTable>
    <Label>Dreadlord_Tentacle_Pinched_2_Name</Label>
    <String>Szczypnięty Macega Władcy Strachu 2</String>
  </StringTable>
  <StringTable>
    <Label>Gate_Core_Name</Label>
    <String>Nazwa rdzenia bramki</String>
  </StringTable>
  <StringTable>
    <Label>Hypergate_Module_Name</Label>
    <String>Moduł Hypergate</String>
  </StringTable>
  <StringTable>
    <Label>Hive_Shield_Name</Label>
    <String>Tarcza roju</String>
  </StringTable>
  <StringTable>
    <Label>Monster_Wing_01_Name</Label>
    <String>Monster Wing 01</String>
  </StringTable>
  <StringTable>
    <Label>PeaceKeeperLeg_01_Name</Label>
    <String>PeaceKeeperLeg 01</String>
  </StringTable>
  <StringTable>
    <Label>PeaceKeeperLeg_02_Name</Label>
    <String>PeaceKeeperLeg 02</String>
  </StringTable>
  <StringTable>
    <Label>PrecursorRelic_02_Name</Label>
    <String>PrecursorRelic 02</String>
  </StringTable>
  <StringTable>
    <Label>Resistance_CargoCylFrame_Name</Label>
    <String>Opór Cargo Cyl Frame</String>
  </StringTable>
  <StringTable>
    <Label>Resistance_MilitarySpireSimplified_Name</Label>
    <String>Uproszczona iglica wojskowa ruchu oporu</String>
  </StringTable>
  <StringTable>
    <Label>Resistance_CargoSpire_Name</Label>
    <String>Iglica ładunkowa ruchu oporu</String>
  </StringTable>
  <StringTable>
    <Label>Resistance_MilitaryShield_Name</Label>
    <String>Odporność Tarcza wojskowa</String>
  </StringTable>
  <StringTable>
    <Label>Resistance_MilitarySpire_Name</Label>
    <String>Iglica wojskowa ruchu oporu</String>
  </StringTable>
  <StringTable>
    <Label>Resistance_SurveyColumn_Name</Label>
    <String>Kolumna badania odporności</String>
  </StringTable>
  <StringTable>
    <Label>Slyne_EnergyBall_Name</Label>
    <String>Slyne Energy Ball</String>
  </StringTable>
  <StringTable>
    <Label>TheRelicPart_01_Name</Label>
    <String>TheRelicCzęść 01</String>
  </StringTable>
  <StringTable>
    <Label>Mimot_Part_01_Name</Label>
    <String>Mimot Część 01</String>
  </StringTable>
  <StringTable>
    <Label>Mimot_Part_02_Name</Label>
    <String>Mimot Część 02</String>
  </StringTable>
  <StringTable>
    <Label>Mimot_Part_03_Name</Label>
    <String>Mimot Część 03</String>
  </StringTable>
  <StringTable>
    <Label>Mimot_Part_04_Name</Label>
    <String>Mimot Część 04</String>
  </StringTable>
  <StringTable>
    <Label>Mimot_Part_05_Name</Label>
    <String>Mimot Część 05</String>
  </StringTable>
  <StringTable>
    <Label>Mimot_Part_06_Name</Label>
    <String>Mimot Część 06</String>
  </StringTable>
  <StringTable>
    <Label>Mimot_Part_07_Name</Label>
    <String>Mimot Część 07</String>
  </StringTable>
  <StringTable>
    <Label>Mimot_Part_08_Name</Label>
    <String>Mimot Część 08</String>
  </StringTable>
  <StringTable>
    <Label>Mimot_Part_09_Name</Label>
    <String>Mimot Część 09</String>
  </StringTable>
  <StringTable>
    <Label>Mimot_Part_10_Name</Label>
    <String>Mimot Część 10</String>
  </StringTable>
  <StringTable>
    <Label>Mimot_Part_11_Name</Label>
    <String>Mimot Część 11</String>
  </StringTable>
  <StringTable>
    <Label>Mimot_Part_12_Name</Label>
    <String>Mimot Część 12</String>
  </StringTable>
  <StringTable>
    <Label>Mimot_Part_13_Name</Label>
    <String>Mimot Część 13</String>
  </StringTable>
  <StringTable>
    <Label>Terran_Arm_01_Name</Label>
    <String>Terran Arm 01</String>
  </StringTable>
  <StringTable>
    <Label>Terran_Arm_02_Name</Label>
    <String>Terran Arm 02</String>
  </StringTable>
  <StringTable>
    <Label>RingKit5degree_01_Name</Label>
    <String>Mocowanie pierścieniowe 5 stopni</String>
  </StringTable>
  <StringTable>
    <Label>RingKit15degree_002_Name</Label>
    <String>Mocowanie pierścieniowe 15 stopni</String>
  </StringTable>
  <StringTable>
    <Label>RingPartSimple10d_03_Name</Label>
    <String>Sekcja pierścieniowa Prosta 10 stopni</String>
  </StringTable>
  <StringTable>
    <Label>RingPartDorm30d_005_Name</Label>
    <String>Ring Section Dorm 32 stopnie</String>
  </StringTable>
  <StringTable>
    <Label>RingPartSimple10d_001_Name</Label>
    <String>Sekcja pierścieniowa Simple 2, 10 stopni</String>
  </StringTable>
  <StringTable>
    <Label>Intercepter_Drone_Part_Name</Label>
    <String>Część do drona przechwytującego</String>
  </StringTable>
  <StringTable>
    <Label>Guardian_Drone_Part_Name</Label>
    <String>Część drona Guardian</String>
  </StringTable>
  <StringTable>
    <Label>Assault_Fighter_Part_Name</Label>
    <String>Część myśliwca szturmowego</String>
  </StringTable>
  <StringTable>
    <Label>FestronModel_100_Name</Label>
    <String>Festron Model 100</String>
  </StringTable>
  <StringTable>
    <Label>FestronModel_101_Name</Label>
    <String>Festron Model 101</String>
  </StringTable>
  <StringTable>
    <Label>FestronModel_102_Name</Label>
    <String>Festron Model 102</String>
  </StringTable>
  <StringTable>
    <Label>FestronModel_103_Name</Label>
    <String>Festron Model 103</String>
  </StringTable>
  <StringTable>
    <Label>FestronModel_104_Name</Label>
    <String>Festron Model 104</String>
  </StringTable>
  <StringTable>
    <Label>FestronModel_105_Name</Label>
    <String>Festron Model 105</String>
  </StringTable>
  <StringTable>
    <Label>FestronModel_106_Name</Label>
    <String>Festron Model 106</String>
  </StringTable>
  <StringTable>
    <Label>FestronModel_107_Name</Label>
    <String>Festron Model 107</String>
  </StringTable>
  <StringTable>
    <Label>FestronModel_108_Name</Label>
    <String>Festron Model 108</String>
  </StringTable>
  <StringTable>
    <Label>FestronModel_109_Name</Label>
    <String>Festron Model 109</String>
  </StringTable>
  <StringTable>
    <Label>FestronModel_110_Name</Label>
    <String>Festron Model 110</String>
  </StringTable>
  <StringTable>
    <Label>FestronModel_111_Name</Label>
    <String>Festron Model 111</String>
  </StringTable>
  <StringTable>
    <Label>FestronModel_112_Name</Label>
    <String>Festron Model 112</String>
  </StringTable>
  <StringTable>
    <Label>FestronModel_113_Name</Label>
    <String>Festron Model 113</String>
  </StringTable>
  <StringTable>
    <Label>FestronModel_114_Name</Label>
    <String>Festron Model 114</String>
  </StringTable>
  <StringTable>
    <Label>FestronModel_115_Name</Label>
    <String>Festron Model 115</String>
  </StringTable>
  <StringTable>
    <Label>FestronModel_116_Name</Label>
    <String>Festron Model 116</String>
  </StringTable>
  <StringTable>
    <Label>FestronModel_117_Name</Label>
    <String>Festron Model 117</String>
  </StringTable>
  <StringTable>
    <Label>FestronModel_118_Name</Label>
    <String>Festron Model 118</String>
  </StringTable>
  <StringTable>
    <Label>FestronModel_119_Name</Label>
    <String>Festron Model 119</String>
  </StringTable>
  <StringTable>
    <Label>FestronModel_120_Name</Label>
    <String>Festron Model 120</String>
  </StringTable>
  <StringTable>
    <Label>FestronModel_121_Name</Label>
    <String>Festron Model 121</String>
  </StringTable>
  <StringTable>
    <Label>FestronModel_122_Name</Label>
    <String>Festron Model 122</String>
  </StringTable>
  <StringTable>
    <Label>FestronModel_123_Name</Label>
    <String>Festron Model 123</String>
  </StringTable>
  <StringTable>
    <Label>FestronModel_124_Name</Label>
    <String>Festron Model 124</String>
  </StringTable>
  <StringTable>
    <Label>FestronModel_125_Name</Label>
    <String>Festron Model 125</String>
  </StringTable>
  <StringTable>
    <Label>FestronModel_126_Name</Label>
    <String>Festron Model 126</String>
  </StringTable>
  <StringTable>
    <Label>FestronModel_127_Name</Label>
    <String>Festron Model 127</String>
  </StringTable>
  <StringTable>
    <Label>FestronModel_128_Name</Label>
    <String>Festron Model 128</String>
  </StringTable>
  <StringTable>
    <Label>FestronModel_129_Name</Label>
    <String>Festron Model 129</String>
  </StringTable>
  <StringTable>
    <Label>FestronModel_130_Name</Label>
    <String>Festron Model 130</String>
  </StringTable>
  <StringTable>
    <Label>FestronModel_131_Name</Label>
    <String>Festron Model 131</String>
  </StringTable>
  <StringTable>
    <Label>FestronModel_132_Name</Label>
    <String>Festron Model 132</String>
  </StringTable>
  <StringTable>
    <Label>FestronModel_133_Name</Label>
    <String>Festron Model 133</String>
  </StringTable>
  <StringTable>
    <Label>FestronModel_134_Name</Label>
    <String>Festron Model 134</String>
  </StringTable>
  <StringTable>
    <Label>FestronModel_135_Name</Label>
    <String>Festron Model 135</String>
  </StringTable>
  <StringTable>
    <Label>FestronModel_136_Name</Label>
    <String>Festron Model 136</String>
  </StringTable>
  <StringTable>
    <Label>FestronModel_137_Name</Label>
    <String>Festron Model 137</String>
  </StringTable>
  <StringTable>
    <Label>FestronModel_138_Name</Label>
    <String>Festron Model 138</String>
  </StringTable>
  <StringTable>
    <Label>FestronModel_139_Name</Label>
    <String>Festron Model 139</String>
  </StringTable>
  <StringTable>
    <Label>FestronModel_140_Name</Label>
    <String>Festron Model 140</String>
  </StringTable>
  <StringTable>
    <Label>FestronModel_141_Name</Label>
    <String>Festron Model 141</String>
  </StringTable>
  <StringTable>
    <Label>FestronModel_142_Name</Label>
    <String>Festron Model 142</String>
  </StringTable>
  <StringTable>
    <Label>FestronModel_143_Name</Label>
    <String>Festron Model 143</String>
  </StringTable>
  <StringTable>
    <Label>FestronModel_144_Name</Label>
    <String>Festron Model 144</String>
  </StringTable>
  <StringTable>
    <Label>FestronModel_145_Name</Label>
    <String>Festron Model 145</String>
  </StringTable>
  <StringTable>
    <Label>FestronModel_146_Name</Label>
    <String>Festron Model 146</String>
  </StringTable>
  <StringTable>
    <Label>FestronModel_147_Name</Label>
    <String>Festron Model 147</String>
  </StringTable>
  <StringTable>
    <Label>Sun_Ring_Part_01_Name</Label>
    <String>Pierścień słoneczny 01</String>
  </StringTable>
  <StringTable>
    <Label>Sun_Energysink_01_Name</Label>
    <String>Sun Energysink 01</String>
  </StringTable>
  <StringTable>
    <Label>Sun_SolarArray_01_Name</Label>
    <String>Układ słoneczny Sun 01</String>
  </StringTable>
  <StringTable>
    <Label>Sun_SolarArray_02_Name</Label>
    <String>Układ słoneczny Sun 02</String>
  </StringTable>
  <StringTable>
    <Label>Sun_Ring_Part_02_Name</Label>
    <String>Sun Ring 02</String>
  </StringTable>
  <StringTable>
    <Label>Sun_SolarArray_04_Name</Label>
    <String>Układ słoneczny Sun 04</String>
  </StringTable>
  <!-- New Parts -->
  <StringTable>
    <Label>Antana_001_Name</Label>
    <String>Antana 001</String>
  </StringTable>
  <StringTable>
    <Label>BasicLight_001_Name</Label>
    <String>Basic Light 001</String>
  </StringTable>
  <StringTable>
    <Label>BasicLight_002_Name</Label>
    <String>Basic Light 002</String>
  </StringTable>
  <StringTable>
    <Label>BasicLight_003_Name</Label>
    <String>Basic Light 003</String>
  </StringTable>
  <StringTable>
    <Label>BasicLight_004_Name</Label>
    <String>Basic Light 004</String>
  </StringTable>
  <StringTable>
    <Label>BasicLight_005_Name</Label>
    <String>Basic Light 005</String>
  </StringTable>
  <StringTable>
    <Label>BasicLight_006_Name</Label>
    <String>Basic Light 006</String>
  </StringTable>
  <StringTable>
    <Label>BasicLight_007_Name</Label>
    <String>Basic Light 007</String>
  </StringTable>
  <StringTable>
    <Label>Booster_001_Name</Label>
    <String>Booster 001</String>
  </StringTable>
  <StringTable>
    <Label>Booster_002_Name</Label>
    <String>Booster 002</String>
  </StringTable>
  <StringTable>
    <Label>Booster_003_Name</Label>
    <String>Booster 003</String>
  </StringTable>
  <StringTable>
    <Label>Booster_004_Name</Label>
    <String>Booster 004</String>
  </StringTable>
  <StringTable>
    <Label>Booster_005_Name</Label>
    <String>Booster 005</String>
  </StringTable>
  <StringTable>
    <Label>Booster_006_Name</Label>
    <String>Booster 006</String>
  </StringTable>
  <StringTable>
    <Label>CargoPod_001_Name</Label>
    <String>Cargo Pod 001</String>
  </StringTable>
  <StringTable>
    <Label>CargoPod_002_Name</Label>
    <String>Cargo Pod 002</String>
  </StringTable>
  <StringTable>
    <Label>CargoPod_003_Name</Label>
    <String>Cargo Pod 003</String>
  </StringTable>
  <StringTable>
    <Label>CargoPod_004_Name</Label>
    <String>Cargo Pod 004</String>
  </StringTable>
  <StringTable>
    <Label>CargoPod_005_Name</Label>
    <String>Cargo Pod 005</String>
  </StringTable>
  <StringTable>
    <Label>FuelTank_001_Name</Label>
    <String>Zbiornik paliwa 001</String>
  </StringTable>
  <StringTable>
    <Label>FuelTank_002_Name</Label>
    <String>Zbiornik paliwa 002</String>
  </StringTable>
  <StringTable>
    <Label>FuelTank_003_Name</Label>
    <String>Zbiornik paliwa 003</String>
  </StringTable>
  <StringTable>
    <Label>LargeBooster_001_Name</Label>
    <String>Duży wzmacniacz 001</String>
  </StringTable>
  <StringTable>
    <Label>ProbeHulll_001_Name</Label>
    <String>Kadłub sondy 001</String>
  </StringTable>
  <StringTable>
    <Label>ShuttleHull_001_Name</Label>
    <String>Kadłub wahadłowca 001</String>
  </StringTable>
  <StringTable>
    <Label>ShuttleHull_002_Name</Label>
    <String>Kadłub wahadłowca 002</String>
  </StringTable>
  <StringTable>
    <Label>ShuttleHull_003_Name</Label>
    <String>Kadłub wahadłowca 003</String>
  </StringTable>
  <StringTable>
    <Label>ShuttleHull_004_Name</Label>
    <String>Kadłub wahadłowca 004</String>
  </StringTable>
  <StringTable>
    <Label>ShuttleHull_005_Name</Label>
    <String>Kadłub wahadłowca 005</String>
  </StringTable>
  <StringTable>
    <Label>ShuttleWing_001_Name</Label>
    <String>Skrzydło wahadłowca 001</String>
  </StringTable>
  <StringTable>
    <Label>ShuttleWing_002_Name</Label>
    <String>Skrzydło wahadłowca 002</String>
  </StringTable>
  <StringTable>
    <Label>ShuttleWing_003_Name</Label>
    <String>Skrzydło wahadłowca 003</String>
  </StringTable>
  <StringTable>
    <Label>ShuttleWing_004_Name</Label>
    <String>Skrzydło wahadłowca 004</String>
  </StringTable>
  <StringTable>
    <Label>SolorPanel_001_Name</Label>
    <String>Solor Panel 001</String>
  </StringTable>
  <StringTable>
    <Label>SolorPanel_002_Name</Label>
    <String>Solor Panel 002</String>
  </StringTable>
  <StringTable>
    <Label>SolorPanel_003_Name</Label>
    <String>Solor Panel 003</String>
  </StringTable>
  <StringTable>
    <Label>SolorPanel_004_Name</Label>
    <String>Solor Panel 004</String>
  </StringTable>
  <StringTable>
    <Label>StationJoin_001_Name</Label>
    <String>Station Join 001</String>
  </StringTable>
  <StringTable>
    <Label>StationJoin_002_Name</Label>
    <String>Station Join 002</String>
  </StringTable>
  <StringTable>
    <Label>StationJoin_003_Name</Label>
    <String>Station Join 003</String>
  </StringTable>
  <StringTable>
    <Label>StationJoin_004_Name</Label>
    <String>Stacja Dołącz 004</String>
  </StringTable>
  <StringTable>
    <Label>StationJoin_005_Name</Label>
    <String>Station Join 005</String>
  </StringTable>
  <StringTable>
    <Label>StationJoin_006_Name</Label>
    <String>Stacja Join 006</String>
  </StringTable>
  <StringTable>
    <Label>StationJoin_007_Name</Label>
    <String>Station Join 007</String>
  </StringTable>
  <StringTable>
    <Label>StationJoin_008_Name</Label>
    <String>Stacja Join 008</String>
  </StringTable>
  <StringTable>
    <Label>StationJoin_009_Name</Label>
    <String>Stacja Dołącz 009</String>
  </StringTable>
  <StringTable>
    <Label>StationJoin_010_Name</Label>
    <String>Stacja Dołącz 010</String>
  </StringTable>
  <StringTable>
    <Label>StationModule_001_Name</Label>
    <String>Moduł stacji 001</String>
  </StringTable>
  <StringTable>
    <Label>StationModule_002_Name</Label>
    <String>Moduł stacji 002</String>
  </StringTable>
  <StringTable>
    <Label>StationModule_003_Name</Label>
    <String>Moduł stacji 003</String>
  </StringTable>
  <StringTable>
    <Label>StationModule_004_Name</Label>
    <String>Moduł stacji 004</String>
  </StringTable>
  <StringTable>
    <Label>StationSphere_001_Name</Label>
    <String>Stacja Sphere 001</String>
  </StringTable>
  <StringTable>
    <Label>StationSphere_002_Name</Label>
    <String>Stacja Sfera 002</String>
  </StringTable>
  <StringTable>
    <Label>StationSphere_003_Name</Label>
    <String>Stacja Sphere 003</String>
  </StringTable>
  <StringTable>
    <Label>StationSphere_004_Name</Label>
    <String>Stacja Sfera 004</String>
  </StringTable>
  <StringTable>
    <Label>StationSphere_005_Name</Label>
    <String>Stacja Sphere 005</String>
  </StringTable>
  <StringTable>
    <Label>StationSphere_006_Name</Label>
    <String>Stacja Sphere 006</String>
  </StringTable>
  <StringTable>
    <Label>StationSphere_007_Name</Label>
    <String>Stacja Sphere 007</String>
  </StringTable>
  <StringTable>
    <Label>StationSphere_008_Name</Label>
    <String>Stacja Sphere 008</String>
  </StringTable>
  <StringTable>
    <Label>StationSphere_009_Name</Label>
    <String>Stacja Sphere 009</String>
  </StringTable>
  <StringTable>
    <Label>StationTube_001_Name</Label>
    <String>Stacja Tube 001</String>
  </StringTable>
  <StringTable>
    <Label>StationTube_002_Name</Label>
    <String>Stacja Tube 002</String>
  </StringTable>
  <StringTable>
    <Label>StationTube_003_Name</Label>
    <String>Stacja Tube 003</String>
  </StringTable>
  <StringTable>
    <Label>StationTube_004_Name</Label>
    <String>Stacja Tube 004</String>
  </StringTable>
  <StringTable>
    <Label>StationTube_005_Name</Label>
    <String>Stacja Tube 005</String>
  </StringTable>
  <StringTable>
    <Label>StationTube_006_Name</Label>
    <String>Stacja Tube 006</String>
  </StringTable>
  <StringTable>
    <Label>StationTube_007_Name</Label>
    <String>Stacja Tube 007</String>
  </StringTable>
  <StringTable>
    <Label>PlanetGasGiant_01_Name</Label>
    <String>Przypadkowy gazowy olbrzym 01</String>
  </StringTable>
  <StringTable>
    <Label>PlanetGasGiant_02_Name</Label>
    <String>Przypadkowy gazowy gigant 02</String>
  </StringTable>
  <StringTable>
    <Label>PlanetGasGiant_03_Name</Label>
    <String>Przypadkowy gazowy gigant 03</String>
  </StringTable>
  <StringTable>
    <Label>PlanetDeadWorld_01_Name</Label>
    <String>Przypadkowy martwy świat 01</String>
  </StringTable>
  <StringTable>
    <Label>PlanetDeadWorld_02_Name</Label>
    <String>Przypadkowy martwy świat 02</String>
  </StringTable>
  <StringTable>
    <Label>PlanetDeadWorld_03_Name</Label>
    <String>Przypadkowy martwy świat 03</String>
  </StringTable>
  <StringTable>
    <Label>ChromeBall_01_Name</Label>
    <String>Kulka chromowana</String>
  </StringTable>
  <StringTable>
    <Label>CrystalCluster_001_Name</Label>
    <String>Crystal Cluster 001</String>
  </StringTable>
  <StringTable>
    <Label>CrystalCluster_002_Name</Label>
    <String>Crystal Cluster 002</String>
  </StringTable>
  <StringTable>
    <Label>CrystalCluster_003_Name</Label>
    <String>Crystal Cluster 003</String>
  </StringTable>
  <StringTable>
    <Label>CrystalShardLarge_001_Name</Label>
    <String>Crystal Large 001</String>
  </StringTable>
  <StringTable>
    <Label>CrystalShardLarge_002_Name</Label>
    <String>Crystal Large 002</String>
  </StringTable>
  <StringTable>
    <Label>CrystalShardLarge_003_Name</Label>
    <String>Crystal Large 003</String>
  </StringTable>
  <StringTable>
    <Label>CrystalShardLarge_004_Name</Label>
    <String>Crystal Large 004</String>
  </StringTable>
  <StringTable>
    <Label>CrystalShardLarge_005_Name</Label>
    <String>Crystal Large 005</String>
  </StringTable>
  <StringTable>
    <Label>CrystalShardLarge_006_Name</Label>
    <String>Crystal Large 006</String>
  </StringTable>
  <StringTable>
    <Label>CrystalShardMedium_001_Name</Label>
    <String>Crystal Medium 001</String>
  </StringTable>
  <StringTable>
    <Label>CrystalShardMedium_002_Name</Label>
    <String>Crystal Medium 002</String>
  </StringTable>
  <StringTable>
    <Label>CrystalShardMedium_003_Name</Label>
    <String>Crystal Medium 003</String>
  </StringTable>
  <StringTable>
    <Label>CrystalShardMedium_004_Name</Label>
    <String>Crystal Medium 004</String>
  </StringTable>
  <StringTable>
    <Label>CrystalShardMedium_005_Name</Label>
    <String>Crystal Medium 005</String>
  </StringTable>
  <StringTable>
    <Label>CrystalShardSmall_001_Name</Label>
    <String>Crystal Small 001</String>
  </StringTable>
  <StringTable>
    <Label>CrystalShardSmall_002_Name</Label>
    <String>Crystal Small 002</String>
  </StringTable>
  <StringTable>
    <Label>CrystalShardSmall_003_Name</Label>
    <String>Crystal Small 003</String>
  </StringTable>
  <StringTable>
    <Label>CrystalShardSmall_004_Name</Label>
    <String>Crystal Small 004</String>
  </StringTable>
  <StringTable>
    <Label>CrystalShardSmall_005_Name</Label>
    <String>Crystal Small 005</String>
  </StringTable>
  <StringTable>
    <Label>SiegePlatform_01_Name</Label>
    <String>Platforma oblężnicza</String>
  </StringTable>
  <StringTable>
    <Label>Space_Creature_01_Name</Label>
    <String>Kosmiczne stworzenie 01</String>
  </StringTable>
  <StringTable>
    <Label>Seeing_Core_01_Name</Label>
    <String>Seeing_Core_01</String>
  </StringTable>
</StringTableList>
=======
<?xml version='1.0' encoding='utf-8'?>
<StringTableList xmlns:xsi="http://www.w3.org/2001/XMLSchema-instance" xsi:noNamespaceSchemaLocation="../../Schema/Lib/StringTable.xsd">
  <StringTable>
    <Label>TerranModel_01_Name</Label>
    <String>Model Terran 001</String>
  </StringTable>
  <StringTable>
    <Label>TerranModel_02_Name</Label>
    <String>Model Terran 002</String>
  </StringTable>
  <StringTable>
    <Label>TerranModel_03_Name</Label>
    <String>Model Terran 003</String>
  </StringTable>
  <StringTable>
    <Label>TerranModel_04_Name</Label>
    <String>Model Terran 004</String>
  </StringTable>
  <StringTable>
    <Label>TerranModel_05_Name</Label>
    <String>Model Terran 005</String>
  </StringTable>
  <StringTable>
    <Label>TerranModel_06_Name</Label>
    <String>Model Terran 006</String>
  </StringTable>
  <StringTable>
    <Label>TerranModel_07_Name</Label>
    <String>Model Terran 007</String>
  </StringTable>
  <StringTable>
    <Label>TerranModel_08_Name</Label>
    <String>Model Terran 008</String>
  </StringTable>
  <StringTable>
    <Label>TerranModel_09_Name</Label>
    <String>Model Terran 009</String>
  </StringTable>
  <StringTable>
    <Label>TerranModel_10_Name</Label>
    <String>Model Terran 010</String>
  </StringTable>
  <StringTable>
    <Label>TerranModel_11_Name</Label>
    <String>Model Terran 011</String>
  </StringTable>
  <StringTable>
    <Label>TerranModel_12_Name</Label>
    <String>Model Terran 012</String>
  </StringTable>
  <StringTable>
    <Label>TerranModel_13_Name</Label>
    <String>Model Terran 013</String>
  </StringTable>
  <StringTable>
    <Label>TerranModel_14_Name</Label>
    <String>Terran Model 014</String>
  </StringTable>
  <StringTable>
    <Label>TerranModel_15_Name</Label>
    <String>Terran Model 015</String>
  </StringTable>
  <StringTable>
    <Label>TerranModel_16_Name</Label>
    <String>Terran Model 016</String>
  </StringTable>
  <StringTable>
    <Label>TerranModel_17_Name</Label>
    <String>Terran Model 017</String>
  </StringTable>
  <StringTable>
    <Label>TerranModel_18_Name</Label>
    <String>Terran Model 018</String>
  </StringTable>
  <StringTable>
    <Label>TerranModel_19_Name</Label>
    <String>Terran Model 019</String>
  </StringTable>
  <StringTable>
    <Label>TerranModel_20_Name</Label>
    <String>Terran Model 020</String>
  </StringTable>
  <StringTable>
    <Label>TerranModel_21_Name</Label>
    <String>Terran Model 021</String>
  </StringTable>
  <StringTable>
    <Label>TerranModel_22_Name</Label>
    <String>Terran Model 022</String>
  </StringTable>
  <StringTable>
    <Label>TerranModel_23_Name</Label>
    <String>Terran Model 023</String>
  </StringTable>
  <StringTable>
    <Label>TerranModel_24_Name</Label>
    <String>Terran Model 024</String>
  </StringTable>
  <StringTable>
    <Label>TerranModel_25_Name</Label>
    <String>Terran Model 025</String>
  </StringTable>
  <StringTable>
    <Label>TerranModel_26_Name</Label>
    <String>Terran Model 026</String>
  </StringTable>
  <StringTable>
    <Label>TerranModel_27_Name</Label>
    <String>Terran Model 027</String>
  </StringTable>
  <StringTable>
    <Label>TerranModel_28_Name</Label>
    <String>Terran Model 028</String>
  </StringTable>
  <StringTable>
    <Label>TerranModel_29_Name</Label>
    <String>Terran Model 029</String>
  </StringTable>
  <StringTable>
    <Label>TerranModel_30_Name</Label>
    <String>Terran Model 030</String>
  </StringTable>
  <StringTable>
    <Label>TerranModel_31_Name</Label>
    <String>Terran Model 031</String>
  </StringTable>
  <StringTable>
    <Label>TerranModel_32_Name</Label>
    <String>Terran Model 032</String>
  </StringTable>
  <StringTable>
    <Label>TerranModel_33_Name</Label>
    <String>Terran Model 033</String>
  </StringTable>
  <StringTable>
    <Label>TerranModel_34_Name</Label>
    <String>Terran Model 034</String>
  </StringTable>
  <StringTable>
    <Label>TerranModel_35_Name</Label>
    <String>Terran Model 035</String>
  </StringTable>
  <StringTable>
    <Label>TerranModel_36_Name</Label>
    <String>Terran Model 036</String>
  </StringTable>
  <StringTable>
    <Label>TerranModel_37_Name</Label>
    <String>Terran Model 037</String>
  </StringTable>
  <StringTable>
    <Label>TerranModel_38_Name</Label>
    <String>Terran Model 038</String>
  </StringTable>
  <StringTable>
    <Label>TerranModel_39_Name</Label>
    <String>Terran Model 039</String>
  </StringTable>
  <StringTable>
    <Label>TerranModel_40_Name</Label>
    <String>Terran Model 040</String>
  </StringTable>
  <StringTable>
    <Label>TerranModel_41_Name</Label>
    <String>Terran Model 041</String>
  </StringTable>
  <StringTable>
    <Label>TerranModel_42_Name</Label>
    <String>Terran Model 042</String>
  </StringTable>
  <StringTable>
    <Label>TerranModel_43_Name</Label>
    <String>Terran Model 043</String>
  </StringTable>
  <StringTable>
    <Label>TerranModel_44_Name</Label>
    <String>Terran Model 044</String>
  </StringTable>
  <StringTable>
    <Label>TerranModel_45_Name</Label>
    <String>Terran Model 045</String>
  </StringTable>
  <StringTable>
    <Label>TerranModel_46_Name</Label>
    <String>Terran Model 046</String>
  </StringTable>
  <StringTable>
    <Label>TerranModel_47_Name</Label>
    <String>Terran Model 047</String>
  </StringTable>
  <StringTable>
    <Label>TerranModel_48_Name</Label>
    <String>Terran Model 048</String>
  </StringTable>
  <StringTable>
    <Label>TerranModel_49_Name</Label>
    <String>Terran Model 049</String>
  </StringTable>
  <StringTable>
    <Label>TerranModel_50_Name</Label>
    <String>Terran Model 050</String>
  </StringTable>
  <StringTable>
    <Label>TerranModel_51_Name</Label>
    <String>Terran Model 051</String>
  </StringTable>
  <StringTable>
    <Label>TerranModel_52_Name</Label>
    <String>Terran Model 052</String>
  </StringTable>
  <StringTable>
    <Label>TerranModel_53_Name</Label>
    <String>Terran Model 053</String>
  </StringTable>
  <StringTable>
    <Label>TerranModel_54_Name</Label>
    <String>Terran Model 054</String>
  </StringTable>
  <StringTable>
    <Label>TerranModel_55_Name</Label>
    <String>Terran Model 055</String>
  </StringTable>
  <StringTable>
    <Label>TerranModel_56_Name</Label>
    <String>Terran Model 056</String>
  </StringTable>
  <StringTable>
    <Label>TerranModel_57_Name</Label>
    <String>Terran Model 057</String>
  </StringTable>
  <StringTable>
    <Label>TerranModel_58_Name</Label>
    <String>Terran Model 058</String>
  </StringTable>
  <StringTable>
    <Label>TerranModel_59_Name</Label>
    <String>Terran Model 059</String>
  </StringTable>
  <StringTable>
    <Label>TerranModel_60_Name</Label>
    <String>Terran Model 060</String>
  </StringTable>
  <StringTable>
    <Label>TerranModel_61_Name</Label>
    <String>Terran Model 061</String>
  </StringTable>
  <StringTable>
    <Label>TerranModel_62_Name</Label>
    <String>Terran Model 062</String>
  </StringTable>
  <StringTable>
    <Label>TerranModel_63_Name</Label>
    <String>Terran Model 063</String>
  </StringTable>
  <StringTable>
    <Label>TerranModel_64_Name</Label>
    <String>Terran Model 064</String>
  </StringTable>
  <StringTable>
    <Label>TerranModel_65_Name</Label>
    <String>Terran Model 065</String>
  </StringTable>
  <StringTable>
    <Label>TerranModel_66_Name</Label>
    <String>Terran Model 066</String>
  </StringTable>
  <StringTable>
    <Label>TerranModel_67_Name</Label>
    <String>Terran Model 067</String>
  </StringTable>
  <StringTable>
    <Label>TerranModel_68_Name</Label>
    <String>Terran Model 068</String>
  </StringTable>
  <StringTable>
    <Label>TerranModel_69_Name</Label>
    <String>Terran Model 069</String>
  </StringTable>
  <StringTable>
    <Label>TerranModel_70_Name</Label>
    <String>Terran Model 070</String>
  </StringTable>
  <StringTable>
    <Label>TerranModel_71_Name</Label>
    <String>Terran Model 071</String>
  </StringTable>
  <StringTable>
    <Label>TerranModel_72_Name</Label>
    <String>Terran Model 072</String>
  </StringTable>
  <StringTable>
    <Label>TerranModel_73_Name</Label>
    <String>Terran Model 073</String>
  </StringTable>
  <StringTable>
    <Label>TerranModel_74_Name</Label>
    <String>Terran Model 074</String>
  </StringTable>
  <StringTable>
    <Label>TerranModel_75_Name</Label>
    <String>Terran Model 075</String>
  </StringTable>
  <StringTable>
    <Label>TerranModel_76_Name</Label>
    <String>Terran Model 076</String>
  </StringTable>
  <StringTable>
    <Label>TerranModel_77_Name</Label>
    <String>Terran Model 077</String>
  </StringTable>
  <StringTable>
    <Label>TerranModel_78_Name</Label>
    <String>Terran Model 078</String>
  </StringTable>
  <StringTable>
    <Label>TerranModel_79_Name</Label>
    <String>Terran Model 079</String>
  </StringTable>
  <StringTable>
    <Label>TerranModel_80_Name</Label>
    <String>Terran Model 080</String>
  </StringTable>
  <StringTable>
    <Label>TerranModel_81_Name</Label>
    <String>Terran Model 081</String>
  </StringTable>
  <StringTable>
    <Label>TerranModel_82_Name</Label>
    <String>Terran Model 082</String>
  </StringTable>
  <StringTable>
    <Label>TerranModel_83_Name</Label>
    <String>Terran Model 083</String>
  </StringTable>
  <StringTable>
    <Label>TerranModel_84_Name</Label>
    <String>Terran Model 084</String>
  </StringTable>
  <StringTable>
    <Label>TerranModel_85_Name</Label>
    <String>Terran Model 085</String>
  </StringTable>
  <StringTable>
    <Label>TerranModel_86_Name</Label>
    <String>Terran Model 086</String>
  </StringTable>
  <StringTable>
    <Label>TerranModel_87_Name</Label>
    <String>Terran Model 087</String>
  </StringTable>
  <StringTable>
    <Label>TerranModel_88_Name</Label>
    <String>Terran Model 088</String>
  </StringTable>
  <StringTable>
    <Label>TerranModel_89_Name</Label>
    <String>Terran Model 089</String>
  </StringTable>
  <StringTable>
    <Label>TerranModel_90_Name</Label>
    <String>Terran Model 090</String>
  </StringTable>
  <StringTable>
    <Label>TerranModel_91_Name</Label>
    <String>Terran Model 091</String>
  </StringTable>
  <StringTable>
    <Label>TerranModel_92_Name</Label>
    <String>Terran Model 092</String>
  </StringTable>
  <StringTable>
    <Label>TerranModel_93_Name</Label>
    <String>Terran Model 093</String>
  </StringTable>
  <StringTable>
    <Label>TerranModel_94_Name</Label>
    <String>Terran Model 094</String>
  </StringTable>
  <StringTable>
    <Label>TerranModel_95_Name</Label>
    <String>Terran Model 095</String>
  </StringTable>
  <StringTable>
    <Label>TerranModel_96_Name</Label>
    <String>Terran Model 096</String>
  </StringTable>
  <StringTable>
    <Label>TerranModel_97_Name</Label>
    <String>Terran Model 097</String>
  </StringTable>
  <StringTable>
    <Label>TerranModel_98_Name</Label>
    <String>Terran Model 098</String>
  </StringTable>
  <StringTable>
    <Label>TerranModel_99_Name</Label>
    <String>Terran Model 099</String>
  </StringTable>
  <StringTable>
    <Label>TerranModel_100_Name</Label>
    <String>Terran Model 100</String>
  </StringTable>
  <StringTable>
    <Label>TerranModel_101_Name</Label>
    <String>Terran Model 101</String>
  </StringTable>
  <StringTable>
    <Label>TerranModel_102_Name</Label>
    <String>Terran Model 102</String>
  </StringTable>
  <StringTable>
    <Label>TerranModel_103_Name</Label>
    <String>Terran Model 103</String>
  </StringTable>
  <StringTable>
    <Label>TerranModel_104_Name</Label>
    <String>Terran Model 104</String>
  </StringTable>
  <StringTable>
    <Label>TerranModel_105_Name</Label>
    <String>Terran Model 105</String>
  </StringTable>
  <StringTable>
    <Label>TerranModel_106_Name</Label>
    <String>Terran Model 106</String>
  </StringTable>
  <StringTable>
    <Label>TerranModel_107_Name</Label>
    <String>Terran Model 107</String>
  </StringTable>
  <StringTable>
    <Label>TerranModel_108_Name</Label>
    <String>Terran Model 108</String>
  </StringTable>
  <StringTable>
    <Label>TerranModel_109_Name</Label>
    <String>Terran Model 109</String>
  </StringTable>
  <StringTable>
    <Label>TerranModel_110_Name</Label>
    <String>Terran Model 110</String>
  </StringTable>
  <StringTable>
    <Label>TerranModel_111_Name</Label>
    <String>Terran Model 111</String>
  </StringTable>
  <StringTable>
    <Label>TerranModel_112_Name</Label>
    <String>Terran Model 112</String>
  </StringTable>
  <StringTable>
    <Label>TerranModel_113_Name</Label>
    <String>Terran Model 113</String>
  </StringTable>
  <StringTable>
    <Label>TerranModel_114_Name</Label>
    <String>Terran Model 114</String>
  </StringTable>
  <StringTable>
    <Label>TerranModel_115_Name</Label>
    <String>Terran Model 115</String>
  </StringTable>
  <StringTable>
    <Label>TerranModel_116_Name</Label>
    <String>Terran Model 116</String>
  </StringTable>
  <StringTable>
    <Label>TerranModel_117_Name</Label>
    <String>Terran Model 117</String>
  </StringTable>
  <StringTable>
    <Label>TerranModel_118_Name</Label>
    <String>Terran Model 118</String>
  </StringTable>
  <StringTable>
    <Label>TerranModel_119_Name</Label>
    <String>Terran Model 119</String>
  </StringTable>
  <StringTable>
    <Label>TerranModel_120_Name</Label>
    <String>Terran Model 120</String>
  </StringTable>
  <StringTable>
    <Label>TerranModel_121_Name</Label>
    <String>Terran Model 121</String>
  </StringTable>
  <StringTable>
    <Label>TerranModel_122_Name</Label>
    <String>Terran Model 122</String>
  </StringTable>
  <StringTable>
    <Label>TerranModel_123_Name</Label>
    <String>Terran Model 123</String>
  </StringTable>
  <StringTable>
    <Label>TerranModel_124_Name</Label>
    <String>Terran Model 124</String>
  </StringTable>
  <StringTable>
    <Label>TerranModel_125_Name</Label>
    <String>Light 01</String>
  </StringTable>
  <StringTable>
    <Label>TerranModel_126_Name</Label>
    <String>Light 02</String>
  </StringTable>
  <StringTable>
    <Label>TerranModel_127_Name</Label>
    <String>Light 03</String>
  </StringTable>
  <StringTable>
    <Label>TerranModel_128_Name</Label>
    <String>Light 04</String>
  </StringTable>
  <StringTable>
    <Label>TerranModel_129_Name</Label>
    <String>Light 05</String>
  </StringTable>
  <StringTable>
    <Label>TerranModel_130_Name</Label>
    <String>Piracka czaszka</String>
  </StringTable>
  <StringTable>
    <Label>TerranModel_131_Name</Label>
    <String>Terran Model 131</String>
  </StringTable>
  <StringTable>
    <Label>TerranModel_132_Name</Label>
    <String>Pędnik cząstek</String>
  </StringTable>
  <StringTable>
    <Label>TerranModel_133_Name</Label>
    <String>Terran Model 133</String>
  </StringTable>
  <StringTable>
    <Label>TerranModel_134_Name</Label>
    <String>Terran Model 134</String>
  </StringTable>
  <StringTable>
    <Label>TerranModel_135_Name</Label>
    <String>Terran Model 135</String>
  </StringTable>
  <StringTable>
    <Label>TerranModel_136_Name</Label>
    <String>Terran Model 136</String>
  </StringTable>
  <StringTable>
    <Label>TerranModel_137_Name</Label>
    <String>Terran Model 137</String>
  </StringTable>
  <StringTable>
    <Label>TerranModel_138_Name</Label>
    <String>Terran Model 138</String>
  </StringTable>
  <StringTable>
    <Label>TerranModel_139_Name</Label>
    <String>Terran Model 139</String>
  </StringTable>
  <StringTable>
    <Label>TerranModel_140_Name</Label>
    <String>Terran Model 140</String>
  </StringTable>
  <StringTable>
    <Label>TerranModel_141_Name</Label>
    <String>Terran Model 141</String>
  </StringTable>
  <StringTable>
    <Label>TerranModel_142_Name</Label>
    <String>Terran Model 142</String>
  </StringTable>
  <StringTable>
    <Label>TerranModel_143_Name</Label>
    <String>Terran Model 143</String>
  </StringTable>
  <StringTable>
    <Label>TerranModel_144_Name</Label>
    <String>Terran Model 144</String>
  </StringTable>
  <StringTable>
    <Label>CarrierModel_01_Name</Label>
    <String>CarrierModel_01</String>
  </StringTable>
  <StringTable>
    <Label>ColonyModel_01_Name</Label>
    <String>ColonyModel_01</String>
  </StringTable>
  <StringTable>
    <Label>ConstructionModel_01_Name</Label>
    <String>ConstructionModel_01</String>
  </StringTable>
  <StringTable>
    <Label>SoldierModel_01_Name</Label>
    <String>SoldierModel_01</String>
  </StringTable>
  <StringTable>
    <Label>TradeModel_01_Name</Label>
    <String>TradeModel_01</String>
  </StringTable>
  <StringTable>
    <Label>DrenginModel_01_Name</Label>
    <String>Drengin Model 01</String>
  </StringTable>
  <StringTable>
    <Label>DrenginModel_02_Name</Label>
    <String>Drengin Model 02</String>
  </StringTable>
  <StringTable>
    <Label>DrenginModel_03_Name</Label>
    <String>Drengin Model 03</String>
  </StringTable>
  <StringTable>
    <Label>DrenginModel_04_Name</Label>
    <String>Drengin Model 04</String>
  </StringTable>
  <StringTable>
    <Label>DrenginModel_05_Name</Label>
    <String>Drengin Model 05</String>
  </StringTable>
  <StringTable>
    <Label>DrenginModel_06_Name</Label>
    <String>Drengin Model 06</String>
  </StringTable>
  <StringTable>
    <Label>DrenginModel_07_Name</Label>
    <String>Drengin Model 07</String>
  </StringTable>
  <StringTable>
    <Label>DrenginModel_08_Name</Label>
    <String>Drengin Model 08</String>
  </StringTable>
  <StringTable>
    <Label>DrenginModel_09_Name</Label>
    <String>Drengin Model 09</String>
  </StringTable>
  <StringTable>
    <Label>DrenginModel_10_Name</Label>
    <String>Drengin Model 10</String>
  </StringTable>
  <StringTable>
    <Label>DrenginModel_11_Name</Label>
    <String>Drengin Model 11</String>
  </StringTable>
  <StringTable>
    <Label>DrenginModel_12_Name</Label>
    <String>Drengin Model 12</String>
  </StringTable>
  <StringTable>
    <Label>DrenginModel_13_Name</Label>
    <String>Drengin Model 13</String>
  </StringTable>
  <StringTable>
    <Label>DrenginModel_14_Name</Label>
    <String>Drengin Model 14</String>
  </StringTable>
  <StringTable>
    <Label>DrenginModel_15_Name</Label>
    <String>Drengin Model 15</String>
  </StringTable>
  <StringTable>
    <Label>DrenginModel_16_Name</Label>
    <String>Drengin Model 16</String>
  </StringTable>
  <StringTable>
    <Label>DrenginModel_17_Name</Label>
    <String>Drengin Model 17</String>
  </StringTable>
  <StringTable>
    <Label>DrenginModel_18_Name</Label>
    <String>Drengin Model 18</String>
  </StringTable>
  <StringTable>
    <Label>DrenginModel_19_Name</Label>
    <String>Drengin Model 19</String>
  </StringTable>
  <StringTable>
    <Label>DrenginModel_20_Name</Label>
    <String>Drengin Model 20</String>
  </StringTable>
  <StringTable>
    <Label>DrenginModel_21_Name</Label>
    <String>Drengin Model 21</String>
  </StringTable>
  <StringTable>
    <Label>DrenginModel_22_Name</Label>
    <String>Drengin Model 22</String>
  </StringTable>
  <StringTable>
    <Label>DrenginModel_23_Name</Label>
    <String>Drengin Model 23</String>
  </StringTable>
  <StringTable>
    <Label>DrenginModel_24_Name</Label>
    <String>Drengin Model 24</String>
  </StringTable>
  <StringTable>
    <Label>DrenginModel_25_Name</Label>
    <String>Drengin Model 25</String>
  </StringTable>
  <StringTable>
    <Label>DrenginModel_26_Name</Label>
    <String>Drengin Model 26</String>
  </StringTable>
  <StringTable>
    <Label>DrenginModel_27_Name</Label>
    <String>Drengin Model 27</String>
  </StringTable>
  <StringTable>
    <Label>DrenginModel_28_Name</Label>
    <String>Drengin Model 28</String>
  </StringTable>
  <StringTable>
    <Label>DrenginModel_29_Name</Label>
    <String>Drengin Model 29</String>
  </StringTable>
  <StringTable>
    <Label>DrenginModel_30_Name</Label>
    <String>Drengin Model 30</String>
  </StringTable>
  <StringTable>
    <Label>DrenginModel_31_Name</Label>
    <String>Drengin Model 31</String>
  </StringTable>
  <StringTable>
    <Label>DrenginModel_32_Name</Label>
    <String>Drengin Model 32</String>
  </StringTable>
  <StringTable>
    <Label>DrenginModel_33_Name</Label>
    <String>Drengin Model 33</String>
  </StringTable>
  <StringTable>
    <Label>DrenginModel_34_Name</Label>
    <String>Drengin Model 34</String>
  </StringTable>
  <StringTable>
    <Label>DrenginModel_35_Name</Label>
    <String>Drengin Model 35</String>
  </StringTable>
  <StringTable>
    <Label>DrenginModel_36_Name</Label>
    <String>Drengin Model 36</String>
  </StringTable>
  <StringTable>
    <Label>DrenginModel_37_Name</Label>
    <String>Drengin Model 37</String>
  </StringTable>
  <StringTable>
    <Label>DrenginModel_38_Name</Label>
    <String>Drengin Model 38</String>
  </StringTable>
  <StringTable>
    <Label>DrenginModel_39_Name</Label>
    <String>Drengin Model 39</String>
  </StringTable>
  <StringTable>
    <Label>DrenginModel_40_Name</Label>
    <String>Drengin Model 40</String>
  </StringTable>
  <StringTable>
    <Label>DrenginModel_41_Name</Label>
    <String>Drengin Model 41</String>
  </StringTable>
  <StringTable>
    <Label>DrenginModel_42_Name</Label>
    <String>Drengin Model 42</String>
  </StringTable>
  <StringTable>
    <Label>DrenginModel_43_Name</Label>
    <String>Drengin Model 43</String>
  </StringTable>
  <StringTable>
    <Label>DrenginModel_44_Name</Label>
    <String>Drengin Model 44</String>
  </StringTable>
  <StringTable>
    <Label>DrenginModel_45_Name</Label>
    <String>Drengin Model 45</String>
  </StringTable>
  <StringTable>
    <Label>DrenginModel_46_Name</Label>
    <String>Drengin Model 46</String>
  </StringTable>
  <StringTable>
    <Label>DrenginModel_47_Name</Label>
    <String>Drengin Model 47</String>
  </StringTable>
  <StringTable>
    <Label>DrenginModel_48_Name</Label>
    <String>Drengin Model 48</String>
  </StringTable>
  <StringTable>
    <Label>DrenginModel_49_Name</Label>
    <String>Drengin Model 49</String>
  </StringTable>
  <StringTable>
    <Label>DrenginModel_50_Name</Label>
    <String>Drengin Model 50</String>
  </StringTable>
  <StringTable>
    <Label>DrenginModel_51_Name</Label>
    <String>Drengin Model 51</String>
  </StringTable>
  <StringTable>
    <Label>DrenginModel_52_Name</Label>
    <String>Drengin Model 52</String>
  </StringTable>
  <StringTable>
    <Label>DrenginModel_53_Name</Label>
    <String>Drengin Model 53</String>
  </StringTable>
  <StringTable>
    <Label>DrenginModel_54_Name</Label>
    <String>Drengin Model 54</String>
  </StringTable>
  <StringTable>
    <Label>DrenginModel_55_Name</Label>
    <String>Drengin Model 55</String>
  </StringTable>
  <StringTable>
    <Label>DrenginModel_56_Name</Label>
    <String>Drengin Model 56</String>
  </StringTable>
  <StringTable>
    <Label>DrenginModel_57_Name</Label>
    <String>Drengin Model 57</String>
  </StringTable>
  <StringTable>
    <Label>DrenginModel_58_Name</Label>
    <String>Drengin Model 58</String>
  </StringTable>
  <StringTable>
    <Label>DrenginModel_59_Name</Label>
    <String>Drengin Model 59</String>
  </StringTable>
  <StringTable>
    <Label>DrenginModel_60_Name</Label>
    <String>Drengin Model 60</String>
  </StringTable>
  <StringTable>
    <Label>DrenginModel_61_Name</Label>
    <String>Drengin Model 61</String>
  </StringTable>
  <StringTable>
    <Label>DrenginModel_62_Name</Label>
    <String>Drengin Model 62</String>
  </StringTable>
  <StringTable>
    <Label>DrenginModel_63_Name</Label>
    <String>Drengin Model 63</String>
  </StringTable>
  <StringTable>
    <Label>DrenginModel_64_Name</Label>
    <String>Drengin Model 64</String>
  </StringTable>
  <StringTable>
    <Label>DrenginModel_65_Name</Label>
    <String>Drengin Model 65</String>
  </StringTable>
  <StringTable>
    <Label>AltarianModel_01_Name</Label>
    <String>Altarian Model 01</String>
  </StringTable>
  <StringTable>
    <Label>AltarianModel_02_Name</Label>
    <String>Altarian Model 02</String>
  </StringTable>
  <StringTable>
    <Label>AltarianModel_03_Name</Label>
    <String>Altarian Model 03</String>
  </StringTable>
  <StringTable>
    <Label>AltarianModel_04_Name</Label>
    <String>Altarian Model 04</String>
  </StringTable>
  <StringTable>
    <Label>AltarianModel_05_Name</Label>
    <String>Altarian Model 05</String>
  </StringTable>
  <StringTable>
    <Label>AltarianModel_06_Name</Label>
    <String>Altarian Model 06</String>
  </StringTable>
  <StringTable>
    <Label>AltarianModel_07_Name</Label>
    <String>Altarian Model 07</String>
  </StringTable>
  <StringTable>
    <Label>AltarianModel_08_Name</Label>
    <String>Altarian Model 08</String>
  </StringTable>
  <StringTable>
    <Label>AltarianModel_09_Name</Label>
    <String>Altarian Model 09</String>
  </StringTable>
  <StringTable>
    <Label>AltarianModel_10_Name</Label>
    <String>Altarian Model 10</String>
  </StringTable>
  <StringTable>
    <Label>AltarianModel_11_Name</Label>
    <String>Altarian Model 11</String>
  </StringTable>
  <StringTable>
    <Label>AltarianModel_12_Name</Label>
    <String>Altarian Model 12</String>
  </StringTable>
  <StringTable>
    <Label>AltarianModel_13_Name</Label>
    <String>Altarian Model 13</String>
  </StringTable>
  <StringTable>
    <Label>AltarianModel_14_Name</Label>
    <String>Altarian Model 14</String>
  </StringTable>
  <StringTable>
    <Label>AltarianModel_15_Name</Label>
    <String>Altarian Model 15</String>
  </StringTable>
  <StringTable>
    <Label>AltarianModel_16_Name</Label>
    <String>Altarian Model 16</String>
  </StringTable>
  <StringTable>
    <Label>AltarianModel_17_Name</Label>
    <String>Altarian Model 17</String>
  </StringTable>
  <StringTable>
    <Label>AltarianModel_18_Name</Label>
    <String>Altarian Model 18</String>
  </StringTable>
  <StringTable>
    <Label>AltarianModel_19_Name</Label>
    <String>Altarian Model 19</String>
  </StringTable>
  <StringTable>
    <Label>AltarianModel_20_Name</Label>
    <String>Altarian Model 20</String>
  </StringTable>
  <StringTable>
    <Label>AltarianModel_21_Name</Label>
    <String>Altarian Model 21</String>
  </StringTable>
  <StringTable>
    <Label>AltarianModel_22_Name</Label>
    <String>Altarian Model 22</String>
  </StringTable>
  <StringTable>
    <Label>AltarianModel_23_Name</Label>
    <String>Altarian Model 23</String>
  </StringTable>
  <StringTable>
    <Label>AltarianModel_24_Name</Label>
    <String>Altarian Model 24</String>
  </StringTable>
  <StringTable>
    <Label>AltarianModel_25_Name</Label>
    <String>Altarian Model 25</String>
  </StringTable>
  <StringTable>
    <Label>AltarianModel_26_Name</Label>
    <String>Altarian Model 26</String>
  </StringTable>
  <StringTable>
    <Label>AltarianModel_27_Name</Label>
    <String>Altarian Model 27</String>
  </StringTable>
  <StringTable>
    <Label>AltarianModel_28_Name</Label>
    <String>Altarian Model 28</String>
  </StringTable>
  <StringTable>
    <Label>AltarianModel_29_Name</Label>
    <String>Altarian Model 29</String>
  </StringTable>
  <StringTable>
    <Label>AltarianModel_30_Name</Label>
    <String>Altarian Model 30</String>
  </StringTable>
  <StringTable>
    <Label>AltarianModel_31_Name</Label>
    <String>Altarian Model 31</String>
  </StringTable>
  <StringTable>
    <Label>AltarianModel_32_Name</Label>
    <String>Altarian Model 32</String>
  </StringTable>
  <StringTable>
    <Label>AltarianModel_33_Name</Label>
    <String>Altarian Model 33</String>
  </StringTable>
  <StringTable>
    <Label>AltarianModel_34_Name</Label>
    <String>Altarian Model 34</String>
  </StringTable>
  <StringTable>
    <Label>AltarianModel_35_Name</Label>
    <String>Altarian Model 35</String>
  </StringTable>
  <StringTable>
    <Label>AltarianModel_36_Name</Label>
    <String>Altarian Model 36</String>
  </StringTable>
  <StringTable>
    <Label>AltarianModel_37_Name</Label>
    <String>Altarian Model 37</String>
  </StringTable>
  <StringTable>
    <Label>AltarianModel_38_Name</Label>
    <String>Altarian Model 38</String>
  </StringTable>
  <StringTable>
    <Label>AltarianModel_39_Name</Label>
    <String>Altarian Model 39</String>
  </StringTable>
  <StringTable>
    <Label>AltarianModel_40_Name</Label>
    <String>Altarian Model 40</String>
  </StringTable>
  <StringTable>
    <Label>AltarianModel_41_Name</Label>
    <String>Altarian Model 41</String>
  </StringTable>
  <StringTable>
    <Label>AltarianModel_42_Name</Label>
    <String>Altarian Model 42</String>
  </StringTable>
  <StringTable>
    <Label>AltarianModel_43_Name</Label>
    <String>Altarian Model 43</String>
  </StringTable>
  <StringTable>
    <Label>AltarianModel_44_Name</Label>
    <String>Altarian Model 44</String>
  </StringTable>
  <StringTable>
    <Label>AltarianModel_45_Name</Label>
    <String>Altarian Model 45</String>
  </StringTable>
  <StringTable>
    <Label>AltarianModel_46_Name</Label>
    <String>Altarian Model 46</String>
  </StringTable>
  <StringTable>
    <Label>AltarianModel_47_Name</Label>
    <String>Altarian Model 47</String>
  </StringTable>
  <StringTable>
    <Label>AltarianModel_48_Name</Label>
    <String>Altarian Model 48</String>
  </StringTable>
  <StringTable>
    <Label>AltarianModel_49_Name</Label>
    <String>Altarian Model 49</String>
  </StringTable>
  <StringTable>
    <Label>AltarianModel_50_Name</Label>
    <String>Altarian Model 50</String>
  </StringTable>
  <StringTable>
    <Label>AltarianModel_51_Name</Label>
    <String>Altarian Model 51</String>
  </StringTable>
  <StringTable>
    <Label>AltarianModel_52_Name</Label>
    <String>Altarian Model 52</String>
  </StringTable>
  <StringTable>
    <Label>AltarianModel_53_Name</Label>
    <String>Altarian Model 53</String>
  </StringTable>
  <StringTable>
    <Label>AltarianModel_54_Name</Label>
    <String>Altarian Model 54</String>
  </StringTable>
  <StringTable>
    <Label>AltarianModel_55_Name</Label>
    <String>Altarian Model 55</String>
  </StringTable>
  <StringTable>
    <Label>AltarianModel_56_Name</Label>
    <String>Altarian Model 56</String>
  </StringTable>
  <StringTable>
    <Label>AltarianModel_57_Name</Label>
    <String>Altarian Model 57</String>
  </StringTable>
  <StringTable>
    <Label>AltarianModel_58_Name</Label>
    <String>Altarian Model 58</String>
  </StringTable>
  <StringTable>
    <Label>IridiumModel_01_Name</Label>
    <String>Iridium Model 01</String>
  </StringTable>
  <StringTable>
    <Label>IridiumModel_02_Name</Label>
    <String>Iridium Model 02</String>
  </StringTable>
  <StringTable>
    <Label>IridiumModel_03_Name</Label>
    <String>Iridium Model 03</String>
  </StringTable>
  <StringTable>
    <Label>IridiumModel_04_Name</Label>
    <String>Iridium Model 04</String>
  </StringTable>
  <StringTable>
    <Label>IridiumModel_05_Name</Label>
    <String>Iridium Model 05</String>
  </StringTable>
  <StringTable>
    <Label>IridiumModel_06_Name</Label>
    <String>Iridium Model 06</String>
  </StringTable>
  <StringTable>
    <Label>IridiumModel_07_Name</Label>
    <String>Iridium Model 07</String>
  </StringTable>
  <StringTable>
    <Label>IridiumModel_08_Name</Label>
    <String>Iridium Model 08</String>
  </StringTable>
  <StringTable>
    <Label>IridiumModel_09_Name</Label>
    <String>Iridium Model 09</String>
  </StringTable>
  <StringTable>
    <Label>IridiumModel_10_Name</Label>
    <String>Iridium Model 10</String>
  </StringTable>
  <StringTable>
    <Label>IridiumModel_11_Name</Label>
    <String>Iridium Model 11</String>
  </StringTable>
  <StringTable>
    <Label>IridiumModel_12_Name</Label>
    <String>Iridium Model 12</String>
  </StringTable>
  <StringTable>
    <Label>IridiumModel_13_Name</Label>
    <String>Iridium Model 13</String>
  </StringTable>
  <StringTable>
    <Label>IridiumModel_14_Name</Label>
    <String>Iridium Model 14</String>
  </StringTable>
  <StringTable>
    <Label>IridiumModel_15_Name</Label>
    <String>Iridium Model 15</String>
  </StringTable>
  <StringTable>
    <Label>IridiumModel_16_Name</Label>
    <String>Iridium Model 16</String>
  </StringTable>
  <StringTable>
    <Label>IridiumModel_17_Name</Label>
    <String>Iridium Model 17</String>
  </StringTable>
  <StringTable>
    <Label>IridiumModel_18_Name</Label>
    <String>Iridium Model 18</String>
  </StringTable>
  <StringTable>
    <Label>IridiumModel_19_Name</Label>
    <String>Iridium Model 19</String>
  </StringTable>
  <StringTable>
    <Label>IridiumModel_20_Name</Label>
    <String>Iridium Model 20</String>
  </StringTable>
  <StringTable>
    <Label>IridiumModel_21_Name</Label>
    <String>Iridium Model 21</String>
  </StringTable>
  <StringTable>
    <Label>IridiumModel_22_Name</Label>
    <String>Iridium Model 22</String>
  </StringTable>
  <StringTable>
    <Label>IridiumModel_23_Name</Label>
    <String>Iridium Model 23</String>
  </StringTable>
  <StringTable>
    <Label>IridiumModel_24_Name</Label>
    <String>Iridium Model 24</String>
  </StringTable>
  <StringTable>
    <Label>IridiumModel_25_Name</Label>
    <String>Iridium Model 25</String>
  </StringTable>
  <StringTable>
    <Label>IridiumModel_26_Name</Label>
    <String>Iridium Model 26</String>
  </StringTable>
  <StringTable>
    <Label>IridiumModel_27_Name</Label>
    <String>Iridium Model 27</String>
  </StringTable>
  <StringTable>
    <Label>IridiumModel_28_Name</Label>
    <String>Iridium Model 28</String>
  </StringTable>
  <StringTable>
    <Label>IridiumModel_29_Name</Label>
    <String>Iridium Model 29</String>
  </StringTable>
  <StringTable>
    <Label>IridiumModel_30_Name</Label>
    <String>Iridium Model 30</String>
  </StringTable>
  <StringTable>
    <Label>IridiumModel_31_Name</Label>
    <String>Iridium Model 31</String>
  </StringTable>
  <StringTable>
    <Label>IridiumModel_32_Name</Label>
    <String>Iridium Model 32</String>
  </StringTable>
  <StringTable>
    <Label>IridiumModel_33_Name</Label>
    <String>Iridium Model 33</String>
  </StringTable>
  <StringTable>
    <Label>IridiumModel_34_Name</Label>
    <String>Iridium Model 34</String>
  </StringTable>
  <StringTable>
    <Label>IridiumModel_35_Name</Label>
    <String>Iridium Model 35</String>
  </StringTable>
  <StringTable>
    <Label>IridiumModel_36_Name</Label>
    <String>Iridium Model 36</String>
  </StringTable>
  <StringTable>
    <Label>IridiumModel_37_Name</Label>
    <String>Iridium Model 37</String>
  </StringTable>
  <StringTable>
    <Label>IridiumModel_38_Name</Label>
    <String>Iridium Model 38</String>
  </StringTable>
  <StringTable>
    <Label>IridiumModel_39_Name</Label>
    <String>Iridium Model 39</String>
  </StringTable>
  <StringTable>
    <Label>IridiumModel_40_Name</Label>
    <String>Iridium Model 40</String>
  </StringTable>
  <StringTable>
    <Label>IridiumModel_41_Name</Label>
    <String>Iridium Model 41</String>
  </StringTable>
  <StringTable>
    <Label>IridiumModel_42_Name</Label>
    <String>Iridium Model 42</String>
  </StringTable>
  <StringTable>
    <Label>IridiumModel_43_Name</Label>
    <String>Iridium Model 43</String>
  </StringTable>
  <StringTable>
    <Label>IridiumModel_44_Name</Label>
    <String>Iridium Model 44</String>
  </StringTable>
  <StringTable>
    <Label>IridiumModel_45_Name</Label>
    <String>Iridium Model 45</String>
  </StringTable>
  <StringTable>
    <Label>IridiumModel_46_Name</Label>
    <String>Iridium Model 46</String>
  </StringTable>
  <StringTable>
    <Label>IridiumModel_47_Name</Label>
    <String>Iridium Model 47</String>
  </StringTable>
  <StringTable>
    <Label>IridiumModel_48_Name</Label>
    <String>Iridium Model 48</String>
  </StringTable>
  <StringTable>
    <Label>IridiumModel_49_Name</Label>
    <String>Iridium Model 49</String>
  </StringTable>
  <StringTable>
    <Label>IridiumModel_50_Name</Label>
    <String>Iridium Model 50</String>
  </StringTable>
  <StringTable>
    <Label>IridiumModel_51_Name</Label>
    <String>Iridium Model 51</String>
  </StringTable>
  <StringTable>
    <Label>IridiumModel_52_Name</Label>
    <String>Iridium Model 52</String>
  </StringTable>
  <StringTable>
    <Label>IridiumModel_53_Name</Label>
    <String>Iridium Model 53</String>
  </StringTable>
  <StringTable>
    <Label>IridiumModel_54_Name</Label>
    <String>Iridium Model 54</String>
  </StringTable>
  <StringTable>
    <Label>IridiumModel_55_Name</Label>
    <String>Iridium Model 55</String>
  </StringTable>
  <StringTable>
    <Label>IridiumModel_56_Name</Label>
    <String>Iridium Model 56</String>
  </StringTable>
  <StringTable>
    <Label>IridiumModel_57_Name</Label>
    <String>Iridium Model 57</String>
  </StringTable>
  <StringTable>
    <Label>IridiumModel_58_Name</Label>
    <String>Iridium Model 58</String>
  </StringTable>
  <StringTable>
    <Label>IridiumModel_59_Name</Label>
    <String>Iridium Model 59</String>
  </StringTable>
  <StringTable>
    <Label>IridiumModel_60_Name</Label>
    <String>Iridium Model 60</String>
  </StringTable>
  <StringTable>
    <Label>GenericModel_01_Name</Label>
    <String>Szablon Hex</String>
  </StringTable>
  <StringTable>
    <Label>YorModel_01_Name</Label>
    <String>Yor Model 001</String>
  </StringTable>
  <StringTable>
    <Label>YorModel_02_Name</Label>
    <String>Yor Model 002</String>
  </StringTable>
  <StringTable>
    <Label>YorModel_03_Name</Label>
    <String>Yor Model 003</String>
  </StringTable>
  <StringTable>
    <Label>YorModel_04_Name</Label>
    <String>Yor Model 004</String>
  </StringTable>
  <StringTable>
    <Label>YorModel_05_Name</Label>
    <String>Yor Model 005</String>
  </StringTable>
  <StringTable>
    <Label>YorModel_06_Name</Label>
    <String>Yor Model 006</String>
  </StringTable>
  <StringTable>
    <Label>YorModel_07_Name</Label>
    <String>Yor Model 007</String>
  </StringTable>
  <StringTable>
    <Label>YorModel_08_Name</Label>
    <String>Yor Model 008</String>
  </StringTable>
  <StringTable>
    <Label>YorModel_09_Name</Label>
    <String>Yor Model 009</String>
  </StringTable>
  <StringTable>
    <Label>YorModel_10_Name</Label>
    <String>Yor Model 010</String>
  </StringTable>
  <StringTable>
    <Label>YorModel_11_Name</Label>
    <String>Yor Model 011</String>
  </StringTable>
  <StringTable>
    <Label>YorModel_12_Name</Label>
    <String>Yor Model 012</String>
  </StringTable>
  <StringTable>
    <Label>YorModel_13_Name</Label>
    <String>Yor Model 013</String>
  </StringTable>
  <StringTable>
    <Label>YorModel_14_Name</Label>
    <String>Yor Model 014</String>
  </StringTable>
  <StringTable>
    <Label>YorModel_15_Name</Label>
    <String>Yor Model 015</String>
  </StringTable>
  <StringTable>
    <Label>YorModel_16_Name</Label>
    <String>Yor Model 016</String>
  </StringTable>
  <StringTable>
    <Label>YorModel_17_Name</Label>
    <String>Yor Model 017</String>
  </StringTable>
  <StringTable>
    <Label>YorModel_18_Name</Label>
    <String>Yor Model 018</String>
  </StringTable>
  <StringTable>
    <Label>YorModel_19_Name</Label>
    <String>Yor Model 019</String>
  </StringTable>
  <StringTable>
    <Label>YorModel_20_Name</Label>
    <String>Yor Model 020</String>
  </StringTable>
  <StringTable>
    <Label>YorModel_21_Name</Label>
    <String>Yor Model 021</String>
  </StringTable>
  <StringTable>
    <Label>YorModel_22_Name</Label>
    <String>Yor Model 022</String>
  </StringTable>
  <StringTable>
    <Label>YorModel_23_Name</Label>
    <String>Yor Model 023</String>
  </StringTable>
  <StringTable>
    <Label>YorModel_24_Name</Label>
    <String>Yor Model 024</String>
  </StringTable>
  <StringTable>
    <Label>YorModel_25_Name</Label>
    <String>Yor Model 025</String>
  </StringTable>
  <StringTable>
    <Label>YorModel_26_Name</Label>
    <String>Yor Model 026</String>
  </StringTable>
  <StringTable>
    <Label>YorModel_27_Name</Label>
    <String>Yor Model 027</String>
  </StringTable>
  <StringTable>
    <Label>YorModel_28_Name</Label>
    <String>Yor Model 028</String>
  </StringTable>
  <StringTable>
    <Label>YorModel_29_Name</Label>
    <String>Yor Model 029</String>
  </StringTable>
  <StringTable>
    <Label>YorModel_30_Name</Label>
    <String>Yor Model 030</String>
  </StringTable>
  <StringTable>
    <Label>YorModel_31_Name</Label>
    <String>Yor Model 031</String>
  </StringTable>
  <StringTable>
    <Label>YorModel_32_Name</Label>
    <String>Yor Model 032</String>
  </StringTable>
  <StringTable>
    <Label>YorModel_33_Name</Label>
    <String>Yor Model 033</String>
  </StringTable>
  <StringTable>
    <Label>YorModel_34_Name</Label>
    <String>Yor Model 034</String>
  </StringTable>
  <StringTable>
    <Label>YorModel_35_Name</Label>
    <String>Yor Model 035</String>
  </StringTable>
  <StringTable>
    <Label>YorModel_36_Name</Label>
    <String>Yor Model 036</String>
  </StringTable>
  <StringTable>
    <Label>YorModel_37_Name</Label>
    <String>Yor Model 037</String>
  </StringTable>
  <StringTable>
    <Label>YorModel_38_Name</Label>
    <String>Yor Model 038</String>
  </StringTable>
  <StringTable>
    <Label>YorModel_39_Name</Label>
    <String>Yor Model 039</String>
  </StringTable>
  <StringTable>
    <Label>YorModel_40_Name</Label>
    <String>Yor Model 040</String>
  </StringTable>
  <StringTable>
    <Label>YorModel_41_Name</Label>
    <String>Yor Model 041</String>
  </StringTable>
  <StringTable>
    <Label>YorModel_42_Name</Label>
    <String>Yor Model 042</String>
  </StringTable>
  <StringTable>
    <Label>YorModel_43_Name</Label>
    <String>Yor Model 043</String>
  </StringTable>
  <StringTable>
    <Label>YorModel_44_Name</Label>
    <String>Yor Model 044</String>
  </StringTable>
  <StringTable>
    <Label>YorModel_45_Name</Label>
    <String>Yor Model 045</String>
  </StringTable>
  <StringTable>
    <Label>YorModel_46_Name</Label>
    <String>Yor Model 046</String>
  </StringTable>
  <StringTable>
    <Label>YorModel_47_Name</Label>
    <String>Yor Model 047</String>
  </StringTable>
  <StringTable>
    <Label>YorModel_48_Name</Label>
    <String>Yor Model 048</String>
  </StringTable>
  <StringTable>
    <Label>YorModel_49_Name</Label>
    <String>Yor Model 049</String>
  </StringTable>
  <StringTable>
    <Label>YorModel_50_Name</Label>
    <String>Yor Model 050</String>
  </StringTable>
  <StringTable>
    <Label>YorModel_51_Name</Label>
    <String>Yor Model 051</String>
  </StringTable>
  <StringTable>
    <Label>YorModel_52_Name</Label>
    <String>Yor Model 052</String>
  </StringTable>
  <StringTable>
    <Label>YorModel_53_Name</Label>
    <String>Yor Model 053</String>
  </StringTable>
  <StringTable>
    <Label>YorModel_54_Name</Label>
    <String>Yor Model 054</String>
  </StringTable>
  <StringTable>
    <Label>YorModel_55_Name</Label>
    <String>Yor Model 055</String>
  </StringTable>
  <StringTable>
    <Label>YorModel_56_Name</Label>
    <String>Yor Model 056</String>
  </StringTable>
  <StringTable>
    <Label>YorModel_57_Name</Label>
    <String>Yor Model 057</String>
  </StringTable>
  <StringTable>
    <Label>YorModel_58_Name</Label>
    <String>Yor Model 058</String>
  </StringTable>
  <StringTable>
    <Label>YorModel_59_Name</Label>
    <String>Yor Model 059</String>
  </StringTable>
  <StringTable>
    <Label>YorModel_60_Name</Label>
    <String>Yor Model 060</String>
  </StringTable>
  <StringTable>
    <Label>YorModel_61_Name</Label>
    <String>Yor Model 061</String>
  </StringTable>
  <StringTable>
    <Label>YorModel_62_Name</Label>
    <String>Yor Model 062</String>
  </StringTable>
  <StringTable>
    <Label>YorModel_63_Name</Label>
    <String>Yor Model 063</String>
  </StringTable>
  <StringTable>
    <Label>YorModel_64_Name</Label>
    <String>Yor Model 064</String>
  </StringTable>
  <StringTable>
    <Label>YorModel_65_Name</Label>
    <String>Yor Model 065</String>
  </StringTable>
  <StringTable>
    <Label>YorModel_66_Name</Label>
    <String>Yor Model 066</String>
  </StringTable>
  <StringTable>
    <Label>YorModel_67_Name</Label>
    <String>Yor Model 067</String>
  </StringTable>
  <StringTable>
    <Label>YorModel_68_Name</Label>
    <String>Yor Model 068</String>
  </StringTable>
  <StringTable>
    <Label>YorModel_69_Name</Label>
    <String>Yor Model 069</String>
  </StringTable>
  <StringTable>
    <Label>YorModel_70_Name</Label>
    <String>Yor Model 070</String>
  </StringTable>
  <StringTable>
    <Label>YorModel_71_Name</Label>
    <String>Yor Model 071</String>
  </StringTable>
  <StringTable>
    <Label>YorModel_72_Name</Label>
    <String>Yor Model 072</String>
  </StringTable>
  <StringTable>
    <Label>YorModel_73_Name</Label>
    <String>Yor Model 073</String>
  </StringTable>
  <StringTable>
    <Label>YorModel_74_Name</Label>
    <String>Yor Model 074</String>
  </StringTable>
  <StringTable>
    <Label>YorModel_75_Name</Label>
    <String>Yor Model 075</String>
  </StringTable>
  <StringTable>
    <Label>YorModel_76_Name</Label>
    <String>Yor Model 076</String>
  </StringTable>
  <StringTable>
    <Label>YorModel_77_Name</Label>
    <String>Yor Model 077</String>
  </StringTable>
  <StringTable>
    <Label>YorModel_78_Name</Label>
    <String>Yor Model 078</String>
  </StringTable>
  <StringTable>
    <Label>YorModel_79_Name</Label>
    <String>Yor Model 079</String>
  </StringTable>
  <StringTable>
    <Label>YorModel_80_Name</Label>
    <String>Yor Model 080</String>
  </StringTable>
  <StringTable>
    <Label>YorModel_81_Name</Label>
    <String>Yor Model 081</String>
  </StringTable>
  <StringTable>
    <Label>YorModel_82_Name</Label>
    <String>Yor Model 082</String>
  </StringTable>
  <StringTable>
    <Label>YorModel_83_Name</Label>
    <String>Yor Model 083</String>
  </StringTable>
  <StringTable>
    <Label>YorModel_84_Name</Label>
    <String>Yor Model 084</String>
  </StringTable>
  <StringTable>
    <Label>YorModel_85_Name</Label>
    <String>Yor Model 085</String>
  </StringTable>
  <StringTable>
    <Label>YorModel_86_Name</Label>
    <String>Yor Model 086</String>
  </StringTable>
  <StringTable>
    <Label>YorModel_87_Name</Label>
    <String>Yor Model 087</String>
  </StringTable>
  <StringTable>
    <Label>YorModel_88_Name</Label>
    <String>Yor Model 088</String>
  </StringTable>
  <StringTable>
    <Label>YorModel_89_Name</Label>
    <String>Yor Model 089</String>
  </StringTable>
  <StringTable>
    <Label>YorModel_90_Name</Label>
    <String>Yor Model 090</String>
  </StringTable>
  <StringTable>
    <Label>YorModel_91_Name</Label>
    <String>Yor Model 091</String>
  </StringTable>
  <StringTable>
    <Label>YorModel_92_Name</Label>
    <String>Yor Model 092</String>
  </StringTable>
  <StringTable>
    <Label>YorModel_93_Name</Label>
    <String>Yor Model 093</String>
  </StringTable>
  <StringTable>
    <Label>YorModel_94_Name</Label>
    <String>Yor Model 094</String>
  </StringTable>
  <StringTable>
    <Label>YorModel_95_Name</Label>
    <String>Yor Model 095</String>
  </StringTable>
  <StringTable>
    <Label>YorModel_96_Name</Label>
    <String>Yor Model 096</String>
  </StringTable>
  <StringTable>
    <Label>YorModel_97_Name</Label>
    <String>Yor Model 097</String>
  </StringTable>
  <StringTable>
    <Label>YorModel_98_Name</Label>
    <String>Yor Model 098</String>
  </StringTable>
  <StringTable>
    <Label>YorModel_99_Name</Label>
    <String>Yor Model 099</String>
  </StringTable>
  <StringTable>
    <Label>YorModel_100_Name</Label>
    <String>Yor Model 100</String>
  </StringTable>
  <StringTable>
    <Label>YorModel_101_Name</Label>
    <String>Yor Model 101</String>
  </StringTable>
  <StringTable>
    <Label>YorModel_102_Name</Label>
    <String>Yor Model 102</String>
  </StringTable>
  <StringTable>
    <Label>YorModel_103_Name</Label>
    <String>Yor Model 103</String>
  </StringTable>
  <StringTable>
    <Label>YorModel_104_Name</Label>
    <String>Yor Model 104</String>
  </StringTable>
  <StringTable>
    <Label>YorModel_105_Name</Label>
    <String>Yor Model 105</String>
  </StringTable>
  <StringTable>
    <Label>YorModel_106_Name</Label>
    <String>Yor Model 106</String>
  </StringTable>
  <StringTable>
    <Label>YorModel_107_Name</Label>
    <String>Yor Model 107</String>
  </StringTable>
  <StringTable>
    <Label>YorModel_108_Name</Label>
    <String>Yor Model 108</String>
  </StringTable>
  <StringTable>
    <Label>YorModel_109_Name</Label>
    <String>Yor Model 109</String>
  </StringTable>
  <StringTable>
    <Label>YorModel_110_Name</Label>
    <String>Yor Model 110</String>
  </StringTable>
  <StringTable>
    <Label>YorModel_111_Name</Label>
    <String>Yor Model 111</String>
  </StringTable>
  <StringTable>
    <Label>YorModel_112_Name</Label>
    <String>Yor Model 112</String>
  </StringTable>
  <StringTable>
    <Label>YorModel_113_Name</Label>
    <String>Yor Model 113</String>
  </StringTable>
  <StringTable>
    <Label>YorModel_114_Name</Label>
    <String>Yor Model 114</String>
  </StringTable>
  <StringTable>
    <Label>YorModel_115_Name</Label>
    <String>Yor Model 115</String>
  </StringTable>
  <StringTable>
    <Label>YorModel_116_Name</Label>
    <String>Yor Model 116</String>
  </StringTable>
  <StringTable>
    <Label>YorModel_117_Name</Label>
    <String>Yor Model 117</String>
  </StringTable>
  <StringTable>
    <Label>YorModel_118_Name</Label>
    <String>Yor Model 118</String>
  </StringTable>
  <StringTable>
    <Label>YorModel_119_Name</Label>
    <String>Yor Model 119</String>
  </StringTable>
  <StringTable>
    <Label>YorModel_120_Name</Label>
    <String>Yor Model 120</String>
  </StringTable>
  <StringTable>
    <Label>YorModel_121_Name</Label>
    <String>Yor Model 121</String>
  </StringTable>
  <StringTable>
    <Label>YorModel_122_Name</Label>
    <String>Yor Model 122</String>
  </StringTable>
  <StringTable>
    <Label>YorModel_123_Name</Label>
    <String>Yor Model 123</String>
  </StringTable>
  <StringTable>
    <Label>YorModel_124_Name</Label>
    <String>Yor Model 124</String>
  </StringTable>
  <StringTable>
    <Label>YorModel_125_Name</Label>
    <String>Yor Model 125</String>
  </StringTable>
  <StringTable>
    <Label>YorModel_126_Name</Label>
    <String>Yor Model 126</String>
  </StringTable>
  <StringTable>
    <Label>YorModel_127_Name</Label>
    <String>Yor Model 127</String>
  </StringTable>
  <StringTable>
    <Label>YorModel_128_Name</Label>
    <String>Yor Model 128</String>
  </StringTable>
  <StringTable>
    <Label>YorModel_129_Name</Label>
    <String>Yor Model 129</String>
  </StringTable>
  <StringTable>
    <Label>YorModel_130_Name</Label>
    <String>Yor Model 130</String>
  </StringTable>
  <StringTable>
    <Label>YorModel_131_Name</Label>
    <String>Yor Model 131</String>
  </StringTable>
  <StringTable>
    <Label>YorModel_132_Name</Label>
    <String>Yor Model 132</String>
  </StringTable>
  <StringTable>
    <Label>YorModel_133_Name</Label>
    <String>Yor Model 133</String>
  </StringTable>
  <StringTable>
    <Label>YorModel_134_Name</Label>
    <String>Yor Model 134</String>
  </StringTable>
  <StringTable>
    <Label>YorModel_135_Name</Label>
    <String>Yor Model 135</String>
  </StringTable>
  <StringTable>
    <Label>KrynnModel_01_Name</Label>
    <String>Krynn Model 01</String>
  </StringTable>
  <StringTable>
    <Label>KrynnModel_02_Name</Label>
    <String>Krynn Model 02</String>
  </StringTable>
  <StringTable>
    <Label>KrynnModel_03_Name</Label>
    <String>Krynn Model 03</String>
  </StringTable>
  <StringTable>
    <Label>KrynnModel_04_Name</Label>
    <String>Krynn Model 04</String>
  </StringTable>
  <StringTable>
    <Label>KrynnModel_05_Name</Label>
    <String>Krynn Model 05</String>
  </StringTable>
  <StringTable>
    <Label>KrynnModel_06_Name</Label>
    <String>Krynn Model 06</String>
  </StringTable>
  <StringTable>
    <Label>KrynnModel_07_Name</Label>
    <String>Krynn Model 07</String>
  </StringTable>
  <StringTable>
    <Label>KrynnModel_08_Name</Label>
    <String>Krynn Model 08</String>
  </StringTable>
  <StringTable>
    <Label>KrynnModel_09_Name</Label>
    <String>Krynn Model 09</String>
  </StringTable>
  <StringTable>
    <Label>KrynnModel_10_Name</Label>
    <String>Krynn Model 10</String>
  </StringTable>
  <StringTable>
    <Label>KrynnModel_11_Name</Label>
    <String>Krynn Model 11</String>
  </StringTable>
  <StringTable>
    <Label>KrynnModel_12_Name</Label>
    <String>Krynn Model 12</String>
  </StringTable>
  <StringTable>
    <Label>KrynnModel_13_Name</Label>
    <String>Krynn Model 13</String>
  </StringTable>
  <StringTable>
    <Label>KrynnModel_14_Name</Label>
    <String>Krynn Model 14</String>
  </StringTable>
  <StringTable>
    <Label>KrynnModel_15_Name</Label>
    <String>Krynn Model 15</String>
  </StringTable>
  <StringTable>
    <Label>KrynnModel_16_Name</Label>
    <String>Krynn Model 16</String>
  </StringTable>
  <StringTable>
    <Label>KrynnModel_17_Name</Label>
    <String>Krynn Model 17</String>
  </StringTable>
  <StringTable>
    <Label>KrynnModel_18_Name</Label>
    <String>Krynn Model 18</String>
  </StringTable>
  <StringTable>
    <Label>KrynnModel_19_Name</Label>
    <String>Krynn Model 19</String>
  </StringTable>
  <StringTable>
    <Label>KrynnModel_20_Name</Label>
    <String>Krynn Model 20</String>
  </StringTable>
  <StringTable>
    <Label>KrynnModel_21_Name</Label>
    <String>Krynn Model 21</String>
  </StringTable>
  <StringTable>
    <Label>KrynnModel_22_Name</Label>
    <String>Krynn Model 22</String>
  </StringTable>
  <StringTable>
    <Label>KrynnModel_23_Name</Label>
    <String>Krynn Model 23</String>
  </StringTable>
  <StringTable>
    <Label>KrynnModel_24_Name</Label>
    <String>Krynn Model 24</String>
  </StringTable>
  <StringTable>
    <Label>KrynnModel_25_Name</Label>
    <String>Krynn Model 25</String>
  </StringTable>
  <StringTable>
    <Label>KrynnModel_26_Name</Label>
    <String>Krynn Model 26</String>
  </StringTable>
  <StringTable>
    <Label>KrynnModel_27_Name</Label>
    <String>Krynn Model 27</String>
  </StringTable>
  <StringTable>
    <Label>KrynnModel_28_Name</Label>
    <String>Krynn Model 28</String>
  </StringTable>
  <StringTable>
    <Label>KrynnModel_29_Name</Label>
    <String>Krynn Model 29</String>
  </StringTable>
  <StringTable>
    <Label>KrynnModel_30_Name</Label>
    <String>Krynn Model 30</String>
  </StringTable>
  <StringTable>
    <Label>KrynnModel_31_Name</Label>
    <String>Krynn Model 31</String>
  </StringTable>
  <StringTable>
    <Label>KrynnModel_32_Name</Label>
    <String>Krynn Model 32</String>
  </StringTable>
  <StringTable>
    <Label>KrynnModel_33_Name</Label>
    <String>Krynn Model 33</String>
  </StringTable>
  <StringTable>
    <Label>KrynnModel_34_Name</Label>
    <String>Krynn Model 34</String>
  </StringTable>
  <StringTable>
    <Label>KrynnModel_35_Name</Label>
    <String>Krynn Model 35</String>
  </StringTable>
  <StringTable>
    <Label>KrynnModel_36_Name</Label>
    <String>Krynn Model 36</String>
  </StringTable>
  <StringTable>
    <Label>KrynnModel_37_Name</Label>
    <String>Krynn Model 37</String>
  </StringTable>
  <StringTable>
    <Label>KrynnModel_38_Name</Label>
    <String>Krynn Model 38</String>
  </StringTable>
  <StringTable>
    <Label>KrynnModel_39_Name</Label>
    <String>Krynn Model 39</String>
  </StringTable>
  <StringTable>
    <Label>KrynnModel_40_Name</Label>
    <String>Krynn Model 40</String>
  </StringTable>
  <StringTable>
    <Label>KrynnModel_41_Name</Label>
    <String>Krynn Model 41</String>
  </StringTable>
  <StringTable>
    <Label>KrynnModel_42_Name</Label>
    <String>Krynn Model 42</String>
  </StringTable>
  <StringTable>
    <Label>KrynnModel_43_Name</Label>
    <String>Krynn Model 43</String>
  </StringTable>
  <StringTable>
    <Label>KrynnModel_44_Name</Label>
    <String>Krynn Model 44</String>
  </StringTable>
  <StringTable>
    <Label>KrynnModel_45_Name</Label>
    <String>Krynn Model 45</String>
  </StringTable>
  <StringTable>
    <Label>KrynnModel_46_Name</Label>
    <String>Krynn Model 46</String>
  </StringTable>
  <StringTable>
    <Label>KrynnModel_47_Name</Label>
    <String>Krynn Model 47</String>
  </StringTable>
  <StringTable>
    <Label>KrynnModel_48_Name</Label>
    <String>Krynn Model 48</String>
  </StringTable>
  <StringTable>
    <Label>KrynnModel_49_Name</Label>
    <String>Krynn Model 49</String>
  </StringTable>
  <StringTable>
    <Label>KrynnModel_50_Name</Label>
    <String>Krynn Model 50</String>
  </StringTable>
  <StringTable>
    <Label>KrynnModel_51_Name</Label>
    <String>Krynn Model 51</String>
  </StringTable>
  <StringTable>
    <Label>KrynnModel_52_Name</Label>
    <String>Krynn Model 52</String>
  </StringTable>
  <StringTable>
    <Label>KrynnModel_53_Name</Label>
    <String>Krynn Model 53</String>
  </StringTable>
  <StringTable>
    <Label>KrynnModel_54_Name</Label>
    <String>Krynn Model 54</String>
  </StringTable>
  <StringTable>
    <Label>KrynnModel_55_Name</Label>
    <String>Krynn Model 55</String>
  </StringTable>
  <StringTable>
    <Label>KrynnModel_56_Name</Label>
    <String>Krynn Model 56</String>
  </StringTable>
  <StringTable>
    <Label>KrynnModel_57_Name</Label>
    <String>Krynn Model 57</String>
  </StringTable>
  <StringTable>
    <Label>KrynnModel_58_Name</Label>
    <String>Krynn Model 58</String>
  </StringTable>
  <StringTable>
    <Label>KrynnModel_59_Name</Label>
    <String>Krynn Model 59</String>
  </StringTable>
  <StringTable>
    <Label>KrynnModel_60_Name</Label>
    <String>Krynn Model 60</String>
  </StringTable>
  <StringTable>
    <Label>KrynnModel_61_Name</Label>
    <String>Krynn Model 61</String>
  </StringTable>
  <StringTable>
    <Label>KrynnModel_62_Name</Label>
    <String>Krynn Model 62</String>
  </StringTable>
  <StringTable>
    <Label>KrynnModel_63_Name</Label>
    <String>Krynn Model 63</String>
  </StringTable>
  <StringTable>
    <Label>KrynnModel_64_Name</Label>
    <String>Krynn Model 64</String>
  </StringTable>
  <StringTable>
    <Label>ThalanModel_01_Name</Label>
    <String>Thalan Model 01</String>
  </StringTable>
  <StringTable>
    <Label>ThalanModel_02_Name</Label>
    <String>Thalan Model 02</String>
  </StringTable>
  <StringTable>
    <Label>ThalanModel_03_Name</Label>
    <String>Thalan Model 03</String>
  </StringTable>
  <StringTable>
    <Label>ThalanModel_04_Name</Label>
    <String>Thalan Model 04</String>
  </StringTable>
  <StringTable>
    <Label>ThalanModel_05_Name</Label>
    <String>Thalan Model 05</String>
  </StringTable>
  <StringTable>
    <Label>ThalanModel_06_Name</Label>
    <String>Thalan Model 06</String>
  </StringTable>
  <StringTable>
    <Label>ThalanModel_07_Name</Label>
    <String>Thalan Model 07</String>
  </StringTable>
  <StringTable>
    <Label>ThalanModel_08_Name</Label>
    <String>Thalan Model 08</String>
  </StringTable>
  <StringTable>
    <Label>ThalanModel_09_Name</Label>
    <String>Thalan Model 09</String>
  </StringTable>
  <StringTable>
    <Label>ThalanModel_10_Name</Label>
    <String>Thalan Model 10</String>
  </StringTable>
  <StringTable>
    <Label>ThalanModel_11_Name</Label>
    <String>Thalan Model 11</String>
  </StringTable>
  <StringTable>
    <Label>ThalanModel_12_Name</Label>
    <String>Thalan Model 12</String>
  </StringTable>
  <StringTable>
    <Label>ThalanModel_13_Name</Label>
    <String>Thalan Model 13</String>
  </StringTable>
  <StringTable>
    <Label>ThalanModel_14_Name</Label>
    <String>Thalan Model 14</String>
  </StringTable>
  <StringTable>
    <Label>ThalanModel_15_Name</Label>
    <String>Thalan Model 15</String>
  </StringTable>
  <StringTable>
    <Label>ThalanModel_16_Name</Label>
    <String>Thalan Model 16</String>
  </StringTable>
  <StringTable>
    <Label>ThalanModel_17_Name</Label>
    <String>Thalan Model 17</String>
  </StringTable>
  <StringTable>
    <Label>ThalanModel_18_Name</Label>
    <String>Thalan Model 18</String>
  </StringTable>
  <StringTable>
    <Label>ThalanModel_19_Name</Label>
    <String>Thalan Model 19</String>
  </StringTable>
  <StringTable>
    <Label>ThalanModel_20_Name</Label>
    <String>Thalan Model 20</String>
  </StringTable>
  <StringTable>
    <Label>ThalanModel_21_Name</Label>
    <String>Thalan Model 21</String>
  </StringTable>
  <StringTable>
    <Label>ThalanModel_22_Name</Label>
    <String>Thalan Model 22</String>
  </StringTable>
  <StringTable>
    <Label>ThalanModel_23_Name</Label>
    <String>Thalan Model 23</String>
  </StringTable>
  <StringTable>
    <Label>ThalanModel_24_Name</Label>
    <String>Thalan Model 24</String>
  </StringTable>
  <StringTable>
    <Label>ThalanModel_25_Name</Label>
    <String>Thalan Model 25</String>
  </StringTable>
  <StringTable>
    <Label>ThalanModel_26_Name</Label>
    <String>Thalan Model 26</String>
  </StringTable>
  <StringTable>
    <Label>ThalanModel_27_Name</Label>
    <String>Thalan Model 27</String>
  </StringTable>
  <StringTable>
    <Label>ThalanModel_28_Name</Label>
    <String>Thalan Model 28</String>
  </StringTable>
  <StringTable>
    <Label>ThalanModel_29_Name</Label>
    <String>Thalan Model 29</String>
  </StringTable>
  <StringTable>
    <Label>ThalanModel_30_Name</Label>
    <String>Thalan Model 30</String>
  </StringTable>
  <StringTable>
    <Label>ThalanModel_31_Name</Label>
    <String>Thalan Model 31</String>
  </StringTable>
  <StringTable>
    <Label>ThalanModel_32_Name</Label>
    <String>Thalan Model 32</String>
  </StringTable>
  <StringTable>
    <Label>ThalanModel_33_Name</Label>
    <String>Thalan Model 33</String>
  </StringTable>
  <StringTable>
    <Label>ThalanModel_34_Name</Label>
    <String>Thalan Model 34</String>
  </StringTable>
  <StringTable>
    <Label>ThalanModel_35_Name</Label>
    <String>Thalan Model 35</String>
  </StringTable>
  <StringTable>
    <Label>ThalanModel_36_Name</Label>
    <String>Thalan Model 36</String>
  </StringTable>
  <StringTable>
    <Label>ThalanModel_37_Name</Label>
    <String>Thalan Model 37</String>
  </StringTable>
  <StringTable>
    <Label>ThalanModel_38_Name</Label>
    <String>Thalan Model 38</String>
  </StringTable>
  <StringTable>
    <Label>ThalanModel_39_Name</Label>
    <String>Thalan Model 39</String>
  </StringTable>
  <StringTable>
    <Label>ThalanModel_40_Name</Label>
    <String>Thalan Model 40</String>
  </StringTable>
  <StringTable>
    <Label>ThalanModel_41_Name</Label>
    <String>Thalan Model 41</String>
  </StringTable>
  <StringTable>
    <Label>ThalanModel_42_Name</Label>
    <String>Thalan Model 42</String>
  </StringTable>
  <StringTable>
    <Label>ThalanModel_43_Name</Label>
    <String>Thalan Model 43</String>
  </StringTable>
  <StringTable>
    <Label>ThalanModel_44_Name</Label>
    <String>Thalan Model 44</String>
  </StringTable>
  <StringTable>
    <Label>ThalanModel_45_Name</Label>
    <String>Thalan Model 45</String>
  </StringTable>
  <StringTable>
    <Label>ThalanModel_46_Name</Label>
    <String>Thalan Model 46</String>
  </StringTable>
  <StringTable>
    <Label>ThalanModel_47_Name</Label>
    <String>Thalan Model 47</String>
  </StringTable>
  <StringTable>
    <Label>ThalanModel_48_Name</Label>
    <String>Thalan Model 48</String>
  </StringTable>
  <StringTable>
    <Label>ThalanModel_49_Name</Label>
    <String>Thalan Model 49</String>
  </StringTable>
  <StringTable>
    <Label>ThalanModel_50_Name</Label>
    <String>Thalan Model 50</String>
  </StringTable>
  <StringTable>
    <Label>ThalanModel_51_Name</Label>
    <String>Thalan Model 51</String>
  </StringTable>
  <StringTable>
    <Label>ThalanModel_52_Name</Label>
    <String>Thalan Model 52</String>
  </StringTable>
  <StringTable>
    <Label>ThalanModel_53_Name</Label>
    <String>Thalan Model 53</String>
  </StringTable>
  <StringTable>
    <Label>ThalanModel_54_Name</Label>
    <String>Thalan Model 54</String>
  </StringTable>
  <StringTable>
    <Label>ThalanModel_55_Name</Label>
    <String>Thalan Model 55</String>
  </StringTable>
  <StringTable>
    <Label>ThalanModel_56_Name</Label>
    <String>Thalan Model 56</String>
  </StringTable>
  <StringTable>
    <Label>ThalanModel_57_Name</Label>
    <String>Thalan Model 57</String>
  </StringTable>
  <StringTable>
    <Label>ThalanModel_58_Name</Label>
    <String>Thalan Model 58</String>
  </StringTable>
  <StringTable>
    <Label>ThalanModel_59_Name</Label>
    <String>Thalan Model 59</String>
  </StringTable>
  <StringTable>
    <Label>ThalanModel_60_Name</Label>
    <String>Thalan Model 60</String>
  </StringTable>
  <StringTable>
    <Label>ThalanModel_61_Name</Label>
    <String>Thalan Model 61</String>
  </StringTable>
  <StringTable>
    <Label>ThalanModel_62_Name</Label>
    <String>Thalan Model 62</String>
  </StringTable>
  <StringTable>
    <Label>ThalanModel_63_Name</Label>
    <String>Thalan Model 63</String>
  </StringTable>
  <StringTable>
    <Label>ThalanModel_64_Name</Label>
    <String>Thalan Model 64</String>
  </StringTable>
  <StringTable>
    <Label>ThalanModel_65_Name</Label>
    <String>Thalan Model 65</String>
  </StringTable>
  <StringTable>
    <Label>ThalanModel_66_Name</Label>
    <String>Thalan Model 66</String>
  </StringTable>
  <StringTable>
    <Label>ThalanModel_67_Name</Label>
    <String>Thalan Model 67</String>
  </StringTable>
  <StringTable>
    <Label>ThalanModel_68_Name</Label>
    <String>Thalan Model 68</String>
  </StringTable>
  <StringTable>
    <Label>ThalanModel_69_Name</Label>
    <String>Thalan Model 69</String>
  </StringTable>
  <StringTable>
    <Label>ThalanModel_70_Name</Label>
    <String>Thalan Model 70</String>
  </StringTable>
  <StringTable>
    <Label>ThalanModel_71_Name</Label>
    <String>Thalan Model 71</String>
  </StringTable>
  <StringTable>
    <Label>ThalanModel_72_Name</Label>
    <String>Thalan Model 72</String>
  </StringTable>
  <StringTable>
    <Label>ThalanModel_73_Name</Label>
    <String>Thalan Model 73</String>
  </StringTable>
  <StringTable>
    <Label>ThalanModel_74_Name</Label>
    <String>Thalan Model 74</String>
  </StringTable>
  <StringTable>
    <Label>ThalanModel_75_Name</Label>
    <String>Thalan Model 75</String>
  </StringTable>
  <StringTable>
    <Label>ThalanModel_76_Name</Label>
    <String>Thalan Model 76</String>
  </StringTable>
  <StringTable>
    <Label>ThalanModel_77_Name</Label>
    <String>Thalan Model 77</String>
  </StringTable>
  <StringTable>
    <Label>ThalanModel_78_Name</Label>
    <String>Thalan Model 78</String>
  </StringTable>
  <StringTable>
    <Label>ThalanModel_79_Name</Label>
    <String>Thalan Model 79</String>
  </StringTable>
  <StringTable>
    <Label>ThalanModel_80_Name</Label>
    <String>Thalan Model 80</String>
  </StringTable>
  <StringTable>
    <Label>ThalanModel_81_Name</Label>
    <String>Thalan Model 81</String>
  </StringTable>
  <StringTable>
    <Label>ThalanModel_82_Name</Label>
    <String>Thalan Model 82</String>
  </StringTable>
  <StringTable>
    <Label>ThalanModel_83_Name</Label>
    <String>Thalan Model 83</String>
  </StringTable>
  <StringTable>
    <Label>ThalanModel_84_Name</Label>
    <String>Thalan Model 84</String>
  </StringTable>
  <StringTable>
    <Label>ThalanModel_85_Name</Label>
    <String>Thalan Model 85</String>
  </StringTable>
  <StringTable>
    <Label>ThalanModel_86_Name</Label>
    <String>Thalan Model 86</String>
  </StringTable>
  <StringTable>
    <Label>ThalanModel_87_Name</Label>
    <String>Thalan Model 87</String>
  </StringTable>
  <StringTable>
    <Label>ThalanModel_88_Name</Label>
    <String>Thalan Model 88</String>
  </StringTable>
  <StringTable>
    <Label>ThalanModel_89_Name</Label>
    <String>Thalan Model 89</String>
  </StringTable>
  <StringTable>
    <Label>ThalanModel_90_Name</Label>
    <String>Thalan Model 90</String>
  </StringTable>
  <StringTable>
    <Label>ThalanModel_91_Name</Label>
    <String>Thalan Model 91</String>
  </StringTable>
  <StringTable>
    <Label>ThalanModel_92_Name</Label>
    <String>Thalan Model 92</String>
  </StringTable>
  <StringTable>
    <Label>ThalanModel_93_Name</Label>
    <String>Thalan Model 93</String>
  </StringTable>
  <StringTable>
    <Label>ThalanModel_94_Name</Label>
    <String>Thalan Model 94</String>
  </StringTable>
  <StringTable>
    <Label>ThalanModel_95_Name</Label>
    <String>Thalan Model 95</String>
  </StringTable>
  <StringTable>
    <Label>ThalanModel_96_Name</Label>
    <String>Thalan Model 96</String>
  </StringTable>
  <StringTable>
    <Label>IconianModel_01_Name</Label>
    <String>Iconian Model 01</String>
  </StringTable>
  <StringTable>
    <Label>IconianModel_02_Name</Label>
    <String>Iconian Model 02</String>
  </StringTable>
  <StringTable>
    <Label>IconianModel_03_Name</Label>
    <String>Iconian Model 03</String>
  </StringTable>
  <StringTable>
    <Label>IconianModel_04_Name</Label>
    <String>Iconian Model 04</String>
  </StringTable>
  <StringTable>
    <Label>IconianModel_05_Name</Label>
    <String>Iconian Model 05</String>
  </StringTable>
  <StringTable>
    <Label>IconianModel_06_Name</Label>
    <String>Iconian Model 06</String>
  </StringTable>
  <StringTable>
    <Label>IconianModel_07_Name</Label>
    <String>Iconian Model 07</String>
  </StringTable>
  <StringTable>
    <Label>IconianModel_08_Name</Label>
    <String>Iconian Model 08</String>
  </StringTable>
  <StringTable>
    <Label>IconianModel_09_Name</Label>
    <String>Iconian Model 09</String>
  </StringTable>
  <StringTable>
    <Label>IconianModel_10_Name</Label>
    <String>Iconian Model 10</String>
  </StringTable>
  <StringTable>
    <Label>IconianModel_11_Name</Label>
    <String>Iconian Model 11</String>
  </StringTable>
  <StringTable>
    <Label>IconianModel_12_Name</Label>
    <String>Iconian Model 12</String>
  </StringTable>
  <StringTable>
    <Label>IconianModel_13_Name</Label>
    <String>Iconian Model 13</String>
  </StringTable>
  <StringTable>
    <Label>IconianModel_14_Name</Label>
    <String>Iconian Model 14</String>
  </StringTable>
  <StringTable>
    <Label>IconianModel_15_Name</Label>
    <String>Iconian Model 15</String>
  </StringTable>
  <StringTable>
    <Label>IconianModel_16_Name</Label>
    <String>Iconian Model 16</String>
  </StringTable>
  <StringTable>
    <Label>IconianModel_17_Name</Label>
    <String>Iconian Model 17</String>
  </StringTable>
  <StringTable>
    <Label>IconianModel_18_Name</Label>
    <String>Iconian Model 18</String>
  </StringTable>
  <StringTable>
    <Label>IconianModel_19_Name</Label>
    <String>Iconian Model 19</String>
  </StringTable>
  <StringTable>
    <Label>IconianModel_20_Name</Label>
    <String>Iconian Model 20</String>
  </StringTable>
  <StringTable>
    <Label>IconianModel_21_Name</Label>
    <String>Iconian Model 21</String>
  </StringTable>
  <StringTable>
    <Label>IconianModel_22_Name</Label>
    <String>Iconian Model 22</String>
  </StringTable>
  <StringTable>
    <Label>IconianModel_23_Name</Label>
    <String>Iconian Model 23</String>
  </StringTable>
  <StringTable>
    <Label>IconianModel_24_Name</Label>
    <String>Iconian Model 24</String>
  </StringTable>
  <StringTable>
    <Label>IconianModel_25_Name</Label>
    <String>Iconian Model 25</String>
  </StringTable>
  <StringTable>
    <Label>IconianModel_26_Name</Label>
    <String>Iconian Model 26</String>
  </StringTable>
  <StringTable>
    <Label>IconianModel_27_Name</Label>
    <String>Iconian Model 27</String>
  </StringTable>
  <StringTable>
    <Label>IconianModel_28_Name</Label>
    <String>Iconian Model 28</String>
  </StringTable>
  <StringTable>
    <Label>IconianModel_29_Name</Label>
    <String>Iconian Model 29</String>
  </StringTable>
  <StringTable>
    <Label>IconianModel_30_Name</Label>
    <String>Iconian Model 30</String>
  </StringTable>
  <StringTable>
    <Label>IconianModel_31_Name</Label>
    <String>Iconian Model 31</String>
  </StringTable>
  <StringTable>
    <Label>IconianModel_32_Name</Label>
    <String>Iconian Model 32</String>
  </StringTable>
  <StringTable>
    <Label>IconianModel_33_Name</Label>
    <String>Iconian Model 33</String>
  </StringTable>
  <StringTable>
    <Label>IconianModel_34_Name</Label>
    <String>Iconian Model 34</String>
  </StringTable>
  <StringTable>
    <Label>IconianModel_35_Name</Label>
    <String>Iconian Model 35</String>
  </StringTable>
  <StringTable>
    <Label>IconianModel_36_Name</Label>
    <String>Iconian Model 36</String>
  </StringTable>
  <StringTable>
    <Label>IconianModel_37_Name</Label>
    <String>Iconian Model 37</String>
  </StringTable>
  <StringTable>
    <Label>IconianModel_38_Name</Label>
    <String>Iconian Model 38</String>
  </StringTable>
  <StringTable>
    <Label>IconianModel_39_Name</Label>
    <String>Iconian Model 39</String>
  </StringTable>
  <StringTable>
    <Label>IconianModel_40_Name</Label>
    <String>Iconian Model 40</String>
  </StringTable>
  <StringTable>
    <Label>IconianModel_41_Name</Label>
    <String>Iconian Model 41</String>
  </StringTable>
  <StringTable>
    <Label>IconianModel_42_Name</Label>
    <String>Iconian Model 42</String>
  </StringTable>
  <StringTable>
    <Label>IconianModel_43_Name</Label>
    <String>Iconian Model 43</String>
  </StringTable>
  <StringTable>
    <Label>IconianModel_44_Name</Label>
    <String>Iconian Model 44</String>
  </StringTable>
  <StringTable>
    <Label>IconianModel_45_Name</Label>
    <String>Iconian Model 45</String>
  </StringTable>
  <StringTable>
    <Label>IconianModel_46_Name</Label>
    <String>Iconian Model 46</String>
  </StringTable>
  <StringTable>
    <Label>IconianModel_47_Name</Label>
    <String>Iconian Model 47</String>
  </StringTable>
  <StringTable>
    <Label>IconianModel_48_Name</Label>
    <String>Iconian Model 48</String>
  </StringTable>
  <StringTable>
    <Label>IconianModel_49_Name</Label>
    <String>Iconian Model 49</String>
  </StringTable>
  <StringTable>
    <Label>IconianModel_50_Name</Label>
    <String>Iconian Model 50</String>
  </StringTable>
  <StringTable>
    <Label>IconianModel_51_Name</Label>
    <String>Iconian Model 51</String>
  </StringTable>
  <StringTable>
    <Label>IconianModel_52_Name</Label>
    <String>Iconian Model 52</String>
  </StringTable>
  <StringTable>
    <Label>IconianModel_53_Name</Label>
    <String>Iconian Model 53</String>
  </StringTable>
  <StringTable>
    <Label>IconianModel_54_Name</Label>
    <String>Iconian Model 54</String>
  </StringTable>
  <StringTable>
    <Label>IconianModel_55_Name</Label>
    <String>Iconian Model 55</String>
  </StringTable>
  <StringTable>
    <Label>IconianModel_56_Name</Label>
    <String>Iconian Model 56</String>
  </StringTable>
  <StringTable>
    <Label>IconianModel_57_Name</Label>
    <String>Iconian Model 57</String>
  </StringTable>
  <StringTable>
    <Label>IconianModel_58_Name</Label>
    <String>Iconian Model 58</String>
  </StringTable>
  <StringTable>
    <Label>IconianModel_59_Name</Label>
    <String>Iconian Model 59</String>
  </StringTable>
  <StringTable>
    <Label>IconianModel_60_Name</Label>
    <String>Iconian Model 60</String>
  </StringTable>
  <StringTable>
    <Label>IconianModel_61_Name</Label>
    <String>Iconian Model 61</String>
  </StringTable>
  <StringTable>
    <Label>IconianModel_62_Name</Label>
    <String>Iconian Model 62</String>
  </StringTable>
  <StringTable>
    <Label>IconianModel_63_Name</Label>
    <String>Iconian Model 63</String>
  </StringTable>
  <StringTable>
    <Label>IconianModel_64_Name</Label>
    <String>Iconian Model 64</String>
  </StringTable>
  <StringTable>
    <Label>WeaponModel_01_Name</Label>
    <String>WeaponModel 01</String>
  </StringTable>
  <StringTable>
    <Label>WeaponModel_02_Name</Label>
    <String>WeaponModel 02</String>
  </StringTable>
  <StringTable>
    <Label>WeaponModel_03_Name</Label>
    <String>WeaponModel 03</String>
  </StringTable>
  <StringTable>
    <Label>WeaponModel_04_Name</Label>
    <String>WeaponModel 04</String>
  </StringTable>
  <StringTable>
    <Label>WeaponModel_05_Name</Label>
    <String>WeaponModel 05</String>
  </StringTable>
  <StringTable>
    <Label>WeaponModel_06_Name</Label>
    <String>WeaponModel 06</String>
  </StringTable>
  <StringTable>
    <Label>WeaponModel_07_Name</Label>
    <String>WeaponModel 07</String>
  </StringTable>
  <StringTable>
    <Label>WeaponModel_08_Name</Label>
    <String>WeaponModel 08</String>
  </StringTable>
  <StringTable>
    <Label>WeaponModel_09_Name</Label>
    <String>WeaponModel 09</String>
  </StringTable>
  <StringTable>
    <Label>WeaponModel_10_Name</Label>
    <String>WeaponModel 10</String>
  </StringTable>
  <StringTable>
    <Label>WeaponModel_11_Name</Label>
    <String>WeaponModel 11</String>
  </StringTable>
  <StringTable>
    <Label>WeaponModel_12_Name</Label>
    <String>WeaponModel 12</String>
  </StringTable>
  <StringTable>
    <Label>WeaponModel_13_Name</Label>
    <String>WeaponModel 13</String>
  </StringTable>
  <StringTable>
    <Label>WeaponModel_14_Name</Label>
    <String>WeaponModel 14</String>
  </StringTable>
  <StringTable>
    <Label>WeaponModel_15_Name</Label>
    <String>WeaponModel 15</String>
  </StringTable>
  <StringTable>
    <Label>WeaponModel_16_Name</Label>
    <String>WeaponModel 16</String>
  </StringTable>
  <StringTable>
    <Label>WeaponModel_17_Name</Label>
    <String>WeaponModel 17</String>
  </StringTable>
  <StringTable>
    <Label>WeaponModel_18_Name</Label>
    <String>WeaponModel 18</String>
  </StringTable>
  <StringTable>
    <Label>WeaponModel_19_Name</Label>
    <String>WeaponModel 19</String>
  </StringTable>
  <StringTable>
    <Label>WeaponModel_20_Name</Label>
    <String>WeaponModel 20</String>
  </StringTable>
  <StringTable>
    <Label>WeaponModel_21_Name</Label>
    <String>WeaponModel 21</String>
  </StringTable>
  <StringTable>
    <Label>WeaponModel_22_Name</Label>
    <String>WeaponModel 22</String>
  </StringTable>
  <StringTable>
    <Label>WeaponModel_23_Name</Label>
    <String>WeaponModel 23</String>
  </StringTable>
  <StringTable>
    <Label>WeaponModel_25_Name</Label>
    <String>WeaponModel 25</String>
  </StringTable>
  <StringTable>
    <Label>WeaponModel_26_Name</Label>
    <String>WeaponModel 26</String>
  </StringTable>
  <StringTable>
    <Label>WeaponModel_27_Name</Label>
    <String>WeaponModel 27</String>
  </StringTable>
  <StringTable>
    <Label>WeaponModel_28_Name</Label>
    <String>WeaponModel 28</String>
  </StringTable>
  <StringTable>
    <Label>WeaponModel_29_Name</Label>
    <String>WeaponModel 29</String>
  </StringTable>
  <StringTable>
    <Label>WeaponModel_30_Name</Label>
    <String>WeaponModel 30</String>
  </StringTable>
  <StringTable>
    <Label>RallyModel_01_Name</Label>
    <String>Rally Model 01</String>
  </StringTable>
  <StringTable>
    <Label>RallyModel_02_Name</Label>
    <String>Rally Model 02</String>
  </StringTable>
  <StringTable>
    <Label>RelicModel_01_Name</Label>
    <String>Relic Model 01</String>
  </StringTable>
  <StringTable>
    <Label>RelicModel_02_Name</Label>
    <String>Relic Model 02</String>
  </StringTable>
  <StringTable>
    <Label>RelicModel_03_Name</Label>
    <String>Relic Model 03</String>
  </StringTable>
  <StringTable>
    <Label>RelicModel_04_Name</Label>
    <String>Relic Model 04</String>
  </StringTable>
  <StringTable>
    <Label>RelicModel_05_Name</Label>
    <String>Relic Model 05</String>
  </StringTable>
  <StringTable>
    <Label>RelicModel_06_Name</Label>
    <String>Relic Model 06</String>
  </StringTable>
  <StringTable>
    <Label>RelicModel_07_Name</Label>
    <String>Relic Model 07</String>
  </StringTable>
  <StringTable>
    <Label>RelicModel_08_Name</Label>
    <String>Relic Model 08</String>
  </StringTable>
  <StringTable>
    <Label>RelicModel_09_Name</Label>
    <String>Relic Model 09</String>
  </StringTable>
  <StringTable>
    <Label>RelicModel_10_Name</Label>
    <String>Relic Model 10</String>
  </StringTable>
  <StringTable>
    <Label>RelicModel_11_Name</Label>
    <String>Relic Model 11</String>
  </StringTable>
  <StringTable>
    <Label>RelicModel_12_Name</Label>
    <String>Relic Model 12</String>
  </StringTable>
  <StringTable>
    <Label>RelicModel_13_Name</Label>
    <String>Relic Model 13</String>
  </StringTable>
  <StringTable>
    <Label>RelicModel_14_Name</Label>
    <String>Relic Model 14</String>
  </StringTable>
  <StringTable>
    <Label>RelicModel_15_Name</Label>
    <String>Relic Model 15</String>
  </StringTable>
  <StringTable>
    <Label>RelicModel_16_Name</Label>
    <String>Relic Model 16</String>
  </StringTable>
  <StringTable>
    <Label>RelicModel_17_Name</Label>
    <String>Relic Model 17</String>
  </StringTable>
  <StringTable>
    <Label>RelicModel_18_Name</Label>
    <String>Relic Model 18</String>
  </StringTable>
  <StringTable>
    <Label>RelicModel_19_Name</Label>
    <String>Relikt Model 19</String>
  </StringTable>
  <StringTable>
    <Label>RelicModel_20_Name</Label>
    <String>Relic Model 20</String>
  </StringTable>
  <StringTable>
    <Label>RelicModel_21_Name</Label>
    <String>Relic Model 21</String>
  </StringTable>
  <StringTable>
    <Label>RelicModel_22_Name</Label>
    <String>Relikt Model 22</String>
  </StringTable>
  <StringTable>
    <Label>RelicModel_23_Name</Label>
    <String>Relic Model 23</String>
  </StringTable>
  <StringTable>
    <Label>RelicModel_24_Name</Label>
    <String>Relic Model 24</String>
  </StringTable>
  <StringTable>
    <Label>RelicModel_25_Name</Label>
    <String>Relic Model 25</String>
  </StringTable>
  <StringTable>
    <Label>RelicModel_26_Name</Label>
    <String>Relic Model 26</String>
  </StringTable>
  <StringTable>
    <Label>RelicModel_27_Name</Label>
    <String>Relic Model 27</String>
  </StringTable>
  <StringTable>
    <Label>RelicModel_28_Name</Label>
    <String>Relic Model 28</String>
  </StringTable>
  <StringTable>
    <Label>RelicModel_29_Name</Label>
    <String>Relic Model 29</String>
  </StringTable>
  <StringTable>
    <Label>RelicModel_30_Name</Label>
    <String>Relic Model 30</String>
  </StringTable>
  <StringTable>
    <Label>RelicModel_31_Name</Label>
    <String>Relic Model 31</String>
  </StringTable>
  <StringTable>
    <Label>RelicModel_32_Name</Label>
    <String>Relic Model 32</String>
  </StringTable>
  <StringTable>
    <Label>RelicModel_33_Name</Label>
    <String>Relic Model 33</String>
  </StringTable>
  <StringTable>
    <Label>RelicModel_34_Name</Label>
    <String>Relic Model 34</String>
  </StringTable>
  <StringTable>
    <Label>RelicModel_35_Name</Label>
    <String>Relic Model 35</String>
  </StringTable>
  <StringTable>
    <Label>RelicModel_36_Name</Label>
    <String>Relic Model 36</String>
  </StringTable>
  <StringTable>
    <Label>RelicModel_37_Name</Label>
    <String>Relic Model 37</String>
  </StringTable>
  <StringTable>
    <Label>RelicModel_38_Name</Label>
    <String>Relikt Model 38</String>
  </StringTable>
  <StringTable>
    <Label>RelicModel_39_Name</Label>
    <String>Relic Model 39</String>
  </StringTable>
  <StringTable>
    <Label>RelicModel_40_Name</Label>
    <String>Relic Model 40</String>
  </StringTable>
  <StringTable>
    <Label>RelicModel_41_Name</Label>
    <String>Relikt Model 41</String>
  </StringTable>
  <StringTable>
    <Label>RelicModel_42_Name</Label>
    <String>Relic Model 42</String>
  </StringTable>
  <StringTable>
    <Label>RelicModel_43_Name</Label>
    <String>Relikt Model 43</String>
  </StringTable>
  <StringTable>
    <Label>RelicModel_44_Name</Label>
    <String>Relikt Model 44</String>
  </StringTable>
  <StringTable>
    <Label>RelicModel_45_Name</Label>
    <String>Relikt Model 45</String>
  </StringTable>
  <StringTable>
    <Label>RelicModel_46_Name</Label>
    <String>Relic Model 46</String>
  </StringTable>
  <StringTable>
    <Label>RelicModel_47_Name</Label>
    <String>Relikt Model 47</String>
  </StringTable>
  <StringTable>
    <Label>RelicModel_48_Name</Label>
    <String>Relic Model 48</String>
  </StringTable>
  <StringTable>
    <Label>RelicModel_49_Name</Label>
    <String>Relic Model 49</String>
  </StringTable>
  <StringTable>
    <Label>RelicModel_50_Name</Label>
    <String>Relic Model 50</String>
  </StringTable>
  <StringTable>
    <Label>AsteroidDurantiumModel_01_Name</Label>
    <String>Asteroida Durantium 01</String>
  </StringTable>
  <StringTable>
    <Label>AsteroidDurantiumModel_02_Name</Label>
    <String>Asteroida Durantium 02</String>
  </StringTable>
  <StringTable>
    <Label>AsteroidDurantiumModel_03_Name</Label>
    <String>Asteroida Durantium 03</String>
  </StringTable>
  <StringTable>
    <Label>AsteroidDurantiumModel_04_Name</Label>
    <String>Asteroida Durantium 04</String>
  </StringTable>
  <StringTable>
    <Label>AsteroidDurantiumModel_05_Name</Label>
    <String>Asteroida Durantium 05</String>
  </StringTable>
  <StringTable>
    <Label>AsteroidDurantiumModel_06_Name</Label>
    <String>Asteroida Durantium 06</String>
  </StringTable>
  <StringTable>
    <Label>AsteroidDurantiumModel_07_Name</Label>
    <String>Asteroida Durantium 07</String>
  </StringTable>
  <StringTable>
    <Label>AsteroidDurantiumModel_08_Name</Label>
    <String>Asteroida Durantium 08</String>
  </StringTable>
  <StringTable>
    <Label>AsteroidLargeModel_01_Name</Label>
    <String>Asteroida Large 01</String>
  </StringTable>
  <StringTable>
    <Label>AsteroidLargeModel_02_Name</Label>
    <String>Asteroida Large 02</String>
  </StringTable>
  <StringTable>
    <Label>AsteroidLargeModel_03_Name</Label>
    <String>Asteroida Large 03</String>
  </StringTable>
  <StringTable>
    <Label>AsteroidLargeModel_04_Name</Label>
    <String>Asteroida Large 04</String>
  </StringTable>
  <StringTable>
    <Label>AsteroidLargeModel_05_Name</Label>
    <String>Asteroida Large 05</String>
  </StringTable>
  <StringTable>
    <Label>AsteroidLargeModel_06_Name</Label>
    <String>Asteroida Large 06</String>
  </StringTable>
  <StringTable>
    <Label>AsteroidLargeModel_07_Name</Label>
    <String>Asteroida Large 07</String>
  </StringTable>
  <StringTable>
    <Label>AsteroidLargeModel_08_Name</Label>
    <String>Asteroida Large 08</String>
  </StringTable>
  <StringTable>
    <Label>AsteroidSmallModel_01_Name</Label>
    <String>Asteroida Small 01</String>
  </StringTable>
  <StringTable>
    <Label>AsteroidSmallModel_02_Name</Label>
    <String>Asteroida Small 02</String>
  </StringTable>
  <StringTable>
    <Label>AsteroidSmallModel_03_Name</Label>
    <String>Asteroida Small 03</String>
  </StringTable>
  <StringTable>
    <Label>AsteroidSmallModel_04_Name</Label>
    <String>Asteroida Small 04</String>
  </StringTable>
  <StringTable>
    <Label>AsteroidSmallModel_05_Name</Label>
    <String>Asteroida Small 05</String>
  </StringTable>
  <StringTable>
    <Label>ThuliumModel_01_Name</Label>
    <String>ThuliumModel_01</String>
  </StringTable>
  <StringTable>
    <Label>PromethionModel_01_Name</Label>
    <String>PromethionModel_01</String>
  </StringTable>
  <StringTable>
    <Label>SpaceJunk_01_Name</Label>
    <String>SpaceJunk 01</String>
  </StringTable>
  <StringTable>
    <Label>SpaceJunk_02_Name</Label>
    <String>SpaceJunk 02</String>
  </StringTable>
  <StringTable>
    <Label>SpaceJunk_03_Name</Label>
    <String>SpaceJunk 03</String>
  </StringTable>
  <StringTable>
    <Label>SpaceJunk_04_Name</Label>
    <String>SpaceJunk 04</String>
  </StringTable>
  <StringTable>
    <Label>GateCore_Name</Label>
    <String>Rdzeń Hypergate</String>
  </StringTable>
  <StringTable>
    <Label>Supply_Module_Name</Label>
    <String>Moduł Zaopatrzenia</String>
  </StringTable>
  <StringTable>
    <Label>Survey_01_Name</Label>
    <String>Ankieta</String>
  </StringTable>
  <StringTable>
    <Label>Sensor_01_Name</Label>
    <String>Czujnik 1</String>
  </StringTable>
  <StringTable>
    <Label>Sensor_02_Name</Label>
    <String>Czujnik 1</String>
  </StringTable>
  <StringTable>
    <Label>Support_01_Name</Label>
    <String>Wsparcie 2</String>
  </StringTable>
  <StringTable>
    <Label>Support_02_Name</Label>
    <String>Wsparcie 2</String>
  </StringTable>
  <StringTable>
    <Label>Constructor_01_Name</Label>
    <String>Konstruktor</String>
  </StringTable>
  <StringTable>
    <Label>Transport_01_Name</Label>
    <String>Transport</String>
  </StringTable>
  <StringTable>
    <Label>Colony_01_Name</Label>
    <String>Moduł Kolonii</String>
  </StringTable>
  <StringTable>
    <Label>Energy_Accelerator_01_Name</Label>
    <String>Akcelerator energii</String>
  </StringTable>
  <StringTable>
    <Label>Alpha_Linear_Accelerator_01_Name</Label>
    <String>Akcelerator liniowy</String>
  </StringTable>
  <StringTable>
    <Label>Armor_01_Name</Label>
    <String>Opancerzenie kadłuba</String>
  </StringTable>
  <StringTable>
    <Label>Armor_02_Name</Label>
    <String>Tytanowe Okładziny</String>
  </StringTable>
  <StringTable>
    <Label>Point_01_Name</Label>
    <String>Plewy</String>
  </StringTable>
  <StringTable>
    <Label>Point_02_Name</Label>
    <String>EMC</String>
  </StringTable>
  <StringTable>
    <Label>Shield_01_Name</Label>
    <String>Deflektory</String>
  </StringTable>
  <StringTable>
    <Label>Shield_02_Name</Label>
    <String>Generatory Tarcz</String>
  </StringTable>
  <StringTable>
    <Label>Slingshot_01_Name</Label>
    <String>Slingshot Booster</String>
  </StringTable>
  <StringTable>
    <Label>Hyperdrive_01_Name</Label>
    <String>Hyperdrive</String>
  </StringTable>
  <StringTable>
    <Label>HyperdrivePlus_01_Name</Label>
    <String>Ion Drive</String>
  </StringTable>
  <StringTable>
    <Label>IonDrive_01_Name</Label>
    <String>Ion Drive</String>
  </StringTable>
  <StringTable>
    <Label>WarpDrive_01_Name</Label>
    <String>Ion Drive</String>
  </StringTable>
  <StringTable>
    <Label>HyperWarp_01_Name</Label>
    <String>Ion Drive</String>
  </StringTable>
  <StringTable>
    <Label>StellerFolding_01_Name</Label>
    <String>Ion Drive</String>
  </StringTable>
  <StringTable>
    <Label>Cargo_Pod_01_Name</Label>
    <String>Moduł Kolonii</String>
  </StringTable>
  <StringTable>
    <Label>Thrusters_Module_01_Name</Label>
    <String>Podstawowy ster strumieniowy</String>
  </StringTable>
  <StringTable>
    <Label>Carrier_Module_01_Name</Label>
    <String>Podstawowy ster strumieniowy</String>
  </StringTable>
  <StringTable>
    <Label>Drone_Carrier_Module_01_Name</Label>
    <String>Moduł nośny drona</String>
  </StringTable>
  <StringTable>
    <Label>UnitedEarthModel_050_Name</Label>
    <String>Classic Model 001</String>
  </StringTable>
  <StringTable>
    <Label>UnitedEarthModel_051_Name</Label>
    <String>Classic Model 002</String>
  </StringTable>
  <StringTable>
    <Label>UnitedEarthModel_052_Name</Label>
    <String>Classic Model 003</String>
  </StringTable>
  <StringTable>
    <Label>UnitedEarthModel_053_Name</Label>
    <String>Classic Model 004</String>
  </StringTable>
  <StringTable>
    <Label>UnitedEarthModel_054_Name</Label>
    <String>Classic Model 005</String>
  </StringTable>
  <StringTable>
    <Label>UnitedEarthModel_055_Name</Label>
    <String>Classic Model 006</String>
  </StringTable>
  <StringTable>
    <Label>UnitedEarthModel_056_Name</Label>
    <String>Klasyczny model 007</String>
  </StringTable>
  <StringTable>
    <Label>UnitedEarthModel_057_Name</Label>
    <String>Classic Model 008</String>
  </StringTable>
  <StringTable>
    <Label>UnitedEarthModel_058_Name</Label>
    <String>Classic Model 009</String>
  </StringTable>
  <StringTable>
    <Label>UnitedEarthModel_059_Name</Label>
    <String>Classic Model 010</String>
  </StringTable>
  <StringTable>
    <Label>UnitedEarthModel_060_Name</Label>
    <String>Classic Model 011</String>
  </StringTable>
  <StringTable>
    <Label>UnitedEarthModel_061_Name</Label>
    <String>Classic Model 012</String>
  </StringTable>
  <StringTable>
    <Label>UnitedEarthModel_062_Name</Label>
    <String>Classic Model 013</String>
  </StringTable>
  <StringTable>
    <Label>UnitedEarthModel_063_Name</Label>
    <String>Classic Model 014</String>
  </StringTable>
  <StringTable>
    <Label>UnitedEarthModel_064_Name</Label>
    <String>Classic Model 015</String>
  </StringTable>
  <StringTable>
    <Label>UnitedEarthModel_065_Name</Label>
    <String>Classic Model 016</String>
  </StringTable>
  <StringTable>
    <Label>UnitedEarthModel_066_Name</Label>
    <String>Classic Model 017</String>
  </StringTable>
  <StringTable>
    <Label>UnitedEarthModel_067_Name</Label>
    <String>Classic Model 018</String>
  </StringTable>
  <StringTable>
    <Label>UnitedEarthModel_068_Name</Label>
    <String>Classic Model 019</String>
  </StringTable>
  <StringTable>
    <Label>UnitedEarthModel_069_Name</Label>
    <String>Classic Model 020</String>
  </StringTable>
  <StringTable>
    <Label>UnitedEarthModel_070_Name</Label>
    <String>Classic Model 021</String>
  </StringTable>
  <StringTable>
    <Label>UnitedEarthModel_071_Name</Label>
    <String>Classic Model 022</String>
  </StringTable>
  <StringTable>
    <Label>UnitedEarthModel_072_Name</Label>
    <String>Classic Model 023</String>
  </StringTable>
  <StringTable>
    <Label>UnitedEarthModel_073_Name</Label>
    <String>Classic Model 024</String>
  </StringTable>
  <StringTable>
    <Label>UnitedEarthModel_074_Name</Label>
    <String>Classic Model 025</String>
  </StringTable>
  <StringTable>
    <Label>UnitedEarthModel_075_Name</Label>
    <String>Classic Model 026</String>
  </StringTable>
  <StringTable>
    <Label>UnitedEarthModel_076_Name</Label>
    <String>Classic Model 027</String>
  </StringTable>
  <StringTable>
    <Label>UnitedEarthModel_077_Name</Label>
    <String>Classic Model 028</String>
  </StringTable>
  <StringTable>
    <Label>UnitedEarthModel_078_Name</Label>
    <String>Classic Model 029</String>
  </StringTable>
  <StringTable>
    <Label>UnitedEarthModel_079_Name</Label>
    <String>Classic Model 030</String>
  </StringTable>
  <StringTable>
    <Label>UnitedEarthModel_080_Name</Label>
    <String>Classic Model 031</String>
  </StringTable>
  <StringTable>
    <Label>UnitedEarthModel_083_Name</Label>
    <String>Classic Model 034</String>
  </StringTable>
  <StringTable>
    <Label>UnitedEarthModel_085_Name</Label>
    <String>Classic Model 036</String>
  </StringTable>
  <StringTable>
    <Label>UnitedEarthModel_086_Name</Label>
    <String>Classic Model 037</String>
  </StringTable>
  <StringTable>
    <Label>UnitedEarthModel_087_Name</Label>
    <String>Classic Model 038</String>
  </StringTable>
  <StringTable>
    <Label>UnitedEarthModel_088_Name</Label>
    <String>Classic Model 039</String>
  </StringTable>
  <StringTable>
    <Label>UnitedEarthModel_089_Name</Label>
    <String>Classic Model 040</String>
  </StringTable>
  <StringTable>
    <Label>UnitedEarthModel_090_Name</Label>
    <String>Classic Model 041</String>
  </StringTable>
  <StringTable>
    <Label>UnitedEarthModel_091_Name</Label>
    <String>Classic Model 042</String>
  </StringTable>
  <StringTable>
    <Label>UnitedEarthModel_092_Name</Label>
    <String>Classic Model 043</String>
  </StringTable>
  <StringTable>
    <Label>UnitedEarthModel_093_Name</Label>
    <String>Classic Model 044</String>
  </StringTable>
  <StringTable>
    <Label>UnitedEarthModel_094_Name</Label>
    <String>Classic Model 045</String>
  </StringTable>
  <StringTable>
    <Label>UnitedEarthModel_095_Name</Label>
    <String>Classic Model 046</String>
  </StringTable>
  <StringTable>
    <Label>UnitedEarthModel_096_Name</Label>
    <String>Classic Model 047</String>
  </StringTable>
  <StringTable>
    <Label>UnitedEarthModel_097_Name</Label>
    <String>Classic Model 048</String>
  </StringTable>
  <StringTable>
    <Label>UnitedEarthModel_098_Name</Label>
    <String>Classic Model 049</String>
  </StringTable>
  <StringTable>
    <Label>UnitedEarthModel_099_Name</Label>
    <String>Classic Model 050</String>
  </StringTable>
  <StringTable>
    <Label>UnitedEarthModel_100_Name</Label>
    <String>Classic Model 051</String>
  </StringTable>
  <StringTable>
    <Label>UnitedEarthModel_101_Name</Label>
    <String>Classic Model 052</String>
  </StringTable>
  <StringTable>
    <Label>UnitedEarthModel_103_Name</Label>
    <String>Classic Model 054</String>
  </StringTable>
  <StringTable>
    <Label>UnitedEarthModel_105_Name</Label>
    <String>Classic Model 056</String>
  </StringTable>
  <StringTable>
    <Label>UnitedEarthModel_106_Name</Label>
    <String>Classic Model 057</String>
  </StringTable>
  <StringTable>
    <Label>UnitedEarthModel_107_Name</Label>
    <String>Classic Model 058</String>
  </StringTable>
  <StringTable>
    <Label>UnitedEarthModel_108_Name</Label>
    <String>Classic Model 059</String>
  </StringTable>
  <StringTable>
    <Label>UnitedEarthModel_109_Name</Label>
    <String>Classic Model 060</String>
  </StringTable>
  <StringTable>
    <Label>UnitedEarthModel_110_Name</Label>
    <String>Classic Model 061</String>
  </StringTable>
  <StringTable>
    <Label>UnitedEarthModel_112_Name</Label>
    <String>Classic Model 062</String>
  </StringTable>
  <StringTable>
    <Label>UnitedEarthModel_113_Name</Label>
    <String>Classic Model 063</String>
  </StringTable>
  <StringTable>
    <Label>UnitedEarthModel_114_Name</Label>
    <String>Classic Model 064</String>
  </StringTable>
  <StringTable>
    <Label>UnitedEarthModel_117_Name</Label>
    <String>Classic Model 067</String>
  </StringTable>
  <StringTable>
    <Label>UnitedEarthModel_118_Name</Label>
    <String>Classic Model 068</String>
  </StringTable>
  <StringTable>
    <Label>UnitedEarthModel_119_Name</Label>
    <String>Classic Model 069</String>
  </StringTable>
  <StringTable>
    <Label>UnitedEarthModel_121_Name</Label>
    <String>Classic Model 071</String>
  </StringTable>
  <StringTable>
    <Label>UnitedEarthModel_122_Name</Label>
    <String>Classic Model 072</String>
  </StringTable>
  <StringTable>
    <Label>UnitedEarthModel_123_Name</Label>
    <String>Classic Model 073</String>
  </StringTable>
  <StringTable>
    <Label>UnitedEarthModel_124_Name</Label>
    <String>Classic Model 074</String>
  </StringTable>
  <StringTable>
    <Label>UnitedEarthModel_125_Name</Label>
    <String>Classic Model 075</String>
  </StringTable>
  <StringTable>
    <Label>UnitedEarthModel_126_Name</Label>
    <String>Classic Model 076</String>
  </StringTable>
  <StringTable>
    <Label>ResistanceModel_001_Name</Label>
    <String>Opór Model 001</String>
  </StringTable>
  <StringTable>
    <Label>ResistanceModel_002_Name</Label>
    <String>Opór Model 002</String>
  </StringTable>
  <StringTable>
    <Label>ResistanceModel_003_Name</Label>
    <String>Opór Model 003</String>
  </StringTable>
  <StringTable>
    <Label>ResistanceModel_004_Name</Label>
    <String>Opór Model 004</String>
  </StringTable>
  <StringTable>
    <Label>ResistanceModel_005_Name</Label>
    <String>Opór Model 005</String>
  </StringTable>
  <StringTable>
    <Label>ResistanceModel_006_Name</Label>
    <String>Opór Model 006</String>
  </StringTable>
  <StringTable>
    <Label>ResistanceModel_007_Name</Label>
    <String>Resistance Model 007</String>
  </StringTable>
  <StringTable>
    <Label>ResistanceModel_008_Name</Label>
    <String>Opór Model 008</String>
  </StringTable>
  <StringTable>
    <Label>ResistanceModel_009_Name</Label>
    <String>Opór Model 009</String>
  </StringTable>
  <StringTable>
    <Label>ResistanceModel_010_Name</Label>
    <String>Opór Model 010</String>
  </StringTable>
  <StringTable>
    <Label>ResistanceModel_011_Name</Label>
    <String>Opór Model 011</String>
  </StringTable>
  <StringTable>
    <Label>ResistanceModel_012_Name</Label>
    <String>Opór Model 012</String>
  </StringTable>
  <StringTable>
    <Label>ResistanceModel_013_Name</Label>
    <String>Opór Model 013</String>
  </StringTable>
  <StringTable>
    <Label>ResistanceModel_014_Name</Label>
    <String>Opór Model 014</String>
  </StringTable>
  <StringTable>
    <Label>ResistanceModel_015_Name</Label>
    <String>Opór Model 015</String>
  </StringTable>
  <StringTable>
    <Label>ResistanceModel_016_Name</Label>
    <String>Opór Model 016</String>
  </StringTable>
  <StringTable>
    <Label>ResistanceModel_017_Name</Label>
    <String>Opór Model 017</String>
  </StringTable>
  <StringTable>
    <Label>ResistanceModel_018_Name</Label>
    <String>Opór Model 018</String>
  </StringTable>
  <StringTable>
    <Label>ResistanceModel_019_Name</Label>
    <String>Odporność Model 019</String>
  </StringTable>
  <StringTable>
    <Label>ResistanceModel_020_Name</Label>
    <String>Opór Model 020</String>
  </StringTable>
  <StringTable>
    <Label>ResistanceModel_021_Name</Label>
    <String>Opór Model 021</String>
  </StringTable>
  <StringTable>
    <Label>ResistanceModel_022_Name</Label>
    <String>Opór Model 022</String>
  </StringTable>
  <StringTable>
    <Label>ResistanceModel_023_Name</Label>
    <String>Opór Model 023</String>
  </StringTable>
  <StringTable>
    <Label>ResistanceModel_024_Name</Label>
    <String>Opór Model 024</String>
  </StringTable>
  <StringTable>
    <Label>ResistanceModel_025_Name</Label>
    <String>Opór Model 025</String>
  </StringTable>
  <StringTable>
    <Label>ResistanceModel_026_Name</Label>
    <String>Opór Model 026</String>
  </StringTable>
  <StringTable>
    <Label>ResistanceModel_027_Name</Label>
    <String>Opór Model 027</String>
  </StringTable>
  <StringTable>
    <Label>ResistanceModel_028_Name</Label>
    <String>Opór Model 028</String>
  </StringTable>
  <StringTable>
    <Label>ResistanceModel_029_Name</Label>
    <String>Opór Model 029</String>
  </StringTable>
  <StringTable>
    <Label>ResistanceModel_030_Name</Label>
    <String>Opór Model 030</String>
  </StringTable>
  <StringTable>
    <Label>ResistanceModel_031_Name</Label>
    <String>Opór Model 031</String>
  </StringTable>
  <StringTable>
    <Label>ResistanceModel_032_Name</Label>
    <String>Opór Model 032</String>
  </StringTable>
  <StringTable>
    <Label>ResistanceModel_033_Name</Label>
    <String>Opór Model 033</String>
  </StringTable>
  <StringTable>
    <Label>ResistanceModel_034_Name</Label>
    <String>Opór Model 034</String>
  </StringTable>
  <StringTable>
    <Label>ResistanceModel_035_Name</Label>
    <String>Opór Model 035</String>
  </StringTable>
  <StringTable>
    <Label>ResistanceModel_036_Name</Label>
    <String>Opór Model 036</String>
  </StringTable>
  <StringTable>
    <Label>ResistanceModel_037_Name</Label>
    <String>Opór Model 037</String>
  </StringTable>
  <StringTable>
    <Label>ResistanceModel_038_Name</Label>
    <String>Opór Model 038</String>
  </StringTable>
  <StringTable>
    <Label>ResistanceModel_039_Name</Label>
    <String>Opór Model 039</String>
  </StringTable>
  <StringTable>
    <Label>ResistanceModel_040_Name</Label>
    <String>Opór Model 040</String>
  </StringTable>
  <StringTable>
    <Label>ResistanceModel_041_Name</Label>
    <String>Opór Model 041</String>
  </StringTable>
  <StringTable>
    <Label>ResistanceModel_042_Name</Label>
    <String>Opór Model 042</String>
  </StringTable>
  <StringTable>
    <Label>ResistanceModel_043_Name</Label>
    <String>Opór Model 043</String>
  </StringTable>
  <StringTable>
    <Label>ResistanceModel_044_Name</Label>
    <String>Opór Model 044</String>
  </StringTable>
  <StringTable>
    <Label>ResistanceModel_045_Name</Label>
    <String>Opór Model 045</String>
  </StringTable>
  <StringTable>
    <Label>ResistanceModel_046_Name</Label>
    <String>Opór Model 046</String>
  </StringTable>
  <StringTable>
    <Label>ResistanceModel_047_Name</Label>
    <String>Opór Model 047</String>
  </StringTable>
  <StringTable>
    <Label>ResistanceModel_048_Name</Label>
    <String>Opór Model 048</String>
  </StringTable>
  <StringTable>
    <Label>ResistanceModel_049_Name</Label>
    <String>Opór Model 049</String>
  </StringTable>
  <StringTable>
    <Label>ResistanceModel_050_Name</Label>
    <String>Opór Model 050</String>
  </StringTable>
  <StringTable>
    <Label>ResistanceModel_051_Name</Label>
    <String>Opór Model 051</String>
  </StringTable>
  <StringTable>
    <Label>ResistanceModel_052_Name</Label>
    <String>Opór Model 052</String>
  </StringTable>
  <StringTable>
    <Label>ResistanceModel_053_Name</Label>
    <String>Opór Model 053</String>
  </StringTable>
  <StringTable>
    <Label>ResistanceModel_054_Name</Label>
    <String>Opór Model 054</String>
  </StringTable>
  <StringTable>
    <Label>ResistanceModel_055_Name</Label>
    <String>Opór Model 055</String>
  </StringTable>
  <StringTable>
    <Label>ResistanceModel_056_Name</Label>
    <String>Opór Model 056</String>
  </StringTable>
  <StringTable>
    <Label>ResistanceModel_057_Name</Label>
    <String>Opór Model 057</String>
  </StringTable>
  <StringTable>
    <Label>ResistanceModel_058_Name</Label>
    <String>Opór Model 058</String>
  </StringTable>
  <StringTable>
    <Label>ResistanceModel_059_Name</Label>
    <String>Opór Model 059</String>
  </StringTable>
  <StringTable>
    <Label>ResistanceModel_060_Name</Label>
    <String>Opór Model 060</String>
  </StringTable>
  <StringTable>
    <Label>ResistanceModel_061_Name</Label>
    <String>Opór Model 061</String>
  </StringTable>
  <StringTable>
    <Label>ResistanceModel_062_Name</Label>
    <String>Opór Model 062</String>
  </StringTable>
  <StringTable>
    <Label>ResistanceModel_063_Name</Label>
    <String>Opór Model 063</String>
  </StringTable>
  <StringTable>
    <Label>ResistanceModel_064_Name</Label>
    <String>Opór Model 064</String>
  </StringTable>
  <StringTable>
    <Label>ResistanceModel_065_Name</Label>
    <String>Opór Model 065</String>
  </StringTable>
  <StringTable>
    <Label>ResistanceModel_066_Name</Label>
    <String>Opór Model 066</String>
  </StringTable>
  <StringTable>
    <Label>ResistanceModel_067_Name</Label>
    <String>Opór Model 067</String>
  </StringTable>
  <StringTable>
    <Label>ResistanceModel_068_Name</Label>
    <String>Opór Model 068</String>
  </StringTable>
  <StringTable>
    <Label>ResistanceModel_069_Name</Label>
    <String>Xeloxi Model 69</String>
  </StringTable>
  <StringTable>
    <Label>ResistanceModel_070_Name</Label>
    <String>Xeloxi Model 70</String>
  </StringTable>
  <StringTable>
    <Label>ResistanceModel_071_Name</Label>
    <String>Xeloxi Model 71</String>
  </StringTable>
  <StringTable>
    <Label>ResistanceModel_072_Name</Label>
    <String>Xeloxi Model 72</String>
  </StringTable>
  <StringTable>
    <Label>ResistanceModel_073_Name</Label>
    <String>Xeloxi Model 73</String>
  </StringTable>
  <StringTable>
    <Label>Sail_Part_01_Name</Label>
    <String>Żagiel Część 01</String>
  </StringTable>
  <StringTable>
    <Label>Sail_Part_02_Name</Label>
    <String>Żagiel Część 02</String>
  </StringTable>
  <StringTable>
    <Label>Sail_Part_03_Name</Label>
    <String>Żagiel Część 03</String>
  </StringTable>
  <StringTable>
    <Label>ResistanceModel_000_Name</Label>
    <String>Opór Model 068</String>
  </StringTable>
  <StringTable>
    <Label>TerranModel_900_Name</Label>
    <String>Opór Model 000</String>
  </StringTable>
  <StringTable>
    <Label>OnyxModel_00_Name</Label>
    <String>Onyx Model 00</String>
  </StringTable>
  <StringTable>
    <Label>OnyxModel_01_Name</Label>
    <String>Onyx Model 01</String>
  </StringTable>
  <StringTable>
    <Label>OnyxModel_02_Name</Label>
    <String>Onyx Model 02</String>
  </StringTable>
  <StringTable>
    <Label>OnyxModel_03_Name</Label>
    <String>Onyx Model 03</String>
  </StringTable>
  <StringTable>
    <Label>OnyxModel_04_Name</Label>
    <String>Onyx Model 04</String>
  </StringTable>
  <StringTable>
    <Label>OnyxModel_05_Name</Label>
    <String>Onyx Model 05</String>
  </StringTable>
  <StringTable>
    <Label>OnyxModel_06_Name</Label>
    <String>Onyx Model 06</String>
  </StringTable>
  <StringTable>
    <Label>OnyxModel_07_Name</Label>
    <String>Onyx Model 07</String>
  </StringTable>
  <StringTable>
    <Label>OnyxModel_08_Name</Label>
    <String>Onyx Model 08</String>
  </StringTable>
  <StringTable>
    <Label>OnyxModel_09_Name</Label>
    <String>Onyx Model 09</String>
  </StringTable>
  <StringTable>
    <Label>OnyxModel_10_Name</Label>
    <String>Onyx Model 10</String>
  </StringTable>
  <StringTable>
    <Label>OnyxModel_11_Name</Label>
    <String>Onyx Model 11</String>
  </StringTable>
  <StringTable>
    <Label>OnyxModel_12_Name</Label>
    <String>Onyx Model 12</String>
  </StringTable>
  <StringTable>
    <Label>OnyxModel_13_Name</Label>
    <String>Onyx Model 13</String>
  </StringTable>
  <StringTable>
    <Label>OnyxModel_14_Name</Label>
    <String>Onyx Model 14</String>
  </StringTable>
  <StringTable>
    <Label>OnyxModel_15_Name</Label>
    <String>Onyx Model 15</String>
  </StringTable>
  <StringTable>
    <Label>OnyxModel_16_Name</Label>
    <String>Onyx Model 16</String>
  </StringTable>
  <StringTable>
    <Label>OnyxModel_17_Name</Label>
    <String>Onyx Model 17</String>
  </StringTable>
  <StringTable>
    <Label>OnyxModel_18_Name</Label>
    <String>Onyx Model 18</String>
  </StringTable>
  <StringTable>
    <Label>OnyxModel_19_Name</Label>
    <String>Onyx Model 19</String>
  </StringTable>
  <StringTable>
    <Label>OnyxModel_20_Name</Label>
    <String>Onyx Model 20</String>
  </StringTable>
  <StringTable>
    <Label>OnyxModel_21_Name</Label>
    <String>Onyx Model 21</String>
  </StringTable>
  <StringTable>
    <Label>OnyxModel_22_Name</Label>
    <String>Onyx Model 22</String>
  </StringTable>
  <StringTable>
    <Label>OnyxModel_23_Name</Label>
    <String>Onyx Model 23</String>
  </StringTable>
  <StringTable>
    <Label>OnyxModel_24_Name</Label>
    <String>Onyx Model 24</String>
  </StringTable>
  <StringTable>
    <Label>OnyxModel_25_Name</Label>
    <String>Onyx Model 25</String>
  </StringTable>
  <StringTable>
    <Label>OnyxModel_26_Name</Label>
    <String>Onyx Model 26</String>
  </StringTable>
  <StringTable>
    <Label>OnyxModel_27_Name</Label>
    <String>Onyx Model 27</String>
  </StringTable>
  <StringTable>
    <Label>OnyxModel_28_Name</Label>
    <String>Onyx Model 28</String>
  </StringTable>
  <StringTable>
    <Label>OnyxModel_29_Name</Label>
    <String>Onyx Model 29</String>
  </StringTable>
  <StringTable>
    <Label>OnyxModel_30_Name</Label>
    <String>Onyx Model 30</String>
  </StringTable>
  <StringTable>
    <Label>OnyxModel_31_Name</Label>
    <String>Onyx Model 31</String>
  </StringTable>
  <StringTable>
    <Label>OnyxModel_32_Name</Label>
    <String>Onyx Model 32</String>
  </StringTable>
  <StringTable>
    <Label>OnyxModel_33_Name</Label>
    <String>Onyx Model 33</String>
  </StringTable>
  <StringTable>
    <Label>OnyxModel_34_Name</Label>
    <String>Onyx Model 34</String>
  </StringTable>
  <StringTable>
    <Label>OnyxModel_35_Name</Label>
    <String>Onyx Model 35</String>
  </StringTable>
  <StringTable>
    <Label>OnyxModel_36_Name</Label>
    <String>Onyx Model 36</String>
  </StringTable>
  <StringTable>
    <Label>OnyxModel_37_Name</Label>
    <String>Onyx Model 37</String>
  </StringTable>
  <StringTable>
    <Label>OnyxModel_38_Name</Label>
    <String>Onyx Model 38</String>
  </StringTable>
  <StringTable>
    <Label>OnyxModel_39_Name</Label>
    <String>Onyx Model 39</String>
  </StringTable>
  <StringTable>
    <Label>OnyxModel_40_Name</Label>
    <String>Onyx Model 40</String>
  </StringTable>
  <StringTable>
    <Label>OnyxModel_41_Name</Label>
    <String>Onyx Model 41</String>
  </StringTable>
  <StringTable>
    <Label>OnyxModel_42_Name</Label>
    <String>Onyx Model 42</String>
  </StringTable>
  <StringTable>
    <Label>OnyxModel_43_Name</Label>
    <String>Onyx Model 43</String>
  </StringTable>
  <StringTable>
    <Label>OnyxModel_44_Name</Label>
    <String>Onyx Model 44</String>
  </StringTable>
  <StringTable>
    <Label>OnyxModel_45_Name</Label>
    <String>Onyx Model 45</String>
  </StringTable>
  <StringTable>
    <Label>OnyxModel_46_Name</Label>
    <String>Onyx Model 46</String>
  </StringTable>
  <StringTable>
    <Label>OnyxModel_47_Name</Label>
    <String>Onyx Model 47</String>
  </StringTable>
  <StringTable>
    <Label>OnyxModel_48_Name</Label>
    <String>Onyx Model 48</String>
  </StringTable>
  <StringTable>
    <Label>OnyxModel_49_Name</Label>
    <String>Onyx Model 49</String>
  </StringTable>
  <StringTable>
    <Label>OnyxModel_50_Name</Label>
    <String>Onyx Model 50</String>
  </StringTable>
  <StringTable>
    <Label>OnyxModel_51_Name</Label>
    <String>Onyx Model 51</String>
  </StringTable>
  <StringTable>
    <Label>OnyxModel_52_Name</Label>
    <String>Onyx Model 52</String>
  </StringTable>
  <StringTable>
    <Label>OnyxModel_53_Name</Label>
    <String>Onyx Model 53</String>
  </StringTable>
  <StringTable>
    <Label>OnyxModel_54_Name</Label>
    <String>Onyx Model 54</String>
  </StringTable>
  <StringTable>
    <Label>ResistanceModel_101_Name</Label>
    <String>Slyne Model 001</String>
  </StringTable>
  <StringTable>
    <Label>ResistanceModel_102_Name</Label>
    <String>Slyne Model 002</String>
  </StringTable>
  <StringTable>
    <Label>ResistanceModel_103_Name</Label>
    <String>Slyne Model 003</String>
  </StringTable>
  <StringTable>
    <Label>ResistanceModel_104_Name</Label>
    <String>Slyne Model 004</String>
  </StringTable>
  <StringTable>
    <Label>ResistanceModel_105_Name</Label>
    <String>Slyne Model 005</String>
  </StringTable>
  <StringTable>
    <Label>ResistanceModel_106_Name</Label>
    <String>Slyne Model 006</String>
  </StringTable>
  <StringTable>
    <Label>ResistanceModel_107_Name</Label>
    <String>Slyne Model 007</String>
  </StringTable>
  <StringTable>
    <Label>ResistanceModel_108_Name</Label>
    <String>Slyne Model 008</String>
  </StringTable>
  <StringTable>
    <Label>ResistanceModel_109_Name</Label>
    <String>Slyne Model 009</String>
  </StringTable>
  <StringTable>
    <Label>ResistanceModel_110_Name</Label>
    <String>Slyne Model 010</String>
  </StringTable>
  <StringTable>
    <Label>ResistanceModel_111_Name</Label>
    <String>Slyne Model 011</String>
  </StringTable>
  <StringTable>
    <Label>ResistanceModel_112_Name</Label>
    <String>Slyne Model 012</String>
  </StringTable>
  <StringTable>
    <Label>ResistanceModel_113_Name</Label>
    <String>Slyne Model 013</String>
  </StringTable>
  <StringTable>
    <Label>ResistanceModel_114_Name</Label>
    <String>Slyne Model 014</String>
  </StringTable>
  <StringTable>
    <Label>ResistanceModel_115_Name</Label>
    <String>Slyne Model 015</String>
  </StringTable>
  <StringTable>
    <Label>ResistanceModel_116_Name</Label>
    <String>Slyne Model 016</String>
  </StringTable>
  <StringTable>
    <Label>ResistanceModel_117_Name</Label>
    <String>Slyne Model 017</String>
  </StringTable>
  <StringTable>
    <Label>ResistanceModel_118_Name</Label>
    <String>Slyne Model 018</String>
  </StringTable>
  <StringTable>
    <Label>ResistanceModel_119_Name</Label>
    <String>Slyne Model 019</String>
  </StringTable>
  <StringTable>
    <Label>ResistanceModel_120_Name</Label>
    <String>Slyne Model 020</String>
  </StringTable>
  <StringTable>
    <Label>ResistanceModel_121_Name</Label>
    <String>Slyne Model 021</String>
  </StringTable>
  <StringTable>
    <Label>ResistanceModel_122_Name</Label>
    <String>Slyne Model 022</String>
  </StringTable>
  <StringTable>
    <Label>ResistanceModel_123_Name</Label>
    <String>Slyne Model 023</String>
  </StringTable>
  <StringTable>
    <Label>ResistanceModel_124_Name</Label>
    <String>Slyne Model 024</String>
  </StringTable>
  <StringTable>
    <Label>ResistanceModel_125_Name</Label>
    <String>Slyne Model 025</String>
  </StringTable>
  <StringTable>
    <Label>ResistanceModel_126_Name</Label>
    <String>Slyne Model 026</String>
  </StringTable>
  <StringTable>
    <Label>ResistanceModel_127_Name</Label>
    <String>Slyne Model 027</String>
  </StringTable>
  <StringTable>
    <Label>ResistanceModel_128_Name</Label>
    <String>Slyne Model 028</String>
  </StringTable>
  <StringTable>
    <Label>ResistanceModel_129_Name</Label>
    <String>Slyne Model 029</String>
  </StringTable>
  <StringTable>
    <Label>ResistanceModel_130_Name</Label>
    <String>Slyne Model 030</String>
  </StringTable>
  <StringTable>
    <Label>ResistanceModel_131_Name</Label>
    <String>Slyne Model 031</String>
  </StringTable>
  <StringTable>
    <Label>ResistanceModel_132_Name</Label>
    <String>Slyne Model 032</String>
  </StringTable>
  <StringTable>
    <Label>ResistanceModel_133_Name</Label>
    <String>Slyne Model 033</String>
  </StringTable>
  <StringTable>
    <Label>ResistanceModel_134_Name</Label>
    <String>Slyne Model 034</String>
  </StringTable>
  <StringTable>
    <Label>ResistanceModel_135_Name</Label>
    <String>Slyne Model 035</String>
  </StringTable>
  <StringTable>
    <Label>ResistanceModel_136_Name</Label>
    <String>Slyne Model 036</String>
  </StringTable>
  <StringTable>
    <Label>ResistanceModel_137_Name</Label>
    <String>Slyne Model 037</String>
  </StringTable>
  <StringTable>
    <Label>ResistanceModel_138_Name</Label>
    <String>Slyne Model 038</String>
  </StringTable>
  <StringTable>
    <Label>ResistanceModel_139_Name</Label>
    <String>Slyne Model 039</String>
  </StringTable>
  <StringTable>
    <Label>ResistanceModel_140_Name</Label>
    <String>Slyne Model 040</String>
  </StringTable>
  <StringTable>
    <Label>ResistanceModel_141_Name</Label>
    <String>Slyne Model 041</String>
  </StringTable>
  <StringTable>
    <Label>ResistanceModel_142_Name</Label>
    <String>Slyne Model 042</String>
  </StringTable>
  <StringTable>
    <Label>ResistanceModel_143_Name</Label>
    <String>Slyne Model 043</String>
  </StringTable>
  <StringTable>
    <Label>ResistanceModel_144_Name</Label>
    <String>Slyne Model 044</String>
  </StringTable>
  <StringTable>
    <Label>ResistanceModel_145_Name</Label>
    <String>Slyne Model 045</String>
  </StringTable>
  <StringTable>
    <Label>TerranModel_901_Name</Label>
    <String>Slyne Model 000</String>
  </StringTable>
  <StringTable>
    <Label>ArceanModel_001_Name</Label>
    <String>Arcean Model 001</String>
  </StringTable>
  <StringTable>
    <Label>ArceanModel_002_Name</Label>
    <String>Arcean Model 002</String>
  </StringTable>
  <StringTable>
    <Label>ArceanModel_003_Name</Label>
    <String>Arcean Model 003</String>
  </StringTable>
  <StringTable>
    <Label>ArceanModel_004_Name</Label>
    <String>Arcean Model 004</String>
  </StringTable>
  <StringTable>
    <Label>ArceanModel_005_Name</Label>
    <String>Arcean Model 005</String>
  </StringTable>
  <StringTable>
    <Label>ArceanModel_006_Name</Label>
    <String>ArceanModel_006</String>
  </StringTable>
  <StringTable>
    <Label>ArceanModel_007_Name</Label>
    <String>ArceanModel_007</String>
  </StringTable>
  <StringTable>
    <Label>ArceanModel_008_Name</Label>
    <String>ArceanModel_008</String>
  </StringTable>
  <StringTable>
    <Label>ArceanModel_009_Name</Label>
    <String>ArceanModel_009</String>
  </StringTable>
  <StringTable>
    <Label>ArceanModel_010_Name</Label>
    <String>ArceanModel_010</String>
  </StringTable>
  <StringTable>
    <Label>ArceanModel_011_Name</Label>
    <String>ArceanModel_011</String>
  </StringTable>
  <StringTable>
    <Label>ArceanModel_012_Name</Label>
    <String>ArceanModel_012</String>
  </StringTable>
  <StringTable>
    <Label>ArceanModel_013_Name</Label>
    <String>ArceanModel_013</String>
  </StringTable>
  <StringTable>
    <Label>ArceanModel_014_Name</Label>
    <String>ArceanModel_014</String>
  </StringTable>
  <StringTable>
    <Label>ArceanModel_015_Name</Label>
    <String>ArceanModel_015</String>
  </StringTable>
  <StringTable>
    <Label>ArceanModel_016_Name</Label>
    <String>ArceanModel_016</String>
  </StringTable>
  <StringTable>
    <Label>ArceanModel_017_Name</Label>
    <String>ArceanModel_017</String>
  </StringTable>
  <StringTable>
    <Label>ArceanModel_018_Name</Label>
    <String>ArceanModel_018</String>
  </StringTable>
  <StringTable>
    <Label>ArceanModel_019_Name</Label>
    <String>ArceanModel_019</String>
  </StringTable>
  <StringTable>
    <Label>ArceanModel_020_Name</Label>
    <String>ArceanModel_020</String>
  </StringTable>
  <StringTable>
    <Label>ArceanModel_021_Name</Label>
    <String>ArceanModel_021</String>
  </StringTable>
  <StringTable>
    <Label>ArceanModel_022_Name</Label>
    <String>ArceanModel_022</String>
  </StringTable>
  <StringTable>
    <Label>ArceanModel_023_Name</Label>
    <String>ArceanModel_023</String>
  </StringTable>
  <StringTable>
    <Label>ArceanModel_024_Name</Label>
    <String>ArceanModel_024</String>
  </StringTable>
  <StringTable>
    <Label>ArceanModel_025_Name</Label>
    <String>ArceanModel_025</String>
  </StringTable>
  <StringTable>
    <Label>ArceanModel_026_Name</Label>
    <String>ArceanModel_026</String>
  </StringTable>
  <StringTable>
    <Label>ArceanModel_027_Name</Label>
    <String>ArceanModel_027</String>
  </StringTable>
  <StringTable>
    <Label>ArceanModel_028_Name</Label>
    <String>ArceanModel_028</String>
  </StringTable>
  <StringTable>
    <Label>ArceanModel_029_Name</Label>
    <String>ArceanModel_029</String>
  </StringTable>
  <StringTable>
    <Label>ArceanModel_030_Name</Label>
    <String>ArceanModel_030</String>
  </StringTable>
  <StringTable>
    <Label>ArceanModel_031_Name</Label>
    <String>ArceanModel_031</String>
  </StringTable>
  <StringTable>
    <Label>ArceanModel_032_Name</Label>
    <String>ArceanModel_032</String>
  </StringTable>
  <StringTable>
    <Label>ArceanModel_033_Name</Label>
    <String>ArceanModel_033</String>
  </StringTable>
  <StringTable>
    <Label>ArceanModel_034_Name</Label>
    <String>ArceanModel_034</String>
  </StringTable>
  <StringTable>
    <Label>ArceanModel_035_Name</Label>
    <String>ArceanModel_035</String>
  </StringTable>
  <StringTable>
    <Label>ArceanModel_036_Name</Label>
    <String>ArceanModel_036</String>
  </StringTable>
  <StringTable>
    <Label>ArceanModel_037_Name</Label>
    <String>ArceanModel_037</String>
  </StringTable>
  <StringTable>
    <Label>ArceanModel_038_Name</Label>
    <String>ArceanModel_038</String>
  </StringTable>
  <StringTable>
    <Label>ArceanModel_039_Name</Label>
    <String>ArceanModel_039</String>
  </StringTable>
  <StringTable>
    <Label>ArceanModel_040_Name</Label>
    <String>ArceanModel_040</String>
  </StringTable>
  <StringTable>
    <Label>ArceanModel_041_Name</Label>
    <String>ArceanModel_041</String>
  </StringTable>
  <StringTable>
    <Label>ArceanModel_042_Name</Label>
    <String>ArceanModel_042</String>
  </StringTable>
  <StringTable>
    <Label>ArceanModel_043_Name</Label>
    <String>ArceanModel_043</String>
  </StringTable>
  <StringTable>
    <Label>ArceanModel_044_Name</Label>
    <String>ArceanModel_044</String>
  </StringTable>
  <StringTable>
    <Label>ArceanModel_045_Name</Label>
    <String>ArceanModel_045</String>
  </StringTable>
  <StringTable>
    <Label>ArceanModel_046_Name</Label>
    <String>ArceanModel_046</String>
  </StringTable>
  <StringTable>
    <Label>ArceanModel_047_Name</Label>
    <String>ArceanModel_047</String>
  </StringTable>
  <StringTable>
    <Label>ArceanModel_048_Name</Label>
    <String>ArceanModel_048</String>
  </StringTable>
  <StringTable>
    <Label>ArceanModel_049_Name</Label>
    <String>ArceanModel_049</String>
  </StringTable>
  <StringTable>
    <Label>ArceanModel_050_Name</Label>
    <String>ArceanModel_050</String>
  </StringTable>
  <StringTable>
    <Label>ArceanModel_051_Name</Label>
    <String>ArceanModel_051</String>
  </StringTable>
  <StringTable>
    <Label>ArceanModel_052_Name</Label>
    <String>ArceanModel_052</String>
  </StringTable>
  <StringTable>
    <Label>ArceanModel_053_Name</Label>
    <String>ArceanModel_053</String>
  </StringTable>
  <StringTable>
    <Label>ArceanModel_054_Name</Label>
    <String>ArceanModel_054</String>
  </StringTable>
  <StringTable>
    <Label>ArceanModel_055_Name</Label>
    <String>ArceanModel_055</String>
  </StringTable>
  <StringTable>
    <Label>ArceanModel_056_Name</Label>
    <String>ArceanModel_056</String>
  </StringTable>
  <StringTable>
    <Label>ArceanModel_057_Name</Label>
    <String>ArceanModel_057</String>
  </StringTable>
  <StringTable>
    <Label>ArceanModel_058_Name</Label>
    <String>ArceanModel_058</String>
  </StringTable>
  <StringTable>
    <Label>ArceanModel_059_Name</Label>
    <String>ArceanModel_059</String>
  </StringTable>
  <StringTable>
    <Label>ArceanModel_060_Name</Label>
    <String>ArceanModel_060</String>
  </StringTable>
  <StringTable>
    <Label>ArceanModel_061_Name</Label>
    <String>ArceanModel_061</String>
  </StringTable>
  <StringTable>
    <Label>ArceanModel_062_Name</Label>
    <String>ArceanModel_062</String>
  </StringTable>
  <StringTable>
    <Label>ArceanModel_063_Name</Label>
    <String>ArceanModel_063</String>
  </StringTable>
  <StringTable>
    <Label>ArceanModel_064_Name</Label>
    <String>ArceanModel_064</String>
  </StringTable>
  <StringTable>
    <Label>ArceanModel_065_Name</Label>
    <String>ArceanModel_065</String>
  </StringTable>
  <StringTable>
    <Label>ArceanModel_066_Name</Label>
    <String>ArceanModel_066</String>
  </StringTable>
  <StringTable>
    <Label>ArceanModel_067_Name</Label>
    <String>ArceanModel_067</String>
  </StringTable>
  <StringTable>
    <Label>ArceanModel_068_Name</Label>
    <String>ArceanModel_068</String>
  </StringTable>
  <StringTable>
    <Label>ArceanModel_069_Name</Label>
    <String>ArceanModel_069</String>
  </StringTable>
  <StringTable>
    <Label>ArceanModel_070_Name</Label>
    <String>ArceanModel_070</String>
  </StringTable>
  <StringTable>
    <Label>ArceanModel_071_Name</Label>
    <String>ArceanModel_071</String>
  </StringTable>
  <StringTable>
    <Label>ArceanModel_072_Name</Label>
    <String>ArceanModel_072</String>
  </StringTable>
  <StringTable>
    <Label>ArceanModel_073_Name</Label>
    <String>ArceanModel_073</String>
  </StringTable>
  <StringTable>
    <Label>TorianModel_01_Name</Label>
    <String>Torian Model 01</String>
  </StringTable>
  <StringTable>
    <Label>TorianModel_02_Name</Label>
    <String>TorianModel_02</String>
  </StringTable>
  <StringTable>
    <Label>TorianModel_03_Name</Label>
    <String>TorianModel_03</String>
  </StringTable>
  <StringTable>
    <Label>TorianModel_04_Name</Label>
    <String>TorianModel_04</String>
  </StringTable>
  <StringTable>
    <Label>TorianModel_05_Name</Label>
    <String>TorianModel_05</String>
  </StringTable>
  <StringTable>
    <Label>TorianModel_06_Name</Label>
    <String>TorianModel_06</String>
  </StringTable>
  <StringTable>
    <Label>TorianModel_07_Name</Label>
    <String>TorianModel_07</String>
  </StringTable>
  <StringTable>
    <Label>TorianModel_08_Name</Label>
    <String>TorianModel_08</String>
  </StringTable>
  <StringTable>
    <Label>TorianModel_09_Name</Label>
    <String>TorianModel_09</String>
  </StringTable>
  <StringTable>
    <Label>TorianModel_10_Name</Label>
    <String>TorianModel_10</String>
  </StringTable>
  <StringTable>
    <Label>TorianModel_11_Name</Label>
    <String>TorianModel_11</String>
  </StringTable>
  <StringTable>
    <Label>TorianModel_12_Name</Label>
    <String>TorianModel_12</String>
  </StringTable>
  <StringTable>
    <Label>TorianModel_13_Name</Label>
    <String>TorianModel_13</String>
  </StringTable>
  <StringTable>
    <Label>TorianModel_14_Name</Label>
    <String>TorianModel_14</String>
  </StringTable>
  <StringTable>
    <Label>TorianModel_15_Name</Label>
    <String>TorianModel_15</String>
  </StringTable>
  <StringTable>
    <Label>TorianModel_16_Name</Label>
    <String>TorianModel_16</String>
  </StringTable>
  <StringTable>
    <Label>TorianModel_17_Name</Label>
    <String>TorianModel_17</String>
  </StringTable>
  <StringTable>
    <Label>TorianModel_18_Name</Label>
    <String>TorianModel_18</String>
  </StringTable>
  <StringTable>
    <Label>TorianModel_19_Name</Label>
    <String>TorianModel_19</String>
  </StringTable>
  <StringTable>
    <Label>TorianModel_20_Name</Label>
    <String>TorianModel_20</String>
  </StringTable>
  <StringTable>
    <Label>TorianModel_21_Name</Label>
    <String>TorianModel_21</String>
  </StringTable>
  <StringTable>
    <Label>TorianModel_22_Name</Label>
    <String>TorianModel_22</String>
  </StringTable>
  <StringTable>
    <Label>TorianModel_23_Name</Label>
    <String>TorianModel_23</String>
  </StringTable>
  <StringTable>
    <Label>TorianModel_24_Name</Label>
    <String>TorianModel_24</String>
  </StringTable>
  <StringTable>
    <Label>TorianModel_25_Name</Label>
    <String>TorianModel_25</String>
  </StringTable>
  <StringTable>
    <Label>TorianModel_26_Name</Label>
    <String>TorianModel_26</String>
  </StringTable>
  <StringTable>
    <Label>TorianModel_27_Name</Label>
    <String>TorianModel_27</String>
  </StringTable>
  <StringTable>
    <Label>TorianModel_28_Name</Label>
    <String>TorianModel_28</String>
  </StringTable>
  <StringTable>
    <Label>TorianModel_29_Name</Label>
    <String>TorianModel_29</String>
  </StringTable>
  <StringTable>
    <Label>TorianModel_30_Name</Label>
    <String>TorianModel_30</String>
  </StringTable>
  <StringTable>
    <Label>TorianModel_31_Name</Label>
    <String>TorianModel_31</String>
  </StringTable>
  <StringTable>
    <Label>TorianModel_32_Name</Label>
    <String>TorianModel_32</String>
  </StringTable>
  <StringTable>
    <Label>TorianModel_33_Name</Label>
    <String>TorianModel_33</String>
  </StringTable>
  <StringTable>
    <Label>TorianModel_34_Name</Label>
    <String>TorianModel_34</String>
  </StringTable>
  <StringTable>
    <Label>TorianModel_35_Name</Label>
    <String>TorianModel_35</String>
  </StringTable>
  <StringTable>
    <Label>TorianModel_36_Name</Label>
    <String>TorianModel_36</String>
  </StringTable>
  <StringTable>
    <Label>TorianModel_37_Name</Label>
    <String>TorianModel_37</String>
  </StringTable>
  <StringTable>
    <Label>TorianModel_38_Name</Label>
    <String>TorianModel_38</String>
  </StringTable>
  <StringTable>
    <Label>TorianModel_39_Name</Label>
    <String>TorianModel_39</String>
  </StringTable>
  <StringTable>
    <Label>TorianModel_40_Name</Label>
    <String>TorianModel_40</String>
  </StringTable>
  <StringTable>
    <Label>TorianModel_41_Name</Label>
    <String>TorianModel_41</String>
  </StringTable>
  <StringTable>
    <Label>TorianModel_42_Name</Label>
    <String>TorianModel_42</String>
  </StringTable>
  <StringTable>
    <Label>TorianModel_43_Name</Label>
    <String>TorianModel_43</String>
  </StringTable>
  <StringTable>
    <Label>TorianModel_44_Name</Label>
    <String>TorianModel_44</String>
  </StringTable>
  <StringTable>
    <Label>TorianModel_45_Name</Label>
    <String>TorianModel_45</String>
  </StringTable>
  <StringTable>
    <Label>TorianModel_46_Name</Label>
    <String>TorianModel_46</String>
  </StringTable>
  <StringTable>
    <Label>TorianModel_47_Name</Label>
    <String>TorianModel_47</String>
  </StringTable>
  <StringTable>
    <Label>TorianModel_48_Name</Label>
    <String>TorianModel_48</String>
  </StringTable>
  <StringTable>
    <Label>TorianModel_49_Name</Label>
    <String>TorianModel_49</String>
  </StringTable>
  <StringTable>
    <Label>TorianModel_50_Name</Label>
    <String>TorianModel_50</String>
  </StringTable>
  <StringTable>
    <Label>TorianModel_51_Name</Label>
    <String>Torian Model 51</String>
  </StringTable>
  <StringTable>
    <Label>TorianModel_52_Name</Label>
    <String>TorianModel_52</String>
  </StringTable>
  <StringTable>
    <Label>TorianModel_53_Name</Label>
    <String>TorianModel_53</String>
  </StringTable>
  <StringTable>
    <Label>TorianModel_54_Name</Label>
    <String>TorianModel_54</String>
  </StringTable>
  <StringTable>
    <Label>TorianModel_55_Name</Label>
    <String>TorianModel_55</String>
  </StringTable>
  <StringTable>
    <Label>TorianModel_56_Name</Label>
    <String>TorianModel_56</String>
  </StringTable>
  <StringTable>
    <Label>TorianModel_57_Name</Label>
    <String>TorianModel_57</String>
  </StringTable>
  <StringTable>
    <Label>TorianModel_58_Name</Label>
    <String>TorianModel_58</String>
  </StringTable>
  <StringTable>
    <Label>TorianModel_59_Name</Label>
    <String>TorianModel_59</String>
  </StringTable>
  <StringTable>
    <Label>TorianModel_60_Name</Label>
    <String>TorianModel_60</String>
  </StringTable>
  <StringTable>
    <Label>TorianModel_61_Name</Label>
    <String>TorianModel_61</String>
  </StringTable>
  <StringTable>
    <Label>PlanetModel_01_Name</Label>
    <String>PlanetModel_01</String>
  </StringTable>
  <StringTable>
    <Label>MercModel_01_Name</Label>
    <String>MercModel_01</String>
  </StringTable>
  <StringTable>
    <Label>MercModel_02_Name</Label>
    <String>MercModel_02</String>
  </StringTable>
  <StringTable>
    <Label>MercModel_03_Name</Label>
    <String>MercModel_03</String>
  </StringTable>
  <StringTable>
    <Label>MercModel_04_Name</Label>
    <String>MercModel_04</String>
  </StringTable>
  <StringTable>
    <Label>MercModel_05_Name</Label>
    <String>MercModel_05</String>
  </StringTable>
  <StringTable>
    <Label>MercModel_06_Name</Label>
    <String>MercModel_06</String>
  </StringTable>
  <StringTable>
    <Label>MercModel_07_Name</Label>
    <String>MercModel_07</String>
  </StringTable>
  <StringTable>
    <Label>MercModel_08_Name</Label>
    <String>MercModel_08</String>
  </StringTable>
  <StringTable>
    <Label>MercModel_09_Name</Label>
    <String>MercModel_09</String>
  </StringTable>
  <StringTable>
    <Label>MercModel_10_Name</Label>
    <String>MercModel_10</String>
  </StringTable>
  <StringTable>
    <Label>MercModel_11_Name</Label>
    <String>MercModel_11</String>
  </StringTable>
  <StringTable>
    <Label>MercModel_12_Name</Label>
    <String>MercModel_12</String>
  </StringTable>
  <StringTable>
    <Label>MercModel_13_Name</Label>
    <String>MercModel_13</String>
  </StringTable>
  <StringTable>
    <Label>MercModel_14_Name</Label>
    <String>MercModel_14</String>
  </StringTable>
  <StringTable>
    <Label>MercModel_15_Name</Label>
    <String>MercModel_15</String>
  </StringTable>
  <StringTable>
    <Label>MercModel_16_Name</Label>
    <String>MercModel_16</String>
  </StringTable>
  <StringTable>
    <Label>MercModel_17_Name</Label>
    <String>MercModel_17</String>
  </StringTable>
  <StringTable>
    <Label>MercModel_18_Name</Label>
    <String>MercModel_18</String>
  </StringTable>
  <StringTable>
    <Label>MercModel_19_Name</Label>
    <String>MercModel_19</String>
  </StringTable>
  <StringTable>
    <Label>MercModel_20_Name</Label>
    <String>MercModel_20</String>
  </StringTable>
  <StringTable>
    <Label>MercModel_21_Name</Label>
    <String>MercModel_21</String>
  </StringTable>
  <StringTable>
    <Label>MercModel_22_Name</Label>
    <String>MercModel_22</String>
  </StringTable>
  <StringTable>
    <Label>MercModel_23_Name</Label>
    <String>MercModel_23</String>
  </StringTable>
  <StringTable>
    <Label>MercModel_24_Name</Label>
    <String>MercModel_24</String>
  </StringTable>
  <StringTable>
    <Label>MercModel_25_Name</Label>
    <String>MercModel_25</String>
  </StringTable>
  <StringTable>
    <Label>MercModel_26_Name</Label>
    <String>MercModel_26</String>
  </StringTable>
  <StringTable>
    <Label>MercModel_27_Name</Label>
    <String>MercModel_27</String>
  </StringTable>
  <StringTable>
    <Label>MercModel_28_Name</Label>
    <String>MercModel_28</String>
  </StringTable>
  <StringTable>
    <Label>MercModel_29_Name</Label>
    <String>MercModel_29</String>
  </StringTable>
  <StringTable>
    <Label>MercModel_30_Name</Label>
    <String>MercModel_30</String>
  </StringTable>
  <StringTable>
    <Label>MercModel_31_Name</Label>
    <String>MercModel_31</String>
  </StringTable>
  <StringTable>
    <Label>MercModel_32_Name</Label>
    <String>MercModel_32</String>
  </StringTable>
  <StringTable>
    <Label>MercModel_33_Name</Label>
    <String>MercModel_33</String>
  </StringTable>
  <StringTable>
    <Label>MercModel_34_Name</Label>
    <String>MercModel_34</String>
  </StringTable>
  <StringTable>
    <Label>MercModel_35_Name</Label>
    <String>MercModel_35</String>
  </StringTable>
  <StringTable>
    <Label>MercModel_36_Name</Label>
    <String>MercModel_36</String>
  </StringTable>
  <StringTable>
    <Label>MercModel_37_Name</Label>
    <String>Budowniczy statków 01</String>
  </StringTable>
  <StringTable>
    <Label>MercModel_38_Name</Label>
    <String>Budowniczy statków 02</String>
  </StringTable>
  <StringTable>
    <Label>MercModel_39_Name</Label>
    <String>Budowniczy statków 03</String>
  </StringTable>
  <StringTable>
    <Label>MercModel_40_Name</Label>
    <String>Budowniczy statków 04</String>
  </StringTable>
  <StringTable>
    <Label>MercModel_41_Name</Label>
    <String>Budowniczy statków 05</String>
  </StringTable>
  <StringTable>
    <Label>MercModel_42_Name</Label>
    <String>Ship Builder 06</String>
  </StringTable>
  <StringTable>
    <Label>MercModel_43_Name</Label>
    <String>Ship Builder 07</String>
  </StringTable>
  <StringTable>
    <Label>MercModel_44_Name</Label>
    <String>Ship Builder 08</String>
  </StringTable>
  <StringTable>
    <Label>MercModel_45_Name</Label>
    <String>Ship Builder 09</String>
  </StringTable>
  <StringTable>
    <Label>MercModel_46_Name</Label>
    <String>Budowniczy statków 10</String>
  </StringTable>
  <StringTable>
    <Label>MercModel_47_Name</Label>
    <String>Budowniczy statków 11</String>
  </StringTable>
  <StringTable>
    <Label>MercModel_48_Name</Label>
    <String>Budowniczy statków 12</String>
  </StringTable>
  <StringTable>
    <Label>MercModel_49_Name</Label>
    <String>Budowniczy statków 13</String>
  </StringTable>
  <StringTable>
    <Label>MercModel_50_Name</Label>
    <String>Budowniczy statków 14</String>
  </StringTable>
  <StringTable>
    <Label>MercModel_51_Name</Label>
    <String>Budowniczy statków 15</String>
  </StringTable>
  <StringTable>
    <Label>MercModel_53_Name</Label>
    <String>Budowniczy statków 17</String>
  </StringTable>
  <StringTable>
    <Label>MercModel_54_Name</Label>
    <String>Budowniczy statków 18</String>
  </StringTable>
  <StringTable>
    <Label>MercModel_55_Name</Label>
    <String>Budowniczy statków 19</String>
  </StringTable>
  <StringTable>
    <Label>MercModel_56_Name</Label>
    <String>Budowniczy statków 20</String>
  </StringTable>
  <StringTable>
    <Label>MercModel_57_Name</Label>
    <String>Budowniczy statków 21</String>
  </StringTable>
  <StringTable>
    <Label>MercModel_58_Name</Label>
    <String>Budowniczy statków 22</String>
  </StringTable>
  <StringTable>
    <Label>MercModel_59_Name</Label>
    <String>Budowniczy statków 23</String>
  </StringTable>
  <StringTable>
    <Label>MercModel_60_Name</Label>
    <String>Budowniczy statków 24</String>
  </StringTable>
  <StringTable>
    <Label>MercModel_61_Name</Label>
    <String>Budowniczy statków 25</String>
  </StringTable>
  <StringTable>
    <Label>MercModel_62_Name</Label>
    <String>Budowniczy statków 26</String>
  </StringTable>
  <StringTable>
    <Label>MercModel_63_Name</Label>
    <String>Budowniczy statków 27</String>
  </StringTable>
  <StringTable>
    <Label>MercModel_64_Name</Label>
    <String>Budowniczy statków 28</String>
  </StringTable>
  <StringTable>
    <Label>MercModel_65_Name</Label>
    <String>Budowniczy statków 29</String>
  </StringTable>
  <StringTable>
    <Label>MercModel_66_Name</Label>
    <String>Budowniczy statków 30</String>
  </StringTable>
  <StringTable>
    <Label>MercModel_67_Name</Label>
    <String>Budowniczy statków 31</String>
  </StringTable>
  <StringTable>
    <Label>MercModel_68_Name</Label>
    <String>Budowniczy statków 32</String>
  </StringTable>
  <StringTable>
    <Label>MercModel_69_Name</Label>
    <String>Budowniczy statków 33</String>
  </StringTable>
  <StringTable>
    <Label>MercModel_70_Name</Label>
    <String>Budowniczy statków 34</String>
  </StringTable>
  <StringTable>
    <Label>MercModel_71_Name</Label>
    <String>Budowniczy statków 35</String>
  </StringTable>
  <StringTable>
    <Label>MercModel_72_Name</Label>
    <String>Budowniczy statków 36</String>
  </StringTable>
  <StringTable>
    <Label>MercModel_73_Name</Label>
    <String>Budowniczy statków 37</String>
  </StringTable>
  <StringTable>
    <Label>MercModel_74_Name</Label>
    <String>Budowniczy statków 38</String>
  </StringTable>
  <StringTable>
    <Label>MercModel_75_Name</Label>
    <String>Budowniczy statków 39</String>
  </StringTable>
  <StringTable>
    <Label>MercModel_76_Name</Label>
    <String>Budowniczy statków 40</String>
  </StringTable>
  <StringTable>
    <Label>MercModel_77_Name</Label>
    <String>Budowniczy statków 41</String>
  </StringTable>
  <StringTable>
    <Label>MercModel_78_Name</Label>
    <String>Budowniczy statków 42</String>
  </StringTable>
  <StringTable>
    <Label>MercModel_79_Name</Label>
    <String>Budowniczy statków 43</String>
  </StringTable>
  <StringTable>
    <Label>MercModel_80_Name</Label>
    <String>Budowniczy statków 44</String>
  </StringTable>
  <StringTable>
    <Label>MercModel_81_Name</Label>
    <String>Budowniczy statków 45</String>
  </StringTable>
  <StringTable>
    <Label>MercModel_82_Name</Label>
    <String>Budowniczy statków 46</String>
  </StringTable>
  <StringTable>
    <Label>MercModel_119_Name</Label>
    <String>Budowniczy statków 47</String>
  </StringTable>
  <StringTable>
    <Label>MercModel_120_Name</Label>
    <String>Budowniczy statków 48</String>
  </StringTable>
  <StringTable>
    <Label>MercModel_121_Name</Label>
    <String>Budowniczy statków 49</String>
  </StringTable>
  <StringTable>
    <Label>MercModel_122_Name</Label>
    <String>Budowniczy statków 50</String>
  </StringTable>
  <StringTable>
    <Label>MercModel_123_Name</Label>
    <String>Budowniczy statków 51</String>
  </StringTable>
  <StringTable>
    <Label>MercModel_124_Name</Label>
    <String>Budowniczy statków 52</String>
  </StringTable>
  <StringTable>
    <Label>MercModel_125_Name</Label>
    <String>Budowniczy statków 53</String>
  </StringTable>
  <StringTable>
    <Label>MercModel_126_Name</Label>
    <String>Budowniczy statków 54</String>
  </StringTable>
  <StringTable>
    <Label>MercModel_127_Name</Label>
    <String>Budowniczy statków 55</String>
  </StringTable>
  <StringTable>
    <Label>MercModel_128_Name</Label>
    <String>Budowniczy statków 56</String>
  </StringTable>
  <StringTable>
    <Label>MercModel_129_Name</Label>
    <String>Budowniczy statków 57</String>
  </StringTable>
  <StringTable>
    <Label>MercModel_130_Name</Label>
    <String>Budowniczy statków 58</String>
  </StringTable>
  <StringTable>
    <Label>MercModel_131_Name</Label>
    <String>Budowniczy statków 59</String>
  </StringTable>
  <StringTable>
    <Label>MercModel_132_Name</Label>
    <String>Budowniczy statków 60</String>
  </StringTable>
  <StringTable>
    <Label>MercModel_133_Name</Label>
    <String>Budowniczy statków 61</String>
  </StringTable>
  <StringTable>
    <Label>MercModel_134_Name</Label>
    <String>Budowniczy statków 62</String>
  </StringTable>
  <StringTable>
    <Label>MercModel_135_Name</Label>
    <String>Budowniczy statków 63</String>
  </StringTable>
  <StringTable>
    <Label>MercModel_136_Name</Label>
    <String>Ship Builder 64</String>
  </StringTable>
  <StringTable>
    <Label>MercModel_137_Name</Label>
    <String>Budowniczy statków 65</String>
  </StringTable>
  <StringTable>
    <Label>MercModel_138_Name</Label>
    <String>Budowniczy statków 66</String>
  </StringTable>
  <StringTable>
    <Label>MercModel_139_Name</Label>
    <String>Budowniczy statków 67</String>
  </StringTable>
  <StringTable>
    <Label>MercModel_140_Name</Label>
    <String>Budowniczy statków 68</String>
  </StringTable>
  <StringTable>
    <Label>MercModel_141_Name</Label>
    <String>Budowniczy statków 70</String>
  </StringTable>
  <StringTable>
    <Label>MercModel_142_Name</Label>
    <String>Budowniczy statków 71</String>
  </StringTable>
  <StringTable>
    <Label>MercModel_143_Name</Label>
    <String>Budowniczy statków 72</String>
  </StringTable>
  <StringTable>
    <Label>MercModel_144_Name</Label>
    <String>Budowniczy statków 73</String>
  </StringTable>
  <StringTable>
    <Label>MercModel_145_Name</Label>
    <String>Budowniczy statków 74</String>
  </StringTable>
  <StringTable>
    <Label>MercModel_146_Name</Label>
    <String>Budowniczy statków 75</String>
  </StringTable>
  <StringTable>
    <Label>MercModel_147_Name</Label>
    <String>Budowniczy statków 76</String>
  </StringTable>
  <StringTable>
    <Label>MercModel_148_Name</Label>
    <String>Budowniczy statków 77</String>
  </StringTable>
  <StringTable>
    <Label>MercModel_149_Name</Label>
    <String>Budowniczy statków 78</String>
  </StringTable>
  <StringTable>
    <Label>MercModel_150_Name</Label>
    <String>Budowniczy statków 79</String>
  </StringTable>
  <StringTable>
    <Label>MercModel_151_Name</Label>
    <String>Budowniczy statków 80</String>
  </StringTable>
  <StringTable>
    <Label>MercModel_152_Name</Label>
    <String>Budowniczy statków 81</String>
  </StringTable>
  <StringTable>
    <Label>MercModel_153_Name</Label>
    <String>Budowniczy statków 82</String>
  </StringTable>
  <StringTable>
    <Label>MercModel_154_Name</Label>
    <String>Budowniczy statków 83</String>
  </StringTable>
  <StringTable>
    <Label>MercModel_155_Name</Label>
    <String>Budowniczy statków 84</String>
  </StringTable>
  <StringTable>
    <Label>MercModel_156_Name</Label>
    <String>Budowniczy statków 85</String>
  </StringTable>
  <StringTable>
    <Label>MercModel_157_Name</Label>
    <String>Budowniczy statków 86</String>
  </StringTable>
  <StringTable>
    <Label>MercModel_158_Name</Label>
    <String>Budowniczy statków 87</String>
  </StringTable>
  <StringTable>
    <Label>MercModel_159_Name</Label>
    <String>Budowniczy statków 88</String>
  </StringTable>
  <StringTable>
    <Label>MercModel_160_Name</Label>
    <String>Budowniczy statków 89</String>
  </StringTable>
  <StringTable>
    <Label>MercModel_161_Name</Label>
    <String>Budowniczy statków 90</String>
  </StringTable>
  <StringTable>
    <Label>MercModel_162_Name</Label>
    <String>Budowniczy statków 91</String>
  </StringTable>
  <StringTable>
    <Label>MercModel_163_Name</Label>
    <String>Budowniczy statków 92</String>
  </StringTable>
  <StringTable>
    <Label>MercModel_164_Name</Label>
    <String>Budowniczy statków 93</String>
  </StringTable>
  <StringTable>
    <Label>MercModel_165_Name</Label>
    <String>Budowniczy statków 94</String>
  </StringTable>
  <StringTable>
    <Label>MercModel_166_Name</Label>
    <String>Ship Builder 95</String>
  </StringTable>
  <StringTable>
    <Label>MercModel_167_Name</Label>
    <String>Budowniczy statków 96</String>
  </StringTable>
  <StringTable>
    <Label>MercModel_168_Name</Label>
    <String>Budowniczy statków 97</String>
  </StringTable>
  <StringTable>
    <Label>MercModel_169_Name</Label>
    <String>Budowniczy statków 98</String>
  </StringTable>
  <StringTable>
    <Label>MercModel_170_Name</Label>
    <String>Ship Builder 99</String>
  </StringTable>
  <StringTable>
    <Label>MercModel_171_Name</Label>
    <String>Budowniczy statków 100</String>
  </StringTable>
  <StringTable>
    <Label>MercModel_172_Name</Label>
    <String>Budowniczy statków 101</String>
  </StringTable>
  <StringTable>
    <Label>MercModel_173_Name</Label>
    <String>Budowniczy statków 102</String>
  </StringTable>
  <StringTable>
    <Label>MercModel_175_Name</Label>
    <String>Budowniczy statków 104</String>
  </StringTable>
  <StringTable>
    <Label>MercModel_176_Name</Label>
    <String>Budowniczy statków 105</String>
  </StringTable>
  <StringTable>
    <Label>MercModel_177_Name</Label>
    <String>Budowniczy statków 106</String>
  </StringTable>
  <StringTable>
    <Label>MercModel_178_Name</Label>
    <String>Budowniczy statków 107</String>
  </StringTable>
  <StringTable>
    <Label>MercModel_179_Name</Label>
    <String>Budowniczy statków 108</String>
  </StringTable>
  <StringTable>
    <Label>MercModel_83_Name</Label>
    <String>Naklejka stoczniowa 01</String>
  </StringTable>
  <StringTable>
    <Label>MercModel_84_Name</Label>
    <String>Naklejka stoczniowa 02</String>
  </StringTable>
  <StringTable>
    <Label>MercModel_85_Name</Label>
    <String>Naklejka stoczniowa 03</String>
  </StringTable>
  <StringTable>
    <Label>MercModel_86_Name</Label>
    <String>Naklejka stoczniowa 04</String>
  </StringTable>
  <StringTable>
    <Label>MercModel_87_Name</Label>
    <String>Naklejka stoczniowa 05</String>
  </StringTable>
  <StringTable>
    <Label>MercModel_88_Name</Label>
    <String>Naklejka stoczniowa 06</String>
  </StringTable>
  <StringTable>
    <Label>MercModel_89_Name</Label>
    <String>Naklejka stoczniowa 07</String>
  </StringTable>
  <StringTable>
    <Label>MercModel_90_Name</Label>
    <String>Naklejka stoczniowa 08</String>
  </StringTable>
  <StringTable>
    <Label>MercModel_91_Name</Label>
    <String>Naklejka stoczniowa 09</String>
  </StringTable>
  <StringTable>
    <Label>MercModel_92_Name</Label>
    <String>Naklejka stoczniowa 10</String>
  </StringTable>
  <StringTable>
    <Label>MercModel_93_Name</Label>
    <String>Naklejka stoczniowa 11</String>
  </StringTable>
  <StringTable>
    <Label>MercModel_94_Name</Label>
    <String>Naklejka stoczniowa 12</String>
  </StringTable>
  <StringTable>
    <Label>MercModel_95_Name</Label>
    <String>Naklejka stoczniowa 13</String>
  </StringTable>
  <StringTable>
    <Label>MercModel_96_Name</Label>
    <String>Naklejka stoczniowa 14</String>
  </StringTable>
  <StringTable>
    <Label>MercModel_97_Name</Label>
    <String>Naklejka stoczniowa 15</String>
  </StringTable>
  <StringTable>
    <Label>MercModel_98_Name</Label>
    <String>Naklejka stoczniowa 16</String>
  </StringTable>
  <StringTable>
    <Label>MercModel_99_Name</Label>
    <String>Naklejka stoczniowa 17</String>
  </StringTable>
  <StringTable>
    <Label>MercModel_100_Name</Label>
    <String>Naklejka stoczniowa 18</String>
  </StringTable>
  <StringTable>
    <Label>MercModel_101_Name</Label>
    <String>Naklejka stoczniowa 19</String>
  </StringTable>
  <StringTable>
    <Label>MercModel_102_Name</Label>
    <String>Naklejka stoczniowa 20</String>
  </StringTable>
  <StringTable>
    <Label>MercModel_103_Name</Label>
    <String>Naklejka stoczniowa 21</String>
  </StringTable>
  <StringTable>
    <Label>MercModel_104_Name</Label>
    <String>Naklejka stoczniowa 22</String>
  </StringTable>
  <StringTable>
    <Label>MercModel_105_Name</Label>
    <String>Naklejka stoczniowa 23</String>
  </StringTable>
  <StringTable>
    <Label>MercModel_106_Name</Label>
    <String>Naklejka stoczniowa 24</String>
  </StringTable>
  <StringTable>
    <Label>MercModel_107_Name</Label>
    <String>Naklejka stoczniowa 25</String>
  </StringTable>
  <StringTable>
    <Label>MercModel_108_Name</Label>
    <String>Naklejka stoczniowa 26</String>
  </StringTable>
  <StringTable>
    <Label>MercModel_109_Name</Label>
    <String>Naklejka stoczniowa 27</String>
  </StringTable>
  <StringTable>
    <Label>MercModel_110_Name</Label>
    <String>Naklejka stoczniowa 28</String>
  </StringTable>
  <StringTable>
    <Label>MercModel_111_Name</Label>
    <String>Naklejka stoczniowa 29</String>
  </StringTable>
  <StringTable>
    <Label>MercModel_112_Name</Label>
    <String>Naklejka stoczniowa 30</String>
  </StringTable>
  <StringTable>
    <Label>MercModel_113_Name</Label>
    <String>Naklejka stoczniowa 31</String>
  </StringTable>
  <StringTable>
    <Label>MercModel_114_Name</Label>
    <String>Naklejka stoczniowa 32</String>
  </StringTable>
  <StringTable>
    <Label>MercModel_115_Name</Label>
    <String>Naklejka stoczniowa 33</String>
  </StringTable>
  <StringTable>
    <Label>MercModel_116_Name</Label>
    <String>Naklejka stoczniowa 34</String>
  </StringTable>
  <StringTable>
    <Label>MercModel_117_Name</Label>
    <String>Naklejka stoczniowa 35</String>
  </StringTable>
  <StringTable>
    <Label>MercModel_118_Name</Label>
    <String>Naklejka stoczniowa 36</String>
  </StringTable>
  <StringTable>
    <Label>UnitedEarthModel_001_Name</Label>
    <String>UnitedEarth Model 001</String>
  </StringTable>
  <StringTable>
    <Label>UnitedEarthModel_002_Name</Label>
    <String>UnitedEarth Model 002</String>
  </StringTable>
  <StringTable>
    <Label>UnitedEarthModel_003_Name</Label>
    <String>UnitedEarth Model 003</String>
  </StringTable>
  <StringTable>
    <Label>UnitedEarthModel_004_Name</Label>
    <String>UnitedEarth Model 004</String>
  </StringTable>
  <StringTable>
    <Label>UnitedEarthModel_005_Name</Label>
    <String>UnitedEarth Model 005</String>
  </StringTable>
  <StringTable>
    <Label>UnitedEarthModel_006_Name</Label>
    <String>UnitedEarthModel_006</String>
  </StringTable>
  <StringTable>
    <Label>UnitedEarthModel_007_Name</Label>
    <String>UnitedEarthModel_007</String>
  </StringTable>
  <StringTable>
    <Label>UnitedEarthModel_008_Name</Label>
    <String>UnitedEarthModel_008</String>
  </StringTable>
  <StringTable>
    <Label>UnitedEarthModel_009_Name</Label>
    <String>UnitedEarthModel_009</String>
  </StringTable>
  <StringTable>
    <Label>UnitedEarthModel_010_Name</Label>
    <String>UnitedEarthModel_010</String>
  </StringTable>
  <StringTable>
    <Label>UnitedEarthModel_011_Name</Label>
    <String>UnitedEarthModel_011</String>
  </StringTable>
  <StringTable>
    <Label>UnitedEarthModel_012_Name</Label>
    <String>UnitedEarthModel_012</String>
  </StringTable>
  <StringTable>
    <Label>UnitedEarthModel_013_Name</Label>
    <String>UnitedEarthModel_013</String>
  </StringTable>
  <StringTable>
    <Label>UnitedEarthModel_014_Name</Label>
    <String>UnitedEarthModel_014</String>
  </StringTable>
  <StringTable>
    <Label>UnitedEarthModel_015_Name</Label>
    <String>UnitedEarthModel_015</String>
  </StringTable>
  <StringTable>
    <Label>UnitedEarthModel_016_Name</Label>
    <String>UnitedEarthModel_016</String>
  </StringTable>
  <StringTable>
    <Label>UnitedEarthModel_017_Name</Label>
    <String>UnitedEarthModel_017</String>
  </StringTable>
  <StringTable>
    <Label>UnitedEarthModel_018_Name</Label>
    <String>UnitedEarthModel_018</String>
  </StringTable>
  <StringTable>
    <Label>UnitedEarthModel_019_Name</Label>
    <String>UnitedEarthModel_019</String>
  </StringTable>
  <StringTable>
    <Label>UnitedEarthModel_020_Name</Label>
    <String>UnitedEarthModel_020</String>
  </StringTable>
  <StringTable>
    <Label>UnitedEarthModel_021_Name</Label>
    <String>UnitedEarthModel_021</String>
  </StringTable>
  <StringTable>
    <Label>UnitedEarthModel_022_Name</Label>
    <String>UnitedEarthModel_022</String>
  </StringTable>
  <StringTable>
    <Label>UnitedEarthModel_023_Name</Label>
    <String>UnitedEarthModel_023</String>
  </StringTable>
  <StringTable>
    <Label>UnitedEarthModel_024_Name</Label>
    <String>UnitedEarthModel_024</String>
  </StringTable>
  <StringTable>
    <Label>UnitedEarthModel_025_Name</Label>
    <String>UnitedEarthModel_025</String>
  </StringTable>
  <StringTable>
    <Label>UnitedEarthModel_026_Name</Label>
    <String>UnitedEarthModel_026</String>
  </StringTable>
  <StringTable>
    <Label>UnitedEarthModel_027_Name</Label>
    <String>UnitedEarthModel_027</String>
  </StringTable>
  <StringTable>
    <Label>UnitedEarthModel_028_Name</Label>
    <String>UnitedEarthModel_028</String>
  </StringTable>
  <StringTable>
    <Label>UnitedEarthModel_029_Name</Label>
    <String>UnitedEarthModel_029</String>
  </StringTable>
  <StringTable>
    <Label>UnitedEarthModel_030_Name</Label>
    <String>UnitedEarthModel_030</String>
  </StringTable>
  <StringTable>
    <Label>UnitedEarthModel_031_Name</Label>
    <String>UnitedEarthModel_031</String>
  </StringTable>
  <StringTable>
    <Label>UnitedEarthModel_032_Name</Label>
    <String>UnitedEarthModel_032</String>
  </StringTable>
  <StringTable>
    <Label>UnitedEarthModel_033_Name</Label>
    <String>UnitedEarthModel_033</String>
  </StringTable>
  <StringTable>
    <Label>UnitedEarthModel_034_Name</Label>
    <String>UnitedEarthModel_034</String>
  </StringTable>
  <StringTable>
    <Label>UnitedEarthModel_035_Name</Label>
    <String>UnitedEarthModel_035</String>
  </StringTable>
  <StringTable>
    <Label>UnitedEarthModel_036_Name</Label>
    <String>UnitedEarthModel_036</String>
  </StringTable>
  <StringTable>
    <Label>UnitedEarthModel_037_Name</Label>
    <String>UnitedEarthModel_037</String>
  </StringTable>
  <StringTable>
    <Label>UnitedEarthModel_038_Name</Label>
    <String>UnitedEarthModel_038</String>
  </StringTable>
  <StringTable>
    <Label>UnitedEarthModel_039_Name</Label>
    <String>UnitedEarthModel_039</String>
  </StringTable>
  <StringTable>
    <Label>UnitedEarthModel_102_Name</Label>
    <String>UnitedEarthModel_040</String>
  </StringTable>
  <StringTable>
    <Label>UnitedEarthModel_104_Name</Label>
    <String>UnitedEarthModel_041</String>
  </StringTable>
  <StringTable>
    <Label>UnitedEarthModel_111_Name</Label>
    <String>UnitedEarthModel_042</String>
  </StringTable>
  <StringTable>
    <Label>UnitedEarthModel_115_Name</Label>
    <String>UnitedEarthModel_043</String>
  </StringTable>
  <StringTable>
    <Label>UnitedEarthModel_116_Name</Label>
    <String>UnitedEarthModel_044</String>
  </StringTable>
  <StringTable>
    <Label>UnitedEarthModel_120_Name</Label>
    <String>UnitedEarthModel_045</String>
  </StringTable>
  <StringTable>
    <Label>UnitedEarthModel_081_Name</Label>
    <String>UnitedEarthModel_046</String>
  </StringTable>
  <StringTable>
    <Label>UnitedEarthModel_082_Name</Label>
    <String>UnitedEarthModel_047</String>
  </StringTable>
  <StringTable>
    <Label>UnitedEarthModel_084_Name</Label>
    <String>UnitedEarthModel_048</String>
  </StringTable>
  <StringTable>
    <Label>MechModel_001_Name</Label>
    <String>Mech Część 001</String>
  </StringTable>
  <StringTable>
    <Label>MechModel_002_Name</Label>
    <String>Mech Część 002</String>
  </StringTable>
  <StringTable>
    <Label>MechModel_003_Name</Label>
    <String>Mech Część 003</String>
  </StringTable>
  <StringTable>
    <Label>MechModel_004_Name</Label>
    <String>Mech Część 004</String>
  </StringTable>
  <StringTable>
    <Label>MechModel_005_Name</Label>
    <String>Mech Część 005</String>
  </StringTable>
  <StringTable>
    <Label>MechModel_006_Name</Label>
    <String>Mech Część 006</String>
  </StringTable>
  <StringTable>
    <Label>MechModel_007_Name</Label>
    <String>Mech Część 007</String>
  </StringTable>
  <StringTable>
    <Label>MechModel_008_Name</Label>
    <String>Mech Część 008</String>
  </StringTable>
  <StringTable>
    <Label>MechModel_009_Name</Label>
    <String>Mech Część 009</String>
  </StringTable>
  <StringTable>
    <Label>MechModel_010_Name</Label>
    <String>Mech Część 010</String>
  </StringTable>
  <StringTable>
    <Label>MechModel_011_Name</Label>
    <String>Mech Część 011</String>
  </StringTable>
  <StringTable>
    <Label>MechModel_012_Name</Label>
    <String>Mech Część 012</String>
  </StringTable>
  <StringTable>
    <Label>MechModel_013_Name</Label>
    <String>Mech Część 013</String>
  </StringTable>
  <StringTable>
    <Label>MechModel_014_Name</Label>
    <String>Mech Część 014</String>
  </StringTable>
  <StringTable>
    <Label>MechModel_015_Name</Label>
    <String>Mech Część 015</String>
  </StringTable>
  <StringTable>
    <Label>MechModel_016_Name</Label>
    <String>Mech Część 016</String>
  </StringTable>
  <StringTable>
    <Label>MechModel_017_Name</Label>
    <String>Mech Część 017</String>
  </StringTable>
  <StringTable>
    <Label>MechModel_018_Name</Label>
    <String>Mech Część 018</String>
  </StringTable>
  <StringTable>
    <Label>MechModel_019_Name</Label>
    <String>Mech Część 019</String>
  </StringTable>
  <StringTable>
    <Label>MechModel_020_Name</Label>
    <String>Mech Część 020</String>
  </StringTable>
  <StringTable>
    <Label>MechModel_021_Name</Label>
    <String>Mech Część 021</String>
  </StringTable>
  <StringTable>
    <Label>MechModel_022_Name</Label>
    <String>Mech Część 022</String>
  </StringTable>
  <StringTable>
    <Label>MechModel_023_Name</Label>
    <String>Mech Część 023</String>
  </StringTable>
  <StringTable>
    <Label>MechModel_024_Name</Label>
    <String>Mech Część 024</String>
  </StringTable>
  <StringTable>
    <Label>MechModel_025_Name</Label>
    <String>Mech Część 025</String>
  </StringTable>
  <StringTable>
    <Label>MechModel_026_Name</Label>
    <String>Mech Część 026</String>
  </StringTable>
  <StringTable>
    <Label>MechModel_027_Name</Label>
    <String>Mech Część 027</String>
  </StringTable>
  <StringTable>
    <Label>MechModel_028_Name</Label>
    <String>Mech Część 028</String>
  </StringTable>
  <StringTable>
    <Label>MechModel_029_Name</Label>
    <String>Mech Część 029</String>
  </StringTable>
  <StringTable>
    <Label>MechModel_030_Name</Label>
    <String>Mech Część 030</String>
  </StringTable>
  <StringTable>
    <Label>MechModel_031_Name</Label>
    <String>Mech Część 031</String>
  </StringTable>
  <StringTable>
    <Label>MechModel_032_Name</Label>
    <String>Mech Część 032</String>
  </StringTable>
  <StringTable>
    <Label>MechModel_033_Name</Label>
    <String>Mech Część 033</String>
  </StringTable>
  <StringTable>
    <Label>MechModel_034_Name</Label>
    <String>Mech Część 034</String>
  </StringTable>
  <StringTable>
    <Label>MechModel_035_Name</Label>
    <String>Mech Część 035</String>
  </StringTable>
  <StringTable>
    <Label>MechModel_036_Name</Label>
    <String>Mech Część 036</String>
  </StringTable>
  <StringTable>
    <Label>MechModel_037_Name</Label>
    <String>Mech Część 037</String>
  </StringTable>
  <StringTable>
    <Label>MechModel_038_Name</Label>
    <String>Mech Część 038</String>
  </StringTable>
  <StringTable>
    <Label>Founder_08_Name</Label>
    <String>Nagroda za rejestrację Część 01</String>
  </StringTable>
  <StringTable>
    <Label>Founder_09_Name</Label>
    <String>Nagroda za rejestrację, część 02</String>
  </StringTable>
  <StringTable>
    <Label>Founder_10_Name</Label>
    <String>Nagroda za rejestrację, część 03</String>
  </StringTable>
  <StringTable>
    <Label>Founder_11_Name</Label>
    <String>Nagroda za rejestrację, część 04</String>
  </StringTable>
  <StringTable>
    <Label>Founder_12_Name</Label>
    <String>Nagroda za rejestrację, część 05</String>
  </StringTable>
  <StringTable>
    <Label>Founder_13_Name</Label>
    <String>Nagroda za rejestrację, część 06</String>
  </StringTable>
  <StringTable>
    <Label>Founder_14_Name</Label>
    <String>Nagroda za rejestrację, część 07</String>
  </StringTable>
  <StringTable>
    <Label>FounderModel_01_Name</Label>
    <String>Założyciel Model 01</String>
  </StringTable>
  <StringTable>
    <Label>FounderModel_02_Name</Label>
    <String>Założyciel Model 02</String>
  </StringTable>
  <StringTable>
    <Label>FounderModel_03_Name</Label>
    <String>Założyciel Model 03</String>
  </StringTable>
  <StringTable>
    <Label>FounderModel_04_Name</Label>
    <String>Założyciel Model 04</String>
  </StringTable>
  <StringTable>
    <Label>FounderModel_05_Name</Label>
    <String>Założyciel Model 05</String>
  </StringTable>
  <StringTable>
    <Label>FounderModel_06_Name</Label>
    <String>Founder Model 06</String>
  </StringTable>
  <StringTable>
    <Label>FounderModel_07_Name</Label>
    <String>Founder Model 07</String>
  </StringTable>
  <StringTable>
    <Label>DreadlordsModel_01_Name</Label>
    <String>Dreadlords Model 01</String>
  </StringTable>
  <StringTable>
    <Label>DreadlordsModel_02_Name</Label>
    <String>Dreadlords Model 02</String>
  </StringTable>
  <StringTable>
    <Label>DreadlordsModel_03_Name</Label>
    <String>Dreadlords Model 03</String>
  </StringTable>
  <StringTable>
    <Label>DreadlordsModel_04_Name</Label>
    <String>Dreadlords Model 04</String>
  </StringTable>
  <StringTable>
    <Label>DreadlordsModel_05_Name</Label>
    <String>Dreadlords Model 05</String>
  </StringTable>
  <StringTable>
    <Label>DreadlordsModel_06_Name</Label>
    <String>Dreadlords Model 06</String>
  </StringTable>
  <StringTable>
    <Label>DreadlordsModel_07_Name</Label>
    <String>Dreadlords Model 07</String>
  </StringTable>
  <StringTable>
    <Label>DreadlordsModel_08_Name</Label>
    <String>Dreadlords Model 08</String>
  </StringTable>
  <StringTable>
    <Label>DreadlordsModel_09_Name</Label>
    <String>Dreadlords Model 09</String>
  </StringTable>
  <StringTable>
    <Label>DreadlordsModel_10_Name</Label>
    <String>Dreadlords Model 10</String>
  </StringTable>
  <StringTable>
    <Label>DreadlordsModel_11_Name</Label>
    <String>Dreadlords Model 11</String>
  </StringTable>
  <StringTable>
    <Label>DreadlordsModel_12_Name</Label>
    <String>Dreadlords Model 12</String>
  </StringTable>
  <StringTable>
    <Label>DreadlordsModel_13_Name</Label>
    <String>Dreadlords Model 13</String>
  </StringTable>
  <StringTable>
    <Label>DreadlordsModel_14_Name</Label>
    <String>Dreadlords Model 14</String>
  </StringTable>
  <StringTable>
    <Label>DreadlordsModel_15_Name</Label>
    <String>Dreadlords Model 15</String>
  </StringTable>
  <StringTable>
    <Label>DreadlordsModel_16_Name</Label>
    <String>Dreadlords Model 16</String>
  </StringTable>
  <StringTable>
    <Label>DreadlordsModel_17_Name</Label>
    <String>Dreadlords Model 17</String>
  </StringTable>
  <StringTable>
    <Label>SnathiModel_01_Name</Label>
    <String>Snathi Model 01</String>
  </StringTable>
  <StringTable>
    <Label>SnathiModel_02_Name</Label>
    <String>Snathi Model 02</String>
  </StringTable>
  <StringTable>
    <Label>SnathiModel_03_Name</Label>
    <String>Snathi Model 03</String>
  </StringTable>
  <StringTable>
    <Label>SnathiModel_04_Name</Label>
    <String>Snathi Model 04</String>
  </StringTable>
  <StringTable>
    <Label>SnathiModel_05_Name</Label>
    <String>Snathi Model 05</String>
  </StringTable>
  <StringTable>
    <Label>SnathiModel_06_Name</Label>
    <String>Snathi Model 06</String>
  </StringTable>
  <StringTable>
    <Label>SnathiModel_07_Name</Label>
    <String>Snathi Model 07</String>
  </StringTable>
  <StringTable>
    <Label>SnathiModel_08_Name</Label>
    <String>Snathi Model 08</String>
  </StringTable>
  <StringTable>
    <Label>SnathiModel_09_Name</Label>
    <String>Snathi Model 09</String>
  </StringTable>
  <StringTable>
    <Label>SnathiModel_10_Name</Label>
    <String>Snathi Model 10</String>
  </StringTable>
  <StringTable>
    <Label>SnathiModel_11_Name</Label>
    <String>Snathi Model 11</String>
  </StringTable>
  <StringTable>
    <Label>SnathiModel_12_Name</Label>
    <String>Snathi Model 12</String>
  </StringTable>
  <StringTable>
    <Label>SnathiModel_13_Name</Label>
    <String>Snathi Model 13</String>
  </StringTable>
  <StringTable>
    <Label>SnathiModel_14_Name</Label>
    <String>Snathi Model 14</String>
  </StringTable>
  <StringTable>
    <Label>SnathiModel_15_Name</Label>
    <String>Snathi Model 15</String>
  </StringTable>
  <StringTable>
    <Label>SnathiModel_16_Name</Label>
    <String>Snathi Model 16</String>
  </StringTable>
  <StringTable>
    <Label>SnathiModel_17_Name</Label>
    <String>Snathi Model 17</String>
  </StringTable>
  <StringTable>
    <Label>SnathiModel_18_Name</Label>
    <String>Snathi Model 18</String>
  </StringTable>
  <StringTable>
    <Label>SnathiModel_19_Name</Label>
    <String>Snathi Model 19</String>
  </StringTable>
  <StringTable>
    <Label>SnathiModel_20_Name</Label>
    <String>Snathi Model 20</String>
  </StringTable>
  <StringTable>
    <Label>SnathiModel_21_Name</Label>
    <String>Snathi Model 21</String>
  </StringTable>
  <StringTable>
    <Label>SnathiModel_22_Name</Label>
    <String>Snathi Model 22</String>
  </StringTable>
  <StringTable>
    <Label>SnathiModel_23_Name</Label>
    <String>Snathi Model 23</String>
  </StringTable>
  <StringTable>
    <Label>SnathiModel_24_Name</Label>
    <String>Snathi Model 24</String>
  </StringTable>
  <StringTable>
    <Label>SnathiModel_25_Name</Label>
    <String>Snathi Model 25</String>
  </StringTable>
  <StringTable>
    <Label>SnathiModel_26_Name</Label>
    <String>Snathi Model 26</String>
  </StringTable>
  <StringTable>
    <Label>SnathiModel_27_Name</Label>
    <String>Snathi Model 27</String>
  </StringTable>
  <StringTable>
    <Label>SnathiModel_28_Name</Label>
    <String>Snathi Model 28</String>
  </StringTable>
  <StringTable>
    <Label>SnathiModel_29_Name</Label>
    <String>Snathi Model 29</String>
  </StringTable>
  <StringTable>
    <Label>SnathiModel_30_Name</Label>
    <String>Snathi Model 30</String>
  </StringTable>
  <StringTable>
    <Label>SnathiModel_31_Name</Label>
    <String>Snathi Model 31</String>
  </StringTable>
  <StringTable>
    <Label>SnathiModel_32_Name</Label>
    <String>Snathi Model 32</String>
  </StringTable>
  <!-- Hook up broken Game Created Parts -->
  <StringTable>
    <Label>AsteroidBase_Part_05_Name</Label>
    <String>AsteroidBase Część 05</String>
  </StringTable>
  <StringTable>
    <Label>Dreadlord_Claw_Name</Label>
    <String>Pazur Dreadlorda</String>
  </StringTable>
  <StringTable>
    <Label>Dreadlord_Tentacle_Extended_Name</Label>
    <String>Rozszerzony Dreadlord Tentacle</String>
  </StringTable>
  <StringTable>
    <Label>Dreadlord_Tentacle_Long_Name</Label>
    <String>Dreadlord Tentacle Long</String>
  </StringTable>
  <StringTable>
    <Label>DreadLord_Tentacle_Pinched_Name</Label>
    <String>Uszczypnięta macka DreadLorda</String>
  </StringTable>
  <StringTable>
    <Label>Dreadlord_Tentacle_Pinched_2_Name</Label>
    <String>Dreadlord Tentacle Pinched 2</String>
  </StringTable>
  <StringTable>
    <Label>Gate_Core_Name</Label>
    <String>Nazwa rdzenia bramki</String>
  </StringTable>
  <StringTable>
    <Label>Hypergate_Module_Name</Label>
    <String>Moduł Hypergate</String>
  </StringTable>
  <StringTable>
    <Label>Hive_Shield_Name</Label>
    <String>Tarcza roju</String>
  </StringTable>
  <StringTable>
    <Label>Monster_Wing_01_Name</Label>
    <String>Monster Wing 01</String>
  </StringTable>
  <StringTable>
    <Label>PeaceKeeperLeg_01_Name</Label>
    <String>PeaceKeeperLeg 01</String>
  </StringTable>
  <StringTable>
    <Label>PeaceKeeperLeg_02_Name</Label>
    <String>PeaceKeeperLeg 02</String>
  </StringTable>
  <StringTable>
    <Label>PrecursorRelic_02_Name</Label>
    <String>PrecursorRelic 02</String>
  </StringTable>
  <StringTable>
    <Label>Resistance_CargoCylFrame_Name</Label>
    <String>Opór Cargo Cyl Frame</String>
  </StringTable>
  <StringTable>
    <Label>Resistance_MilitarySpireSimplified_Name</Label>
    <String>Uproszczona iglica wojskowa ruchu oporu</String>
  </StringTable>
  <StringTable>
    <Label>Resistance_CargoSpire_Name</Label>
    <String>Iglica ładunkowa ruchu oporu</String>
  </StringTable>
  <StringTable>
    <Label>Resistance_MilitaryShield_Name</Label>
    <String>Odporność Tarcza wojskowa</String>
  </StringTable>
  <StringTable>
    <Label>Resistance_MilitarySpire_Name</Label>
    <String>Iglica wojskowa ruchu oporu</String>
  </StringTable>
  <StringTable>
    <Label>Resistance_SurveyColumn_Name</Label>
    <String>Kolumna badania odporności</String>
  </StringTable>
  <StringTable>
    <Label>Slyne_EnergyBall_Name</Label>
    <String>Slyne Energy Ball</String>
  </StringTable>
  <StringTable>
    <Label>TheRelicPart_01_Name</Label>
    <String>TheRelicCzęść 01</String>
  </StringTable>
  <StringTable>
    <Label>Mimot_Part_01_Name</Label>
    <String>Mimot Część 01</String>
  </StringTable>
  <StringTable>
    <Label>Mimot_Part_02_Name</Label>
    <String>Mimot Część 02</String>
  </StringTable>
  <StringTable>
    <Label>Mimot_Part_03_Name</Label>
    <String>Mimot Część 03</String>
  </StringTable>
  <StringTable>
    <Label>Mimot_Part_04_Name</Label>
    <String>Mimot Część 04</String>
  </StringTable>
  <StringTable>
    <Label>Mimot_Part_05_Name</Label>
    <String>Mimot Część 05</String>
  </StringTable>
  <StringTable>
    <Label>Mimot_Part_06_Name</Label>
    <String>Mimot Część 06</String>
  </StringTable>
  <StringTable>
    <Label>Mimot_Part_07_Name</Label>
    <String>Mimot Część 07</String>
  </StringTable>
  <StringTable>
    <Label>Mimot_Part_08_Name</Label>
    <String>Mimot Część 08</String>
  </StringTable>
  <StringTable>
    <Label>Mimot_Part_09_Name</Label>
    <String>Mimot Część 09</String>
  </StringTable>
  <StringTable>
    <Label>Mimot_Part_10_Name</Label>
    <String>Mimot Część 10</String>
  </StringTable>
  <StringTable>
    <Label>Mimot_Part_11_Name</Label>
    <String>Mimot Część 11</String>
  </StringTable>
  <StringTable>
    <Label>Mimot_Part_12_Name</Label>
    <String>Mimot Część 12</String>
  </StringTable>
  <StringTable>
    <Label>Mimot_Part_13_Name</Label>
    <String>Mimot Część 13</String>
  </StringTable>
  <StringTable>
    <Label>Terran_Arm_01_Name</Label>
    <String>Terran Arm 01</String>
  </StringTable>
  <StringTable>
    <Label>Terran_Arm_02_Name</Label>
    <String>Terran Arm 02</String>
  </StringTable>
  <StringTable>
    <Label>RingKit5degree_01_Name</Label>
    <String>Mocowanie pierścieniowe 5 stopni</String>
  </StringTable>
  <StringTable>
    <Label>RingKit15degree_002_Name</Label>
    <String>Mocowanie pierścieniowe 15 stopni</String>
  </StringTable>
  <StringTable>
    <Label>RingPartSimple10d_03_Name</Label>
    <String>Sekcja pierścieniowa Prosta 10 stopni</String>
  </StringTable>
  <StringTable>
    <Label>RingPartDorm30d_005_Name</Label>
    <String>Ring Section Dorm 32 stopnie</String>
  </StringTable>
  <StringTable>
    <Label>RingPartSimple10d_001_Name</Label>
    <String>Sekcja pierścieniowa Simple 2, 10 stopni</String>
  </StringTable>
  <StringTable>
    <Label>Intercepter_Drone_Part_Name</Label>
    <String>Część do drona przechwytującego</String>
  </StringTable>
  <StringTable>
    <Label>Guardian_Drone_Part_Name</Label>
    <String>Część drona Guardian</String>
  </StringTable>
  <StringTable>
    <Label>Assault_Fighter_Part_Name</Label>
    <String>Część myśliwca szturmowego</String>
  </StringTable>
  <StringTable>
    <Label>FestronModel_100_Name</Label>
    <String>Festron Model 100</String>
  </StringTable>
  <StringTable>
    <Label>FestronModel_101_Name</Label>
    <String>Festron Model 101</String>
  </StringTable>
  <StringTable>
    <Label>FestronModel_102_Name</Label>
    <String>Festron Model 102</String>
  </StringTable>
  <StringTable>
    <Label>FestronModel_103_Name</Label>
    <String>Festron Model 103</String>
  </StringTable>
  <StringTable>
    <Label>FestronModel_104_Name</Label>
    <String>Festron Model 104</String>
  </StringTable>
  <StringTable>
    <Label>FestronModel_105_Name</Label>
    <String>Festron Model 105</String>
  </StringTable>
  <StringTable>
    <Label>FestronModel_106_Name</Label>
    <String>Festron Model 106</String>
  </StringTable>
  <StringTable>
    <Label>FestronModel_107_Name</Label>
    <String>Festron Model 107</String>
  </StringTable>
  <StringTable>
    <Label>FestronModel_108_Name</Label>
    <String>Festron Model 108</String>
  </StringTable>
  <StringTable>
    <Label>FestronModel_109_Name</Label>
    <String>Festron Model 109</String>
  </StringTable>
  <StringTable>
    <Label>FestronModel_110_Name</Label>
    <String>Festron Model 110</String>
  </StringTable>
  <StringTable>
    <Label>FestronModel_111_Name</Label>
    <String>Festron Model 111</String>
  </StringTable>
  <StringTable>
    <Label>FestronModel_112_Name</Label>
    <String>Festron Model 112</String>
  </StringTable>
  <StringTable>
    <Label>FestronModel_113_Name</Label>
    <String>Festron Model 113</String>
  </StringTable>
  <StringTable>
    <Label>FestronModel_114_Name</Label>
    <String>Festron Model 114</String>
  </StringTable>
  <StringTable>
    <Label>FestronModel_115_Name</Label>
    <String>Festron Model 115</String>
  </StringTable>
  <StringTable>
    <Label>FestronModel_116_Name</Label>
    <String>Festron Model 116</String>
  </StringTable>
  <StringTable>
    <Label>FestronModel_117_Name</Label>
    <String>Festron Model 117</String>
  </StringTable>
  <StringTable>
    <Label>FestronModel_118_Name</Label>
    <String>Festron Model 118</String>
  </StringTable>
  <StringTable>
    <Label>FestronModel_119_Name</Label>
    <String>Festron Model 119</String>
  </StringTable>
  <StringTable>
    <Label>FestronModel_120_Name</Label>
    <String>Festron Model 120</String>
  </StringTable>
  <StringTable>
    <Label>FestronModel_121_Name</Label>
    <String>Festron Model 121</String>
  </StringTable>
  <StringTable>
    <Label>FestronModel_122_Name</Label>
    <String>Festron Model 122</String>
  </StringTable>
  <StringTable>
    <Label>FestronModel_123_Name</Label>
    <String>Festron Model 123</String>
  </StringTable>
  <StringTable>
    <Label>FestronModel_124_Name</Label>
    <String>Festron Model 124</String>
  </StringTable>
  <StringTable>
    <Label>FestronModel_125_Name</Label>
    <String>Festron Model 125</String>
  </StringTable>
  <StringTable>
    <Label>FestronModel_126_Name</Label>
    <String>Festron Model 126</String>
  </StringTable>
  <StringTable>
    <Label>FestronModel_127_Name</Label>
    <String>Festron Model 127</String>
  </StringTable>
  <StringTable>
    <Label>FestronModel_128_Name</Label>
    <String>Festron Model 128</String>
  </StringTable>
  <StringTable>
    <Label>FestronModel_129_Name</Label>
    <String>Festron Model 129</String>
  </StringTable>
  <StringTable>
    <Label>FestronModel_130_Name</Label>
    <String>Festron Model 130</String>
  </StringTable>
  <StringTable>
    <Label>FestronModel_131_Name</Label>
    <String>Festron Model 131</String>
  </StringTable>
  <StringTable>
    <Label>FestronModel_132_Name</Label>
    <String>Festron Model 132</String>
  </StringTable>
  <StringTable>
    <Label>FestronModel_133_Name</Label>
    <String>Festron Model 133</String>
  </StringTable>
  <StringTable>
    <Label>FestronModel_134_Name</Label>
    <String>Festron Model 134</String>
  </StringTable>
  <StringTable>
    <Label>FestronModel_135_Name</Label>
    <String>Festron Model 135</String>
  </StringTable>
  <StringTable>
    <Label>FestronModel_136_Name</Label>
    <String>Festron Model 136</String>
  </StringTable>
  <StringTable>
    <Label>FestronModel_137_Name</Label>
    <String>Festron Model 137</String>
  </StringTable>
  <StringTable>
    <Label>FestronModel_138_Name</Label>
    <String>Festron Model 138</String>
  </StringTable>
  <StringTable>
    <Label>FestronModel_139_Name</Label>
    <String>Festron Model 139</String>
  </StringTable>
  <StringTable>
    <Label>FestronModel_140_Name</Label>
    <String>Festron Model 140</String>
  </StringTable>
  <StringTable>
    <Label>FestronModel_141_Name</Label>
    <String>Festron Model 141</String>
  </StringTable>
  <StringTable>
    <Label>FestronModel_142_Name</Label>
    <String>Festron Model 142</String>
  </StringTable>
  <StringTable>
    <Label>FestronModel_143_Name</Label>
    <String>Festron Model 143</String>
  </StringTable>
  <StringTable>
    <Label>FestronModel_144_Name</Label>
    <String>Festron Model 144</String>
  </StringTable>
  <StringTable>
    <Label>FestronModel_145_Name</Label>
    <String>Festron Model 145</String>
  </StringTable>
  <StringTable>
    <Label>FestronModel_146_Name</Label>
    <String>Festron Model 146</String>
  </StringTable>
  <StringTable>
    <Label>FestronModel_147_Name</Label>
    <String>Festron Model 147</String>
  </StringTable>
  <StringTable>
    <Label>Sun_Ring_Part_01_Name</Label>
    <String>Pierścień słoneczny 01</String>
  </StringTable>
  <StringTable>
    <Label>Sun_Energysink_01_Name</Label>
    <String>Sun Energysink 01</String>
  </StringTable>
  <StringTable>
    <Label>Sun_SolarArray_01_Name</Label>
    <String>Układ słoneczny Sun 01</String>
  </StringTable>
  <StringTable>
    <Label>Sun_SolarArray_02_Name</Label>
    <String>Układ słoneczny Sun 02</String>
  </StringTable>
  <StringTable>
    <Label>Sun_Ring_Part_02_Name</Label>
    <String>Sun Ring 02</String>
  </StringTable>
  <StringTable>
    <Label>Sun_SolarArray_04_Name</Label>
    <String>Układ słoneczny Sun 04</String>
  </StringTable>
  <!-- New Parts -->
  <StringTable>
    <Label>Antana_001_Name</Label>
    <String>Antana 001</String>
  </StringTable>
  <StringTable>
    <Label>BasicLight_001_Name</Label>
    <String>Basic Light 001</String>
  </StringTable>
  <StringTable>
    <Label>BasicLight_002_Name</Label>
    <String>Basic Light 002</String>
  </StringTable>
  <StringTable>
    <Label>BasicLight_003_Name</Label>
    <String>Basic Light 003</String>
  </StringTable>
  <StringTable>
    <Label>BasicLight_004_Name</Label>
    <String>Basic Light 004</String>
  </StringTable>
  <StringTable>
    <Label>BasicLight_005_Name</Label>
    <String>Basic Light 005</String>
  </StringTable>
  <StringTable>
    <Label>BasicLight_006_Name</Label>
    <String>Basic Light 006</String>
  </StringTable>
  <StringTable>
    <Label>BasicLight_007_Name</Label>
    <String>Basic Light 007</String>
  </StringTable>
  <StringTable>
    <Label>Booster_001_Name</Label>
    <String>Booster 001</String>
  </StringTable>
  <StringTable>
    <Label>Booster_002_Name</Label>
    <String>Booster 002</String>
  </StringTable>
  <StringTable>
    <Label>Booster_003_Name</Label>
    <String>Booster 003</String>
  </StringTable>
  <StringTable>
    <Label>Booster_004_Name</Label>
    <String>Booster 004</String>
  </StringTable>
  <StringTable>
    <Label>Booster_005_Name</Label>
    <String>Booster 005</String>
  </StringTable>
  <StringTable>
    <Label>Booster_006_Name</Label>
    <String>Booster 006</String>
  </StringTable>
  <StringTable>
    <Label>CargoPod_001_Name</Label>
    <String>Cargo Pod 001</String>
  </StringTable>
  <StringTable>
    <Label>CargoPod_002_Name</Label>
    <String>Cargo Pod 002</String>
  </StringTable>
  <StringTable>
    <Label>CargoPod_003_Name</Label>
    <String>Cargo Pod 003</String>
  </StringTable>
  <StringTable>
    <Label>CargoPod_004_Name</Label>
    <String>Cargo Pod 004</String>
  </StringTable>
  <StringTable>
    <Label>CargoPod_005_Name</Label>
    <String>Cargo Pod 005</String>
  </StringTable>
  <StringTable>
    <Label>FuelTank_001_Name</Label>
    <String>Zbiornik paliwa 001</String>
  </StringTable>
  <StringTable>
    <Label>FuelTank_002_Name</Label>
    <String>Zbiornik paliwa 002</String>
  </StringTable>
  <StringTable>
    <Label>FuelTank_003_Name</Label>
    <String>Zbiornik paliwa 003</String>
  </StringTable>
  <StringTable>
    <Label>LargeBooster_001_Name</Label>
    <String>Duży wzmacniacz 001</String>
  </StringTable>
  <StringTable>
    <Label>ProbeHulll_001_Name</Label>
    <String>Kadłub sondy 001</String>
  </StringTable>
  <StringTable>
    <Label>ShuttleHull_001_Name</Label>
    <String>Kadłub wahadłowca 001</String>
  </StringTable>
  <StringTable>
    <Label>ShuttleHull_002_Name</Label>
    <String>Kadłub wahadłowca 002</String>
  </StringTable>
  <StringTable>
    <Label>ShuttleHull_003_Name</Label>
    <String>Kadłub wahadłowca 003</String>
  </StringTable>
  <StringTable>
    <Label>ShuttleHull_004_Name</Label>
    <String>Kadłub wahadłowca 004</String>
  </StringTable>
  <StringTable>
    <Label>ShuttleHull_005_Name</Label>
    <String>Kadłub wahadłowca 005</String>
  </StringTable>
  <StringTable>
    <Label>ShuttleWing_001_Name</Label>
    <String>Skrzydło wahadłowca 001</String>
  </StringTable>
  <StringTable>
    <Label>ShuttleWing_002_Name</Label>
    <String>Skrzydło wahadłowca 002</String>
  </StringTable>
  <StringTable>
    <Label>ShuttleWing_003_Name</Label>
    <String>Skrzydło wahadłowca 003</String>
  </StringTable>
  <StringTable>
    <Label>ShuttleWing_004_Name</Label>
    <String>Skrzydło wahadłowca 004</String>
  </StringTable>
  <StringTable>
    <Label>SolorPanel_001_Name</Label>
    <String>Solor Panel 001</String>
  </StringTable>
  <StringTable>
    <Label>SolorPanel_002_Name</Label>
    <String>Solor Panel 002</String>
  </StringTable>
  <StringTable>
    <Label>SolorPanel_003_Name</Label>
    <String>Solor Panel 003</String>
  </StringTable>
  <StringTable>
    <Label>SolorPanel_004_Name</Label>
    <String>Solor Panel 004</String>
  </StringTable>
  <StringTable>
    <Label>StationJoin_001_Name</Label>
    <String>Station Join 001</String>
  </StringTable>
  <StringTable>
    <Label>StationJoin_002_Name</Label>
    <String>Station Join 002</String>
  </StringTable>
  <StringTable>
    <Label>StationJoin_003_Name</Label>
    <String>Station Join 003</String>
  </StringTable>
  <StringTable>
    <Label>StationJoin_004_Name</Label>
    <String>Stacja Dołącz 004</String>
  </StringTable>
  <StringTable>
    <Label>StationJoin_005_Name</Label>
    <String>Station Join 005</String>
  </StringTable>
  <StringTable>
    <Label>StationJoin_006_Name</Label>
    <String>Stacja Join 006</String>
  </StringTable>
  <StringTable>
    <Label>StationJoin_007_Name</Label>
    <String>Station Join 007</String>
  </StringTable>
  <StringTable>
    <Label>StationJoin_008_Name</Label>
    <String>Stacja Join 008</String>
  </StringTable>
  <StringTable>
    <Label>StationJoin_009_Name</Label>
    <String>Stacja Dołącz 009</String>
  </StringTable>
  <StringTable>
    <Label>StationJoin_010_Name</Label>
    <String>Stacja Dołącz 010</String>
  </StringTable>
  <StringTable>
    <Label>StationModule_001_Name</Label>
    <String>Moduł stacji 001</String>
  </StringTable>
  <StringTable>
    <Label>StationModule_002_Name</Label>
    <String>Moduł stacji 002</String>
  </StringTable>
  <StringTable>
    <Label>StationModule_003_Name</Label>
    <String>Moduł stacji 003</String>
  </StringTable>
  <StringTable>
    <Label>StationModule_004_Name</Label>
    <String>Moduł stacji 004</String>
  </StringTable>
  <StringTable>
    <Label>StationSphere_001_Name</Label>
    <String>Stacja Sphere 001</String>
  </StringTable>
  <StringTable>
    <Label>StationSphere_002_Name</Label>
    <String>Stacja Sfera 002</String>
  </StringTable>
  <StringTable>
    <Label>StationSphere_003_Name</Label>
    <String>Stacja Sphere 003</String>
  </StringTable>
  <StringTable>
    <Label>StationSphere_004_Name</Label>
    <String>Stacja Sfera 004</String>
  </StringTable>
  <StringTable>
    <Label>StationSphere_005_Name</Label>
    <String>Stacja Sphere 005</String>
  </StringTable>
  <StringTable>
    <Label>StationSphere_006_Name</Label>
    <String>Stacja Sphere 006</String>
  </StringTable>
  <StringTable>
    <Label>StationSphere_007_Name</Label>
    <String>Stacja Sphere 007</String>
  </StringTable>
  <StringTable>
    <Label>StationSphere_008_Name</Label>
    <String>Stacja Sphere 008</String>
  </StringTable>
  <StringTable>
    <Label>StationSphere_009_Name</Label>
    <String>Stacja Sphere 009</String>
  </StringTable>
  <StringTable>
    <Label>StationTube_001_Name</Label>
    <String>Stacja Tube 001</String>
  </StringTable>
  <StringTable>
    <Label>StationTube_002_Name</Label>
    <String>Stacja Tube 002</String>
  </StringTable>
  <StringTable>
    <Label>StationTube_003_Name</Label>
    <String>Stacja Tube 003</String>
  </StringTable>
  <StringTable>
    <Label>StationTube_004_Name</Label>
    <String>Stacja Tube 004</String>
  </StringTable>
  <StringTable>
    <Label>StationTube_005_Name</Label>
    <String>Stacja Tube 005</String>
  </StringTable>
  <StringTable>
    <Label>StationTube_006_Name</Label>
    <String>Stacja Tube 006</String>
  </StringTable>
  <StringTable>
    <Label>StationTube_007_Name</Label>
    <String>Stacja Tube 007</String>
  </StringTable>
  <StringTable>
    <Label>PlanetGasGiant_01_Name</Label>
    <String>Przypadkowy gazowy olbrzym 01</String>
  </StringTable>
  <StringTable>
    <Label>PlanetGasGiant_02_Name</Label>
    <String>Przypadkowy gazowy gigant 02</String>
  </StringTable>
  <StringTable>
    <Label>PlanetGasGiant_03_Name</Label>
    <String>Przypadkowy gazowy gigant 03</String>
  </StringTable>
  <StringTable>
    <Label>PlanetDeadWorld_01_Name</Label>
    <String>Przypadkowy martwy świat 01</String>
  </StringTable>
  <StringTable>
    <Label>PlanetDeadWorld_02_Name</Label>
    <String>Przypadkowy martwy świat 02</String>
  </StringTable>
  <StringTable>
    <Label>PlanetDeadWorld_03_Name</Label>
    <String>Przypadkowy martwy świat 03</String>
  </StringTable>
  <StringTable>
    <Label>ChromeBall_01_Name</Label>
    <String>Kulka chromowana</String>
  </StringTable>
  <StringTable>
    <Label>CrystalCluster_001_Name</Label>
    <String>Crystal Cluster 001</String>
  </StringTable>
  <StringTable>
    <Label>CrystalCluster_002_Name</Label>
    <String>Crystal Cluster 002</String>
  </StringTable>
  <StringTable>
    <Label>CrystalCluster_003_Name</Label>
    <String>Crystal Cluster 003</String>
  </StringTable>
  <StringTable>
    <Label>CrystalShardLarge_001_Name</Label>
    <String>Crystal Large 001</String>
  </StringTable>
  <StringTable>
    <Label>CrystalShardLarge_002_Name</Label>
    <String>Crystal Large 002</String>
  </StringTable>
  <StringTable>
    <Label>CrystalShardLarge_003_Name</Label>
    <String>Crystal Large 003</String>
  </StringTable>
  <StringTable>
    <Label>CrystalShardLarge_004_Name</Label>
    <String>Crystal Large 004</String>
  </StringTable>
  <StringTable>
    <Label>CrystalShardLarge_005_Name</Label>
    <String>Crystal Large 005</String>
  </StringTable>
  <StringTable>
    <Label>CrystalShardLarge_006_Name</Label>
    <String>Crystal Large 006</String>
  </StringTable>
  <StringTable>
    <Label>CrystalShardMedium_001_Name</Label>
    <String>Crystal Medium 001</String>
  </StringTable>
  <StringTable>
    <Label>CrystalShardMedium_002_Name</Label>
    <String>Crystal Medium 002</String>
  </StringTable>
  <StringTable>
    <Label>CrystalShardMedium_003_Name</Label>
    <String>Crystal Medium 003</String>
  </StringTable>
  <StringTable>
    <Label>CrystalShardMedium_004_Name</Label>
    <String>Crystal Medium 004</String>
  </StringTable>
  <StringTable>
    <Label>CrystalShardMedium_005_Name</Label>
    <String>Crystal Medium 005</String>
  </StringTable>
  <StringTable>
    <Label>CrystalShardSmall_001_Name</Label>
    <String>Crystal Small 001</String>
  </StringTable>
  <StringTable>
    <Label>CrystalShardSmall_002_Name</Label>
    <String>Crystal Small 002</String>
  </StringTable>
  <StringTable>
    <Label>CrystalShardSmall_003_Name</Label>
    <String>Crystal Small 003</String>
  </StringTable>
  <StringTable>
    <Label>CrystalShardSmall_004_Name</Label>
    <String>Crystal Small 004</String>
  </StringTable>
  <StringTable>
    <Label>CrystalShardSmall_005_Name</Label>
    <String>Crystal Small 005</String>
  </StringTable>
  <StringTable>
    <Label>SiegePlatform_01_Name</Label>
    <String>Platforma Oblegająca</String>
  </StringTable>
  <StringTable>
    <Label>Space_Creature_01_Name</Label>
    <String>Kosmiczne stworzenie 01</String>
  </StringTable>
  <StringTable>
    <Label>Seeing_Core_01_Name</Label>
    <String>Seeing_Core_01</String>
  </StringTable>
</StringTableList>
>>>>>>> 239c881e
<|MERGE_RESOLUTION|>--- conflicted
+++ resolved
@@ -1,57 +1,56 @@
-<<<<<<< HEAD
 <?xml version='1.0' encoding='utf-8'?>
 <StringTableList xmlns:xsi="http://www.w3.org/2001/XMLSchema-instance" xsi:noNamespaceSchemaLocation="../../Schema/Lib/StringTable.xsd">
   <StringTable>
     <Label>TerranModel_01_Name</Label>
-    <String>Terran Model 001</String>
+    <String>Model Terran 001</String>
   </StringTable>
   <StringTable>
     <Label>TerranModel_02_Name</Label>
-    <String>Terran Model 002</String>
+    <String>Model Terran 002</String>
   </StringTable>
   <StringTable>
     <Label>TerranModel_03_Name</Label>
-    <String>Terran Model 003</String>
+    <String>Model Terran 003</String>
   </StringTable>
   <StringTable>
     <Label>TerranModel_04_Name</Label>
-    <String>Terran Model 004</String>
+    <String>Model Terran 004</String>
   </StringTable>
   <StringTable>
     <Label>TerranModel_05_Name</Label>
-    <String>Terran Model 005</String>
+    <String>Model Terran 005</String>
   </StringTable>
   <StringTable>
     <Label>TerranModel_06_Name</Label>
-    <String>Terran Model 006</String>
+    <String>Model Terran 006</String>
   </StringTable>
   <StringTable>
     <Label>TerranModel_07_Name</Label>
-    <String>Terran Model 007</String>
+    <String>Model Terran 007</String>
   </StringTable>
   <StringTable>
     <Label>TerranModel_08_Name</Label>
-    <String>Terran Model 008</String>
+    <String>Model Terran 008</String>
   </StringTable>
   <StringTable>
     <Label>TerranModel_09_Name</Label>
-    <String>Terran Model 009</String>
+    <String>Model Terran 009</String>
   </StringTable>
   <StringTable>
     <Label>TerranModel_10_Name</Label>
-    <String>Terran Model 010</String>
+    <String>Model Terran 010</String>
   </StringTable>
   <StringTable>
     <Label>TerranModel_11_Name</Label>
-    <String>Terran Model 011</String>
+    <String>Model Terran 011</String>
   </StringTable>
   <StringTable>
     <Label>TerranModel_12_Name</Label>
-    <String>Terran Model 012</String>
+    <String>Model Terran 012</String>
   </StringTable>
   <StringTable>
     <Label>TerranModel_13_Name</Label>
-    <String>Terran Model 013</String>
+    <String>Model Terran 013</String>
   </StringTable>
   <StringTable>
     <Label>TerranModel_14_Name</Label>
@@ -3267,7 +3266,7 @@
   </StringTable>
   <StringTable>
     <Label>Shield_01_Name</Label>
-    <String>Odbijacze</String>
+    <String>Deflektory</String>
   </StringTable>
   <StringTable>
     <Label>Shield_02_Name</Label>
@@ -6156,23 +6155,23 @@
   </StringTable>
   <StringTable>
     <Label>Dreadlord_Claw_Name</Label>
-    <String>Szpon Władcy Strachu</String>
+    <String>Pazur Dreadlorda</String>
   </StringTable>
   <StringTable>
     <Label>Dreadlord_Tentacle_Extended_Name</Label>
-    <String>Rozszerzona Macka Władcy Grozy</String>
+    <String>Rozszerzony Dreadlord Tentacle</String>
   </StringTable>
   <StringTable>
     <Label>Dreadlord_Tentacle_Long_Name</Label>
-    <String>Dreadlord Mocne Długie Macki</String>
+    <String>Dreadlord Tentacle Long</String>
   </StringTable>
   <StringTable>
     <Label>DreadLord_Tentacle_Pinched_Name</Label>
-    <String>DreadLord Szczypiący Macki</String>
+    <String>Uszczypnięta macka DreadLorda</String>
   </StringTable>
   <StringTable>
     <Label>Dreadlord_Tentacle_Pinched_2_Name</Label>
-    <String>Szczypnięty Macega Władcy Strachu 2</String>
+    <String>Dreadlord Tentacle Pinched 2</String>
   </StringTable>
   <StringTable>
     <Label>Gate_Core_Name</Label>
@@ -6917,7 +6916,7 @@
   </StringTable>
   <StringTable>
     <Label>SiegePlatform_01_Name</Label>
-    <String>Platforma oblężnicza</String>
+    <String>Platforma Oblegająca</String>
   </StringTable>
   <StringTable>
     <Label>Space_Creature_01_Name</Label>
@@ -6927,6935 +6926,4 @@
     <Label>Seeing_Core_01_Name</Label>
     <String>Seeing_Core_01</String>
   </StringTable>
-</StringTableList>
-=======
-<?xml version='1.0' encoding='utf-8'?>
-<StringTableList xmlns:xsi="http://www.w3.org/2001/XMLSchema-instance" xsi:noNamespaceSchemaLocation="../../Schema/Lib/StringTable.xsd">
-  <StringTable>
-    <Label>TerranModel_01_Name</Label>
-    <String>Model Terran 001</String>
-  </StringTable>
-  <StringTable>
-    <Label>TerranModel_02_Name</Label>
-    <String>Model Terran 002</String>
-  </StringTable>
-  <StringTable>
-    <Label>TerranModel_03_Name</Label>
-    <String>Model Terran 003</String>
-  </StringTable>
-  <StringTable>
-    <Label>TerranModel_04_Name</Label>
-    <String>Model Terran 004</String>
-  </StringTable>
-  <StringTable>
-    <Label>TerranModel_05_Name</Label>
-    <String>Model Terran 005</String>
-  </StringTable>
-  <StringTable>
-    <Label>TerranModel_06_Name</Label>
-    <String>Model Terran 006</String>
-  </StringTable>
-  <StringTable>
-    <Label>TerranModel_07_Name</Label>
-    <String>Model Terran 007</String>
-  </StringTable>
-  <StringTable>
-    <Label>TerranModel_08_Name</Label>
-    <String>Model Terran 008</String>
-  </StringTable>
-  <StringTable>
-    <Label>TerranModel_09_Name</Label>
-    <String>Model Terran 009</String>
-  </StringTable>
-  <StringTable>
-    <Label>TerranModel_10_Name</Label>
-    <String>Model Terran 010</String>
-  </StringTable>
-  <StringTable>
-    <Label>TerranModel_11_Name</Label>
-    <String>Model Terran 011</String>
-  </StringTable>
-  <StringTable>
-    <Label>TerranModel_12_Name</Label>
-    <String>Model Terran 012</String>
-  </StringTable>
-  <StringTable>
-    <Label>TerranModel_13_Name</Label>
-    <String>Model Terran 013</String>
-  </StringTable>
-  <StringTable>
-    <Label>TerranModel_14_Name</Label>
-    <String>Terran Model 014</String>
-  </StringTable>
-  <StringTable>
-    <Label>TerranModel_15_Name</Label>
-    <String>Terran Model 015</String>
-  </StringTable>
-  <StringTable>
-    <Label>TerranModel_16_Name</Label>
-    <String>Terran Model 016</String>
-  </StringTable>
-  <StringTable>
-    <Label>TerranModel_17_Name</Label>
-    <String>Terran Model 017</String>
-  </StringTable>
-  <StringTable>
-    <Label>TerranModel_18_Name</Label>
-    <String>Terran Model 018</String>
-  </StringTable>
-  <StringTable>
-    <Label>TerranModel_19_Name</Label>
-    <String>Terran Model 019</String>
-  </StringTable>
-  <StringTable>
-    <Label>TerranModel_20_Name</Label>
-    <String>Terran Model 020</String>
-  </StringTable>
-  <StringTable>
-    <Label>TerranModel_21_Name</Label>
-    <String>Terran Model 021</String>
-  </StringTable>
-  <StringTable>
-    <Label>TerranModel_22_Name</Label>
-    <String>Terran Model 022</String>
-  </StringTable>
-  <StringTable>
-    <Label>TerranModel_23_Name</Label>
-    <String>Terran Model 023</String>
-  </StringTable>
-  <StringTable>
-    <Label>TerranModel_24_Name</Label>
-    <String>Terran Model 024</String>
-  </StringTable>
-  <StringTable>
-    <Label>TerranModel_25_Name</Label>
-    <String>Terran Model 025</String>
-  </StringTable>
-  <StringTable>
-    <Label>TerranModel_26_Name</Label>
-    <String>Terran Model 026</String>
-  </StringTable>
-  <StringTable>
-    <Label>TerranModel_27_Name</Label>
-    <String>Terran Model 027</String>
-  </StringTable>
-  <StringTable>
-    <Label>TerranModel_28_Name</Label>
-    <String>Terran Model 028</String>
-  </StringTable>
-  <StringTable>
-    <Label>TerranModel_29_Name</Label>
-    <String>Terran Model 029</String>
-  </StringTable>
-  <StringTable>
-    <Label>TerranModel_30_Name</Label>
-    <String>Terran Model 030</String>
-  </StringTable>
-  <StringTable>
-    <Label>TerranModel_31_Name</Label>
-    <String>Terran Model 031</String>
-  </StringTable>
-  <StringTable>
-    <Label>TerranModel_32_Name</Label>
-    <String>Terran Model 032</String>
-  </StringTable>
-  <StringTable>
-    <Label>TerranModel_33_Name</Label>
-    <String>Terran Model 033</String>
-  </StringTable>
-  <StringTable>
-    <Label>TerranModel_34_Name</Label>
-    <String>Terran Model 034</String>
-  </StringTable>
-  <StringTable>
-    <Label>TerranModel_35_Name</Label>
-    <String>Terran Model 035</String>
-  </StringTable>
-  <StringTable>
-    <Label>TerranModel_36_Name</Label>
-    <String>Terran Model 036</String>
-  </StringTable>
-  <StringTable>
-    <Label>TerranModel_37_Name</Label>
-    <String>Terran Model 037</String>
-  </StringTable>
-  <StringTable>
-    <Label>TerranModel_38_Name</Label>
-    <String>Terran Model 038</String>
-  </StringTable>
-  <StringTable>
-    <Label>TerranModel_39_Name</Label>
-    <String>Terran Model 039</String>
-  </StringTable>
-  <StringTable>
-    <Label>TerranModel_40_Name</Label>
-    <String>Terran Model 040</String>
-  </StringTable>
-  <StringTable>
-    <Label>TerranModel_41_Name</Label>
-    <String>Terran Model 041</String>
-  </StringTable>
-  <StringTable>
-    <Label>TerranModel_42_Name</Label>
-    <String>Terran Model 042</String>
-  </StringTable>
-  <StringTable>
-    <Label>TerranModel_43_Name</Label>
-    <String>Terran Model 043</String>
-  </StringTable>
-  <StringTable>
-    <Label>TerranModel_44_Name</Label>
-    <String>Terran Model 044</String>
-  </StringTable>
-  <StringTable>
-    <Label>TerranModel_45_Name</Label>
-    <String>Terran Model 045</String>
-  </StringTable>
-  <StringTable>
-    <Label>TerranModel_46_Name</Label>
-    <String>Terran Model 046</String>
-  </StringTable>
-  <StringTable>
-    <Label>TerranModel_47_Name</Label>
-    <String>Terran Model 047</String>
-  </StringTable>
-  <StringTable>
-    <Label>TerranModel_48_Name</Label>
-    <String>Terran Model 048</String>
-  </StringTable>
-  <StringTable>
-    <Label>TerranModel_49_Name</Label>
-    <String>Terran Model 049</String>
-  </StringTable>
-  <StringTable>
-    <Label>TerranModel_50_Name</Label>
-    <String>Terran Model 050</String>
-  </StringTable>
-  <StringTable>
-    <Label>TerranModel_51_Name</Label>
-    <String>Terran Model 051</String>
-  </StringTable>
-  <StringTable>
-    <Label>TerranModel_52_Name</Label>
-    <String>Terran Model 052</String>
-  </StringTable>
-  <StringTable>
-    <Label>TerranModel_53_Name</Label>
-    <String>Terran Model 053</String>
-  </StringTable>
-  <StringTable>
-    <Label>TerranModel_54_Name</Label>
-    <String>Terran Model 054</String>
-  </StringTable>
-  <StringTable>
-    <Label>TerranModel_55_Name</Label>
-    <String>Terran Model 055</String>
-  </StringTable>
-  <StringTable>
-    <Label>TerranModel_56_Name</Label>
-    <String>Terran Model 056</String>
-  </StringTable>
-  <StringTable>
-    <Label>TerranModel_57_Name</Label>
-    <String>Terran Model 057</String>
-  </StringTable>
-  <StringTable>
-    <Label>TerranModel_58_Name</Label>
-    <String>Terran Model 058</String>
-  </StringTable>
-  <StringTable>
-    <Label>TerranModel_59_Name</Label>
-    <String>Terran Model 059</String>
-  </StringTable>
-  <StringTable>
-    <Label>TerranModel_60_Name</Label>
-    <String>Terran Model 060</String>
-  </StringTable>
-  <StringTable>
-    <Label>TerranModel_61_Name</Label>
-    <String>Terran Model 061</String>
-  </StringTable>
-  <StringTable>
-    <Label>TerranModel_62_Name</Label>
-    <String>Terran Model 062</String>
-  </StringTable>
-  <StringTable>
-    <Label>TerranModel_63_Name</Label>
-    <String>Terran Model 063</String>
-  </StringTable>
-  <StringTable>
-    <Label>TerranModel_64_Name</Label>
-    <String>Terran Model 064</String>
-  </StringTable>
-  <StringTable>
-    <Label>TerranModel_65_Name</Label>
-    <String>Terran Model 065</String>
-  </StringTable>
-  <StringTable>
-    <Label>TerranModel_66_Name</Label>
-    <String>Terran Model 066</String>
-  </StringTable>
-  <StringTable>
-    <Label>TerranModel_67_Name</Label>
-    <String>Terran Model 067</String>
-  </StringTable>
-  <StringTable>
-    <Label>TerranModel_68_Name</Label>
-    <String>Terran Model 068</String>
-  </StringTable>
-  <StringTable>
-    <Label>TerranModel_69_Name</Label>
-    <String>Terran Model 069</String>
-  </StringTable>
-  <StringTable>
-    <Label>TerranModel_70_Name</Label>
-    <String>Terran Model 070</String>
-  </StringTable>
-  <StringTable>
-    <Label>TerranModel_71_Name</Label>
-    <String>Terran Model 071</String>
-  </StringTable>
-  <StringTable>
-    <Label>TerranModel_72_Name</Label>
-    <String>Terran Model 072</String>
-  </StringTable>
-  <StringTable>
-    <Label>TerranModel_73_Name</Label>
-    <String>Terran Model 073</String>
-  </StringTable>
-  <StringTable>
-    <Label>TerranModel_74_Name</Label>
-    <String>Terran Model 074</String>
-  </StringTable>
-  <StringTable>
-    <Label>TerranModel_75_Name</Label>
-    <String>Terran Model 075</String>
-  </StringTable>
-  <StringTable>
-    <Label>TerranModel_76_Name</Label>
-    <String>Terran Model 076</String>
-  </StringTable>
-  <StringTable>
-    <Label>TerranModel_77_Name</Label>
-    <String>Terran Model 077</String>
-  </StringTable>
-  <StringTable>
-    <Label>TerranModel_78_Name</Label>
-    <String>Terran Model 078</String>
-  </StringTable>
-  <StringTable>
-    <Label>TerranModel_79_Name</Label>
-    <String>Terran Model 079</String>
-  </StringTable>
-  <StringTable>
-    <Label>TerranModel_80_Name</Label>
-    <String>Terran Model 080</String>
-  </StringTable>
-  <StringTable>
-    <Label>TerranModel_81_Name</Label>
-    <String>Terran Model 081</String>
-  </StringTable>
-  <StringTable>
-    <Label>TerranModel_82_Name</Label>
-    <String>Terran Model 082</String>
-  </StringTable>
-  <StringTable>
-    <Label>TerranModel_83_Name</Label>
-    <String>Terran Model 083</String>
-  </StringTable>
-  <StringTable>
-    <Label>TerranModel_84_Name</Label>
-    <String>Terran Model 084</String>
-  </StringTable>
-  <StringTable>
-    <Label>TerranModel_85_Name</Label>
-    <String>Terran Model 085</String>
-  </StringTable>
-  <StringTable>
-    <Label>TerranModel_86_Name</Label>
-    <String>Terran Model 086</String>
-  </StringTable>
-  <StringTable>
-    <Label>TerranModel_87_Name</Label>
-    <String>Terran Model 087</String>
-  </StringTable>
-  <StringTable>
-    <Label>TerranModel_88_Name</Label>
-    <String>Terran Model 088</String>
-  </StringTable>
-  <StringTable>
-    <Label>TerranModel_89_Name</Label>
-    <String>Terran Model 089</String>
-  </StringTable>
-  <StringTable>
-    <Label>TerranModel_90_Name</Label>
-    <String>Terran Model 090</String>
-  </StringTable>
-  <StringTable>
-    <Label>TerranModel_91_Name</Label>
-    <String>Terran Model 091</String>
-  </StringTable>
-  <StringTable>
-    <Label>TerranModel_92_Name</Label>
-    <String>Terran Model 092</String>
-  </StringTable>
-  <StringTable>
-    <Label>TerranModel_93_Name</Label>
-    <String>Terran Model 093</String>
-  </StringTable>
-  <StringTable>
-    <Label>TerranModel_94_Name</Label>
-    <String>Terran Model 094</String>
-  </StringTable>
-  <StringTable>
-    <Label>TerranModel_95_Name</Label>
-    <String>Terran Model 095</String>
-  </StringTable>
-  <StringTable>
-    <Label>TerranModel_96_Name</Label>
-    <String>Terran Model 096</String>
-  </StringTable>
-  <StringTable>
-    <Label>TerranModel_97_Name</Label>
-    <String>Terran Model 097</String>
-  </StringTable>
-  <StringTable>
-    <Label>TerranModel_98_Name</Label>
-    <String>Terran Model 098</String>
-  </StringTable>
-  <StringTable>
-    <Label>TerranModel_99_Name</Label>
-    <String>Terran Model 099</String>
-  </StringTable>
-  <StringTable>
-    <Label>TerranModel_100_Name</Label>
-    <String>Terran Model 100</String>
-  </StringTable>
-  <StringTable>
-    <Label>TerranModel_101_Name</Label>
-    <String>Terran Model 101</String>
-  </StringTable>
-  <StringTable>
-    <Label>TerranModel_102_Name</Label>
-    <String>Terran Model 102</String>
-  </StringTable>
-  <StringTable>
-    <Label>TerranModel_103_Name</Label>
-    <String>Terran Model 103</String>
-  </StringTable>
-  <StringTable>
-    <Label>TerranModel_104_Name</Label>
-    <String>Terran Model 104</String>
-  </StringTable>
-  <StringTable>
-    <Label>TerranModel_105_Name</Label>
-    <String>Terran Model 105</String>
-  </StringTable>
-  <StringTable>
-    <Label>TerranModel_106_Name</Label>
-    <String>Terran Model 106</String>
-  </StringTable>
-  <StringTable>
-    <Label>TerranModel_107_Name</Label>
-    <String>Terran Model 107</String>
-  </StringTable>
-  <StringTable>
-    <Label>TerranModel_108_Name</Label>
-    <String>Terran Model 108</String>
-  </StringTable>
-  <StringTable>
-    <Label>TerranModel_109_Name</Label>
-    <String>Terran Model 109</String>
-  </StringTable>
-  <StringTable>
-    <Label>TerranModel_110_Name</Label>
-    <String>Terran Model 110</String>
-  </StringTable>
-  <StringTable>
-    <Label>TerranModel_111_Name</Label>
-    <String>Terran Model 111</String>
-  </StringTable>
-  <StringTable>
-    <Label>TerranModel_112_Name</Label>
-    <String>Terran Model 112</String>
-  </StringTable>
-  <StringTable>
-    <Label>TerranModel_113_Name</Label>
-    <String>Terran Model 113</String>
-  </StringTable>
-  <StringTable>
-    <Label>TerranModel_114_Name</Label>
-    <String>Terran Model 114</String>
-  </StringTable>
-  <StringTable>
-    <Label>TerranModel_115_Name</Label>
-    <String>Terran Model 115</String>
-  </StringTable>
-  <StringTable>
-    <Label>TerranModel_116_Name</Label>
-    <String>Terran Model 116</String>
-  </StringTable>
-  <StringTable>
-    <Label>TerranModel_117_Name</Label>
-    <String>Terran Model 117</String>
-  </StringTable>
-  <StringTable>
-    <Label>TerranModel_118_Name</Label>
-    <String>Terran Model 118</String>
-  </StringTable>
-  <StringTable>
-    <Label>TerranModel_119_Name</Label>
-    <String>Terran Model 119</String>
-  </StringTable>
-  <StringTable>
-    <Label>TerranModel_120_Name</Label>
-    <String>Terran Model 120</String>
-  </StringTable>
-  <StringTable>
-    <Label>TerranModel_121_Name</Label>
-    <String>Terran Model 121</String>
-  </StringTable>
-  <StringTable>
-    <Label>TerranModel_122_Name</Label>
-    <String>Terran Model 122</String>
-  </StringTable>
-  <StringTable>
-    <Label>TerranModel_123_Name</Label>
-    <String>Terran Model 123</String>
-  </StringTable>
-  <StringTable>
-    <Label>TerranModel_124_Name</Label>
-    <String>Terran Model 124</String>
-  </StringTable>
-  <StringTable>
-    <Label>TerranModel_125_Name</Label>
-    <String>Light 01</String>
-  </StringTable>
-  <StringTable>
-    <Label>TerranModel_126_Name</Label>
-    <String>Light 02</String>
-  </StringTable>
-  <StringTable>
-    <Label>TerranModel_127_Name</Label>
-    <String>Light 03</String>
-  </StringTable>
-  <StringTable>
-    <Label>TerranModel_128_Name</Label>
-    <String>Light 04</String>
-  </StringTable>
-  <StringTable>
-    <Label>TerranModel_129_Name</Label>
-    <String>Light 05</String>
-  </StringTable>
-  <StringTable>
-    <Label>TerranModel_130_Name</Label>
-    <String>Piracka czaszka</String>
-  </StringTable>
-  <StringTable>
-    <Label>TerranModel_131_Name</Label>
-    <String>Terran Model 131</String>
-  </StringTable>
-  <StringTable>
-    <Label>TerranModel_132_Name</Label>
-    <String>Pędnik cząstek</String>
-  </StringTable>
-  <StringTable>
-    <Label>TerranModel_133_Name</Label>
-    <String>Terran Model 133</String>
-  </StringTable>
-  <StringTable>
-    <Label>TerranModel_134_Name</Label>
-    <String>Terran Model 134</String>
-  </StringTable>
-  <StringTable>
-    <Label>TerranModel_135_Name</Label>
-    <String>Terran Model 135</String>
-  </StringTable>
-  <StringTable>
-    <Label>TerranModel_136_Name</Label>
-    <String>Terran Model 136</String>
-  </StringTable>
-  <StringTable>
-    <Label>TerranModel_137_Name</Label>
-    <String>Terran Model 137</String>
-  </StringTable>
-  <StringTable>
-    <Label>TerranModel_138_Name</Label>
-    <String>Terran Model 138</String>
-  </StringTable>
-  <StringTable>
-    <Label>TerranModel_139_Name</Label>
-    <String>Terran Model 139</String>
-  </StringTable>
-  <StringTable>
-    <Label>TerranModel_140_Name</Label>
-    <String>Terran Model 140</String>
-  </StringTable>
-  <StringTable>
-    <Label>TerranModel_141_Name</Label>
-    <String>Terran Model 141</String>
-  </StringTable>
-  <StringTable>
-    <Label>TerranModel_142_Name</Label>
-    <String>Terran Model 142</String>
-  </StringTable>
-  <StringTable>
-    <Label>TerranModel_143_Name</Label>
-    <String>Terran Model 143</String>
-  </StringTable>
-  <StringTable>
-    <Label>TerranModel_144_Name</Label>
-    <String>Terran Model 144</String>
-  </StringTable>
-  <StringTable>
-    <Label>CarrierModel_01_Name</Label>
-    <String>CarrierModel_01</String>
-  </StringTable>
-  <StringTable>
-    <Label>ColonyModel_01_Name</Label>
-    <String>ColonyModel_01</String>
-  </StringTable>
-  <StringTable>
-    <Label>ConstructionModel_01_Name</Label>
-    <String>ConstructionModel_01</String>
-  </StringTable>
-  <StringTable>
-    <Label>SoldierModel_01_Name</Label>
-    <String>SoldierModel_01</String>
-  </StringTable>
-  <StringTable>
-    <Label>TradeModel_01_Name</Label>
-    <String>TradeModel_01</String>
-  </StringTable>
-  <StringTable>
-    <Label>DrenginModel_01_Name</Label>
-    <String>Drengin Model 01</String>
-  </StringTable>
-  <StringTable>
-    <Label>DrenginModel_02_Name</Label>
-    <String>Drengin Model 02</String>
-  </StringTable>
-  <StringTable>
-    <Label>DrenginModel_03_Name</Label>
-    <String>Drengin Model 03</String>
-  </StringTable>
-  <StringTable>
-    <Label>DrenginModel_04_Name</Label>
-    <String>Drengin Model 04</String>
-  </StringTable>
-  <StringTable>
-    <Label>DrenginModel_05_Name</Label>
-    <String>Drengin Model 05</String>
-  </StringTable>
-  <StringTable>
-    <Label>DrenginModel_06_Name</Label>
-    <String>Drengin Model 06</String>
-  </StringTable>
-  <StringTable>
-    <Label>DrenginModel_07_Name</Label>
-    <String>Drengin Model 07</String>
-  </StringTable>
-  <StringTable>
-    <Label>DrenginModel_08_Name</Label>
-    <String>Drengin Model 08</String>
-  </StringTable>
-  <StringTable>
-    <Label>DrenginModel_09_Name</Label>
-    <String>Drengin Model 09</String>
-  </StringTable>
-  <StringTable>
-    <Label>DrenginModel_10_Name</Label>
-    <String>Drengin Model 10</String>
-  </StringTable>
-  <StringTable>
-    <Label>DrenginModel_11_Name</Label>
-    <String>Drengin Model 11</String>
-  </StringTable>
-  <StringTable>
-    <Label>DrenginModel_12_Name</Label>
-    <String>Drengin Model 12</String>
-  </StringTable>
-  <StringTable>
-    <Label>DrenginModel_13_Name</Label>
-    <String>Drengin Model 13</String>
-  </StringTable>
-  <StringTable>
-    <Label>DrenginModel_14_Name</Label>
-    <String>Drengin Model 14</String>
-  </StringTable>
-  <StringTable>
-    <Label>DrenginModel_15_Name</Label>
-    <String>Drengin Model 15</String>
-  </StringTable>
-  <StringTable>
-    <Label>DrenginModel_16_Name</Label>
-    <String>Drengin Model 16</String>
-  </StringTable>
-  <StringTable>
-    <Label>DrenginModel_17_Name</Label>
-    <String>Drengin Model 17</String>
-  </StringTable>
-  <StringTable>
-    <Label>DrenginModel_18_Name</Label>
-    <String>Drengin Model 18</String>
-  </StringTable>
-  <StringTable>
-    <Label>DrenginModel_19_Name</Label>
-    <String>Drengin Model 19</String>
-  </StringTable>
-  <StringTable>
-    <Label>DrenginModel_20_Name</Label>
-    <String>Drengin Model 20</String>
-  </StringTable>
-  <StringTable>
-    <Label>DrenginModel_21_Name</Label>
-    <String>Drengin Model 21</String>
-  </StringTable>
-  <StringTable>
-    <Label>DrenginModel_22_Name</Label>
-    <String>Drengin Model 22</String>
-  </StringTable>
-  <StringTable>
-    <Label>DrenginModel_23_Name</Label>
-    <String>Drengin Model 23</String>
-  </StringTable>
-  <StringTable>
-    <Label>DrenginModel_24_Name</Label>
-    <String>Drengin Model 24</String>
-  </StringTable>
-  <StringTable>
-    <Label>DrenginModel_25_Name</Label>
-    <String>Drengin Model 25</String>
-  </StringTable>
-  <StringTable>
-    <Label>DrenginModel_26_Name</Label>
-    <String>Drengin Model 26</String>
-  </StringTable>
-  <StringTable>
-    <Label>DrenginModel_27_Name</Label>
-    <String>Drengin Model 27</String>
-  </StringTable>
-  <StringTable>
-    <Label>DrenginModel_28_Name</Label>
-    <String>Drengin Model 28</String>
-  </StringTable>
-  <StringTable>
-    <Label>DrenginModel_29_Name</Label>
-    <String>Drengin Model 29</String>
-  </StringTable>
-  <StringTable>
-    <Label>DrenginModel_30_Name</Label>
-    <String>Drengin Model 30</String>
-  </StringTable>
-  <StringTable>
-    <Label>DrenginModel_31_Name</Label>
-    <String>Drengin Model 31</String>
-  </StringTable>
-  <StringTable>
-    <Label>DrenginModel_32_Name</Label>
-    <String>Drengin Model 32</String>
-  </StringTable>
-  <StringTable>
-    <Label>DrenginModel_33_Name</Label>
-    <String>Drengin Model 33</String>
-  </StringTable>
-  <StringTable>
-    <Label>DrenginModel_34_Name</Label>
-    <String>Drengin Model 34</String>
-  </StringTable>
-  <StringTable>
-    <Label>DrenginModel_35_Name</Label>
-    <String>Drengin Model 35</String>
-  </StringTable>
-  <StringTable>
-    <Label>DrenginModel_36_Name</Label>
-    <String>Drengin Model 36</String>
-  </StringTable>
-  <StringTable>
-    <Label>DrenginModel_37_Name</Label>
-    <String>Drengin Model 37</String>
-  </StringTable>
-  <StringTable>
-    <Label>DrenginModel_38_Name</Label>
-    <String>Drengin Model 38</String>
-  </StringTable>
-  <StringTable>
-    <Label>DrenginModel_39_Name</Label>
-    <String>Drengin Model 39</String>
-  </StringTable>
-  <StringTable>
-    <Label>DrenginModel_40_Name</Label>
-    <String>Drengin Model 40</String>
-  </StringTable>
-  <StringTable>
-    <Label>DrenginModel_41_Name</Label>
-    <String>Drengin Model 41</String>
-  </StringTable>
-  <StringTable>
-    <Label>DrenginModel_42_Name</Label>
-    <String>Drengin Model 42</String>
-  </StringTable>
-  <StringTable>
-    <Label>DrenginModel_43_Name</Label>
-    <String>Drengin Model 43</String>
-  </StringTable>
-  <StringTable>
-    <Label>DrenginModel_44_Name</Label>
-    <String>Drengin Model 44</String>
-  </StringTable>
-  <StringTable>
-    <Label>DrenginModel_45_Name</Label>
-    <String>Drengin Model 45</String>
-  </StringTable>
-  <StringTable>
-    <Label>DrenginModel_46_Name</Label>
-    <String>Drengin Model 46</String>
-  </StringTable>
-  <StringTable>
-    <Label>DrenginModel_47_Name</Label>
-    <String>Drengin Model 47</String>
-  </StringTable>
-  <StringTable>
-    <Label>DrenginModel_48_Name</Label>
-    <String>Drengin Model 48</String>
-  </StringTable>
-  <StringTable>
-    <Label>DrenginModel_49_Name</Label>
-    <String>Drengin Model 49</String>
-  </StringTable>
-  <StringTable>
-    <Label>DrenginModel_50_Name</Label>
-    <String>Drengin Model 50</String>
-  </StringTable>
-  <StringTable>
-    <Label>DrenginModel_51_Name</Label>
-    <String>Drengin Model 51</String>
-  </StringTable>
-  <StringTable>
-    <Label>DrenginModel_52_Name</Label>
-    <String>Drengin Model 52</String>
-  </StringTable>
-  <StringTable>
-    <Label>DrenginModel_53_Name</Label>
-    <String>Drengin Model 53</String>
-  </StringTable>
-  <StringTable>
-    <Label>DrenginModel_54_Name</Label>
-    <String>Drengin Model 54</String>
-  </StringTable>
-  <StringTable>
-    <Label>DrenginModel_55_Name</Label>
-    <String>Drengin Model 55</String>
-  </StringTable>
-  <StringTable>
-    <Label>DrenginModel_56_Name</Label>
-    <String>Drengin Model 56</String>
-  </StringTable>
-  <StringTable>
-    <Label>DrenginModel_57_Name</Label>
-    <String>Drengin Model 57</String>
-  </StringTable>
-  <StringTable>
-    <Label>DrenginModel_58_Name</Label>
-    <String>Drengin Model 58</String>
-  </StringTable>
-  <StringTable>
-    <Label>DrenginModel_59_Name</Label>
-    <String>Drengin Model 59</String>
-  </StringTable>
-  <StringTable>
-    <Label>DrenginModel_60_Name</Label>
-    <String>Drengin Model 60</String>
-  </StringTable>
-  <StringTable>
-    <Label>DrenginModel_61_Name</Label>
-    <String>Drengin Model 61</String>
-  </StringTable>
-  <StringTable>
-    <Label>DrenginModel_62_Name</Label>
-    <String>Drengin Model 62</String>
-  </StringTable>
-  <StringTable>
-    <Label>DrenginModel_63_Name</Label>
-    <String>Drengin Model 63</String>
-  </StringTable>
-  <StringTable>
-    <Label>DrenginModel_64_Name</Label>
-    <String>Drengin Model 64</String>
-  </StringTable>
-  <StringTable>
-    <Label>DrenginModel_65_Name</Label>
-    <String>Drengin Model 65</String>
-  </StringTable>
-  <StringTable>
-    <Label>AltarianModel_01_Name</Label>
-    <String>Altarian Model 01</String>
-  </StringTable>
-  <StringTable>
-    <Label>AltarianModel_02_Name</Label>
-    <String>Altarian Model 02</String>
-  </StringTable>
-  <StringTable>
-    <Label>AltarianModel_03_Name</Label>
-    <String>Altarian Model 03</String>
-  </StringTable>
-  <StringTable>
-    <Label>AltarianModel_04_Name</Label>
-    <String>Altarian Model 04</String>
-  </StringTable>
-  <StringTable>
-    <Label>AltarianModel_05_Name</Label>
-    <String>Altarian Model 05</String>
-  </StringTable>
-  <StringTable>
-    <Label>AltarianModel_06_Name</Label>
-    <String>Altarian Model 06</String>
-  </StringTable>
-  <StringTable>
-    <Label>AltarianModel_07_Name</Label>
-    <String>Altarian Model 07</String>
-  </StringTable>
-  <StringTable>
-    <Label>AltarianModel_08_Name</Label>
-    <String>Altarian Model 08</String>
-  </StringTable>
-  <StringTable>
-    <Label>AltarianModel_09_Name</Label>
-    <String>Altarian Model 09</String>
-  </StringTable>
-  <StringTable>
-    <Label>AltarianModel_10_Name</Label>
-    <String>Altarian Model 10</String>
-  </StringTable>
-  <StringTable>
-    <Label>AltarianModel_11_Name</Label>
-    <String>Altarian Model 11</String>
-  </StringTable>
-  <StringTable>
-    <Label>AltarianModel_12_Name</Label>
-    <String>Altarian Model 12</String>
-  </StringTable>
-  <StringTable>
-    <Label>AltarianModel_13_Name</Label>
-    <String>Altarian Model 13</String>
-  </StringTable>
-  <StringTable>
-    <Label>AltarianModel_14_Name</Label>
-    <String>Altarian Model 14</String>
-  </StringTable>
-  <StringTable>
-    <Label>AltarianModel_15_Name</Label>
-    <String>Altarian Model 15</String>
-  </StringTable>
-  <StringTable>
-    <Label>AltarianModel_16_Name</Label>
-    <String>Altarian Model 16</String>
-  </StringTable>
-  <StringTable>
-    <Label>AltarianModel_17_Name</Label>
-    <String>Altarian Model 17</String>
-  </StringTable>
-  <StringTable>
-    <Label>AltarianModel_18_Name</Label>
-    <String>Altarian Model 18</String>
-  </StringTable>
-  <StringTable>
-    <Label>AltarianModel_19_Name</Label>
-    <String>Altarian Model 19</String>
-  </StringTable>
-  <StringTable>
-    <Label>AltarianModel_20_Name</Label>
-    <String>Altarian Model 20</String>
-  </StringTable>
-  <StringTable>
-    <Label>AltarianModel_21_Name</Label>
-    <String>Altarian Model 21</String>
-  </StringTable>
-  <StringTable>
-    <Label>AltarianModel_22_Name</Label>
-    <String>Altarian Model 22</String>
-  </StringTable>
-  <StringTable>
-    <Label>AltarianModel_23_Name</Label>
-    <String>Altarian Model 23</String>
-  </StringTable>
-  <StringTable>
-    <Label>AltarianModel_24_Name</Label>
-    <String>Altarian Model 24</String>
-  </StringTable>
-  <StringTable>
-    <Label>AltarianModel_25_Name</Label>
-    <String>Altarian Model 25</String>
-  </StringTable>
-  <StringTable>
-    <Label>AltarianModel_26_Name</Label>
-    <String>Altarian Model 26</String>
-  </StringTable>
-  <StringTable>
-    <Label>AltarianModel_27_Name</Label>
-    <String>Altarian Model 27</String>
-  </StringTable>
-  <StringTable>
-    <Label>AltarianModel_28_Name</Label>
-    <String>Altarian Model 28</String>
-  </StringTable>
-  <StringTable>
-    <Label>AltarianModel_29_Name</Label>
-    <String>Altarian Model 29</String>
-  </StringTable>
-  <StringTable>
-    <Label>AltarianModel_30_Name</Label>
-    <String>Altarian Model 30</String>
-  </StringTable>
-  <StringTable>
-    <Label>AltarianModel_31_Name</Label>
-    <String>Altarian Model 31</String>
-  </StringTable>
-  <StringTable>
-    <Label>AltarianModel_32_Name</Label>
-    <String>Altarian Model 32</String>
-  </StringTable>
-  <StringTable>
-    <Label>AltarianModel_33_Name</Label>
-    <String>Altarian Model 33</String>
-  </StringTable>
-  <StringTable>
-    <Label>AltarianModel_34_Name</Label>
-    <String>Altarian Model 34</String>
-  </StringTable>
-  <StringTable>
-    <Label>AltarianModel_35_Name</Label>
-    <String>Altarian Model 35</String>
-  </StringTable>
-  <StringTable>
-    <Label>AltarianModel_36_Name</Label>
-    <String>Altarian Model 36</String>
-  </StringTable>
-  <StringTable>
-    <Label>AltarianModel_37_Name</Label>
-    <String>Altarian Model 37</String>
-  </StringTable>
-  <StringTable>
-    <Label>AltarianModel_38_Name</Label>
-    <String>Altarian Model 38</String>
-  </StringTable>
-  <StringTable>
-    <Label>AltarianModel_39_Name</Label>
-    <String>Altarian Model 39</String>
-  </StringTable>
-  <StringTable>
-    <Label>AltarianModel_40_Name</Label>
-    <String>Altarian Model 40</String>
-  </StringTable>
-  <StringTable>
-    <Label>AltarianModel_41_Name</Label>
-    <String>Altarian Model 41</String>
-  </StringTable>
-  <StringTable>
-    <Label>AltarianModel_42_Name</Label>
-    <String>Altarian Model 42</String>
-  </StringTable>
-  <StringTable>
-    <Label>AltarianModel_43_Name</Label>
-    <String>Altarian Model 43</String>
-  </StringTable>
-  <StringTable>
-    <Label>AltarianModel_44_Name</Label>
-    <String>Altarian Model 44</String>
-  </StringTable>
-  <StringTable>
-    <Label>AltarianModel_45_Name</Label>
-    <String>Altarian Model 45</String>
-  </StringTable>
-  <StringTable>
-    <Label>AltarianModel_46_Name</Label>
-    <String>Altarian Model 46</String>
-  </StringTable>
-  <StringTable>
-    <Label>AltarianModel_47_Name</Label>
-    <String>Altarian Model 47</String>
-  </StringTable>
-  <StringTable>
-    <Label>AltarianModel_48_Name</Label>
-    <String>Altarian Model 48</String>
-  </StringTable>
-  <StringTable>
-    <Label>AltarianModel_49_Name</Label>
-    <String>Altarian Model 49</String>
-  </StringTable>
-  <StringTable>
-    <Label>AltarianModel_50_Name</Label>
-    <String>Altarian Model 50</String>
-  </StringTable>
-  <StringTable>
-    <Label>AltarianModel_51_Name</Label>
-    <String>Altarian Model 51</String>
-  </StringTable>
-  <StringTable>
-    <Label>AltarianModel_52_Name</Label>
-    <String>Altarian Model 52</String>
-  </StringTable>
-  <StringTable>
-    <Label>AltarianModel_53_Name</Label>
-    <String>Altarian Model 53</String>
-  </StringTable>
-  <StringTable>
-    <Label>AltarianModel_54_Name</Label>
-    <String>Altarian Model 54</String>
-  </StringTable>
-  <StringTable>
-    <Label>AltarianModel_55_Name</Label>
-    <String>Altarian Model 55</String>
-  </StringTable>
-  <StringTable>
-    <Label>AltarianModel_56_Name</Label>
-    <String>Altarian Model 56</String>
-  </StringTable>
-  <StringTable>
-    <Label>AltarianModel_57_Name</Label>
-    <String>Altarian Model 57</String>
-  </StringTable>
-  <StringTable>
-    <Label>AltarianModel_58_Name</Label>
-    <String>Altarian Model 58</String>
-  </StringTable>
-  <StringTable>
-    <Label>IridiumModel_01_Name</Label>
-    <String>Iridium Model 01</String>
-  </StringTable>
-  <StringTable>
-    <Label>IridiumModel_02_Name</Label>
-    <String>Iridium Model 02</String>
-  </StringTable>
-  <StringTable>
-    <Label>IridiumModel_03_Name</Label>
-    <String>Iridium Model 03</String>
-  </StringTable>
-  <StringTable>
-    <Label>IridiumModel_04_Name</Label>
-    <String>Iridium Model 04</String>
-  </StringTable>
-  <StringTable>
-    <Label>IridiumModel_05_Name</Label>
-    <String>Iridium Model 05</String>
-  </StringTable>
-  <StringTable>
-    <Label>IridiumModel_06_Name</Label>
-    <String>Iridium Model 06</String>
-  </StringTable>
-  <StringTable>
-    <Label>IridiumModel_07_Name</Label>
-    <String>Iridium Model 07</String>
-  </StringTable>
-  <StringTable>
-    <Label>IridiumModel_08_Name</Label>
-    <String>Iridium Model 08</String>
-  </StringTable>
-  <StringTable>
-    <Label>IridiumModel_09_Name</Label>
-    <String>Iridium Model 09</String>
-  </StringTable>
-  <StringTable>
-    <Label>IridiumModel_10_Name</Label>
-    <String>Iridium Model 10</String>
-  </StringTable>
-  <StringTable>
-    <Label>IridiumModel_11_Name</Label>
-    <String>Iridium Model 11</String>
-  </StringTable>
-  <StringTable>
-    <Label>IridiumModel_12_Name</Label>
-    <String>Iridium Model 12</String>
-  </StringTable>
-  <StringTable>
-    <Label>IridiumModel_13_Name</Label>
-    <String>Iridium Model 13</String>
-  </StringTable>
-  <StringTable>
-    <Label>IridiumModel_14_Name</Label>
-    <String>Iridium Model 14</String>
-  </StringTable>
-  <StringTable>
-    <Label>IridiumModel_15_Name</Label>
-    <String>Iridium Model 15</String>
-  </StringTable>
-  <StringTable>
-    <Label>IridiumModel_16_Name</Label>
-    <String>Iridium Model 16</String>
-  </StringTable>
-  <StringTable>
-    <Label>IridiumModel_17_Name</Label>
-    <String>Iridium Model 17</String>
-  </StringTable>
-  <StringTable>
-    <Label>IridiumModel_18_Name</Label>
-    <String>Iridium Model 18</String>
-  </StringTable>
-  <StringTable>
-    <Label>IridiumModel_19_Name</Label>
-    <String>Iridium Model 19</String>
-  </StringTable>
-  <StringTable>
-    <Label>IridiumModel_20_Name</Label>
-    <String>Iridium Model 20</String>
-  </StringTable>
-  <StringTable>
-    <Label>IridiumModel_21_Name</Label>
-    <String>Iridium Model 21</String>
-  </StringTable>
-  <StringTable>
-    <Label>IridiumModel_22_Name</Label>
-    <String>Iridium Model 22</String>
-  </StringTable>
-  <StringTable>
-    <Label>IridiumModel_23_Name</Label>
-    <String>Iridium Model 23</String>
-  </StringTable>
-  <StringTable>
-    <Label>IridiumModel_24_Name</Label>
-    <String>Iridium Model 24</String>
-  </StringTable>
-  <StringTable>
-    <Label>IridiumModel_25_Name</Label>
-    <String>Iridium Model 25</String>
-  </StringTable>
-  <StringTable>
-    <Label>IridiumModel_26_Name</Label>
-    <String>Iridium Model 26</String>
-  </StringTable>
-  <StringTable>
-    <Label>IridiumModel_27_Name</Label>
-    <String>Iridium Model 27</String>
-  </StringTable>
-  <StringTable>
-    <Label>IridiumModel_28_Name</Label>
-    <String>Iridium Model 28</String>
-  </StringTable>
-  <StringTable>
-    <Label>IridiumModel_29_Name</Label>
-    <String>Iridium Model 29</String>
-  </StringTable>
-  <StringTable>
-    <Label>IridiumModel_30_Name</Label>
-    <String>Iridium Model 30</String>
-  </StringTable>
-  <StringTable>
-    <Label>IridiumModel_31_Name</Label>
-    <String>Iridium Model 31</String>
-  </StringTable>
-  <StringTable>
-    <Label>IridiumModel_32_Name</Label>
-    <String>Iridium Model 32</String>
-  </StringTable>
-  <StringTable>
-    <Label>IridiumModel_33_Name</Label>
-    <String>Iridium Model 33</String>
-  </StringTable>
-  <StringTable>
-    <Label>IridiumModel_34_Name</Label>
-    <String>Iridium Model 34</String>
-  </StringTable>
-  <StringTable>
-    <Label>IridiumModel_35_Name</Label>
-    <String>Iridium Model 35</String>
-  </StringTable>
-  <StringTable>
-    <Label>IridiumModel_36_Name</Label>
-    <String>Iridium Model 36</String>
-  </StringTable>
-  <StringTable>
-    <Label>IridiumModel_37_Name</Label>
-    <String>Iridium Model 37</String>
-  </StringTable>
-  <StringTable>
-    <Label>IridiumModel_38_Name</Label>
-    <String>Iridium Model 38</String>
-  </StringTable>
-  <StringTable>
-    <Label>IridiumModel_39_Name</Label>
-    <String>Iridium Model 39</String>
-  </StringTable>
-  <StringTable>
-    <Label>IridiumModel_40_Name</Label>
-    <String>Iridium Model 40</String>
-  </StringTable>
-  <StringTable>
-    <Label>IridiumModel_41_Name</Label>
-    <String>Iridium Model 41</String>
-  </StringTable>
-  <StringTable>
-    <Label>IridiumModel_42_Name</Label>
-    <String>Iridium Model 42</String>
-  </StringTable>
-  <StringTable>
-    <Label>IridiumModel_43_Name</Label>
-    <String>Iridium Model 43</String>
-  </StringTable>
-  <StringTable>
-    <Label>IridiumModel_44_Name</Label>
-    <String>Iridium Model 44</String>
-  </StringTable>
-  <StringTable>
-    <Label>IridiumModel_45_Name</Label>
-    <String>Iridium Model 45</String>
-  </StringTable>
-  <StringTable>
-    <Label>IridiumModel_46_Name</Label>
-    <String>Iridium Model 46</String>
-  </StringTable>
-  <StringTable>
-    <Label>IridiumModel_47_Name</Label>
-    <String>Iridium Model 47</String>
-  </StringTable>
-  <StringTable>
-    <Label>IridiumModel_48_Name</Label>
-    <String>Iridium Model 48</String>
-  </StringTable>
-  <StringTable>
-    <Label>IridiumModel_49_Name</Label>
-    <String>Iridium Model 49</String>
-  </StringTable>
-  <StringTable>
-    <Label>IridiumModel_50_Name</Label>
-    <String>Iridium Model 50</String>
-  </StringTable>
-  <StringTable>
-    <Label>IridiumModel_51_Name</Label>
-    <String>Iridium Model 51</String>
-  </StringTable>
-  <StringTable>
-    <Label>IridiumModel_52_Name</Label>
-    <String>Iridium Model 52</String>
-  </StringTable>
-  <StringTable>
-    <Label>IridiumModel_53_Name</Label>
-    <String>Iridium Model 53</String>
-  </StringTable>
-  <StringTable>
-    <Label>IridiumModel_54_Name</Label>
-    <String>Iridium Model 54</String>
-  </StringTable>
-  <StringTable>
-    <Label>IridiumModel_55_Name</Label>
-    <String>Iridium Model 55</String>
-  </StringTable>
-  <StringTable>
-    <Label>IridiumModel_56_Name</Label>
-    <String>Iridium Model 56</String>
-  </StringTable>
-  <StringTable>
-    <Label>IridiumModel_57_Name</Label>
-    <String>Iridium Model 57</String>
-  </StringTable>
-  <StringTable>
-    <Label>IridiumModel_58_Name</Label>
-    <String>Iridium Model 58</String>
-  </StringTable>
-  <StringTable>
-    <Label>IridiumModel_59_Name</Label>
-    <String>Iridium Model 59</String>
-  </StringTable>
-  <StringTable>
-    <Label>IridiumModel_60_Name</Label>
-    <String>Iridium Model 60</String>
-  </StringTable>
-  <StringTable>
-    <Label>GenericModel_01_Name</Label>
-    <String>Szablon Hex</String>
-  </StringTable>
-  <StringTable>
-    <Label>YorModel_01_Name</Label>
-    <String>Yor Model 001</String>
-  </StringTable>
-  <StringTable>
-    <Label>YorModel_02_Name</Label>
-    <String>Yor Model 002</String>
-  </StringTable>
-  <StringTable>
-    <Label>YorModel_03_Name</Label>
-    <String>Yor Model 003</String>
-  </StringTable>
-  <StringTable>
-    <Label>YorModel_04_Name</Label>
-    <String>Yor Model 004</String>
-  </StringTable>
-  <StringTable>
-    <Label>YorModel_05_Name</Label>
-    <String>Yor Model 005</String>
-  </StringTable>
-  <StringTable>
-    <Label>YorModel_06_Name</Label>
-    <String>Yor Model 006</String>
-  </StringTable>
-  <StringTable>
-    <Label>YorModel_07_Name</Label>
-    <String>Yor Model 007</String>
-  </StringTable>
-  <StringTable>
-    <Label>YorModel_08_Name</Label>
-    <String>Yor Model 008</String>
-  </StringTable>
-  <StringTable>
-    <Label>YorModel_09_Name</Label>
-    <String>Yor Model 009</String>
-  </StringTable>
-  <StringTable>
-    <Label>YorModel_10_Name</Label>
-    <String>Yor Model 010</String>
-  </StringTable>
-  <StringTable>
-    <Label>YorModel_11_Name</Label>
-    <String>Yor Model 011</String>
-  </StringTable>
-  <StringTable>
-    <Label>YorModel_12_Name</Label>
-    <String>Yor Model 012</String>
-  </StringTable>
-  <StringTable>
-    <Label>YorModel_13_Name</Label>
-    <String>Yor Model 013</String>
-  </StringTable>
-  <StringTable>
-    <Label>YorModel_14_Name</Label>
-    <String>Yor Model 014</String>
-  </StringTable>
-  <StringTable>
-    <Label>YorModel_15_Name</Label>
-    <String>Yor Model 015</String>
-  </StringTable>
-  <StringTable>
-    <Label>YorModel_16_Name</Label>
-    <String>Yor Model 016</String>
-  </StringTable>
-  <StringTable>
-    <Label>YorModel_17_Name</Label>
-    <String>Yor Model 017</String>
-  </StringTable>
-  <StringTable>
-    <Label>YorModel_18_Name</Label>
-    <String>Yor Model 018</String>
-  </StringTable>
-  <StringTable>
-    <Label>YorModel_19_Name</Label>
-    <String>Yor Model 019</String>
-  </StringTable>
-  <StringTable>
-    <Label>YorModel_20_Name</Label>
-    <String>Yor Model 020</String>
-  </StringTable>
-  <StringTable>
-    <Label>YorModel_21_Name</Label>
-    <String>Yor Model 021</String>
-  </StringTable>
-  <StringTable>
-    <Label>YorModel_22_Name</Label>
-    <String>Yor Model 022</String>
-  </StringTable>
-  <StringTable>
-    <Label>YorModel_23_Name</Label>
-    <String>Yor Model 023</String>
-  </StringTable>
-  <StringTable>
-    <Label>YorModel_24_Name</Label>
-    <String>Yor Model 024</String>
-  </StringTable>
-  <StringTable>
-    <Label>YorModel_25_Name</Label>
-    <String>Yor Model 025</String>
-  </StringTable>
-  <StringTable>
-    <Label>YorModel_26_Name</Label>
-    <String>Yor Model 026</String>
-  </StringTable>
-  <StringTable>
-    <Label>YorModel_27_Name</Label>
-    <String>Yor Model 027</String>
-  </StringTable>
-  <StringTable>
-    <Label>YorModel_28_Name</Label>
-    <String>Yor Model 028</String>
-  </StringTable>
-  <StringTable>
-    <Label>YorModel_29_Name</Label>
-    <String>Yor Model 029</String>
-  </StringTable>
-  <StringTable>
-    <Label>YorModel_30_Name</Label>
-    <String>Yor Model 030</String>
-  </StringTable>
-  <StringTable>
-    <Label>YorModel_31_Name</Label>
-    <String>Yor Model 031</String>
-  </StringTable>
-  <StringTable>
-    <Label>YorModel_32_Name</Label>
-    <String>Yor Model 032</String>
-  </StringTable>
-  <StringTable>
-    <Label>YorModel_33_Name</Label>
-    <String>Yor Model 033</String>
-  </StringTable>
-  <StringTable>
-    <Label>YorModel_34_Name</Label>
-    <String>Yor Model 034</String>
-  </StringTable>
-  <StringTable>
-    <Label>YorModel_35_Name</Label>
-    <String>Yor Model 035</String>
-  </StringTable>
-  <StringTable>
-    <Label>YorModel_36_Name</Label>
-    <String>Yor Model 036</String>
-  </StringTable>
-  <StringTable>
-    <Label>YorModel_37_Name</Label>
-    <String>Yor Model 037</String>
-  </StringTable>
-  <StringTable>
-    <Label>YorModel_38_Name</Label>
-    <String>Yor Model 038</String>
-  </StringTable>
-  <StringTable>
-    <Label>YorModel_39_Name</Label>
-    <String>Yor Model 039</String>
-  </StringTable>
-  <StringTable>
-    <Label>YorModel_40_Name</Label>
-    <String>Yor Model 040</String>
-  </StringTable>
-  <StringTable>
-    <Label>YorModel_41_Name</Label>
-    <String>Yor Model 041</String>
-  </StringTable>
-  <StringTable>
-    <Label>YorModel_42_Name</Label>
-    <String>Yor Model 042</String>
-  </StringTable>
-  <StringTable>
-    <Label>YorModel_43_Name</Label>
-    <String>Yor Model 043</String>
-  </StringTable>
-  <StringTable>
-    <Label>YorModel_44_Name</Label>
-    <String>Yor Model 044</String>
-  </StringTable>
-  <StringTable>
-    <Label>YorModel_45_Name</Label>
-    <String>Yor Model 045</String>
-  </StringTable>
-  <StringTable>
-    <Label>YorModel_46_Name</Label>
-    <String>Yor Model 046</String>
-  </StringTable>
-  <StringTable>
-    <Label>YorModel_47_Name</Label>
-    <String>Yor Model 047</String>
-  </StringTable>
-  <StringTable>
-    <Label>YorModel_48_Name</Label>
-    <String>Yor Model 048</String>
-  </StringTable>
-  <StringTable>
-    <Label>YorModel_49_Name</Label>
-    <String>Yor Model 049</String>
-  </StringTable>
-  <StringTable>
-    <Label>YorModel_50_Name</Label>
-    <String>Yor Model 050</String>
-  </StringTable>
-  <StringTable>
-    <Label>YorModel_51_Name</Label>
-    <String>Yor Model 051</String>
-  </StringTable>
-  <StringTable>
-    <Label>YorModel_52_Name</Label>
-    <String>Yor Model 052</String>
-  </StringTable>
-  <StringTable>
-    <Label>YorModel_53_Name</Label>
-    <String>Yor Model 053</String>
-  </StringTable>
-  <StringTable>
-    <Label>YorModel_54_Name</Label>
-    <String>Yor Model 054</String>
-  </StringTable>
-  <StringTable>
-    <Label>YorModel_55_Name</Label>
-    <String>Yor Model 055</String>
-  </StringTable>
-  <StringTable>
-    <Label>YorModel_56_Name</Label>
-    <String>Yor Model 056</String>
-  </StringTable>
-  <StringTable>
-    <Label>YorModel_57_Name</Label>
-    <String>Yor Model 057</String>
-  </StringTable>
-  <StringTable>
-    <Label>YorModel_58_Name</Label>
-    <String>Yor Model 058</String>
-  </StringTable>
-  <StringTable>
-    <Label>YorModel_59_Name</Label>
-    <String>Yor Model 059</String>
-  </StringTable>
-  <StringTable>
-    <Label>YorModel_60_Name</Label>
-    <String>Yor Model 060</String>
-  </StringTable>
-  <StringTable>
-    <Label>YorModel_61_Name</Label>
-    <String>Yor Model 061</String>
-  </StringTable>
-  <StringTable>
-    <Label>YorModel_62_Name</Label>
-    <String>Yor Model 062</String>
-  </StringTable>
-  <StringTable>
-    <Label>YorModel_63_Name</Label>
-    <String>Yor Model 063</String>
-  </StringTable>
-  <StringTable>
-    <Label>YorModel_64_Name</Label>
-    <String>Yor Model 064</String>
-  </StringTable>
-  <StringTable>
-    <Label>YorModel_65_Name</Label>
-    <String>Yor Model 065</String>
-  </StringTable>
-  <StringTable>
-    <Label>YorModel_66_Name</Label>
-    <String>Yor Model 066</String>
-  </StringTable>
-  <StringTable>
-    <Label>YorModel_67_Name</Label>
-    <String>Yor Model 067</String>
-  </StringTable>
-  <StringTable>
-    <Label>YorModel_68_Name</Label>
-    <String>Yor Model 068</String>
-  </StringTable>
-  <StringTable>
-    <Label>YorModel_69_Name</Label>
-    <String>Yor Model 069</String>
-  </StringTable>
-  <StringTable>
-    <Label>YorModel_70_Name</Label>
-    <String>Yor Model 070</String>
-  </StringTable>
-  <StringTable>
-    <Label>YorModel_71_Name</Label>
-    <String>Yor Model 071</String>
-  </StringTable>
-  <StringTable>
-    <Label>YorModel_72_Name</Label>
-    <String>Yor Model 072</String>
-  </StringTable>
-  <StringTable>
-    <Label>YorModel_73_Name</Label>
-    <String>Yor Model 073</String>
-  </StringTable>
-  <StringTable>
-    <Label>YorModel_74_Name</Label>
-    <String>Yor Model 074</String>
-  </StringTable>
-  <StringTable>
-    <Label>YorModel_75_Name</Label>
-    <String>Yor Model 075</String>
-  </StringTable>
-  <StringTable>
-    <Label>YorModel_76_Name</Label>
-    <String>Yor Model 076</String>
-  </StringTable>
-  <StringTable>
-    <Label>YorModel_77_Name</Label>
-    <String>Yor Model 077</String>
-  </StringTable>
-  <StringTable>
-    <Label>YorModel_78_Name</Label>
-    <String>Yor Model 078</String>
-  </StringTable>
-  <StringTable>
-    <Label>YorModel_79_Name</Label>
-    <String>Yor Model 079</String>
-  </StringTable>
-  <StringTable>
-    <Label>YorModel_80_Name</Label>
-    <String>Yor Model 080</String>
-  </StringTable>
-  <StringTable>
-    <Label>YorModel_81_Name</Label>
-    <String>Yor Model 081</String>
-  </StringTable>
-  <StringTable>
-    <Label>YorModel_82_Name</Label>
-    <String>Yor Model 082</String>
-  </StringTable>
-  <StringTable>
-    <Label>YorModel_83_Name</Label>
-    <String>Yor Model 083</String>
-  </StringTable>
-  <StringTable>
-    <Label>YorModel_84_Name</Label>
-    <String>Yor Model 084</String>
-  </StringTable>
-  <StringTable>
-    <Label>YorModel_85_Name</Label>
-    <String>Yor Model 085</String>
-  </StringTable>
-  <StringTable>
-    <Label>YorModel_86_Name</Label>
-    <String>Yor Model 086</String>
-  </StringTable>
-  <StringTable>
-    <Label>YorModel_87_Name</Label>
-    <String>Yor Model 087</String>
-  </StringTable>
-  <StringTable>
-    <Label>YorModel_88_Name</Label>
-    <String>Yor Model 088</String>
-  </StringTable>
-  <StringTable>
-    <Label>YorModel_89_Name</Label>
-    <String>Yor Model 089</String>
-  </StringTable>
-  <StringTable>
-    <Label>YorModel_90_Name</Label>
-    <String>Yor Model 090</String>
-  </StringTable>
-  <StringTable>
-    <Label>YorModel_91_Name</Label>
-    <String>Yor Model 091</String>
-  </StringTable>
-  <StringTable>
-    <Label>YorModel_92_Name</Label>
-    <String>Yor Model 092</String>
-  </StringTable>
-  <StringTable>
-    <Label>YorModel_93_Name</Label>
-    <String>Yor Model 093</String>
-  </StringTable>
-  <StringTable>
-    <Label>YorModel_94_Name</Label>
-    <String>Yor Model 094</String>
-  </StringTable>
-  <StringTable>
-    <Label>YorModel_95_Name</Label>
-    <String>Yor Model 095</String>
-  </StringTable>
-  <StringTable>
-    <Label>YorModel_96_Name</Label>
-    <String>Yor Model 096</String>
-  </StringTable>
-  <StringTable>
-    <Label>YorModel_97_Name</Label>
-    <String>Yor Model 097</String>
-  </StringTable>
-  <StringTable>
-    <Label>YorModel_98_Name</Label>
-    <String>Yor Model 098</String>
-  </StringTable>
-  <StringTable>
-    <Label>YorModel_99_Name</Label>
-    <String>Yor Model 099</String>
-  </StringTable>
-  <StringTable>
-    <Label>YorModel_100_Name</Label>
-    <String>Yor Model 100</String>
-  </StringTable>
-  <StringTable>
-    <Label>YorModel_101_Name</Label>
-    <String>Yor Model 101</String>
-  </StringTable>
-  <StringTable>
-    <Label>YorModel_102_Name</Label>
-    <String>Yor Model 102</String>
-  </StringTable>
-  <StringTable>
-    <Label>YorModel_103_Name</Label>
-    <String>Yor Model 103</String>
-  </StringTable>
-  <StringTable>
-    <Label>YorModel_104_Name</Label>
-    <String>Yor Model 104</String>
-  </StringTable>
-  <StringTable>
-    <Label>YorModel_105_Name</Label>
-    <String>Yor Model 105</String>
-  </StringTable>
-  <StringTable>
-    <Label>YorModel_106_Name</Label>
-    <String>Yor Model 106</String>
-  </StringTable>
-  <StringTable>
-    <Label>YorModel_107_Name</Label>
-    <String>Yor Model 107</String>
-  </StringTable>
-  <StringTable>
-    <Label>YorModel_108_Name</Label>
-    <String>Yor Model 108</String>
-  </StringTable>
-  <StringTable>
-    <Label>YorModel_109_Name</Label>
-    <String>Yor Model 109</String>
-  </StringTable>
-  <StringTable>
-    <Label>YorModel_110_Name</Label>
-    <String>Yor Model 110</String>
-  </StringTable>
-  <StringTable>
-    <Label>YorModel_111_Name</Label>
-    <String>Yor Model 111</String>
-  </StringTable>
-  <StringTable>
-    <Label>YorModel_112_Name</Label>
-    <String>Yor Model 112</String>
-  </StringTable>
-  <StringTable>
-    <Label>YorModel_113_Name</Label>
-    <String>Yor Model 113</String>
-  </StringTable>
-  <StringTable>
-    <Label>YorModel_114_Name</Label>
-    <String>Yor Model 114</String>
-  </StringTable>
-  <StringTable>
-    <Label>YorModel_115_Name</Label>
-    <String>Yor Model 115</String>
-  </StringTable>
-  <StringTable>
-    <Label>YorModel_116_Name</Label>
-    <String>Yor Model 116</String>
-  </StringTable>
-  <StringTable>
-    <Label>YorModel_117_Name</Label>
-    <String>Yor Model 117</String>
-  </StringTable>
-  <StringTable>
-    <Label>YorModel_118_Name</Label>
-    <String>Yor Model 118</String>
-  </StringTable>
-  <StringTable>
-    <Label>YorModel_119_Name</Label>
-    <String>Yor Model 119</String>
-  </StringTable>
-  <StringTable>
-    <Label>YorModel_120_Name</Label>
-    <String>Yor Model 120</String>
-  </StringTable>
-  <StringTable>
-    <Label>YorModel_121_Name</Label>
-    <String>Yor Model 121</String>
-  </StringTable>
-  <StringTable>
-    <Label>YorModel_122_Name</Label>
-    <String>Yor Model 122</String>
-  </StringTable>
-  <StringTable>
-    <Label>YorModel_123_Name</Label>
-    <String>Yor Model 123</String>
-  </StringTable>
-  <StringTable>
-    <Label>YorModel_124_Name</Label>
-    <String>Yor Model 124</String>
-  </StringTable>
-  <StringTable>
-    <Label>YorModel_125_Name</Label>
-    <String>Yor Model 125</String>
-  </StringTable>
-  <StringTable>
-    <Label>YorModel_126_Name</Label>
-    <String>Yor Model 126</String>
-  </StringTable>
-  <StringTable>
-    <Label>YorModel_127_Name</Label>
-    <String>Yor Model 127</String>
-  </StringTable>
-  <StringTable>
-    <Label>YorModel_128_Name</Label>
-    <String>Yor Model 128</String>
-  </StringTable>
-  <StringTable>
-    <Label>YorModel_129_Name</Label>
-    <String>Yor Model 129</String>
-  </StringTable>
-  <StringTable>
-    <Label>YorModel_130_Name</Label>
-    <String>Yor Model 130</String>
-  </StringTable>
-  <StringTable>
-    <Label>YorModel_131_Name</Label>
-    <String>Yor Model 131</String>
-  </StringTable>
-  <StringTable>
-    <Label>YorModel_132_Name</Label>
-    <String>Yor Model 132</String>
-  </StringTable>
-  <StringTable>
-    <Label>YorModel_133_Name</Label>
-    <String>Yor Model 133</String>
-  </StringTable>
-  <StringTable>
-    <Label>YorModel_134_Name</Label>
-    <String>Yor Model 134</String>
-  </StringTable>
-  <StringTable>
-    <Label>YorModel_135_Name</Label>
-    <String>Yor Model 135</String>
-  </StringTable>
-  <StringTable>
-    <Label>KrynnModel_01_Name</Label>
-    <String>Krynn Model 01</String>
-  </StringTable>
-  <StringTable>
-    <Label>KrynnModel_02_Name</Label>
-    <String>Krynn Model 02</String>
-  </StringTable>
-  <StringTable>
-    <Label>KrynnModel_03_Name</Label>
-    <String>Krynn Model 03</String>
-  </StringTable>
-  <StringTable>
-    <Label>KrynnModel_04_Name</Label>
-    <String>Krynn Model 04</String>
-  </StringTable>
-  <StringTable>
-    <Label>KrynnModel_05_Name</Label>
-    <String>Krynn Model 05</String>
-  </StringTable>
-  <StringTable>
-    <Label>KrynnModel_06_Name</Label>
-    <String>Krynn Model 06</String>
-  </StringTable>
-  <StringTable>
-    <Label>KrynnModel_07_Name</Label>
-    <String>Krynn Model 07</String>
-  </StringTable>
-  <StringTable>
-    <Label>KrynnModel_08_Name</Label>
-    <String>Krynn Model 08</String>
-  </StringTable>
-  <StringTable>
-    <Label>KrynnModel_09_Name</Label>
-    <String>Krynn Model 09</String>
-  </StringTable>
-  <StringTable>
-    <Label>KrynnModel_10_Name</Label>
-    <String>Krynn Model 10</String>
-  </StringTable>
-  <StringTable>
-    <Label>KrynnModel_11_Name</Label>
-    <String>Krynn Model 11</String>
-  </StringTable>
-  <StringTable>
-    <Label>KrynnModel_12_Name</Label>
-    <String>Krynn Model 12</String>
-  </StringTable>
-  <StringTable>
-    <Label>KrynnModel_13_Name</Label>
-    <String>Krynn Model 13</String>
-  </StringTable>
-  <StringTable>
-    <Label>KrynnModel_14_Name</Label>
-    <String>Krynn Model 14</String>
-  </StringTable>
-  <StringTable>
-    <Label>KrynnModel_15_Name</Label>
-    <String>Krynn Model 15</String>
-  </StringTable>
-  <StringTable>
-    <Label>KrynnModel_16_Name</Label>
-    <String>Krynn Model 16</String>
-  </StringTable>
-  <StringTable>
-    <Label>KrynnModel_17_Name</Label>
-    <String>Krynn Model 17</String>
-  </StringTable>
-  <StringTable>
-    <Label>KrynnModel_18_Name</Label>
-    <String>Krynn Model 18</String>
-  </StringTable>
-  <StringTable>
-    <Label>KrynnModel_19_Name</Label>
-    <String>Krynn Model 19</String>
-  </StringTable>
-  <StringTable>
-    <Label>KrynnModel_20_Name</Label>
-    <String>Krynn Model 20</String>
-  </StringTable>
-  <StringTable>
-    <Label>KrynnModel_21_Name</Label>
-    <String>Krynn Model 21</String>
-  </StringTable>
-  <StringTable>
-    <Label>KrynnModel_22_Name</Label>
-    <String>Krynn Model 22</String>
-  </StringTable>
-  <StringTable>
-    <Label>KrynnModel_23_Name</Label>
-    <String>Krynn Model 23</String>
-  </StringTable>
-  <StringTable>
-    <Label>KrynnModel_24_Name</Label>
-    <String>Krynn Model 24</String>
-  </StringTable>
-  <StringTable>
-    <Label>KrynnModel_25_Name</Label>
-    <String>Krynn Model 25</String>
-  </StringTable>
-  <StringTable>
-    <Label>KrynnModel_26_Name</Label>
-    <String>Krynn Model 26</String>
-  </StringTable>
-  <StringTable>
-    <Label>KrynnModel_27_Name</Label>
-    <String>Krynn Model 27</String>
-  </StringTable>
-  <StringTable>
-    <Label>KrynnModel_28_Name</Label>
-    <String>Krynn Model 28</String>
-  </StringTable>
-  <StringTable>
-    <Label>KrynnModel_29_Name</Label>
-    <String>Krynn Model 29</String>
-  </StringTable>
-  <StringTable>
-    <Label>KrynnModel_30_Name</Label>
-    <String>Krynn Model 30</String>
-  </StringTable>
-  <StringTable>
-    <Label>KrynnModel_31_Name</Label>
-    <String>Krynn Model 31</String>
-  </StringTable>
-  <StringTable>
-    <Label>KrynnModel_32_Name</Label>
-    <String>Krynn Model 32</String>
-  </StringTable>
-  <StringTable>
-    <Label>KrynnModel_33_Name</Label>
-    <String>Krynn Model 33</String>
-  </StringTable>
-  <StringTable>
-    <Label>KrynnModel_34_Name</Label>
-    <String>Krynn Model 34</String>
-  </StringTable>
-  <StringTable>
-    <Label>KrynnModel_35_Name</Label>
-    <String>Krynn Model 35</String>
-  </StringTable>
-  <StringTable>
-    <Label>KrynnModel_36_Name</Label>
-    <String>Krynn Model 36</String>
-  </StringTable>
-  <StringTable>
-    <Label>KrynnModel_37_Name</Label>
-    <String>Krynn Model 37</String>
-  </StringTable>
-  <StringTable>
-    <Label>KrynnModel_38_Name</Label>
-    <String>Krynn Model 38</String>
-  </StringTable>
-  <StringTable>
-    <Label>KrynnModel_39_Name</Label>
-    <String>Krynn Model 39</String>
-  </StringTable>
-  <StringTable>
-    <Label>KrynnModel_40_Name</Label>
-    <String>Krynn Model 40</String>
-  </StringTable>
-  <StringTable>
-    <Label>KrynnModel_41_Name</Label>
-    <String>Krynn Model 41</String>
-  </StringTable>
-  <StringTable>
-    <Label>KrynnModel_42_Name</Label>
-    <String>Krynn Model 42</String>
-  </StringTable>
-  <StringTable>
-    <Label>KrynnModel_43_Name</Label>
-    <String>Krynn Model 43</String>
-  </StringTable>
-  <StringTable>
-    <Label>KrynnModel_44_Name</Label>
-    <String>Krynn Model 44</String>
-  </StringTable>
-  <StringTable>
-    <Label>KrynnModel_45_Name</Label>
-    <String>Krynn Model 45</String>
-  </StringTable>
-  <StringTable>
-    <Label>KrynnModel_46_Name</Label>
-    <String>Krynn Model 46</String>
-  </StringTable>
-  <StringTable>
-    <Label>KrynnModel_47_Name</Label>
-    <String>Krynn Model 47</String>
-  </StringTable>
-  <StringTable>
-    <Label>KrynnModel_48_Name</Label>
-    <String>Krynn Model 48</String>
-  </StringTable>
-  <StringTable>
-    <Label>KrynnModel_49_Name</Label>
-    <String>Krynn Model 49</String>
-  </StringTable>
-  <StringTable>
-    <Label>KrynnModel_50_Name</Label>
-    <String>Krynn Model 50</String>
-  </StringTable>
-  <StringTable>
-    <Label>KrynnModel_51_Name</Label>
-    <String>Krynn Model 51</String>
-  </StringTable>
-  <StringTable>
-    <Label>KrynnModel_52_Name</Label>
-    <String>Krynn Model 52</String>
-  </StringTable>
-  <StringTable>
-    <Label>KrynnModel_53_Name</Label>
-    <String>Krynn Model 53</String>
-  </StringTable>
-  <StringTable>
-    <Label>KrynnModel_54_Name</Label>
-    <String>Krynn Model 54</String>
-  </StringTable>
-  <StringTable>
-    <Label>KrynnModel_55_Name</Label>
-    <String>Krynn Model 55</String>
-  </StringTable>
-  <StringTable>
-    <Label>KrynnModel_56_Name</Label>
-    <String>Krynn Model 56</String>
-  </StringTable>
-  <StringTable>
-    <Label>KrynnModel_57_Name</Label>
-    <String>Krynn Model 57</String>
-  </StringTable>
-  <StringTable>
-    <Label>KrynnModel_58_Name</Label>
-    <String>Krynn Model 58</String>
-  </StringTable>
-  <StringTable>
-    <Label>KrynnModel_59_Name</Label>
-    <String>Krynn Model 59</String>
-  </StringTable>
-  <StringTable>
-    <Label>KrynnModel_60_Name</Label>
-    <String>Krynn Model 60</String>
-  </StringTable>
-  <StringTable>
-    <Label>KrynnModel_61_Name</Label>
-    <String>Krynn Model 61</String>
-  </StringTable>
-  <StringTable>
-    <Label>KrynnModel_62_Name</Label>
-    <String>Krynn Model 62</String>
-  </StringTable>
-  <StringTable>
-    <Label>KrynnModel_63_Name</Label>
-    <String>Krynn Model 63</String>
-  </StringTable>
-  <StringTable>
-    <Label>KrynnModel_64_Name</Label>
-    <String>Krynn Model 64</String>
-  </StringTable>
-  <StringTable>
-    <Label>ThalanModel_01_Name</Label>
-    <String>Thalan Model 01</String>
-  </StringTable>
-  <StringTable>
-    <Label>ThalanModel_02_Name</Label>
-    <String>Thalan Model 02</String>
-  </StringTable>
-  <StringTable>
-    <Label>ThalanModel_03_Name</Label>
-    <String>Thalan Model 03</String>
-  </StringTable>
-  <StringTable>
-    <Label>ThalanModel_04_Name</Label>
-    <String>Thalan Model 04</String>
-  </StringTable>
-  <StringTable>
-    <Label>ThalanModel_05_Name</Label>
-    <String>Thalan Model 05</String>
-  </StringTable>
-  <StringTable>
-    <Label>ThalanModel_06_Name</Label>
-    <String>Thalan Model 06</String>
-  </StringTable>
-  <StringTable>
-    <Label>ThalanModel_07_Name</Label>
-    <String>Thalan Model 07</String>
-  </StringTable>
-  <StringTable>
-    <Label>ThalanModel_08_Name</Label>
-    <String>Thalan Model 08</String>
-  </StringTable>
-  <StringTable>
-    <Label>ThalanModel_09_Name</Label>
-    <String>Thalan Model 09</String>
-  </StringTable>
-  <StringTable>
-    <Label>ThalanModel_10_Name</Label>
-    <String>Thalan Model 10</String>
-  </StringTable>
-  <StringTable>
-    <Label>ThalanModel_11_Name</Label>
-    <String>Thalan Model 11</String>
-  </StringTable>
-  <StringTable>
-    <Label>ThalanModel_12_Name</Label>
-    <String>Thalan Model 12</String>
-  </StringTable>
-  <StringTable>
-    <Label>ThalanModel_13_Name</Label>
-    <String>Thalan Model 13</String>
-  </StringTable>
-  <StringTable>
-    <Label>ThalanModel_14_Name</Label>
-    <String>Thalan Model 14</String>
-  </StringTable>
-  <StringTable>
-    <Label>ThalanModel_15_Name</Label>
-    <String>Thalan Model 15</String>
-  </StringTable>
-  <StringTable>
-    <Label>ThalanModel_16_Name</Label>
-    <String>Thalan Model 16</String>
-  </StringTable>
-  <StringTable>
-    <Label>ThalanModel_17_Name</Label>
-    <String>Thalan Model 17</String>
-  </StringTable>
-  <StringTable>
-    <Label>ThalanModel_18_Name</Label>
-    <String>Thalan Model 18</String>
-  </StringTable>
-  <StringTable>
-    <Label>ThalanModel_19_Name</Label>
-    <String>Thalan Model 19</String>
-  </StringTable>
-  <StringTable>
-    <Label>ThalanModel_20_Name</Label>
-    <String>Thalan Model 20</String>
-  </StringTable>
-  <StringTable>
-    <Label>ThalanModel_21_Name</Label>
-    <String>Thalan Model 21</String>
-  </StringTable>
-  <StringTable>
-    <Label>ThalanModel_22_Name</Label>
-    <String>Thalan Model 22</String>
-  </StringTable>
-  <StringTable>
-    <Label>ThalanModel_23_Name</Label>
-    <String>Thalan Model 23</String>
-  </StringTable>
-  <StringTable>
-    <Label>ThalanModel_24_Name</Label>
-    <String>Thalan Model 24</String>
-  </StringTable>
-  <StringTable>
-    <Label>ThalanModel_25_Name</Label>
-    <String>Thalan Model 25</String>
-  </StringTable>
-  <StringTable>
-    <Label>ThalanModel_26_Name</Label>
-    <String>Thalan Model 26</String>
-  </StringTable>
-  <StringTable>
-    <Label>ThalanModel_27_Name</Label>
-    <String>Thalan Model 27</String>
-  </StringTable>
-  <StringTable>
-    <Label>ThalanModel_28_Name</Label>
-    <String>Thalan Model 28</String>
-  </StringTable>
-  <StringTable>
-    <Label>ThalanModel_29_Name</Label>
-    <String>Thalan Model 29</String>
-  </StringTable>
-  <StringTable>
-    <Label>ThalanModel_30_Name</Label>
-    <String>Thalan Model 30</String>
-  </StringTable>
-  <StringTable>
-    <Label>ThalanModel_31_Name</Label>
-    <String>Thalan Model 31</String>
-  </StringTable>
-  <StringTable>
-    <Label>ThalanModel_32_Name</Label>
-    <String>Thalan Model 32</String>
-  </StringTable>
-  <StringTable>
-    <Label>ThalanModel_33_Name</Label>
-    <String>Thalan Model 33</String>
-  </StringTable>
-  <StringTable>
-    <Label>ThalanModel_34_Name</Label>
-    <String>Thalan Model 34</String>
-  </StringTable>
-  <StringTable>
-    <Label>ThalanModel_35_Name</Label>
-    <String>Thalan Model 35</String>
-  </StringTable>
-  <StringTable>
-    <Label>ThalanModel_36_Name</Label>
-    <String>Thalan Model 36</String>
-  </StringTable>
-  <StringTable>
-    <Label>ThalanModel_37_Name</Label>
-    <String>Thalan Model 37</String>
-  </StringTable>
-  <StringTable>
-    <Label>ThalanModel_38_Name</Label>
-    <String>Thalan Model 38</String>
-  </StringTable>
-  <StringTable>
-    <Label>ThalanModel_39_Name</Label>
-    <String>Thalan Model 39</String>
-  </StringTable>
-  <StringTable>
-    <Label>ThalanModel_40_Name</Label>
-    <String>Thalan Model 40</String>
-  </StringTable>
-  <StringTable>
-    <Label>ThalanModel_41_Name</Label>
-    <String>Thalan Model 41</String>
-  </StringTable>
-  <StringTable>
-    <Label>ThalanModel_42_Name</Label>
-    <String>Thalan Model 42</String>
-  </StringTable>
-  <StringTable>
-    <Label>ThalanModel_43_Name</Label>
-    <String>Thalan Model 43</String>
-  </StringTable>
-  <StringTable>
-    <Label>ThalanModel_44_Name</Label>
-    <String>Thalan Model 44</String>
-  </StringTable>
-  <StringTable>
-    <Label>ThalanModel_45_Name</Label>
-    <String>Thalan Model 45</String>
-  </StringTable>
-  <StringTable>
-    <Label>ThalanModel_46_Name</Label>
-    <String>Thalan Model 46</String>
-  </StringTable>
-  <StringTable>
-    <Label>ThalanModel_47_Name</Label>
-    <String>Thalan Model 47</String>
-  </StringTable>
-  <StringTable>
-    <Label>ThalanModel_48_Name</Label>
-    <String>Thalan Model 48</String>
-  </StringTable>
-  <StringTable>
-    <Label>ThalanModel_49_Name</Label>
-    <String>Thalan Model 49</String>
-  </StringTable>
-  <StringTable>
-    <Label>ThalanModel_50_Name</Label>
-    <String>Thalan Model 50</String>
-  </StringTable>
-  <StringTable>
-    <Label>ThalanModel_51_Name</Label>
-    <String>Thalan Model 51</String>
-  </StringTable>
-  <StringTable>
-    <Label>ThalanModel_52_Name</Label>
-    <String>Thalan Model 52</String>
-  </StringTable>
-  <StringTable>
-    <Label>ThalanModel_53_Name</Label>
-    <String>Thalan Model 53</String>
-  </StringTable>
-  <StringTable>
-    <Label>ThalanModel_54_Name</Label>
-    <String>Thalan Model 54</String>
-  </StringTable>
-  <StringTable>
-    <Label>ThalanModel_55_Name</Label>
-    <String>Thalan Model 55</String>
-  </StringTable>
-  <StringTable>
-    <Label>ThalanModel_56_Name</Label>
-    <String>Thalan Model 56</String>
-  </StringTable>
-  <StringTable>
-    <Label>ThalanModel_57_Name</Label>
-    <String>Thalan Model 57</String>
-  </StringTable>
-  <StringTable>
-    <Label>ThalanModel_58_Name</Label>
-    <String>Thalan Model 58</String>
-  </StringTable>
-  <StringTable>
-    <Label>ThalanModel_59_Name</Label>
-    <String>Thalan Model 59</String>
-  </StringTable>
-  <StringTable>
-    <Label>ThalanModel_60_Name</Label>
-    <String>Thalan Model 60</String>
-  </StringTable>
-  <StringTable>
-    <Label>ThalanModel_61_Name</Label>
-    <String>Thalan Model 61</String>
-  </StringTable>
-  <StringTable>
-    <Label>ThalanModel_62_Name</Label>
-    <String>Thalan Model 62</String>
-  </StringTable>
-  <StringTable>
-    <Label>ThalanModel_63_Name</Label>
-    <String>Thalan Model 63</String>
-  </StringTable>
-  <StringTable>
-    <Label>ThalanModel_64_Name</Label>
-    <String>Thalan Model 64</String>
-  </StringTable>
-  <StringTable>
-    <Label>ThalanModel_65_Name</Label>
-    <String>Thalan Model 65</String>
-  </StringTable>
-  <StringTable>
-    <Label>ThalanModel_66_Name</Label>
-    <String>Thalan Model 66</String>
-  </StringTable>
-  <StringTable>
-    <Label>ThalanModel_67_Name</Label>
-    <String>Thalan Model 67</String>
-  </StringTable>
-  <StringTable>
-    <Label>ThalanModel_68_Name</Label>
-    <String>Thalan Model 68</String>
-  </StringTable>
-  <StringTable>
-    <Label>ThalanModel_69_Name</Label>
-    <String>Thalan Model 69</String>
-  </StringTable>
-  <StringTable>
-    <Label>ThalanModel_70_Name</Label>
-    <String>Thalan Model 70</String>
-  </StringTable>
-  <StringTable>
-    <Label>ThalanModel_71_Name</Label>
-    <String>Thalan Model 71</String>
-  </StringTable>
-  <StringTable>
-    <Label>ThalanModel_72_Name</Label>
-    <String>Thalan Model 72</String>
-  </StringTable>
-  <StringTable>
-    <Label>ThalanModel_73_Name</Label>
-    <String>Thalan Model 73</String>
-  </StringTable>
-  <StringTable>
-    <Label>ThalanModel_74_Name</Label>
-    <String>Thalan Model 74</String>
-  </StringTable>
-  <StringTable>
-    <Label>ThalanModel_75_Name</Label>
-    <String>Thalan Model 75</String>
-  </StringTable>
-  <StringTable>
-    <Label>ThalanModel_76_Name</Label>
-    <String>Thalan Model 76</String>
-  </StringTable>
-  <StringTable>
-    <Label>ThalanModel_77_Name</Label>
-    <String>Thalan Model 77</String>
-  </StringTable>
-  <StringTable>
-    <Label>ThalanModel_78_Name</Label>
-    <String>Thalan Model 78</String>
-  </StringTable>
-  <StringTable>
-    <Label>ThalanModel_79_Name</Label>
-    <String>Thalan Model 79</String>
-  </StringTable>
-  <StringTable>
-    <Label>ThalanModel_80_Name</Label>
-    <String>Thalan Model 80</String>
-  </StringTable>
-  <StringTable>
-    <Label>ThalanModel_81_Name</Label>
-    <String>Thalan Model 81</String>
-  </StringTable>
-  <StringTable>
-    <Label>ThalanModel_82_Name</Label>
-    <String>Thalan Model 82</String>
-  </StringTable>
-  <StringTable>
-    <Label>ThalanModel_83_Name</Label>
-    <String>Thalan Model 83</String>
-  </StringTable>
-  <StringTable>
-    <Label>ThalanModel_84_Name</Label>
-    <String>Thalan Model 84</String>
-  </StringTable>
-  <StringTable>
-    <Label>ThalanModel_85_Name</Label>
-    <String>Thalan Model 85</String>
-  </StringTable>
-  <StringTable>
-    <Label>ThalanModel_86_Name</Label>
-    <String>Thalan Model 86</String>
-  </StringTable>
-  <StringTable>
-    <Label>ThalanModel_87_Name</Label>
-    <String>Thalan Model 87</String>
-  </StringTable>
-  <StringTable>
-    <Label>ThalanModel_88_Name</Label>
-    <String>Thalan Model 88</String>
-  </StringTable>
-  <StringTable>
-    <Label>ThalanModel_89_Name</Label>
-    <String>Thalan Model 89</String>
-  </StringTable>
-  <StringTable>
-    <Label>ThalanModel_90_Name</Label>
-    <String>Thalan Model 90</String>
-  </StringTable>
-  <StringTable>
-    <Label>ThalanModel_91_Name</Label>
-    <String>Thalan Model 91</String>
-  </StringTable>
-  <StringTable>
-    <Label>ThalanModel_92_Name</Label>
-    <String>Thalan Model 92</String>
-  </StringTable>
-  <StringTable>
-    <Label>ThalanModel_93_Name</Label>
-    <String>Thalan Model 93</String>
-  </StringTable>
-  <StringTable>
-    <Label>ThalanModel_94_Name</Label>
-    <String>Thalan Model 94</String>
-  </StringTable>
-  <StringTable>
-    <Label>ThalanModel_95_Name</Label>
-    <String>Thalan Model 95</String>
-  </StringTable>
-  <StringTable>
-    <Label>ThalanModel_96_Name</Label>
-    <String>Thalan Model 96</String>
-  </StringTable>
-  <StringTable>
-    <Label>IconianModel_01_Name</Label>
-    <String>Iconian Model 01</String>
-  </StringTable>
-  <StringTable>
-    <Label>IconianModel_02_Name</Label>
-    <String>Iconian Model 02</String>
-  </StringTable>
-  <StringTable>
-    <Label>IconianModel_03_Name</Label>
-    <String>Iconian Model 03</String>
-  </StringTable>
-  <StringTable>
-    <Label>IconianModel_04_Name</Label>
-    <String>Iconian Model 04</String>
-  </StringTable>
-  <StringTable>
-    <Label>IconianModel_05_Name</Label>
-    <String>Iconian Model 05</String>
-  </StringTable>
-  <StringTable>
-    <Label>IconianModel_06_Name</Label>
-    <String>Iconian Model 06</String>
-  </StringTable>
-  <StringTable>
-    <Label>IconianModel_07_Name</Label>
-    <String>Iconian Model 07</String>
-  </StringTable>
-  <StringTable>
-    <Label>IconianModel_08_Name</Label>
-    <String>Iconian Model 08</String>
-  </StringTable>
-  <StringTable>
-    <Label>IconianModel_09_Name</Label>
-    <String>Iconian Model 09</String>
-  </StringTable>
-  <StringTable>
-    <Label>IconianModel_10_Name</Label>
-    <String>Iconian Model 10</String>
-  </StringTable>
-  <StringTable>
-    <Label>IconianModel_11_Name</Label>
-    <String>Iconian Model 11</String>
-  </StringTable>
-  <StringTable>
-    <Label>IconianModel_12_Name</Label>
-    <String>Iconian Model 12</String>
-  </StringTable>
-  <StringTable>
-    <Label>IconianModel_13_Name</Label>
-    <String>Iconian Model 13</String>
-  </StringTable>
-  <StringTable>
-    <Label>IconianModel_14_Name</Label>
-    <String>Iconian Model 14</String>
-  </StringTable>
-  <StringTable>
-    <Label>IconianModel_15_Name</Label>
-    <String>Iconian Model 15</String>
-  </StringTable>
-  <StringTable>
-    <Label>IconianModel_16_Name</Label>
-    <String>Iconian Model 16</String>
-  </StringTable>
-  <StringTable>
-    <Label>IconianModel_17_Name</Label>
-    <String>Iconian Model 17</String>
-  </StringTable>
-  <StringTable>
-    <Label>IconianModel_18_Name</Label>
-    <String>Iconian Model 18</String>
-  </StringTable>
-  <StringTable>
-    <Label>IconianModel_19_Name</Label>
-    <String>Iconian Model 19</String>
-  </StringTable>
-  <StringTable>
-    <Label>IconianModel_20_Name</Label>
-    <String>Iconian Model 20</String>
-  </StringTable>
-  <StringTable>
-    <Label>IconianModel_21_Name</Label>
-    <String>Iconian Model 21</String>
-  </StringTable>
-  <StringTable>
-    <Label>IconianModel_22_Name</Label>
-    <String>Iconian Model 22</String>
-  </StringTable>
-  <StringTable>
-    <Label>IconianModel_23_Name</Label>
-    <String>Iconian Model 23</String>
-  </StringTable>
-  <StringTable>
-    <Label>IconianModel_24_Name</Label>
-    <String>Iconian Model 24</String>
-  </StringTable>
-  <StringTable>
-    <Label>IconianModel_25_Name</Label>
-    <String>Iconian Model 25</String>
-  </StringTable>
-  <StringTable>
-    <Label>IconianModel_26_Name</Label>
-    <String>Iconian Model 26</String>
-  </StringTable>
-  <StringTable>
-    <Label>IconianModel_27_Name</Label>
-    <String>Iconian Model 27</String>
-  </StringTable>
-  <StringTable>
-    <Label>IconianModel_28_Name</Label>
-    <String>Iconian Model 28</String>
-  </StringTable>
-  <StringTable>
-    <Label>IconianModel_29_Name</Label>
-    <String>Iconian Model 29</String>
-  </StringTable>
-  <StringTable>
-    <Label>IconianModel_30_Name</Label>
-    <String>Iconian Model 30</String>
-  </StringTable>
-  <StringTable>
-    <Label>IconianModel_31_Name</Label>
-    <String>Iconian Model 31</String>
-  </StringTable>
-  <StringTable>
-    <Label>IconianModel_32_Name</Label>
-    <String>Iconian Model 32</String>
-  </StringTable>
-  <StringTable>
-    <Label>IconianModel_33_Name</Label>
-    <String>Iconian Model 33</String>
-  </StringTable>
-  <StringTable>
-    <Label>IconianModel_34_Name</Label>
-    <String>Iconian Model 34</String>
-  </StringTable>
-  <StringTable>
-    <Label>IconianModel_35_Name</Label>
-    <String>Iconian Model 35</String>
-  </StringTable>
-  <StringTable>
-    <Label>IconianModel_36_Name</Label>
-    <String>Iconian Model 36</String>
-  </StringTable>
-  <StringTable>
-    <Label>IconianModel_37_Name</Label>
-    <String>Iconian Model 37</String>
-  </StringTable>
-  <StringTable>
-    <Label>IconianModel_38_Name</Label>
-    <String>Iconian Model 38</String>
-  </StringTable>
-  <StringTable>
-    <Label>IconianModel_39_Name</Label>
-    <String>Iconian Model 39</String>
-  </StringTable>
-  <StringTable>
-    <Label>IconianModel_40_Name</Label>
-    <String>Iconian Model 40</String>
-  </StringTable>
-  <StringTable>
-    <Label>IconianModel_41_Name</Label>
-    <String>Iconian Model 41</String>
-  </StringTable>
-  <StringTable>
-    <Label>IconianModel_42_Name</Label>
-    <String>Iconian Model 42</String>
-  </StringTable>
-  <StringTable>
-    <Label>IconianModel_43_Name</Label>
-    <String>Iconian Model 43</String>
-  </StringTable>
-  <StringTable>
-    <Label>IconianModel_44_Name</Label>
-    <String>Iconian Model 44</String>
-  </StringTable>
-  <StringTable>
-    <Label>IconianModel_45_Name</Label>
-    <String>Iconian Model 45</String>
-  </StringTable>
-  <StringTable>
-    <Label>IconianModel_46_Name</Label>
-    <String>Iconian Model 46</String>
-  </StringTable>
-  <StringTable>
-    <Label>IconianModel_47_Name</Label>
-    <String>Iconian Model 47</String>
-  </StringTable>
-  <StringTable>
-    <Label>IconianModel_48_Name</Label>
-    <String>Iconian Model 48</String>
-  </StringTable>
-  <StringTable>
-    <Label>IconianModel_49_Name</Label>
-    <String>Iconian Model 49</String>
-  </StringTable>
-  <StringTable>
-    <Label>IconianModel_50_Name</Label>
-    <String>Iconian Model 50</String>
-  </StringTable>
-  <StringTable>
-    <Label>IconianModel_51_Name</Label>
-    <String>Iconian Model 51</String>
-  </StringTable>
-  <StringTable>
-    <Label>IconianModel_52_Name</Label>
-    <String>Iconian Model 52</String>
-  </StringTable>
-  <StringTable>
-    <Label>IconianModel_53_Name</Label>
-    <String>Iconian Model 53</String>
-  </StringTable>
-  <StringTable>
-    <Label>IconianModel_54_Name</Label>
-    <String>Iconian Model 54</String>
-  </StringTable>
-  <StringTable>
-    <Label>IconianModel_55_Name</Label>
-    <String>Iconian Model 55</String>
-  </StringTable>
-  <StringTable>
-    <Label>IconianModel_56_Name</Label>
-    <String>Iconian Model 56</String>
-  </StringTable>
-  <StringTable>
-    <Label>IconianModel_57_Name</Label>
-    <String>Iconian Model 57</String>
-  </StringTable>
-  <StringTable>
-    <Label>IconianModel_58_Name</Label>
-    <String>Iconian Model 58</String>
-  </StringTable>
-  <StringTable>
-    <Label>IconianModel_59_Name</Label>
-    <String>Iconian Model 59</String>
-  </StringTable>
-  <StringTable>
-    <Label>IconianModel_60_Name</Label>
-    <String>Iconian Model 60</String>
-  </StringTable>
-  <StringTable>
-    <Label>IconianModel_61_Name</Label>
-    <String>Iconian Model 61</String>
-  </StringTable>
-  <StringTable>
-    <Label>IconianModel_62_Name</Label>
-    <String>Iconian Model 62</String>
-  </StringTable>
-  <StringTable>
-    <Label>IconianModel_63_Name</Label>
-    <String>Iconian Model 63</String>
-  </StringTable>
-  <StringTable>
-    <Label>IconianModel_64_Name</Label>
-    <String>Iconian Model 64</String>
-  </StringTable>
-  <StringTable>
-    <Label>WeaponModel_01_Name</Label>
-    <String>WeaponModel 01</String>
-  </StringTable>
-  <StringTable>
-    <Label>WeaponModel_02_Name</Label>
-    <String>WeaponModel 02</String>
-  </StringTable>
-  <StringTable>
-    <Label>WeaponModel_03_Name</Label>
-    <String>WeaponModel 03</String>
-  </StringTable>
-  <StringTable>
-    <Label>WeaponModel_04_Name</Label>
-    <String>WeaponModel 04</String>
-  </StringTable>
-  <StringTable>
-    <Label>WeaponModel_05_Name</Label>
-    <String>WeaponModel 05</String>
-  </StringTable>
-  <StringTable>
-    <Label>WeaponModel_06_Name</Label>
-    <String>WeaponModel 06</String>
-  </StringTable>
-  <StringTable>
-    <Label>WeaponModel_07_Name</Label>
-    <String>WeaponModel 07</String>
-  </StringTable>
-  <StringTable>
-    <Label>WeaponModel_08_Name</Label>
-    <String>WeaponModel 08</String>
-  </StringTable>
-  <StringTable>
-    <Label>WeaponModel_09_Name</Label>
-    <String>WeaponModel 09</String>
-  </StringTable>
-  <StringTable>
-    <Label>WeaponModel_10_Name</Label>
-    <String>WeaponModel 10</String>
-  </StringTable>
-  <StringTable>
-    <Label>WeaponModel_11_Name</Label>
-    <String>WeaponModel 11</String>
-  </StringTable>
-  <StringTable>
-    <Label>WeaponModel_12_Name</Label>
-    <String>WeaponModel 12</String>
-  </StringTable>
-  <StringTable>
-    <Label>WeaponModel_13_Name</Label>
-    <String>WeaponModel 13</String>
-  </StringTable>
-  <StringTable>
-    <Label>WeaponModel_14_Name</Label>
-    <String>WeaponModel 14</String>
-  </StringTable>
-  <StringTable>
-    <Label>WeaponModel_15_Name</Label>
-    <String>WeaponModel 15</String>
-  </StringTable>
-  <StringTable>
-    <Label>WeaponModel_16_Name</Label>
-    <String>WeaponModel 16</String>
-  </StringTable>
-  <StringTable>
-    <Label>WeaponModel_17_Name</Label>
-    <String>WeaponModel 17</String>
-  </StringTable>
-  <StringTable>
-    <Label>WeaponModel_18_Name</Label>
-    <String>WeaponModel 18</String>
-  </StringTable>
-  <StringTable>
-    <Label>WeaponModel_19_Name</Label>
-    <String>WeaponModel 19</String>
-  </StringTable>
-  <StringTable>
-    <Label>WeaponModel_20_Name</Label>
-    <String>WeaponModel 20</String>
-  </StringTable>
-  <StringTable>
-    <Label>WeaponModel_21_Name</Label>
-    <String>WeaponModel 21</String>
-  </StringTable>
-  <StringTable>
-    <Label>WeaponModel_22_Name</Label>
-    <String>WeaponModel 22</String>
-  </StringTable>
-  <StringTable>
-    <Label>WeaponModel_23_Name</Label>
-    <String>WeaponModel 23</String>
-  </StringTable>
-  <StringTable>
-    <Label>WeaponModel_25_Name</Label>
-    <String>WeaponModel 25</String>
-  </StringTable>
-  <StringTable>
-    <Label>WeaponModel_26_Name</Label>
-    <String>WeaponModel 26</String>
-  </StringTable>
-  <StringTable>
-    <Label>WeaponModel_27_Name</Label>
-    <String>WeaponModel 27</String>
-  </StringTable>
-  <StringTable>
-    <Label>WeaponModel_28_Name</Label>
-    <String>WeaponModel 28</String>
-  </StringTable>
-  <StringTable>
-    <Label>WeaponModel_29_Name</Label>
-    <String>WeaponModel 29</String>
-  </StringTable>
-  <StringTable>
-    <Label>WeaponModel_30_Name</Label>
-    <String>WeaponModel 30</String>
-  </StringTable>
-  <StringTable>
-    <Label>RallyModel_01_Name</Label>
-    <String>Rally Model 01</String>
-  </StringTable>
-  <StringTable>
-    <Label>RallyModel_02_Name</Label>
-    <String>Rally Model 02</String>
-  </StringTable>
-  <StringTable>
-    <Label>RelicModel_01_Name</Label>
-    <String>Relic Model 01</String>
-  </StringTable>
-  <StringTable>
-    <Label>RelicModel_02_Name</Label>
-    <String>Relic Model 02</String>
-  </StringTable>
-  <StringTable>
-    <Label>RelicModel_03_Name</Label>
-    <String>Relic Model 03</String>
-  </StringTable>
-  <StringTable>
-    <Label>RelicModel_04_Name</Label>
-    <String>Relic Model 04</String>
-  </StringTable>
-  <StringTable>
-    <Label>RelicModel_05_Name</Label>
-    <String>Relic Model 05</String>
-  </StringTable>
-  <StringTable>
-    <Label>RelicModel_06_Name</Label>
-    <String>Relic Model 06</String>
-  </StringTable>
-  <StringTable>
-    <Label>RelicModel_07_Name</Label>
-    <String>Relic Model 07</String>
-  </StringTable>
-  <StringTable>
-    <Label>RelicModel_08_Name</Label>
-    <String>Relic Model 08</String>
-  </StringTable>
-  <StringTable>
-    <Label>RelicModel_09_Name</Label>
-    <String>Relic Model 09</String>
-  </StringTable>
-  <StringTable>
-    <Label>RelicModel_10_Name</Label>
-    <String>Relic Model 10</String>
-  </StringTable>
-  <StringTable>
-    <Label>RelicModel_11_Name</Label>
-    <String>Relic Model 11</String>
-  </StringTable>
-  <StringTable>
-    <Label>RelicModel_12_Name</Label>
-    <String>Relic Model 12</String>
-  </StringTable>
-  <StringTable>
-    <Label>RelicModel_13_Name</Label>
-    <String>Relic Model 13</String>
-  </StringTable>
-  <StringTable>
-    <Label>RelicModel_14_Name</Label>
-    <String>Relic Model 14</String>
-  </StringTable>
-  <StringTable>
-    <Label>RelicModel_15_Name</Label>
-    <String>Relic Model 15</String>
-  </StringTable>
-  <StringTable>
-    <Label>RelicModel_16_Name</Label>
-    <String>Relic Model 16</String>
-  </StringTable>
-  <StringTable>
-    <Label>RelicModel_17_Name</Label>
-    <String>Relic Model 17</String>
-  </StringTable>
-  <StringTable>
-    <Label>RelicModel_18_Name</Label>
-    <String>Relic Model 18</String>
-  </StringTable>
-  <StringTable>
-    <Label>RelicModel_19_Name</Label>
-    <String>Relikt Model 19</String>
-  </StringTable>
-  <StringTable>
-    <Label>RelicModel_20_Name</Label>
-    <String>Relic Model 20</String>
-  </StringTable>
-  <StringTable>
-    <Label>RelicModel_21_Name</Label>
-    <String>Relic Model 21</String>
-  </StringTable>
-  <StringTable>
-    <Label>RelicModel_22_Name</Label>
-    <String>Relikt Model 22</String>
-  </StringTable>
-  <StringTable>
-    <Label>RelicModel_23_Name</Label>
-    <String>Relic Model 23</String>
-  </StringTable>
-  <StringTable>
-    <Label>RelicModel_24_Name</Label>
-    <String>Relic Model 24</String>
-  </StringTable>
-  <StringTable>
-    <Label>RelicModel_25_Name</Label>
-    <String>Relic Model 25</String>
-  </StringTable>
-  <StringTable>
-    <Label>RelicModel_26_Name</Label>
-    <String>Relic Model 26</String>
-  </StringTable>
-  <StringTable>
-    <Label>RelicModel_27_Name</Label>
-    <String>Relic Model 27</String>
-  </StringTable>
-  <StringTable>
-    <Label>RelicModel_28_Name</Label>
-    <String>Relic Model 28</String>
-  </StringTable>
-  <StringTable>
-    <Label>RelicModel_29_Name</Label>
-    <String>Relic Model 29</String>
-  </StringTable>
-  <StringTable>
-    <Label>RelicModel_30_Name</Label>
-    <String>Relic Model 30</String>
-  </StringTable>
-  <StringTable>
-    <Label>RelicModel_31_Name</Label>
-    <String>Relic Model 31</String>
-  </StringTable>
-  <StringTable>
-    <Label>RelicModel_32_Name</Label>
-    <String>Relic Model 32</String>
-  </StringTable>
-  <StringTable>
-    <Label>RelicModel_33_Name</Label>
-    <String>Relic Model 33</String>
-  </StringTable>
-  <StringTable>
-    <Label>RelicModel_34_Name</Label>
-    <String>Relic Model 34</String>
-  </StringTable>
-  <StringTable>
-    <Label>RelicModel_35_Name</Label>
-    <String>Relic Model 35</String>
-  </StringTable>
-  <StringTable>
-    <Label>RelicModel_36_Name</Label>
-    <String>Relic Model 36</String>
-  </StringTable>
-  <StringTable>
-    <Label>RelicModel_37_Name</Label>
-    <String>Relic Model 37</String>
-  </StringTable>
-  <StringTable>
-    <Label>RelicModel_38_Name</Label>
-    <String>Relikt Model 38</String>
-  </StringTable>
-  <StringTable>
-    <Label>RelicModel_39_Name</Label>
-    <String>Relic Model 39</String>
-  </StringTable>
-  <StringTable>
-    <Label>RelicModel_40_Name</Label>
-    <String>Relic Model 40</String>
-  </StringTable>
-  <StringTable>
-    <Label>RelicModel_41_Name</Label>
-    <String>Relikt Model 41</String>
-  </StringTable>
-  <StringTable>
-    <Label>RelicModel_42_Name</Label>
-    <String>Relic Model 42</String>
-  </StringTable>
-  <StringTable>
-    <Label>RelicModel_43_Name</Label>
-    <String>Relikt Model 43</String>
-  </StringTable>
-  <StringTable>
-    <Label>RelicModel_44_Name</Label>
-    <String>Relikt Model 44</String>
-  </StringTable>
-  <StringTable>
-    <Label>RelicModel_45_Name</Label>
-    <String>Relikt Model 45</String>
-  </StringTable>
-  <StringTable>
-    <Label>RelicModel_46_Name</Label>
-    <String>Relic Model 46</String>
-  </StringTable>
-  <StringTable>
-    <Label>RelicModel_47_Name</Label>
-    <String>Relikt Model 47</String>
-  </StringTable>
-  <StringTable>
-    <Label>RelicModel_48_Name</Label>
-    <String>Relic Model 48</String>
-  </StringTable>
-  <StringTable>
-    <Label>RelicModel_49_Name</Label>
-    <String>Relic Model 49</String>
-  </StringTable>
-  <StringTable>
-    <Label>RelicModel_50_Name</Label>
-    <String>Relic Model 50</String>
-  </StringTable>
-  <StringTable>
-    <Label>AsteroidDurantiumModel_01_Name</Label>
-    <String>Asteroida Durantium 01</String>
-  </StringTable>
-  <StringTable>
-    <Label>AsteroidDurantiumModel_02_Name</Label>
-    <String>Asteroida Durantium 02</String>
-  </StringTable>
-  <StringTable>
-    <Label>AsteroidDurantiumModel_03_Name</Label>
-    <String>Asteroida Durantium 03</String>
-  </StringTable>
-  <StringTable>
-    <Label>AsteroidDurantiumModel_04_Name</Label>
-    <String>Asteroida Durantium 04</String>
-  </StringTable>
-  <StringTable>
-    <Label>AsteroidDurantiumModel_05_Name</Label>
-    <String>Asteroida Durantium 05</String>
-  </StringTable>
-  <StringTable>
-    <Label>AsteroidDurantiumModel_06_Name</Label>
-    <String>Asteroida Durantium 06</String>
-  </StringTable>
-  <StringTable>
-    <Label>AsteroidDurantiumModel_07_Name</Label>
-    <String>Asteroida Durantium 07</String>
-  </StringTable>
-  <StringTable>
-    <Label>AsteroidDurantiumModel_08_Name</Label>
-    <String>Asteroida Durantium 08</String>
-  </StringTable>
-  <StringTable>
-    <Label>AsteroidLargeModel_01_Name</Label>
-    <String>Asteroida Large 01</String>
-  </StringTable>
-  <StringTable>
-    <Label>AsteroidLargeModel_02_Name</Label>
-    <String>Asteroida Large 02</String>
-  </StringTable>
-  <StringTable>
-    <Label>AsteroidLargeModel_03_Name</Label>
-    <String>Asteroida Large 03</String>
-  </StringTable>
-  <StringTable>
-    <Label>AsteroidLargeModel_04_Name</Label>
-    <String>Asteroida Large 04</String>
-  </StringTable>
-  <StringTable>
-    <Label>AsteroidLargeModel_05_Name</Label>
-    <String>Asteroida Large 05</String>
-  </StringTable>
-  <StringTable>
-    <Label>AsteroidLargeModel_06_Name</Label>
-    <String>Asteroida Large 06</String>
-  </StringTable>
-  <StringTable>
-    <Label>AsteroidLargeModel_07_Name</Label>
-    <String>Asteroida Large 07</String>
-  </StringTable>
-  <StringTable>
-    <Label>AsteroidLargeModel_08_Name</Label>
-    <String>Asteroida Large 08</String>
-  </StringTable>
-  <StringTable>
-    <Label>AsteroidSmallModel_01_Name</Label>
-    <String>Asteroida Small 01</String>
-  </StringTable>
-  <StringTable>
-    <Label>AsteroidSmallModel_02_Name</Label>
-    <String>Asteroida Small 02</String>
-  </StringTable>
-  <StringTable>
-    <Label>AsteroidSmallModel_03_Name</Label>
-    <String>Asteroida Small 03</String>
-  </StringTable>
-  <StringTable>
-    <Label>AsteroidSmallModel_04_Name</Label>
-    <String>Asteroida Small 04</String>
-  </StringTable>
-  <StringTable>
-    <Label>AsteroidSmallModel_05_Name</Label>
-    <String>Asteroida Small 05</String>
-  </StringTable>
-  <StringTable>
-    <Label>ThuliumModel_01_Name</Label>
-    <String>ThuliumModel_01</String>
-  </StringTable>
-  <StringTable>
-    <Label>PromethionModel_01_Name</Label>
-    <String>PromethionModel_01</String>
-  </StringTable>
-  <StringTable>
-    <Label>SpaceJunk_01_Name</Label>
-    <String>SpaceJunk 01</String>
-  </StringTable>
-  <StringTable>
-    <Label>SpaceJunk_02_Name</Label>
-    <String>SpaceJunk 02</String>
-  </StringTable>
-  <StringTable>
-    <Label>SpaceJunk_03_Name</Label>
-    <String>SpaceJunk 03</String>
-  </StringTable>
-  <StringTable>
-    <Label>SpaceJunk_04_Name</Label>
-    <String>SpaceJunk 04</String>
-  </StringTable>
-  <StringTable>
-    <Label>GateCore_Name</Label>
-    <String>Rdzeń Hypergate</String>
-  </StringTable>
-  <StringTable>
-    <Label>Supply_Module_Name</Label>
-    <String>Moduł Zaopatrzenia</String>
-  </StringTable>
-  <StringTable>
-    <Label>Survey_01_Name</Label>
-    <String>Ankieta</String>
-  </StringTable>
-  <StringTable>
-    <Label>Sensor_01_Name</Label>
-    <String>Czujnik 1</String>
-  </StringTable>
-  <StringTable>
-    <Label>Sensor_02_Name</Label>
-    <String>Czujnik 1</String>
-  </StringTable>
-  <StringTable>
-    <Label>Support_01_Name</Label>
-    <String>Wsparcie 2</String>
-  </StringTable>
-  <StringTable>
-    <Label>Support_02_Name</Label>
-    <String>Wsparcie 2</String>
-  </StringTable>
-  <StringTable>
-    <Label>Constructor_01_Name</Label>
-    <String>Konstruktor</String>
-  </StringTable>
-  <StringTable>
-    <Label>Transport_01_Name</Label>
-    <String>Transport</String>
-  </StringTable>
-  <StringTable>
-    <Label>Colony_01_Name</Label>
-    <String>Moduł Kolonii</String>
-  </StringTable>
-  <StringTable>
-    <Label>Energy_Accelerator_01_Name</Label>
-    <String>Akcelerator energii</String>
-  </StringTable>
-  <StringTable>
-    <Label>Alpha_Linear_Accelerator_01_Name</Label>
-    <String>Akcelerator liniowy</String>
-  </StringTable>
-  <StringTable>
-    <Label>Armor_01_Name</Label>
-    <String>Opancerzenie kadłuba</String>
-  </StringTable>
-  <StringTable>
-    <Label>Armor_02_Name</Label>
-    <String>Tytanowe Okładziny</String>
-  </StringTable>
-  <StringTable>
-    <Label>Point_01_Name</Label>
-    <String>Plewy</String>
-  </StringTable>
-  <StringTable>
-    <Label>Point_02_Name</Label>
-    <String>EMC</String>
-  </StringTable>
-  <StringTable>
-    <Label>Shield_01_Name</Label>
-    <String>Deflektory</String>
-  </StringTable>
-  <StringTable>
-    <Label>Shield_02_Name</Label>
-    <String>Generatory Tarcz</String>
-  </StringTable>
-  <StringTable>
-    <Label>Slingshot_01_Name</Label>
-    <String>Slingshot Booster</String>
-  </StringTable>
-  <StringTable>
-    <Label>Hyperdrive_01_Name</Label>
-    <String>Hyperdrive</String>
-  </StringTable>
-  <StringTable>
-    <Label>HyperdrivePlus_01_Name</Label>
-    <String>Ion Drive</String>
-  </StringTable>
-  <StringTable>
-    <Label>IonDrive_01_Name</Label>
-    <String>Ion Drive</String>
-  </StringTable>
-  <StringTable>
-    <Label>WarpDrive_01_Name</Label>
-    <String>Ion Drive</String>
-  </StringTable>
-  <StringTable>
-    <Label>HyperWarp_01_Name</Label>
-    <String>Ion Drive</String>
-  </StringTable>
-  <StringTable>
-    <Label>StellerFolding_01_Name</Label>
-    <String>Ion Drive</String>
-  </StringTable>
-  <StringTable>
-    <Label>Cargo_Pod_01_Name</Label>
-    <String>Moduł Kolonii</String>
-  </StringTable>
-  <StringTable>
-    <Label>Thrusters_Module_01_Name</Label>
-    <String>Podstawowy ster strumieniowy</String>
-  </StringTable>
-  <StringTable>
-    <Label>Carrier_Module_01_Name</Label>
-    <String>Podstawowy ster strumieniowy</String>
-  </StringTable>
-  <StringTable>
-    <Label>Drone_Carrier_Module_01_Name</Label>
-    <String>Moduł nośny drona</String>
-  </StringTable>
-  <StringTable>
-    <Label>UnitedEarthModel_050_Name</Label>
-    <String>Classic Model 001</String>
-  </StringTable>
-  <StringTable>
-    <Label>UnitedEarthModel_051_Name</Label>
-    <String>Classic Model 002</String>
-  </StringTable>
-  <StringTable>
-    <Label>UnitedEarthModel_052_Name</Label>
-    <String>Classic Model 003</String>
-  </StringTable>
-  <StringTable>
-    <Label>UnitedEarthModel_053_Name</Label>
-    <String>Classic Model 004</String>
-  </StringTable>
-  <StringTable>
-    <Label>UnitedEarthModel_054_Name</Label>
-    <String>Classic Model 005</String>
-  </StringTable>
-  <StringTable>
-    <Label>UnitedEarthModel_055_Name</Label>
-    <String>Classic Model 006</String>
-  </StringTable>
-  <StringTable>
-    <Label>UnitedEarthModel_056_Name</Label>
-    <String>Klasyczny model 007</String>
-  </StringTable>
-  <StringTable>
-    <Label>UnitedEarthModel_057_Name</Label>
-    <String>Classic Model 008</String>
-  </StringTable>
-  <StringTable>
-    <Label>UnitedEarthModel_058_Name</Label>
-    <String>Classic Model 009</String>
-  </StringTable>
-  <StringTable>
-    <Label>UnitedEarthModel_059_Name</Label>
-    <String>Classic Model 010</String>
-  </StringTable>
-  <StringTable>
-    <Label>UnitedEarthModel_060_Name</Label>
-    <String>Classic Model 011</String>
-  </StringTable>
-  <StringTable>
-    <Label>UnitedEarthModel_061_Name</Label>
-    <String>Classic Model 012</String>
-  </StringTable>
-  <StringTable>
-    <Label>UnitedEarthModel_062_Name</Label>
-    <String>Classic Model 013</String>
-  </StringTable>
-  <StringTable>
-    <Label>UnitedEarthModel_063_Name</Label>
-    <String>Classic Model 014</String>
-  </StringTable>
-  <StringTable>
-    <Label>UnitedEarthModel_064_Name</Label>
-    <String>Classic Model 015</String>
-  </StringTable>
-  <StringTable>
-    <Label>UnitedEarthModel_065_Name</Label>
-    <String>Classic Model 016</String>
-  </StringTable>
-  <StringTable>
-    <Label>UnitedEarthModel_066_Name</Label>
-    <String>Classic Model 017</String>
-  </StringTable>
-  <StringTable>
-    <Label>UnitedEarthModel_067_Name</Label>
-    <String>Classic Model 018</String>
-  </StringTable>
-  <StringTable>
-    <Label>UnitedEarthModel_068_Name</Label>
-    <String>Classic Model 019</String>
-  </StringTable>
-  <StringTable>
-    <Label>UnitedEarthModel_069_Name</Label>
-    <String>Classic Model 020</String>
-  </StringTable>
-  <StringTable>
-    <Label>UnitedEarthModel_070_Name</Label>
-    <String>Classic Model 021</String>
-  </StringTable>
-  <StringTable>
-    <Label>UnitedEarthModel_071_Name</Label>
-    <String>Classic Model 022</String>
-  </StringTable>
-  <StringTable>
-    <Label>UnitedEarthModel_072_Name</Label>
-    <String>Classic Model 023</String>
-  </StringTable>
-  <StringTable>
-    <Label>UnitedEarthModel_073_Name</Label>
-    <String>Classic Model 024</String>
-  </StringTable>
-  <StringTable>
-    <Label>UnitedEarthModel_074_Name</Label>
-    <String>Classic Model 025</String>
-  </StringTable>
-  <StringTable>
-    <Label>UnitedEarthModel_075_Name</Label>
-    <String>Classic Model 026</String>
-  </StringTable>
-  <StringTable>
-    <Label>UnitedEarthModel_076_Name</Label>
-    <String>Classic Model 027</String>
-  </StringTable>
-  <StringTable>
-    <Label>UnitedEarthModel_077_Name</Label>
-    <String>Classic Model 028</String>
-  </StringTable>
-  <StringTable>
-    <Label>UnitedEarthModel_078_Name</Label>
-    <String>Classic Model 029</String>
-  </StringTable>
-  <StringTable>
-    <Label>UnitedEarthModel_079_Name</Label>
-    <String>Classic Model 030</String>
-  </StringTable>
-  <StringTable>
-    <Label>UnitedEarthModel_080_Name</Label>
-    <String>Classic Model 031</String>
-  </StringTable>
-  <StringTable>
-    <Label>UnitedEarthModel_083_Name</Label>
-    <String>Classic Model 034</String>
-  </StringTable>
-  <StringTable>
-    <Label>UnitedEarthModel_085_Name</Label>
-    <String>Classic Model 036</String>
-  </StringTable>
-  <StringTable>
-    <Label>UnitedEarthModel_086_Name</Label>
-    <String>Classic Model 037</String>
-  </StringTable>
-  <StringTable>
-    <Label>UnitedEarthModel_087_Name</Label>
-    <String>Classic Model 038</String>
-  </StringTable>
-  <StringTable>
-    <Label>UnitedEarthModel_088_Name</Label>
-    <String>Classic Model 039</String>
-  </StringTable>
-  <StringTable>
-    <Label>UnitedEarthModel_089_Name</Label>
-    <String>Classic Model 040</String>
-  </StringTable>
-  <StringTable>
-    <Label>UnitedEarthModel_090_Name</Label>
-    <String>Classic Model 041</String>
-  </StringTable>
-  <StringTable>
-    <Label>UnitedEarthModel_091_Name</Label>
-    <String>Classic Model 042</String>
-  </StringTable>
-  <StringTable>
-    <Label>UnitedEarthModel_092_Name</Label>
-    <String>Classic Model 043</String>
-  </StringTable>
-  <StringTable>
-    <Label>UnitedEarthModel_093_Name</Label>
-    <String>Classic Model 044</String>
-  </StringTable>
-  <StringTable>
-    <Label>UnitedEarthModel_094_Name</Label>
-    <String>Classic Model 045</String>
-  </StringTable>
-  <StringTable>
-    <Label>UnitedEarthModel_095_Name</Label>
-    <String>Classic Model 046</String>
-  </StringTable>
-  <StringTable>
-    <Label>UnitedEarthModel_096_Name</Label>
-    <String>Classic Model 047</String>
-  </StringTable>
-  <StringTable>
-    <Label>UnitedEarthModel_097_Name</Label>
-    <String>Classic Model 048</String>
-  </StringTable>
-  <StringTable>
-    <Label>UnitedEarthModel_098_Name</Label>
-    <String>Classic Model 049</String>
-  </StringTable>
-  <StringTable>
-    <Label>UnitedEarthModel_099_Name</Label>
-    <String>Classic Model 050</String>
-  </StringTable>
-  <StringTable>
-    <Label>UnitedEarthModel_100_Name</Label>
-    <String>Classic Model 051</String>
-  </StringTable>
-  <StringTable>
-    <Label>UnitedEarthModel_101_Name</Label>
-    <String>Classic Model 052</String>
-  </StringTable>
-  <StringTable>
-    <Label>UnitedEarthModel_103_Name</Label>
-    <String>Classic Model 054</String>
-  </StringTable>
-  <StringTable>
-    <Label>UnitedEarthModel_105_Name</Label>
-    <String>Classic Model 056</String>
-  </StringTable>
-  <StringTable>
-    <Label>UnitedEarthModel_106_Name</Label>
-    <String>Classic Model 057</String>
-  </StringTable>
-  <StringTable>
-    <Label>UnitedEarthModel_107_Name</Label>
-    <String>Classic Model 058</String>
-  </StringTable>
-  <StringTable>
-    <Label>UnitedEarthModel_108_Name</Label>
-    <String>Classic Model 059</String>
-  </StringTable>
-  <StringTable>
-    <Label>UnitedEarthModel_109_Name</Label>
-    <String>Classic Model 060</String>
-  </StringTable>
-  <StringTable>
-    <Label>UnitedEarthModel_110_Name</Label>
-    <String>Classic Model 061</String>
-  </StringTable>
-  <StringTable>
-    <Label>UnitedEarthModel_112_Name</Label>
-    <String>Classic Model 062</String>
-  </StringTable>
-  <StringTable>
-    <Label>UnitedEarthModel_113_Name</Label>
-    <String>Classic Model 063</String>
-  </StringTable>
-  <StringTable>
-    <Label>UnitedEarthModel_114_Name</Label>
-    <String>Classic Model 064</String>
-  </StringTable>
-  <StringTable>
-    <Label>UnitedEarthModel_117_Name</Label>
-    <String>Classic Model 067</String>
-  </StringTable>
-  <StringTable>
-    <Label>UnitedEarthModel_118_Name</Label>
-    <String>Classic Model 068</String>
-  </StringTable>
-  <StringTable>
-    <Label>UnitedEarthModel_119_Name</Label>
-    <String>Classic Model 069</String>
-  </StringTable>
-  <StringTable>
-    <Label>UnitedEarthModel_121_Name</Label>
-    <String>Classic Model 071</String>
-  </StringTable>
-  <StringTable>
-    <Label>UnitedEarthModel_122_Name</Label>
-    <String>Classic Model 072</String>
-  </StringTable>
-  <StringTable>
-    <Label>UnitedEarthModel_123_Name</Label>
-    <String>Classic Model 073</String>
-  </StringTable>
-  <StringTable>
-    <Label>UnitedEarthModel_124_Name</Label>
-    <String>Classic Model 074</String>
-  </StringTable>
-  <StringTable>
-    <Label>UnitedEarthModel_125_Name</Label>
-    <String>Classic Model 075</String>
-  </StringTable>
-  <StringTable>
-    <Label>UnitedEarthModel_126_Name</Label>
-    <String>Classic Model 076</String>
-  </StringTable>
-  <StringTable>
-    <Label>ResistanceModel_001_Name</Label>
-    <String>Opór Model 001</String>
-  </StringTable>
-  <StringTable>
-    <Label>ResistanceModel_002_Name</Label>
-    <String>Opór Model 002</String>
-  </StringTable>
-  <StringTable>
-    <Label>ResistanceModel_003_Name</Label>
-    <String>Opór Model 003</String>
-  </StringTable>
-  <StringTable>
-    <Label>ResistanceModel_004_Name</Label>
-    <String>Opór Model 004</String>
-  </StringTable>
-  <StringTable>
-    <Label>ResistanceModel_005_Name</Label>
-    <String>Opór Model 005</String>
-  </StringTable>
-  <StringTable>
-    <Label>ResistanceModel_006_Name</Label>
-    <String>Opór Model 006</String>
-  </StringTable>
-  <StringTable>
-    <Label>ResistanceModel_007_Name</Label>
-    <String>Resistance Model 007</String>
-  </StringTable>
-  <StringTable>
-    <Label>ResistanceModel_008_Name</Label>
-    <String>Opór Model 008</String>
-  </StringTable>
-  <StringTable>
-    <Label>ResistanceModel_009_Name</Label>
-    <String>Opór Model 009</String>
-  </StringTable>
-  <StringTable>
-    <Label>ResistanceModel_010_Name</Label>
-    <String>Opór Model 010</String>
-  </StringTable>
-  <StringTable>
-    <Label>ResistanceModel_011_Name</Label>
-    <String>Opór Model 011</String>
-  </StringTable>
-  <StringTable>
-    <Label>ResistanceModel_012_Name</Label>
-    <String>Opór Model 012</String>
-  </StringTable>
-  <StringTable>
-    <Label>ResistanceModel_013_Name</Label>
-    <String>Opór Model 013</String>
-  </StringTable>
-  <StringTable>
-    <Label>ResistanceModel_014_Name</Label>
-    <String>Opór Model 014</String>
-  </StringTable>
-  <StringTable>
-    <Label>ResistanceModel_015_Name</Label>
-    <String>Opór Model 015</String>
-  </StringTable>
-  <StringTable>
-    <Label>ResistanceModel_016_Name</Label>
-    <String>Opór Model 016</String>
-  </StringTable>
-  <StringTable>
-    <Label>ResistanceModel_017_Name</Label>
-    <String>Opór Model 017</String>
-  </StringTable>
-  <StringTable>
-    <Label>ResistanceModel_018_Name</Label>
-    <String>Opór Model 018</String>
-  </StringTable>
-  <StringTable>
-    <Label>ResistanceModel_019_Name</Label>
-    <String>Odporność Model 019</String>
-  </StringTable>
-  <StringTable>
-    <Label>ResistanceModel_020_Name</Label>
-    <String>Opór Model 020</String>
-  </StringTable>
-  <StringTable>
-    <Label>ResistanceModel_021_Name</Label>
-    <String>Opór Model 021</String>
-  </StringTable>
-  <StringTable>
-    <Label>ResistanceModel_022_Name</Label>
-    <String>Opór Model 022</String>
-  </StringTable>
-  <StringTable>
-    <Label>ResistanceModel_023_Name</Label>
-    <String>Opór Model 023</String>
-  </StringTable>
-  <StringTable>
-    <Label>ResistanceModel_024_Name</Label>
-    <String>Opór Model 024</String>
-  </StringTable>
-  <StringTable>
-    <Label>ResistanceModel_025_Name</Label>
-    <String>Opór Model 025</String>
-  </StringTable>
-  <StringTable>
-    <Label>ResistanceModel_026_Name</Label>
-    <String>Opór Model 026</String>
-  </StringTable>
-  <StringTable>
-    <Label>ResistanceModel_027_Name</Label>
-    <String>Opór Model 027</String>
-  </StringTable>
-  <StringTable>
-    <Label>ResistanceModel_028_Name</Label>
-    <String>Opór Model 028</String>
-  </StringTable>
-  <StringTable>
-    <Label>ResistanceModel_029_Name</Label>
-    <String>Opór Model 029</String>
-  </StringTable>
-  <StringTable>
-    <Label>ResistanceModel_030_Name</Label>
-    <String>Opór Model 030</String>
-  </StringTable>
-  <StringTable>
-    <Label>ResistanceModel_031_Name</Label>
-    <String>Opór Model 031</String>
-  </StringTable>
-  <StringTable>
-    <Label>ResistanceModel_032_Name</Label>
-    <String>Opór Model 032</String>
-  </StringTable>
-  <StringTable>
-    <Label>ResistanceModel_033_Name</Label>
-    <String>Opór Model 033</String>
-  </StringTable>
-  <StringTable>
-    <Label>ResistanceModel_034_Name</Label>
-    <String>Opór Model 034</String>
-  </StringTable>
-  <StringTable>
-    <Label>ResistanceModel_035_Name</Label>
-    <String>Opór Model 035</String>
-  </StringTable>
-  <StringTable>
-    <Label>ResistanceModel_036_Name</Label>
-    <String>Opór Model 036</String>
-  </StringTable>
-  <StringTable>
-    <Label>ResistanceModel_037_Name</Label>
-    <String>Opór Model 037</String>
-  </StringTable>
-  <StringTable>
-    <Label>ResistanceModel_038_Name</Label>
-    <String>Opór Model 038</String>
-  </StringTable>
-  <StringTable>
-    <Label>ResistanceModel_039_Name</Label>
-    <String>Opór Model 039</String>
-  </StringTable>
-  <StringTable>
-    <Label>ResistanceModel_040_Name</Label>
-    <String>Opór Model 040</String>
-  </StringTable>
-  <StringTable>
-    <Label>ResistanceModel_041_Name</Label>
-    <String>Opór Model 041</String>
-  </StringTable>
-  <StringTable>
-    <Label>ResistanceModel_042_Name</Label>
-    <String>Opór Model 042</String>
-  </StringTable>
-  <StringTable>
-    <Label>ResistanceModel_043_Name</Label>
-    <String>Opór Model 043</String>
-  </StringTable>
-  <StringTable>
-    <Label>ResistanceModel_044_Name</Label>
-    <String>Opór Model 044</String>
-  </StringTable>
-  <StringTable>
-    <Label>ResistanceModel_045_Name</Label>
-    <String>Opór Model 045</String>
-  </StringTable>
-  <StringTable>
-    <Label>ResistanceModel_046_Name</Label>
-    <String>Opór Model 046</String>
-  </StringTable>
-  <StringTable>
-    <Label>ResistanceModel_047_Name</Label>
-    <String>Opór Model 047</String>
-  </StringTable>
-  <StringTable>
-    <Label>ResistanceModel_048_Name</Label>
-    <String>Opór Model 048</String>
-  </StringTable>
-  <StringTable>
-    <Label>ResistanceModel_049_Name</Label>
-    <String>Opór Model 049</String>
-  </StringTable>
-  <StringTable>
-    <Label>ResistanceModel_050_Name</Label>
-    <String>Opór Model 050</String>
-  </StringTable>
-  <StringTable>
-    <Label>ResistanceModel_051_Name</Label>
-    <String>Opór Model 051</String>
-  </StringTable>
-  <StringTable>
-    <Label>ResistanceModel_052_Name</Label>
-    <String>Opór Model 052</String>
-  </StringTable>
-  <StringTable>
-    <Label>ResistanceModel_053_Name</Label>
-    <String>Opór Model 053</String>
-  </StringTable>
-  <StringTable>
-    <Label>ResistanceModel_054_Name</Label>
-    <String>Opór Model 054</String>
-  </StringTable>
-  <StringTable>
-    <Label>ResistanceModel_055_Name</Label>
-    <String>Opór Model 055</String>
-  </StringTable>
-  <StringTable>
-    <Label>ResistanceModel_056_Name</Label>
-    <String>Opór Model 056</String>
-  </StringTable>
-  <StringTable>
-    <Label>ResistanceModel_057_Name</Label>
-    <String>Opór Model 057</String>
-  </StringTable>
-  <StringTable>
-    <Label>ResistanceModel_058_Name</Label>
-    <String>Opór Model 058</String>
-  </StringTable>
-  <StringTable>
-    <Label>ResistanceModel_059_Name</Label>
-    <String>Opór Model 059</String>
-  </StringTable>
-  <StringTable>
-    <Label>ResistanceModel_060_Name</Label>
-    <String>Opór Model 060</String>
-  </StringTable>
-  <StringTable>
-    <Label>ResistanceModel_061_Name</Label>
-    <String>Opór Model 061</String>
-  </StringTable>
-  <StringTable>
-    <Label>ResistanceModel_062_Name</Label>
-    <String>Opór Model 062</String>
-  </StringTable>
-  <StringTable>
-    <Label>ResistanceModel_063_Name</Label>
-    <String>Opór Model 063</String>
-  </StringTable>
-  <StringTable>
-    <Label>ResistanceModel_064_Name</Label>
-    <String>Opór Model 064</String>
-  </StringTable>
-  <StringTable>
-    <Label>ResistanceModel_065_Name</Label>
-    <String>Opór Model 065</String>
-  </StringTable>
-  <StringTable>
-    <Label>ResistanceModel_066_Name</Label>
-    <String>Opór Model 066</String>
-  </StringTable>
-  <StringTable>
-    <Label>ResistanceModel_067_Name</Label>
-    <String>Opór Model 067</String>
-  </StringTable>
-  <StringTable>
-    <Label>ResistanceModel_068_Name</Label>
-    <String>Opór Model 068</String>
-  </StringTable>
-  <StringTable>
-    <Label>ResistanceModel_069_Name</Label>
-    <String>Xeloxi Model 69</String>
-  </StringTable>
-  <StringTable>
-    <Label>ResistanceModel_070_Name</Label>
-    <String>Xeloxi Model 70</String>
-  </StringTable>
-  <StringTable>
-    <Label>ResistanceModel_071_Name</Label>
-    <String>Xeloxi Model 71</String>
-  </StringTable>
-  <StringTable>
-    <Label>ResistanceModel_072_Name</Label>
-    <String>Xeloxi Model 72</String>
-  </StringTable>
-  <StringTable>
-    <Label>ResistanceModel_073_Name</Label>
-    <String>Xeloxi Model 73</String>
-  </StringTable>
-  <StringTable>
-    <Label>Sail_Part_01_Name</Label>
-    <String>Żagiel Część 01</String>
-  </StringTable>
-  <StringTable>
-    <Label>Sail_Part_02_Name</Label>
-    <String>Żagiel Część 02</String>
-  </StringTable>
-  <StringTable>
-    <Label>Sail_Part_03_Name</Label>
-    <String>Żagiel Część 03</String>
-  </StringTable>
-  <StringTable>
-    <Label>ResistanceModel_000_Name</Label>
-    <String>Opór Model 068</String>
-  </StringTable>
-  <StringTable>
-    <Label>TerranModel_900_Name</Label>
-    <String>Opór Model 000</String>
-  </StringTable>
-  <StringTable>
-    <Label>OnyxModel_00_Name</Label>
-    <String>Onyx Model 00</String>
-  </StringTable>
-  <StringTable>
-    <Label>OnyxModel_01_Name</Label>
-    <String>Onyx Model 01</String>
-  </StringTable>
-  <StringTable>
-    <Label>OnyxModel_02_Name</Label>
-    <String>Onyx Model 02</String>
-  </StringTable>
-  <StringTable>
-    <Label>OnyxModel_03_Name</Label>
-    <String>Onyx Model 03</String>
-  </StringTable>
-  <StringTable>
-    <Label>OnyxModel_04_Name</Label>
-    <String>Onyx Model 04</String>
-  </StringTable>
-  <StringTable>
-    <Label>OnyxModel_05_Name</Label>
-    <String>Onyx Model 05</String>
-  </StringTable>
-  <StringTable>
-    <Label>OnyxModel_06_Name</Label>
-    <String>Onyx Model 06</String>
-  </StringTable>
-  <StringTable>
-    <Label>OnyxModel_07_Name</Label>
-    <String>Onyx Model 07</String>
-  </StringTable>
-  <StringTable>
-    <Label>OnyxModel_08_Name</Label>
-    <String>Onyx Model 08</String>
-  </StringTable>
-  <StringTable>
-    <Label>OnyxModel_09_Name</Label>
-    <String>Onyx Model 09</String>
-  </StringTable>
-  <StringTable>
-    <Label>OnyxModel_10_Name</Label>
-    <String>Onyx Model 10</String>
-  </StringTable>
-  <StringTable>
-    <Label>OnyxModel_11_Name</Label>
-    <String>Onyx Model 11</String>
-  </StringTable>
-  <StringTable>
-    <Label>OnyxModel_12_Name</Label>
-    <String>Onyx Model 12</String>
-  </StringTable>
-  <StringTable>
-    <Label>OnyxModel_13_Name</Label>
-    <String>Onyx Model 13</String>
-  </StringTable>
-  <StringTable>
-    <Label>OnyxModel_14_Name</Label>
-    <String>Onyx Model 14</String>
-  </StringTable>
-  <StringTable>
-    <Label>OnyxModel_15_Name</Label>
-    <String>Onyx Model 15</String>
-  </StringTable>
-  <StringTable>
-    <Label>OnyxModel_16_Name</Label>
-    <String>Onyx Model 16</String>
-  </StringTable>
-  <StringTable>
-    <Label>OnyxModel_17_Name</Label>
-    <String>Onyx Model 17</String>
-  </StringTable>
-  <StringTable>
-    <Label>OnyxModel_18_Name</Label>
-    <String>Onyx Model 18</String>
-  </StringTable>
-  <StringTable>
-    <Label>OnyxModel_19_Name</Label>
-    <String>Onyx Model 19</String>
-  </StringTable>
-  <StringTable>
-    <Label>OnyxModel_20_Name</Label>
-    <String>Onyx Model 20</String>
-  </StringTable>
-  <StringTable>
-    <Label>OnyxModel_21_Name</Label>
-    <String>Onyx Model 21</String>
-  </StringTable>
-  <StringTable>
-    <Label>OnyxModel_22_Name</Label>
-    <String>Onyx Model 22</String>
-  </StringTable>
-  <StringTable>
-    <Label>OnyxModel_23_Name</Label>
-    <String>Onyx Model 23</String>
-  </StringTable>
-  <StringTable>
-    <Label>OnyxModel_24_Name</Label>
-    <String>Onyx Model 24</String>
-  </StringTable>
-  <StringTable>
-    <Label>OnyxModel_25_Name</Label>
-    <String>Onyx Model 25</String>
-  </StringTable>
-  <StringTable>
-    <Label>OnyxModel_26_Name</Label>
-    <String>Onyx Model 26</String>
-  </StringTable>
-  <StringTable>
-    <Label>OnyxModel_27_Name</Label>
-    <String>Onyx Model 27</String>
-  </StringTable>
-  <StringTable>
-    <Label>OnyxModel_28_Name</Label>
-    <String>Onyx Model 28</String>
-  </StringTable>
-  <StringTable>
-    <Label>OnyxModel_29_Name</Label>
-    <String>Onyx Model 29</String>
-  </StringTable>
-  <StringTable>
-    <Label>OnyxModel_30_Name</Label>
-    <String>Onyx Model 30</String>
-  </StringTable>
-  <StringTable>
-    <Label>OnyxModel_31_Name</Label>
-    <String>Onyx Model 31</String>
-  </StringTable>
-  <StringTable>
-    <Label>OnyxModel_32_Name</Label>
-    <String>Onyx Model 32</String>
-  </StringTable>
-  <StringTable>
-    <Label>OnyxModel_33_Name</Label>
-    <String>Onyx Model 33</String>
-  </StringTable>
-  <StringTable>
-    <Label>OnyxModel_34_Name</Label>
-    <String>Onyx Model 34</String>
-  </StringTable>
-  <StringTable>
-    <Label>OnyxModel_35_Name</Label>
-    <String>Onyx Model 35</String>
-  </StringTable>
-  <StringTable>
-    <Label>OnyxModel_36_Name</Label>
-    <String>Onyx Model 36</String>
-  </StringTable>
-  <StringTable>
-    <Label>OnyxModel_37_Name</Label>
-    <String>Onyx Model 37</String>
-  </StringTable>
-  <StringTable>
-    <Label>OnyxModel_38_Name</Label>
-    <String>Onyx Model 38</String>
-  </StringTable>
-  <StringTable>
-    <Label>OnyxModel_39_Name</Label>
-    <String>Onyx Model 39</String>
-  </StringTable>
-  <StringTable>
-    <Label>OnyxModel_40_Name</Label>
-    <String>Onyx Model 40</String>
-  </StringTable>
-  <StringTable>
-    <Label>OnyxModel_41_Name</Label>
-    <String>Onyx Model 41</String>
-  </StringTable>
-  <StringTable>
-    <Label>OnyxModel_42_Name</Label>
-    <String>Onyx Model 42</String>
-  </StringTable>
-  <StringTable>
-    <Label>OnyxModel_43_Name</Label>
-    <String>Onyx Model 43</String>
-  </StringTable>
-  <StringTable>
-    <Label>OnyxModel_44_Name</Label>
-    <String>Onyx Model 44</String>
-  </StringTable>
-  <StringTable>
-    <Label>OnyxModel_45_Name</Label>
-    <String>Onyx Model 45</String>
-  </StringTable>
-  <StringTable>
-    <Label>OnyxModel_46_Name</Label>
-    <String>Onyx Model 46</String>
-  </StringTable>
-  <StringTable>
-    <Label>OnyxModel_47_Name</Label>
-    <String>Onyx Model 47</String>
-  </StringTable>
-  <StringTable>
-    <Label>OnyxModel_48_Name</Label>
-    <String>Onyx Model 48</String>
-  </StringTable>
-  <StringTable>
-    <Label>OnyxModel_49_Name</Label>
-    <String>Onyx Model 49</String>
-  </StringTable>
-  <StringTable>
-    <Label>OnyxModel_50_Name</Label>
-    <String>Onyx Model 50</String>
-  </StringTable>
-  <StringTable>
-    <Label>OnyxModel_51_Name</Label>
-    <String>Onyx Model 51</String>
-  </StringTable>
-  <StringTable>
-    <Label>OnyxModel_52_Name</Label>
-    <String>Onyx Model 52</String>
-  </StringTable>
-  <StringTable>
-    <Label>OnyxModel_53_Name</Label>
-    <String>Onyx Model 53</String>
-  </StringTable>
-  <StringTable>
-    <Label>OnyxModel_54_Name</Label>
-    <String>Onyx Model 54</String>
-  </StringTable>
-  <StringTable>
-    <Label>ResistanceModel_101_Name</Label>
-    <String>Slyne Model 001</String>
-  </StringTable>
-  <StringTable>
-    <Label>ResistanceModel_102_Name</Label>
-    <String>Slyne Model 002</String>
-  </StringTable>
-  <StringTable>
-    <Label>ResistanceModel_103_Name</Label>
-    <String>Slyne Model 003</String>
-  </StringTable>
-  <StringTable>
-    <Label>ResistanceModel_104_Name</Label>
-    <String>Slyne Model 004</String>
-  </StringTable>
-  <StringTable>
-    <Label>ResistanceModel_105_Name</Label>
-    <String>Slyne Model 005</String>
-  </StringTable>
-  <StringTable>
-    <Label>ResistanceModel_106_Name</Label>
-    <String>Slyne Model 006</String>
-  </StringTable>
-  <StringTable>
-    <Label>ResistanceModel_107_Name</Label>
-    <String>Slyne Model 007</String>
-  </StringTable>
-  <StringTable>
-    <Label>ResistanceModel_108_Name</Label>
-    <String>Slyne Model 008</String>
-  </StringTable>
-  <StringTable>
-    <Label>ResistanceModel_109_Name</Label>
-    <String>Slyne Model 009</String>
-  </StringTable>
-  <StringTable>
-    <Label>ResistanceModel_110_Name</Label>
-    <String>Slyne Model 010</String>
-  </StringTable>
-  <StringTable>
-    <Label>ResistanceModel_111_Name</Label>
-    <String>Slyne Model 011</String>
-  </StringTable>
-  <StringTable>
-    <Label>ResistanceModel_112_Name</Label>
-    <String>Slyne Model 012</String>
-  </StringTable>
-  <StringTable>
-    <Label>ResistanceModel_113_Name</Label>
-    <String>Slyne Model 013</String>
-  </StringTable>
-  <StringTable>
-    <Label>ResistanceModel_114_Name</Label>
-    <String>Slyne Model 014</String>
-  </StringTable>
-  <StringTable>
-    <Label>ResistanceModel_115_Name</Label>
-    <String>Slyne Model 015</String>
-  </StringTable>
-  <StringTable>
-    <Label>ResistanceModel_116_Name</Label>
-    <String>Slyne Model 016</String>
-  </StringTable>
-  <StringTable>
-    <Label>ResistanceModel_117_Name</Label>
-    <String>Slyne Model 017</String>
-  </StringTable>
-  <StringTable>
-    <Label>ResistanceModel_118_Name</Label>
-    <String>Slyne Model 018</String>
-  </StringTable>
-  <StringTable>
-    <Label>ResistanceModel_119_Name</Label>
-    <String>Slyne Model 019</String>
-  </StringTable>
-  <StringTable>
-    <Label>ResistanceModel_120_Name</Label>
-    <String>Slyne Model 020</String>
-  </StringTable>
-  <StringTable>
-    <Label>ResistanceModel_121_Name</Label>
-    <String>Slyne Model 021</String>
-  </StringTable>
-  <StringTable>
-    <Label>ResistanceModel_122_Name</Label>
-    <String>Slyne Model 022</String>
-  </StringTable>
-  <StringTable>
-    <Label>ResistanceModel_123_Name</Label>
-    <String>Slyne Model 023</String>
-  </StringTable>
-  <StringTable>
-    <Label>ResistanceModel_124_Name</Label>
-    <String>Slyne Model 024</String>
-  </StringTable>
-  <StringTable>
-    <Label>ResistanceModel_125_Name</Label>
-    <String>Slyne Model 025</String>
-  </StringTable>
-  <StringTable>
-    <Label>ResistanceModel_126_Name</Label>
-    <String>Slyne Model 026</String>
-  </StringTable>
-  <StringTable>
-    <Label>ResistanceModel_127_Name</Label>
-    <String>Slyne Model 027</String>
-  </StringTable>
-  <StringTable>
-    <Label>ResistanceModel_128_Name</Label>
-    <String>Slyne Model 028</String>
-  </StringTable>
-  <StringTable>
-    <Label>ResistanceModel_129_Name</Label>
-    <String>Slyne Model 029</String>
-  </StringTable>
-  <StringTable>
-    <Label>ResistanceModel_130_Name</Label>
-    <String>Slyne Model 030</String>
-  </StringTable>
-  <StringTable>
-    <Label>ResistanceModel_131_Name</Label>
-    <String>Slyne Model 031</String>
-  </StringTable>
-  <StringTable>
-    <Label>ResistanceModel_132_Name</Label>
-    <String>Slyne Model 032</String>
-  </StringTable>
-  <StringTable>
-    <Label>ResistanceModel_133_Name</Label>
-    <String>Slyne Model 033</String>
-  </StringTable>
-  <StringTable>
-    <Label>ResistanceModel_134_Name</Label>
-    <String>Slyne Model 034</String>
-  </StringTable>
-  <StringTable>
-    <Label>ResistanceModel_135_Name</Label>
-    <String>Slyne Model 035</String>
-  </StringTable>
-  <StringTable>
-    <Label>ResistanceModel_136_Name</Label>
-    <String>Slyne Model 036</String>
-  </StringTable>
-  <StringTable>
-    <Label>ResistanceModel_137_Name</Label>
-    <String>Slyne Model 037</String>
-  </StringTable>
-  <StringTable>
-    <Label>ResistanceModel_138_Name</Label>
-    <String>Slyne Model 038</String>
-  </StringTable>
-  <StringTable>
-    <Label>ResistanceModel_139_Name</Label>
-    <String>Slyne Model 039</String>
-  </StringTable>
-  <StringTable>
-    <Label>ResistanceModel_140_Name</Label>
-    <String>Slyne Model 040</String>
-  </StringTable>
-  <StringTable>
-    <Label>ResistanceModel_141_Name</Label>
-    <String>Slyne Model 041</String>
-  </StringTable>
-  <StringTable>
-    <Label>ResistanceModel_142_Name</Label>
-    <String>Slyne Model 042</String>
-  </StringTable>
-  <StringTable>
-    <Label>ResistanceModel_143_Name</Label>
-    <String>Slyne Model 043</String>
-  </StringTable>
-  <StringTable>
-    <Label>ResistanceModel_144_Name</Label>
-    <String>Slyne Model 044</String>
-  </StringTable>
-  <StringTable>
-    <Label>ResistanceModel_145_Name</Label>
-    <String>Slyne Model 045</String>
-  </StringTable>
-  <StringTable>
-    <Label>TerranModel_901_Name</Label>
-    <String>Slyne Model 000</String>
-  </StringTable>
-  <StringTable>
-    <Label>ArceanModel_001_Name</Label>
-    <String>Arcean Model 001</String>
-  </StringTable>
-  <StringTable>
-    <Label>ArceanModel_002_Name</Label>
-    <String>Arcean Model 002</String>
-  </StringTable>
-  <StringTable>
-    <Label>ArceanModel_003_Name</Label>
-    <String>Arcean Model 003</String>
-  </StringTable>
-  <StringTable>
-    <Label>ArceanModel_004_Name</Label>
-    <String>Arcean Model 004</String>
-  </StringTable>
-  <StringTable>
-    <Label>ArceanModel_005_Name</Label>
-    <String>Arcean Model 005</String>
-  </StringTable>
-  <StringTable>
-    <Label>ArceanModel_006_Name</Label>
-    <String>ArceanModel_006</String>
-  </StringTable>
-  <StringTable>
-    <Label>ArceanModel_007_Name</Label>
-    <String>ArceanModel_007</String>
-  </StringTable>
-  <StringTable>
-    <Label>ArceanModel_008_Name</Label>
-    <String>ArceanModel_008</String>
-  </StringTable>
-  <StringTable>
-    <Label>ArceanModel_009_Name</Label>
-    <String>ArceanModel_009</String>
-  </StringTable>
-  <StringTable>
-    <Label>ArceanModel_010_Name</Label>
-    <String>ArceanModel_010</String>
-  </StringTable>
-  <StringTable>
-    <Label>ArceanModel_011_Name</Label>
-    <String>ArceanModel_011</String>
-  </StringTable>
-  <StringTable>
-    <Label>ArceanModel_012_Name</Label>
-    <String>ArceanModel_012</String>
-  </StringTable>
-  <StringTable>
-    <Label>ArceanModel_013_Name</Label>
-    <String>ArceanModel_013</String>
-  </StringTable>
-  <StringTable>
-    <Label>ArceanModel_014_Name</Label>
-    <String>ArceanModel_014</String>
-  </StringTable>
-  <StringTable>
-    <Label>ArceanModel_015_Name</Label>
-    <String>ArceanModel_015</String>
-  </StringTable>
-  <StringTable>
-    <Label>ArceanModel_016_Name</Label>
-    <String>ArceanModel_016</String>
-  </StringTable>
-  <StringTable>
-    <Label>ArceanModel_017_Name</Label>
-    <String>ArceanModel_017</String>
-  </StringTable>
-  <StringTable>
-    <Label>ArceanModel_018_Name</Label>
-    <String>ArceanModel_018</String>
-  </StringTable>
-  <StringTable>
-    <Label>ArceanModel_019_Name</Label>
-    <String>ArceanModel_019</String>
-  </StringTable>
-  <StringTable>
-    <Label>ArceanModel_020_Name</Label>
-    <String>ArceanModel_020</String>
-  </StringTable>
-  <StringTable>
-    <Label>ArceanModel_021_Name</Label>
-    <String>ArceanModel_021</String>
-  </StringTable>
-  <StringTable>
-    <Label>ArceanModel_022_Name</Label>
-    <String>ArceanModel_022</String>
-  </StringTable>
-  <StringTable>
-    <Label>ArceanModel_023_Name</Label>
-    <String>ArceanModel_023</String>
-  </StringTable>
-  <StringTable>
-    <Label>ArceanModel_024_Name</Label>
-    <String>ArceanModel_024</String>
-  </StringTable>
-  <StringTable>
-    <Label>ArceanModel_025_Name</Label>
-    <String>ArceanModel_025</String>
-  </StringTable>
-  <StringTable>
-    <Label>ArceanModel_026_Name</Label>
-    <String>ArceanModel_026</String>
-  </StringTable>
-  <StringTable>
-    <Label>ArceanModel_027_Name</Label>
-    <String>ArceanModel_027</String>
-  </StringTable>
-  <StringTable>
-    <Label>ArceanModel_028_Name</Label>
-    <String>ArceanModel_028</String>
-  </StringTable>
-  <StringTable>
-    <Label>ArceanModel_029_Name</Label>
-    <String>ArceanModel_029</String>
-  </StringTable>
-  <StringTable>
-    <Label>ArceanModel_030_Name</Label>
-    <String>ArceanModel_030</String>
-  </StringTable>
-  <StringTable>
-    <Label>ArceanModel_031_Name</Label>
-    <String>ArceanModel_031</String>
-  </StringTable>
-  <StringTable>
-    <Label>ArceanModel_032_Name</Label>
-    <String>ArceanModel_032</String>
-  </StringTable>
-  <StringTable>
-    <Label>ArceanModel_033_Name</Label>
-    <String>ArceanModel_033</String>
-  </StringTable>
-  <StringTable>
-    <Label>ArceanModel_034_Name</Label>
-    <String>ArceanModel_034</String>
-  </StringTable>
-  <StringTable>
-    <Label>ArceanModel_035_Name</Label>
-    <String>ArceanModel_035</String>
-  </StringTable>
-  <StringTable>
-    <Label>ArceanModel_036_Name</Label>
-    <String>ArceanModel_036</String>
-  </StringTable>
-  <StringTable>
-    <Label>ArceanModel_037_Name</Label>
-    <String>ArceanModel_037</String>
-  </StringTable>
-  <StringTable>
-    <Label>ArceanModel_038_Name</Label>
-    <String>ArceanModel_038</String>
-  </StringTable>
-  <StringTable>
-    <Label>ArceanModel_039_Name</Label>
-    <String>ArceanModel_039</String>
-  </StringTable>
-  <StringTable>
-    <Label>ArceanModel_040_Name</Label>
-    <String>ArceanModel_040</String>
-  </StringTable>
-  <StringTable>
-    <Label>ArceanModel_041_Name</Label>
-    <String>ArceanModel_041</String>
-  </StringTable>
-  <StringTable>
-    <Label>ArceanModel_042_Name</Label>
-    <String>ArceanModel_042</String>
-  </StringTable>
-  <StringTable>
-    <Label>ArceanModel_043_Name</Label>
-    <String>ArceanModel_043</String>
-  </StringTable>
-  <StringTable>
-    <Label>ArceanModel_044_Name</Label>
-    <String>ArceanModel_044</String>
-  </StringTable>
-  <StringTable>
-    <Label>ArceanModel_045_Name</Label>
-    <String>ArceanModel_045</String>
-  </StringTable>
-  <StringTable>
-    <Label>ArceanModel_046_Name</Label>
-    <String>ArceanModel_046</String>
-  </StringTable>
-  <StringTable>
-    <Label>ArceanModel_047_Name</Label>
-    <String>ArceanModel_047</String>
-  </StringTable>
-  <StringTable>
-    <Label>ArceanModel_048_Name</Label>
-    <String>ArceanModel_048</String>
-  </StringTable>
-  <StringTable>
-    <Label>ArceanModel_049_Name</Label>
-    <String>ArceanModel_049</String>
-  </StringTable>
-  <StringTable>
-    <Label>ArceanModel_050_Name</Label>
-    <String>ArceanModel_050</String>
-  </StringTable>
-  <StringTable>
-    <Label>ArceanModel_051_Name</Label>
-    <String>ArceanModel_051</String>
-  </StringTable>
-  <StringTable>
-    <Label>ArceanModel_052_Name</Label>
-    <String>ArceanModel_052</String>
-  </StringTable>
-  <StringTable>
-    <Label>ArceanModel_053_Name</Label>
-    <String>ArceanModel_053</String>
-  </StringTable>
-  <StringTable>
-    <Label>ArceanModel_054_Name</Label>
-    <String>ArceanModel_054</String>
-  </StringTable>
-  <StringTable>
-    <Label>ArceanModel_055_Name</Label>
-    <String>ArceanModel_055</String>
-  </StringTable>
-  <StringTable>
-    <Label>ArceanModel_056_Name</Label>
-    <String>ArceanModel_056</String>
-  </StringTable>
-  <StringTable>
-    <Label>ArceanModel_057_Name</Label>
-    <String>ArceanModel_057</String>
-  </StringTable>
-  <StringTable>
-    <Label>ArceanModel_058_Name</Label>
-    <String>ArceanModel_058</String>
-  </StringTable>
-  <StringTable>
-    <Label>ArceanModel_059_Name</Label>
-    <String>ArceanModel_059</String>
-  </StringTable>
-  <StringTable>
-    <Label>ArceanModel_060_Name</Label>
-    <String>ArceanModel_060</String>
-  </StringTable>
-  <StringTable>
-    <Label>ArceanModel_061_Name</Label>
-    <String>ArceanModel_061</String>
-  </StringTable>
-  <StringTable>
-    <Label>ArceanModel_062_Name</Label>
-    <String>ArceanModel_062</String>
-  </StringTable>
-  <StringTable>
-    <Label>ArceanModel_063_Name</Label>
-    <String>ArceanModel_063</String>
-  </StringTable>
-  <StringTable>
-    <Label>ArceanModel_064_Name</Label>
-    <String>ArceanModel_064</String>
-  </StringTable>
-  <StringTable>
-    <Label>ArceanModel_065_Name</Label>
-    <String>ArceanModel_065</String>
-  </StringTable>
-  <StringTable>
-    <Label>ArceanModel_066_Name</Label>
-    <String>ArceanModel_066</String>
-  </StringTable>
-  <StringTable>
-    <Label>ArceanModel_067_Name</Label>
-    <String>ArceanModel_067</String>
-  </StringTable>
-  <StringTable>
-    <Label>ArceanModel_068_Name</Label>
-    <String>ArceanModel_068</String>
-  </StringTable>
-  <StringTable>
-    <Label>ArceanModel_069_Name</Label>
-    <String>ArceanModel_069</String>
-  </StringTable>
-  <StringTable>
-    <Label>ArceanModel_070_Name</Label>
-    <String>ArceanModel_070</String>
-  </StringTable>
-  <StringTable>
-    <Label>ArceanModel_071_Name</Label>
-    <String>ArceanModel_071</String>
-  </StringTable>
-  <StringTable>
-    <Label>ArceanModel_072_Name</Label>
-    <String>ArceanModel_072</String>
-  </StringTable>
-  <StringTable>
-    <Label>ArceanModel_073_Name</Label>
-    <String>ArceanModel_073</String>
-  </StringTable>
-  <StringTable>
-    <Label>TorianModel_01_Name</Label>
-    <String>Torian Model 01</String>
-  </StringTable>
-  <StringTable>
-    <Label>TorianModel_02_Name</Label>
-    <String>TorianModel_02</String>
-  </StringTable>
-  <StringTable>
-    <Label>TorianModel_03_Name</Label>
-    <String>TorianModel_03</String>
-  </StringTable>
-  <StringTable>
-    <Label>TorianModel_04_Name</Label>
-    <String>TorianModel_04</String>
-  </StringTable>
-  <StringTable>
-    <Label>TorianModel_05_Name</Label>
-    <String>TorianModel_05</String>
-  </StringTable>
-  <StringTable>
-    <Label>TorianModel_06_Name</Label>
-    <String>TorianModel_06</String>
-  </StringTable>
-  <StringTable>
-    <Label>TorianModel_07_Name</Label>
-    <String>TorianModel_07</String>
-  </StringTable>
-  <StringTable>
-    <Label>TorianModel_08_Name</Label>
-    <String>TorianModel_08</String>
-  </StringTable>
-  <StringTable>
-    <Label>TorianModel_09_Name</Label>
-    <String>TorianModel_09</String>
-  </StringTable>
-  <StringTable>
-    <Label>TorianModel_10_Name</Label>
-    <String>TorianModel_10</String>
-  </StringTable>
-  <StringTable>
-    <Label>TorianModel_11_Name</Label>
-    <String>TorianModel_11</String>
-  </StringTable>
-  <StringTable>
-    <Label>TorianModel_12_Name</Label>
-    <String>TorianModel_12</String>
-  </StringTable>
-  <StringTable>
-    <Label>TorianModel_13_Name</Label>
-    <String>TorianModel_13</String>
-  </StringTable>
-  <StringTable>
-    <Label>TorianModel_14_Name</Label>
-    <String>TorianModel_14</String>
-  </StringTable>
-  <StringTable>
-    <Label>TorianModel_15_Name</Label>
-    <String>TorianModel_15</String>
-  </StringTable>
-  <StringTable>
-    <Label>TorianModel_16_Name</Label>
-    <String>TorianModel_16</String>
-  </StringTable>
-  <StringTable>
-    <Label>TorianModel_17_Name</Label>
-    <String>TorianModel_17</String>
-  </StringTable>
-  <StringTable>
-    <Label>TorianModel_18_Name</Label>
-    <String>TorianModel_18</String>
-  </StringTable>
-  <StringTable>
-    <Label>TorianModel_19_Name</Label>
-    <String>TorianModel_19</String>
-  </StringTable>
-  <StringTable>
-    <Label>TorianModel_20_Name</Label>
-    <String>TorianModel_20</String>
-  </StringTable>
-  <StringTable>
-    <Label>TorianModel_21_Name</Label>
-    <String>TorianModel_21</String>
-  </StringTable>
-  <StringTable>
-    <Label>TorianModel_22_Name</Label>
-    <String>TorianModel_22</String>
-  </StringTable>
-  <StringTable>
-    <Label>TorianModel_23_Name</Label>
-    <String>TorianModel_23</String>
-  </StringTable>
-  <StringTable>
-    <Label>TorianModel_24_Name</Label>
-    <String>TorianModel_24</String>
-  </StringTable>
-  <StringTable>
-    <Label>TorianModel_25_Name</Label>
-    <String>TorianModel_25</String>
-  </StringTable>
-  <StringTable>
-    <Label>TorianModel_26_Name</Label>
-    <String>TorianModel_26</String>
-  </StringTable>
-  <StringTable>
-    <Label>TorianModel_27_Name</Label>
-    <String>TorianModel_27</String>
-  </StringTable>
-  <StringTable>
-    <Label>TorianModel_28_Name</Label>
-    <String>TorianModel_28</String>
-  </StringTable>
-  <StringTable>
-    <Label>TorianModel_29_Name</Label>
-    <String>TorianModel_29</String>
-  </StringTable>
-  <StringTable>
-    <Label>TorianModel_30_Name</Label>
-    <String>TorianModel_30</String>
-  </StringTable>
-  <StringTable>
-    <Label>TorianModel_31_Name</Label>
-    <String>TorianModel_31</String>
-  </StringTable>
-  <StringTable>
-    <Label>TorianModel_32_Name</Label>
-    <String>TorianModel_32</String>
-  </StringTable>
-  <StringTable>
-    <Label>TorianModel_33_Name</Label>
-    <String>TorianModel_33</String>
-  </StringTable>
-  <StringTable>
-    <Label>TorianModel_34_Name</Label>
-    <String>TorianModel_34</String>
-  </StringTable>
-  <StringTable>
-    <Label>TorianModel_35_Name</Label>
-    <String>TorianModel_35</String>
-  </StringTable>
-  <StringTable>
-    <Label>TorianModel_36_Name</Label>
-    <String>TorianModel_36</String>
-  </StringTable>
-  <StringTable>
-    <Label>TorianModel_37_Name</Label>
-    <String>TorianModel_37</String>
-  </StringTable>
-  <StringTable>
-    <Label>TorianModel_38_Name</Label>
-    <String>TorianModel_38</String>
-  </StringTable>
-  <StringTable>
-    <Label>TorianModel_39_Name</Label>
-    <String>TorianModel_39</String>
-  </StringTable>
-  <StringTable>
-    <Label>TorianModel_40_Name</Label>
-    <String>TorianModel_40</String>
-  </StringTable>
-  <StringTable>
-    <Label>TorianModel_41_Name</Label>
-    <String>TorianModel_41</String>
-  </StringTable>
-  <StringTable>
-    <Label>TorianModel_42_Name</Label>
-    <String>TorianModel_42</String>
-  </StringTable>
-  <StringTable>
-    <Label>TorianModel_43_Name</Label>
-    <String>TorianModel_43</String>
-  </StringTable>
-  <StringTable>
-    <Label>TorianModel_44_Name</Label>
-    <String>TorianModel_44</String>
-  </StringTable>
-  <StringTable>
-    <Label>TorianModel_45_Name</Label>
-    <String>TorianModel_45</String>
-  </StringTable>
-  <StringTable>
-    <Label>TorianModel_46_Name</Label>
-    <String>TorianModel_46</String>
-  </StringTable>
-  <StringTable>
-    <Label>TorianModel_47_Name</Label>
-    <String>TorianModel_47</String>
-  </StringTable>
-  <StringTable>
-    <Label>TorianModel_48_Name</Label>
-    <String>TorianModel_48</String>
-  </StringTable>
-  <StringTable>
-    <Label>TorianModel_49_Name</Label>
-    <String>TorianModel_49</String>
-  </StringTable>
-  <StringTable>
-    <Label>TorianModel_50_Name</Label>
-    <String>TorianModel_50</String>
-  </StringTable>
-  <StringTable>
-    <Label>TorianModel_51_Name</Label>
-    <String>Torian Model 51</String>
-  </StringTable>
-  <StringTable>
-    <Label>TorianModel_52_Name</Label>
-    <String>TorianModel_52</String>
-  </StringTable>
-  <StringTable>
-    <Label>TorianModel_53_Name</Label>
-    <String>TorianModel_53</String>
-  </StringTable>
-  <StringTable>
-    <Label>TorianModel_54_Name</Label>
-    <String>TorianModel_54</String>
-  </StringTable>
-  <StringTable>
-    <Label>TorianModel_55_Name</Label>
-    <String>TorianModel_55</String>
-  </StringTable>
-  <StringTable>
-    <Label>TorianModel_56_Name</Label>
-    <String>TorianModel_56</String>
-  </StringTable>
-  <StringTable>
-    <Label>TorianModel_57_Name</Label>
-    <String>TorianModel_57</String>
-  </StringTable>
-  <StringTable>
-    <Label>TorianModel_58_Name</Label>
-    <String>TorianModel_58</String>
-  </StringTable>
-  <StringTable>
-    <Label>TorianModel_59_Name</Label>
-    <String>TorianModel_59</String>
-  </StringTable>
-  <StringTable>
-    <Label>TorianModel_60_Name</Label>
-    <String>TorianModel_60</String>
-  </StringTable>
-  <StringTable>
-    <Label>TorianModel_61_Name</Label>
-    <String>TorianModel_61</String>
-  </StringTable>
-  <StringTable>
-    <Label>PlanetModel_01_Name</Label>
-    <String>PlanetModel_01</String>
-  </StringTable>
-  <StringTable>
-    <Label>MercModel_01_Name</Label>
-    <String>MercModel_01</String>
-  </StringTable>
-  <StringTable>
-    <Label>MercModel_02_Name</Label>
-    <String>MercModel_02</String>
-  </StringTable>
-  <StringTable>
-    <Label>MercModel_03_Name</Label>
-    <String>MercModel_03</String>
-  </StringTable>
-  <StringTable>
-    <Label>MercModel_04_Name</Label>
-    <String>MercModel_04</String>
-  </StringTable>
-  <StringTable>
-    <Label>MercModel_05_Name</Label>
-    <String>MercModel_05</String>
-  </StringTable>
-  <StringTable>
-    <Label>MercModel_06_Name</Label>
-    <String>MercModel_06</String>
-  </StringTable>
-  <StringTable>
-    <Label>MercModel_07_Name</Label>
-    <String>MercModel_07</String>
-  </StringTable>
-  <StringTable>
-    <Label>MercModel_08_Name</Label>
-    <String>MercModel_08</String>
-  </StringTable>
-  <StringTable>
-    <Label>MercModel_09_Name</Label>
-    <String>MercModel_09</String>
-  </StringTable>
-  <StringTable>
-    <Label>MercModel_10_Name</Label>
-    <String>MercModel_10</String>
-  </StringTable>
-  <StringTable>
-    <Label>MercModel_11_Name</Label>
-    <String>MercModel_11</String>
-  </StringTable>
-  <StringTable>
-    <Label>MercModel_12_Name</Label>
-    <String>MercModel_12</String>
-  </StringTable>
-  <StringTable>
-    <Label>MercModel_13_Name</Label>
-    <String>MercModel_13</String>
-  </StringTable>
-  <StringTable>
-    <Label>MercModel_14_Name</Label>
-    <String>MercModel_14</String>
-  </StringTable>
-  <StringTable>
-    <Label>MercModel_15_Name</Label>
-    <String>MercModel_15</String>
-  </StringTable>
-  <StringTable>
-    <Label>MercModel_16_Name</Label>
-    <String>MercModel_16</String>
-  </StringTable>
-  <StringTable>
-    <Label>MercModel_17_Name</Label>
-    <String>MercModel_17</String>
-  </StringTable>
-  <StringTable>
-    <Label>MercModel_18_Name</Label>
-    <String>MercModel_18</String>
-  </StringTable>
-  <StringTable>
-    <Label>MercModel_19_Name</Label>
-    <String>MercModel_19</String>
-  </StringTable>
-  <StringTable>
-    <Label>MercModel_20_Name</Label>
-    <String>MercModel_20</String>
-  </StringTable>
-  <StringTable>
-    <Label>MercModel_21_Name</Label>
-    <String>MercModel_21</String>
-  </StringTable>
-  <StringTable>
-    <Label>MercModel_22_Name</Label>
-    <String>MercModel_22</String>
-  </StringTable>
-  <StringTable>
-    <Label>MercModel_23_Name</Label>
-    <String>MercModel_23</String>
-  </StringTable>
-  <StringTable>
-    <Label>MercModel_24_Name</Label>
-    <String>MercModel_24</String>
-  </StringTable>
-  <StringTable>
-    <Label>MercModel_25_Name</Label>
-    <String>MercModel_25</String>
-  </StringTable>
-  <StringTable>
-    <Label>MercModel_26_Name</Label>
-    <String>MercModel_26</String>
-  </StringTable>
-  <StringTable>
-    <Label>MercModel_27_Name</Label>
-    <String>MercModel_27</String>
-  </StringTable>
-  <StringTable>
-    <Label>MercModel_28_Name</Label>
-    <String>MercModel_28</String>
-  </StringTable>
-  <StringTable>
-    <Label>MercModel_29_Name</Label>
-    <String>MercModel_29</String>
-  </StringTable>
-  <StringTable>
-    <Label>MercModel_30_Name</Label>
-    <String>MercModel_30</String>
-  </StringTable>
-  <StringTable>
-    <Label>MercModel_31_Name</Label>
-    <String>MercModel_31</String>
-  </StringTable>
-  <StringTable>
-    <Label>MercModel_32_Name</Label>
-    <String>MercModel_32</String>
-  </StringTable>
-  <StringTable>
-    <Label>MercModel_33_Name</Label>
-    <String>MercModel_33</String>
-  </StringTable>
-  <StringTable>
-    <Label>MercModel_34_Name</Label>
-    <String>MercModel_34</String>
-  </StringTable>
-  <StringTable>
-    <Label>MercModel_35_Name</Label>
-    <String>MercModel_35</String>
-  </StringTable>
-  <StringTable>
-    <Label>MercModel_36_Name</Label>
-    <String>MercModel_36</String>
-  </StringTable>
-  <StringTable>
-    <Label>MercModel_37_Name</Label>
-    <String>Budowniczy statków 01</String>
-  </StringTable>
-  <StringTable>
-    <Label>MercModel_38_Name</Label>
-    <String>Budowniczy statków 02</String>
-  </StringTable>
-  <StringTable>
-    <Label>MercModel_39_Name</Label>
-    <String>Budowniczy statków 03</String>
-  </StringTable>
-  <StringTable>
-    <Label>MercModel_40_Name</Label>
-    <String>Budowniczy statków 04</String>
-  </StringTable>
-  <StringTable>
-    <Label>MercModel_41_Name</Label>
-    <String>Budowniczy statków 05</String>
-  </StringTable>
-  <StringTable>
-    <Label>MercModel_42_Name</Label>
-    <String>Ship Builder 06</String>
-  </StringTable>
-  <StringTable>
-    <Label>MercModel_43_Name</Label>
-    <String>Ship Builder 07</String>
-  </StringTable>
-  <StringTable>
-    <Label>MercModel_44_Name</Label>
-    <String>Ship Builder 08</String>
-  </StringTable>
-  <StringTable>
-    <Label>MercModel_45_Name</Label>
-    <String>Ship Builder 09</String>
-  </StringTable>
-  <StringTable>
-    <Label>MercModel_46_Name</Label>
-    <String>Budowniczy statków 10</String>
-  </StringTable>
-  <StringTable>
-    <Label>MercModel_47_Name</Label>
-    <String>Budowniczy statków 11</String>
-  </StringTable>
-  <StringTable>
-    <Label>MercModel_48_Name</Label>
-    <String>Budowniczy statków 12</String>
-  </StringTable>
-  <StringTable>
-    <Label>MercModel_49_Name</Label>
-    <String>Budowniczy statków 13</String>
-  </StringTable>
-  <StringTable>
-    <Label>MercModel_50_Name</Label>
-    <String>Budowniczy statków 14</String>
-  </StringTable>
-  <StringTable>
-    <Label>MercModel_51_Name</Label>
-    <String>Budowniczy statków 15</String>
-  </StringTable>
-  <StringTable>
-    <Label>MercModel_53_Name</Label>
-    <String>Budowniczy statków 17</String>
-  </StringTable>
-  <StringTable>
-    <Label>MercModel_54_Name</Label>
-    <String>Budowniczy statków 18</String>
-  </StringTable>
-  <StringTable>
-    <Label>MercModel_55_Name</Label>
-    <String>Budowniczy statków 19</String>
-  </StringTable>
-  <StringTable>
-    <Label>MercModel_56_Name</Label>
-    <String>Budowniczy statków 20</String>
-  </StringTable>
-  <StringTable>
-    <Label>MercModel_57_Name</Label>
-    <String>Budowniczy statków 21</String>
-  </StringTable>
-  <StringTable>
-    <Label>MercModel_58_Name</Label>
-    <String>Budowniczy statków 22</String>
-  </StringTable>
-  <StringTable>
-    <Label>MercModel_59_Name</Label>
-    <String>Budowniczy statków 23</String>
-  </StringTable>
-  <StringTable>
-    <Label>MercModel_60_Name</Label>
-    <String>Budowniczy statków 24</String>
-  </StringTable>
-  <StringTable>
-    <Label>MercModel_61_Name</Label>
-    <String>Budowniczy statków 25</String>
-  </StringTable>
-  <StringTable>
-    <Label>MercModel_62_Name</Label>
-    <String>Budowniczy statków 26</String>
-  </StringTable>
-  <StringTable>
-    <Label>MercModel_63_Name</Label>
-    <String>Budowniczy statków 27</String>
-  </StringTable>
-  <StringTable>
-    <Label>MercModel_64_Name</Label>
-    <String>Budowniczy statków 28</String>
-  </StringTable>
-  <StringTable>
-    <Label>MercModel_65_Name</Label>
-    <String>Budowniczy statków 29</String>
-  </StringTable>
-  <StringTable>
-    <Label>MercModel_66_Name</Label>
-    <String>Budowniczy statków 30</String>
-  </StringTable>
-  <StringTable>
-    <Label>MercModel_67_Name</Label>
-    <String>Budowniczy statków 31</String>
-  </StringTable>
-  <StringTable>
-    <Label>MercModel_68_Name</Label>
-    <String>Budowniczy statków 32</String>
-  </StringTable>
-  <StringTable>
-    <Label>MercModel_69_Name</Label>
-    <String>Budowniczy statków 33</String>
-  </StringTable>
-  <StringTable>
-    <Label>MercModel_70_Name</Label>
-    <String>Budowniczy statków 34</String>
-  </StringTable>
-  <StringTable>
-    <Label>MercModel_71_Name</Label>
-    <String>Budowniczy statków 35</String>
-  </StringTable>
-  <StringTable>
-    <Label>MercModel_72_Name</Label>
-    <String>Budowniczy statków 36</String>
-  </StringTable>
-  <StringTable>
-    <Label>MercModel_73_Name</Label>
-    <String>Budowniczy statków 37</String>
-  </StringTable>
-  <StringTable>
-    <Label>MercModel_74_Name</Label>
-    <String>Budowniczy statków 38</String>
-  </StringTable>
-  <StringTable>
-    <Label>MercModel_75_Name</Label>
-    <String>Budowniczy statków 39</String>
-  </StringTable>
-  <StringTable>
-    <Label>MercModel_76_Name</Label>
-    <String>Budowniczy statków 40</String>
-  </StringTable>
-  <StringTable>
-    <Label>MercModel_77_Name</Label>
-    <String>Budowniczy statków 41</String>
-  </StringTable>
-  <StringTable>
-    <Label>MercModel_78_Name</Label>
-    <String>Budowniczy statków 42</String>
-  </StringTable>
-  <StringTable>
-    <Label>MercModel_79_Name</Label>
-    <String>Budowniczy statków 43</String>
-  </StringTable>
-  <StringTable>
-    <Label>MercModel_80_Name</Label>
-    <String>Budowniczy statków 44</String>
-  </StringTable>
-  <StringTable>
-    <Label>MercModel_81_Name</Label>
-    <String>Budowniczy statków 45</String>
-  </StringTable>
-  <StringTable>
-    <Label>MercModel_82_Name</Label>
-    <String>Budowniczy statków 46</String>
-  </StringTable>
-  <StringTable>
-    <Label>MercModel_119_Name</Label>
-    <String>Budowniczy statków 47</String>
-  </StringTable>
-  <StringTable>
-    <Label>MercModel_120_Name</Label>
-    <String>Budowniczy statków 48</String>
-  </StringTable>
-  <StringTable>
-    <Label>MercModel_121_Name</Label>
-    <String>Budowniczy statków 49</String>
-  </StringTable>
-  <StringTable>
-    <Label>MercModel_122_Name</Label>
-    <String>Budowniczy statków 50</String>
-  </StringTable>
-  <StringTable>
-    <Label>MercModel_123_Name</Label>
-    <String>Budowniczy statków 51</String>
-  </StringTable>
-  <StringTable>
-    <Label>MercModel_124_Name</Label>
-    <String>Budowniczy statków 52</String>
-  </StringTable>
-  <StringTable>
-    <Label>MercModel_125_Name</Label>
-    <String>Budowniczy statków 53</String>
-  </StringTable>
-  <StringTable>
-    <Label>MercModel_126_Name</Label>
-    <String>Budowniczy statków 54</String>
-  </StringTable>
-  <StringTable>
-    <Label>MercModel_127_Name</Label>
-    <String>Budowniczy statków 55</String>
-  </StringTable>
-  <StringTable>
-    <Label>MercModel_128_Name</Label>
-    <String>Budowniczy statków 56</String>
-  </StringTable>
-  <StringTable>
-    <Label>MercModel_129_Name</Label>
-    <String>Budowniczy statków 57</String>
-  </StringTable>
-  <StringTable>
-    <Label>MercModel_130_Name</Label>
-    <String>Budowniczy statków 58</String>
-  </StringTable>
-  <StringTable>
-    <Label>MercModel_131_Name</Label>
-    <String>Budowniczy statków 59</String>
-  </StringTable>
-  <StringTable>
-    <Label>MercModel_132_Name</Label>
-    <String>Budowniczy statków 60</String>
-  </StringTable>
-  <StringTable>
-    <Label>MercModel_133_Name</Label>
-    <String>Budowniczy statków 61</String>
-  </StringTable>
-  <StringTable>
-    <Label>MercModel_134_Name</Label>
-    <String>Budowniczy statków 62</String>
-  </StringTable>
-  <StringTable>
-    <Label>MercModel_135_Name</Label>
-    <String>Budowniczy statków 63</String>
-  </StringTable>
-  <StringTable>
-    <Label>MercModel_136_Name</Label>
-    <String>Ship Builder 64</String>
-  </StringTable>
-  <StringTable>
-    <Label>MercModel_137_Name</Label>
-    <String>Budowniczy statków 65</String>
-  </StringTable>
-  <StringTable>
-    <Label>MercModel_138_Name</Label>
-    <String>Budowniczy statków 66</String>
-  </StringTable>
-  <StringTable>
-    <Label>MercModel_139_Name</Label>
-    <String>Budowniczy statków 67</String>
-  </StringTable>
-  <StringTable>
-    <Label>MercModel_140_Name</Label>
-    <String>Budowniczy statków 68</String>
-  </StringTable>
-  <StringTable>
-    <Label>MercModel_141_Name</Label>
-    <String>Budowniczy statków 70</String>
-  </StringTable>
-  <StringTable>
-    <Label>MercModel_142_Name</Label>
-    <String>Budowniczy statków 71</String>
-  </StringTable>
-  <StringTable>
-    <Label>MercModel_143_Name</Label>
-    <String>Budowniczy statków 72</String>
-  </StringTable>
-  <StringTable>
-    <Label>MercModel_144_Name</Label>
-    <String>Budowniczy statków 73</String>
-  </StringTable>
-  <StringTable>
-    <Label>MercModel_145_Name</Label>
-    <String>Budowniczy statków 74</String>
-  </StringTable>
-  <StringTable>
-    <Label>MercModel_146_Name</Label>
-    <String>Budowniczy statków 75</String>
-  </StringTable>
-  <StringTable>
-    <Label>MercModel_147_Name</Label>
-    <String>Budowniczy statków 76</String>
-  </StringTable>
-  <StringTable>
-    <Label>MercModel_148_Name</Label>
-    <String>Budowniczy statków 77</String>
-  </StringTable>
-  <StringTable>
-    <Label>MercModel_149_Name</Label>
-    <String>Budowniczy statków 78</String>
-  </StringTable>
-  <StringTable>
-    <Label>MercModel_150_Name</Label>
-    <String>Budowniczy statków 79</String>
-  </StringTable>
-  <StringTable>
-    <Label>MercModel_151_Name</Label>
-    <String>Budowniczy statków 80</String>
-  </StringTable>
-  <StringTable>
-    <Label>MercModel_152_Name</Label>
-    <String>Budowniczy statków 81</String>
-  </StringTable>
-  <StringTable>
-    <Label>MercModel_153_Name</Label>
-    <String>Budowniczy statków 82</String>
-  </StringTable>
-  <StringTable>
-    <Label>MercModel_154_Name</Label>
-    <String>Budowniczy statków 83</String>
-  </StringTable>
-  <StringTable>
-    <Label>MercModel_155_Name</Label>
-    <String>Budowniczy statków 84</String>
-  </StringTable>
-  <StringTable>
-    <Label>MercModel_156_Name</Label>
-    <String>Budowniczy statków 85</String>
-  </StringTable>
-  <StringTable>
-    <Label>MercModel_157_Name</Label>
-    <String>Budowniczy statków 86</String>
-  </StringTable>
-  <StringTable>
-    <Label>MercModel_158_Name</Label>
-    <String>Budowniczy statków 87</String>
-  </StringTable>
-  <StringTable>
-    <Label>MercModel_159_Name</Label>
-    <String>Budowniczy statków 88</String>
-  </StringTable>
-  <StringTable>
-    <Label>MercModel_160_Name</Label>
-    <String>Budowniczy statków 89</String>
-  </StringTable>
-  <StringTable>
-    <Label>MercModel_161_Name</Label>
-    <String>Budowniczy statków 90</String>
-  </StringTable>
-  <StringTable>
-    <Label>MercModel_162_Name</Label>
-    <String>Budowniczy statków 91</String>
-  </StringTable>
-  <StringTable>
-    <Label>MercModel_163_Name</Label>
-    <String>Budowniczy statków 92</String>
-  </StringTable>
-  <StringTable>
-    <Label>MercModel_164_Name</Label>
-    <String>Budowniczy statków 93</String>
-  </StringTable>
-  <StringTable>
-    <Label>MercModel_165_Name</Label>
-    <String>Budowniczy statków 94</String>
-  </StringTable>
-  <StringTable>
-    <Label>MercModel_166_Name</Label>
-    <String>Ship Builder 95</String>
-  </StringTable>
-  <StringTable>
-    <Label>MercModel_167_Name</Label>
-    <String>Budowniczy statków 96</String>
-  </StringTable>
-  <StringTable>
-    <Label>MercModel_168_Name</Label>
-    <String>Budowniczy statków 97</String>
-  </StringTable>
-  <StringTable>
-    <Label>MercModel_169_Name</Label>
-    <String>Budowniczy statków 98</String>
-  </StringTable>
-  <StringTable>
-    <Label>MercModel_170_Name</Label>
-    <String>Ship Builder 99</String>
-  </StringTable>
-  <StringTable>
-    <Label>MercModel_171_Name</Label>
-    <String>Budowniczy statków 100</String>
-  </StringTable>
-  <StringTable>
-    <Label>MercModel_172_Name</Label>
-    <String>Budowniczy statków 101</String>
-  </StringTable>
-  <StringTable>
-    <Label>MercModel_173_Name</Label>
-    <String>Budowniczy statków 102</String>
-  </StringTable>
-  <StringTable>
-    <Label>MercModel_175_Name</Label>
-    <String>Budowniczy statków 104</String>
-  </StringTable>
-  <StringTable>
-    <Label>MercModel_176_Name</Label>
-    <String>Budowniczy statków 105</String>
-  </StringTable>
-  <StringTable>
-    <Label>MercModel_177_Name</Label>
-    <String>Budowniczy statków 106</String>
-  </StringTable>
-  <StringTable>
-    <Label>MercModel_178_Name</Label>
-    <String>Budowniczy statków 107</String>
-  </StringTable>
-  <StringTable>
-    <Label>MercModel_179_Name</Label>
-    <String>Budowniczy statków 108</String>
-  </StringTable>
-  <StringTable>
-    <Label>MercModel_83_Name</Label>
-    <String>Naklejka stoczniowa 01</String>
-  </StringTable>
-  <StringTable>
-    <Label>MercModel_84_Name</Label>
-    <String>Naklejka stoczniowa 02</String>
-  </StringTable>
-  <StringTable>
-    <Label>MercModel_85_Name</Label>
-    <String>Naklejka stoczniowa 03</String>
-  </StringTable>
-  <StringTable>
-    <Label>MercModel_86_Name</Label>
-    <String>Naklejka stoczniowa 04</String>
-  </StringTable>
-  <StringTable>
-    <Label>MercModel_87_Name</Label>
-    <String>Naklejka stoczniowa 05</String>
-  </StringTable>
-  <StringTable>
-    <Label>MercModel_88_Name</Label>
-    <String>Naklejka stoczniowa 06</String>
-  </StringTable>
-  <StringTable>
-    <Label>MercModel_89_Name</Label>
-    <String>Naklejka stoczniowa 07</String>
-  </StringTable>
-  <StringTable>
-    <Label>MercModel_90_Name</Label>
-    <String>Naklejka stoczniowa 08</String>
-  </StringTable>
-  <StringTable>
-    <Label>MercModel_91_Name</Label>
-    <String>Naklejka stoczniowa 09</String>
-  </StringTable>
-  <StringTable>
-    <Label>MercModel_92_Name</Label>
-    <String>Naklejka stoczniowa 10</String>
-  </StringTable>
-  <StringTable>
-    <Label>MercModel_93_Name</Label>
-    <String>Naklejka stoczniowa 11</String>
-  </StringTable>
-  <StringTable>
-    <Label>MercModel_94_Name</Label>
-    <String>Naklejka stoczniowa 12</String>
-  </StringTable>
-  <StringTable>
-    <Label>MercModel_95_Name</Label>
-    <String>Naklejka stoczniowa 13</String>
-  </StringTable>
-  <StringTable>
-    <Label>MercModel_96_Name</Label>
-    <String>Naklejka stoczniowa 14</String>
-  </StringTable>
-  <StringTable>
-    <Label>MercModel_97_Name</Label>
-    <String>Naklejka stoczniowa 15</String>
-  </StringTable>
-  <StringTable>
-    <Label>MercModel_98_Name</Label>
-    <String>Naklejka stoczniowa 16</String>
-  </StringTable>
-  <StringTable>
-    <Label>MercModel_99_Name</Label>
-    <String>Naklejka stoczniowa 17</String>
-  </StringTable>
-  <StringTable>
-    <Label>MercModel_100_Name</Label>
-    <String>Naklejka stoczniowa 18</String>
-  </StringTable>
-  <StringTable>
-    <Label>MercModel_101_Name</Label>
-    <String>Naklejka stoczniowa 19</String>
-  </StringTable>
-  <StringTable>
-    <Label>MercModel_102_Name</Label>
-    <String>Naklejka stoczniowa 20</String>
-  </StringTable>
-  <StringTable>
-    <Label>MercModel_103_Name</Label>
-    <String>Naklejka stoczniowa 21</String>
-  </StringTable>
-  <StringTable>
-    <Label>MercModel_104_Name</Label>
-    <String>Naklejka stoczniowa 22</String>
-  </StringTable>
-  <StringTable>
-    <Label>MercModel_105_Name</Label>
-    <String>Naklejka stoczniowa 23</String>
-  </StringTable>
-  <StringTable>
-    <Label>MercModel_106_Name</Label>
-    <String>Naklejka stoczniowa 24</String>
-  </StringTable>
-  <StringTable>
-    <Label>MercModel_107_Name</Label>
-    <String>Naklejka stoczniowa 25</String>
-  </StringTable>
-  <StringTable>
-    <Label>MercModel_108_Name</Label>
-    <String>Naklejka stoczniowa 26</String>
-  </StringTable>
-  <StringTable>
-    <Label>MercModel_109_Name</Label>
-    <String>Naklejka stoczniowa 27</String>
-  </StringTable>
-  <StringTable>
-    <Label>MercModel_110_Name</Label>
-    <String>Naklejka stoczniowa 28</String>
-  </StringTable>
-  <StringTable>
-    <Label>MercModel_111_Name</Label>
-    <String>Naklejka stoczniowa 29</String>
-  </StringTable>
-  <StringTable>
-    <Label>MercModel_112_Name</Label>
-    <String>Naklejka stoczniowa 30</String>
-  </StringTable>
-  <StringTable>
-    <Label>MercModel_113_Name</Label>
-    <String>Naklejka stoczniowa 31</String>
-  </StringTable>
-  <StringTable>
-    <Label>MercModel_114_Name</Label>
-    <String>Naklejka stoczniowa 32</String>
-  </StringTable>
-  <StringTable>
-    <Label>MercModel_115_Name</Label>
-    <String>Naklejka stoczniowa 33</String>
-  </StringTable>
-  <StringTable>
-    <Label>MercModel_116_Name</Label>
-    <String>Naklejka stoczniowa 34</String>
-  </StringTable>
-  <StringTable>
-    <Label>MercModel_117_Name</Label>
-    <String>Naklejka stoczniowa 35</String>
-  </StringTable>
-  <StringTable>
-    <Label>MercModel_118_Name</Label>
-    <String>Naklejka stoczniowa 36</String>
-  </StringTable>
-  <StringTable>
-    <Label>UnitedEarthModel_001_Name</Label>
-    <String>UnitedEarth Model 001</String>
-  </StringTable>
-  <StringTable>
-    <Label>UnitedEarthModel_002_Name</Label>
-    <String>UnitedEarth Model 002</String>
-  </StringTable>
-  <StringTable>
-    <Label>UnitedEarthModel_003_Name</Label>
-    <String>UnitedEarth Model 003</String>
-  </StringTable>
-  <StringTable>
-    <Label>UnitedEarthModel_004_Name</Label>
-    <String>UnitedEarth Model 004</String>
-  </StringTable>
-  <StringTable>
-    <Label>UnitedEarthModel_005_Name</Label>
-    <String>UnitedEarth Model 005</String>
-  </StringTable>
-  <StringTable>
-    <Label>UnitedEarthModel_006_Name</Label>
-    <String>UnitedEarthModel_006</String>
-  </StringTable>
-  <StringTable>
-    <Label>UnitedEarthModel_007_Name</Label>
-    <String>UnitedEarthModel_007</String>
-  </StringTable>
-  <StringTable>
-    <Label>UnitedEarthModel_008_Name</Label>
-    <String>UnitedEarthModel_008</String>
-  </StringTable>
-  <StringTable>
-    <Label>UnitedEarthModel_009_Name</Label>
-    <String>UnitedEarthModel_009</String>
-  </StringTable>
-  <StringTable>
-    <Label>UnitedEarthModel_010_Name</Label>
-    <String>UnitedEarthModel_010</String>
-  </StringTable>
-  <StringTable>
-    <Label>UnitedEarthModel_011_Name</Label>
-    <String>UnitedEarthModel_011</String>
-  </StringTable>
-  <StringTable>
-    <Label>UnitedEarthModel_012_Name</Label>
-    <String>UnitedEarthModel_012</String>
-  </StringTable>
-  <StringTable>
-    <Label>UnitedEarthModel_013_Name</Label>
-    <String>UnitedEarthModel_013</String>
-  </StringTable>
-  <StringTable>
-    <Label>UnitedEarthModel_014_Name</Label>
-    <String>UnitedEarthModel_014</String>
-  </StringTable>
-  <StringTable>
-    <Label>UnitedEarthModel_015_Name</Label>
-    <String>UnitedEarthModel_015</String>
-  </StringTable>
-  <StringTable>
-    <Label>UnitedEarthModel_016_Name</Label>
-    <String>UnitedEarthModel_016</String>
-  </StringTable>
-  <StringTable>
-    <Label>UnitedEarthModel_017_Name</Label>
-    <String>UnitedEarthModel_017</String>
-  </StringTable>
-  <StringTable>
-    <Label>UnitedEarthModel_018_Name</Label>
-    <String>UnitedEarthModel_018</String>
-  </StringTable>
-  <StringTable>
-    <Label>UnitedEarthModel_019_Name</Label>
-    <String>UnitedEarthModel_019</String>
-  </StringTable>
-  <StringTable>
-    <Label>UnitedEarthModel_020_Name</Label>
-    <String>UnitedEarthModel_020</String>
-  </StringTable>
-  <StringTable>
-    <Label>UnitedEarthModel_021_Name</Label>
-    <String>UnitedEarthModel_021</String>
-  </StringTable>
-  <StringTable>
-    <Label>UnitedEarthModel_022_Name</Label>
-    <String>UnitedEarthModel_022</String>
-  </StringTable>
-  <StringTable>
-    <Label>UnitedEarthModel_023_Name</Label>
-    <String>UnitedEarthModel_023</String>
-  </StringTable>
-  <StringTable>
-    <Label>UnitedEarthModel_024_Name</Label>
-    <String>UnitedEarthModel_024</String>
-  </StringTable>
-  <StringTable>
-    <Label>UnitedEarthModel_025_Name</Label>
-    <String>UnitedEarthModel_025</String>
-  </StringTable>
-  <StringTable>
-    <Label>UnitedEarthModel_026_Name</Label>
-    <String>UnitedEarthModel_026</String>
-  </StringTable>
-  <StringTable>
-    <Label>UnitedEarthModel_027_Name</Label>
-    <String>UnitedEarthModel_027</String>
-  </StringTable>
-  <StringTable>
-    <Label>UnitedEarthModel_028_Name</Label>
-    <String>UnitedEarthModel_028</String>
-  </StringTable>
-  <StringTable>
-    <Label>UnitedEarthModel_029_Name</Label>
-    <String>UnitedEarthModel_029</String>
-  </StringTable>
-  <StringTable>
-    <Label>UnitedEarthModel_030_Name</Label>
-    <String>UnitedEarthModel_030</String>
-  </StringTable>
-  <StringTable>
-    <Label>UnitedEarthModel_031_Name</Label>
-    <String>UnitedEarthModel_031</String>
-  </StringTable>
-  <StringTable>
-    <Label>UnitedEarthModel_032_Name</Label>
-    <String>UnitedEarthModel_032</String>
-  </StringTable>
-  <StringTable>
-    <Label>UnitedEarthModel_033_Name</Label>
-    <String>UnitedEarthModel_033</String>
-  </StringTable>
-  <StringTable>
-    <Label>UnitedEarthModel_034_Name</Label>
-    <String>UnitedEarthModel_034</String>
-  </StringTable>
-  <StringTable>
-    <Label>UnitedEarthModel_035_Name</Label>
-    <String>UnitedEarthModel_035</String>
-  </StringTable>
-  <StringTable>
-    <Label>UnitedEarthModel_036_Name</Label>
-    <String>UnitedEarthModel_036</String>
-  </StringTable>
-  <StringTable>
-    <Label>UnitedEarthModel_037_Name</Label>
-    <String>UnitedEarthModel_037</String>
-  </StringTable>
-  <StringTable>
-    <Label>UnitedEarthModel_038_Name</Label>
-    <String>UnitedEarthModel_038</String>
-  </StringTable>
-  <StringTable>
-    <Label>UnitedEarthModel_039_Name</Label>
-    <String>UnitedEarthModel_039</String>
-  </StringTable>
-  <StringTable>
-    <Label>UnitedEarthModel_102_Name</Label>
-    <String>UnitedEarthModel_040</String>
-  </StringTable>
-  <StringTable>
-    <Label>UnitedEarthModel_104_Name</Label>
-    <String>UnitedEarthModel_041</String>
-  </StringTable>
-  <StringTable>
-    <Label>UnitedEarthModel_111_Name</Label>
-    <String>UnitedEarthModel_042</String>
-  </StringTable>
-  <StringTable>
-    <Label>UnitedEarthModel_115_Name</Label>
-    <String>UnitedEarthModel_043</String>
-  </StringTable>
-  <StringTable>
-    <Label>UnitedEarthModel_116_Name</Label>
-    <String>UnitedEarthModel_044</String>
-  </StringTable>
-  <StringTable>
-    <Label>UnitedEarthModel_120_Name</Label>
-    <String>UnitedEarthModel_045</String>
-  </StringTable>
-  <StringTable>
-    <Label>UnitedEarthModel_081_Name</Label>
-    <String>UnitedEarthModel_046</String>
-  </StringTable>
-  <StringTable>
-    <Label>UnitedEarthModel_082_Name</Label>
-    <String>UnitedEarthModel_047</String>
-  </StringTable>
-  <StringTable>
-    <Label>UnitedEarthModel_084_Name</Label>
-    <String>UnitedEarthModel_048</String>
-  </StringTable>
-  <StringTable>
-    <Label>MechModel_001_Name</Label>
-    <String>Mech Część 001</String>
-  </StringTable>
-  <StringTable>
-    <Label>MechModel_002_Name</Label>
-    <String>Mech Część 002</String>
-  </StringTable>
-  <StringTable>
-    <Label>MechModel_003_Name</Label>
-    <String>Mech Część 003</String>
-  </StringTable>
-  <StringTable>
-    <Label>MechModel_004_Name</Label>
-    <String>Mech Część 004</String>
-  </StringTable>
-  <StringTable>
-    <Label>MechModel_005_Name</Label>
-    <String>Mech Część 005</String>
-  </StringTable>
-  <StringTable>
-    <Label>MechModel_006_Name</Label>
-    <String>Mech Część 006</String>
-  </StringTable>
-  <StringTable>
-    <Label>MechModel_007_Name</Label>
-    <String>Mech Część 007</String>
-  </StringTable>
-  <StringTable>
-    <Label>MechModel_008_Name</Label>
-    <String>Mech Część 008</String>
-  </StringTable>
-  <StringTable>
-    <Label>MechModel_009_Name</Label>
-    <String>Mech Część 009</String>
-  </StringTable>
-  <StringTable>
-    <Label>MechModel_010_Name</Label>
-    <String>Mech Część 010</String>
-  </StringTable>
-  <StringTable>
-    <Label>MechModel_011_Name</Label>
-    <String>Mech Część 011</String>
-  </StringTable>
-  <StringTable>
-    <Label>MechModel_012_Name</Label>
-    <String>Mech Część 012</String>
-  </StringTable>
-  <StringTable>
-    <Label>MechModel_013_Name</Label>
-    <String>Mech Część 013</String>
-  </StringTable>
-  <StringTable>
-    <Label>MechModel_014_Name</Label>
-    <String>Mech Część 014</String>
-  </StringTable>
-  <StringTable>
-    <Label>MechModel_015_Name</Label>
-    <String>Mech Część 015</String>
-  </StringTable>
-  <StringTable>
-    <Label>MechModel_016_Name</Label>
-    <String>Mech Część 016</String>
-  </StringTable>
-  <StringTable>
-    <Label>MechModel_017_Name</Label>
-    <String>Mech Część 017</String>
-  </StringTable>
-  <StringTable>
-    <Label>MechModel_018_Name</Label>
-    <String>Mech Część 018</String>
-  </StringTable>
-  <StringTable>
-    <Label>MechModel_019_Name</Label>
-    <String>Mech Część 019</String>
-  </StringTable>
-  <StringTable>
-    <Label>MechModel_020_Name</Label>
-    <String>Mech Część 020</String>
-  </StringTable>
-  <StringTable>
-    <Label>MechModel_021_Name</Label>
-    <String>Mech Część 021</String>
-  </StringTable>
-  <StringTable>
-    <Label>MechModel_022_Name</Label>
-    <String>Mech Część 022</String>
-  </StringTable>
-  <StringTable>
-    <Label>MechModel_023_Name</Label>
-    <String>Mech Część 023</String>
-  </StringTable>
-  <StringTable>
-    <Label>MechModel_024_Name</Label>
-    <String>Mech Część 024</String>
-  </StringTable>
-  <StringTable>
-    <Label>MechModel_025_Name</Label>
-    <String>Mech Część 025</String>
-  </StringTable>
-  <StringTable>
-    <Label>MechModel_026_Name</Label>
-    <String>Mech Część 026</String>
-  </StringTable>
-  <StringTable>
-    <Label>MechModel_027_Name</Label>
-    <String>Mech Część 027</String>
-  </StringTable>
-  <StringTable>
-    <Label>MechModel_028_Name</Label>
-    <String>Mech Część 028</String>
-  </StringTable>
-  <StringTable>
-    <Label>MechModel_029_Name</Label>
-    <String>Mech Część 029</String>
-  </StringTable>
-  <StringTable>
-    <Label>MechModel_030_Name</Label>
-    <String>Mech Część 030</String>
-  </StringTable>
-  <StringTable>
-    <Label>MechModel_031_Name</Label>
-    <String>Mech Część 031</String>
-  </StringTable>
-  <StringTable>
-    <Label>MechModel_032_Name</Label>
-    <String>Mech Część 032</String>
-  </StringTable>
-  <StringTable>
-    <Label>MechModel_033_Name</Label>
-    <String>Mech Część 033</String>
-  </StringTable>
-  <StringTable>
-    <Label>MechModel_034_Name</Label>
-    <String>Mech Część 034</String>
-  </StringTable>
-  <StringTable>
-    <Label>MechModel_035_Name</Label>
-    <String>Mech Część 035</String>
-  </StringTable>
-  <StringTable>
-    <Label>MechModel_036_Name</Label>
-    <String>Mech Część 036</String>
-  </StringTable>
-  <StringTable>
-    <Label>MechModel_037_Name</Label>
-    <String>Mech Część 037</String>
-  </StringTable>
-  <StringTable>
-    <Label>MechModel_038_Name</Label>
-    <String>Mech Część 038</String>
-  </StringTable>
-  <StringTable>
-    <Label>Founder_08_Name</Label>
-    <String>Nagroda za rejestrację Część 01</String>
-  </StringTable>
-  <StringTable>
-    <Label>Founder_09_Name</Label>
-    <String>Nagroda za rejestrację, część 02</String>
-  </StringTable>
-  <StringTable>
-    <Label>Founder_10_Name</Label>
-    <String>Nagroda za rejestrację, część 03</String>
-  </StringTable>
-  <StringTable>
-    <Label>Founder_11_Name</Label>
-    <String>Nagroda za rejestrację, część 04</String>
-  </StringTable>
-  <StringTable>
-    <Label>Founder_12_Name</Label>
-    <String>Nagroda za rejestrację, część 05</String>
-  </StringTable>
-  <StringTable>
-    <Label>Founder_13_Name</Label>
-    <String>Nagroda za rejestrację, część 06</String>
-  </StringTable>
-  <StringTable>
-    <Label>Founder_14_Name</Label>
-    <String>Nagroda za rejestrację, część 07</String>
-  </StringTable>
-  <StringTable>
-    <Label>FounderModel_01_Name</Label>
-    <String>Założyciel Model 01</String>
-  </StringTable>
-  <StringTable>
-    <Label>FounderModel_02_Name</Label>
-    <String>Założyciel Model 02</String>
-  </StringTable>
-  <StringTable>
-    <Label>FounderModel_03_Name</Label>
-    <String>Założyciel Model 03</String>
-  </StringTable>
-  <StringTable>
-    <Label>FounderModel_04_Name</Label>
-    <String>Założyciel Model 04</String>
-  </StringTable>
-  <StringTable>
-    <Label>FounderModel_05_Name</Label>
-    <String>Założyciel Model 05</String>
-  </StringTable>
-  <StringTable>
-    <Label>FounderModel_06_Name</Label>
-    <String>Founder Model 06</String>
-  </StringTable>
-  <StringTable>
-    <Label>FounderModel_07_Name</Label>
-    <String>Founder Model 07</String>
-  </StringTable>
-  <StringTable>
-    <Label>DreadlordsModel_01_Name</Label>
-    <String>Dreadlords Model 01</String>
-  </StringTable>
-  <StringTable>
-    <Label>DreadlordsModel_02_Name</Label>
-    <String>Dreadlords Model 02</String>
-  </StringTable>
-  <StringTable>
-    <Label>DreadlordsModel_03_Name</Label>
-    <String>Dreadlords Model 03</String>
-  </StringTable>
-  <StringTable>
-    <Label>DreadlordsModel_04_Name</Label>
-    <String>Dreadlords Model 04</String>
-  </StringTable>
-  <StringTable>
-    <Label>DreadlordsModel_05_Name</Label>
-    <String>Dreadlords Model 05</String>
-  </StringTable>
-  <StringTable>
-    <Label>DreadlordsModel_06_Name</Label>
-    <String>Dreadlords Model 06</String>
-  </StringTable>
-  <StringTable>
-    <Label>DreadlordsModel_07_Name</Label>
-    <String>Dreadlords Model 07</String>
-  </StringTable>
-  <StringTable>
-    <Label>DreadlordsModel_08_Name</Label>
-    <String>Dreadlords Model 08</String>
-  </StringTable>
-  <StringTable>
-    <Label>DreadlordsModel_09_Name</Label>
-    <String>Dreadlords Model 09</String>
-  </StringTable>
-  <StringTable>
-    <Label>DreadlordsModel_10_Name</Label>
-    <String>Dreadlords Model 10</String>
-  </StringTable>
-  <StringTable>
-    <Label>DreadlordsModel_11_Name</Label>
-    <String>Dreadlords Model 11</String>
-  </StringTable>
-  <StringTable>
-    <Label>DreadlordsModel_12_Name</Label>
-    <String>Dreadlords Model 12</String>
-  </StringTable>
-  <StringTable>
-    <Label>DreadlordsModel_13_Name</Label>
-    <String>Dreadlords Model 13</String>
-  </StringTable>
-  <StringTable>
-    <Label>DreadlordsModel_14_Name</Label>
-    <String>Dreadlords Model 14</String>
-  </StringTable>
-  <StringTable>
-    <Label>DreadlordsModel_15_Name</Label>
-    <String>Dreadlords Model 15</String>
-  </StringTable>
-  <StringTable>
-    <Label>DreadlordsModel_16_Name</Label>
-    <String>Dreadlords Model 16</String>
-  </StringTable>
-  <StringTable>
-    <Label>DreadlordsModel_17_Name</Label>
-    <String>Dreadlords Model 17</String>
-  </StringTable>
-  <StringTable>
-    <Label>SnathiModel_01_Name</Label>
-    <String>Snathi Model 01</String>
-  </StringTable>
-  <StringTable>
-    <Label>SnathiModel_02_Name</Label>
-    <String>Snathi Model 02</String>
-  </StringTable>
-  <StringTable>
-    <Label>SnathiModel_03_Name</Label>
-    <String>Snathi Model 03</String>
-  </StringTable>
-  <StringTable>
-    <Label>SnathiModel_04_Name</Label>
-    <String>Snathi Model 04</String>
-  </StringTable>
-  <StringTable>
-    <Label>SnathiModel_05_Name</Label>
-    <String>Snathi Model 05</String>
-  </StringTable>
-  <StringTable>
-    <Label>SnathiModel_06_Name</Label>
-    <String>Snathi Model 06</String>
-  </StringTable>
-  <StringTable>
-    <Label>SnathiModel_07_Name</Label>
-    <String>Snathi Model 07</String>
-  </StringTable>
-  <StringTable>
-    <Label>SnathiModel_08_Name</Label>
-    <String>Snathi Model 08</String>
-  </StringTable>
-  <StringTable>
-    <Label>SnathiModel_09_Name</Label>
-    <String>Snathi Model 09</String>
-  </StringTable>
-  <StringTable>
-    <Label>SnathiModel_10_Name</Label>
-    <String>Snathi Model 10</String>
-  </StringTable>
-  <StringTable>
-    <Label>SnathiModel_11_Name</Label>
-    <String>Snathi Model 11</String>
-  </StringTable>
-  <StringTable>
-    <Label>SnathiModel_12_Name</Label>
-    <String>Snathi Model 12</String>
-  </StringTable>
-  <StringTable>
-    <Label>SnathiModel_13_Name</Label>
-    <String>Snathi Model 13</String>
-  </StringTable>
-  <StringTable>
-    <Label>SnathiModel_14_Name</Label>
-    <String>Snathi Model 14</String>
-  </StringTable>
-  <StringTable>
-    <Label>SnathiModel_15_Name</Label>
-    <String>Snathi Model 15</String>
-  </StringTable>
-  <StringTable>
-    <Label>SnathiModel_16_Name</Label>
-    <String>Snathi Model 16</String>
-  </StringTable>
-  <StringTable>
-    <Label>SnathiModel_17_Name</Label>
-    <String>Snathi Model 17</String>
-  </StringTable>
-  <StringTable>
-    <Label>SnathiModel_18_Name</Label>
-    <String>Snathi Model 18</String>
-  </StringTable>
-  <StringTable>
-    <Label>SnathiModel_19_Name</Label>
-    <String>Snathi Model 19</String>
-  </StringTable>
-  <StringTable>
-    <Label>SnathiModel_20_Name</Label>
-    <String>Snathi Model 20</String>
-  </StringTable>
-  <StringTable>
-    <Label>SnathiModel_21_Name</Label>
-    <String>Snathi Model 21</String>
-  </StringTable>
-  <StringTable>
-    <Label>SnathiModel_22_Name</Label>
-    <String>Snathi Model 22</String>
-  </StringTable>
-  <StringTable>
-    <Label>SnathiModel_23_Name</Label>
-    <String>Snathi Model 23</String>
-  </StringTable>
-  <StringTable>
-    <Label>SnathiModel_24_Name</Label>
-    <String>Snathi Model 24</String>
-  </StringTable>
-  <StringTable>
-    <Label>SnathiModel_25_Name</Label>
-    <String>Snathi Model 25</String>
-  </StringTable>
-  <StringTable>
-    <Label>SnathiModel_26_Name</Label>
-    <String>Snathi Model 26</String>
-  </StringTable>
-  <StringTable>
-    <Label>SnathiModel_27_Name</Label>
-    <String>Snathi Model 27</String>
-  </StringTable>
-  <StringTable>
-    <Label>SnathiModel_28_Name</Label>
-    <String>Snathi Model 28</String>
-  </StringTable>
-  <StringTable>
-    <Label>SnathiModel_29_Name</Label>
-    <String>Snathi Model 29</String>
-  </StringTable>
-  <StringTable>
-    <Label>SnathiModel_30_Name</Label>
-    <String>Snathi Model 30</String>
-  </StringTable>
-  <StringTable>
-    <Label>SnathiModel_31_Name</Label>
-    <String>Snathi Model 31</String>
-  </StringTable>
-  <StringTable>
-    <Label>SnathiModel_32_Name</Label>
-    <String>Snathi Model 32</String>
-  </StringTable>
-  <!-- Hook up broken Game Created Parts -->
-  <StringTable>
-    <Label>AsteroidBase_Part_05_Name</Label>
-    <String>AsteroidBase Część 05</String>
-  </StringTable>
-  <StringTable>
-    <Label>Dreadlord_Claw_Name</Label>
-    <String>Pazur Dreadlorda</String>
-  </StringTable>
-  <StringTable>
-    <Label>Dreadlord_Tentacle_Extended_Name</Label>
-    <String>Rozszerzony Dreadlord Tentacle</String>
-  </StringTable>
-  <StringTable>
-    <Label>Dreadlord_Tentacle_Long_Name</Label>
-    <String>Dreadlord Tentacle Long</String>
-  </StringTable>
-  <StringTable>
-    <Label>DreadLord_Tentacle_Pinched_Name</Label>
-    <String>Uszczypnięta macka DreadLorda</String>
-  </StringTable>
-  <StringTable>
-    <Label>Dreadlord_Tentacle_Pinched_2_Name</Label>
-    <String>Dreadlord Tentacle Pinched 2</String>
-  </StringTable>
-  <StringTable>
-    <Label>Gate_Core_Name</Label>
-    <String>Nazwa rdzenia bramki</String>
-  </StringTable>
-  <StringTable>
-    <Label>Hypergate_Module_Name</Label>
-    <String>Moduł Hypergate</String>
-  </StringTable>
-  <StringTable>
-    <Label>Hive_Shield_Name</Label>
-    <String>Tarcza roju</String>
-  </StringTable>
-  <StringTable>
-    <Label>Monster_Wing_01_Name</Label>
-    <String>Monster Wing 01</String>
-  </StringTable>
-  <StringTable>
-    <Label>PeaceKeeperLeg_01_Name</Label>
-    <String>PeaceKeeperLeg 01</String>
-  </StringTable>
-  <StringTable>
-    <Label>PeaceKeeperLeg_02_Name</Label>
-    <String>PeaceKeeperLeg 02</String>
-  </StringTable>
-  <StringTable>
-    <Label>PrecursorRelic_02_Name</Label>
-    <String>PrecursorRelic 02</String>
-  </StringTable>
-  <StringTable>
-    <Label>Resistance_CargoCylFrame_Name</Label>
-    <String>Opór Cargo Cyl Frame</String>
-  </StringTable>
-  <StringTable>
-    <Label>Resistance_MilitarySpireSimplified_Name</Label>
-    <String>Uproszczona iglica wojskowa ruchu oporu</String>
-  </StringTable>
-  <StringTable>
-    <Label>Resistance_CargoSpire_Name</Label>
-    <String>Iglica ładunkowa ruchu oporu</String>
-  </StringTable>
-  <StringTable>
-    <Label>Resistance_MilitaryShield_Name</Label>
-    <String>Odporność Tarcza wojskowa</String>
-  </StringTable>
-  <StringTable>
-    <Label>Resistance_MilitarySpire_Name</Label>
-    <String>Iglica wojskowa ruchu oporu</String>
-  </StringTable>
-  <StringTable>
-    <Label>Resistance_SurveyColumn_Name</Label>
-    <String>Kolumna badania odporności</String>
-  </StringTable>
-  <StringTable>
-    <Label>Slyne_EnergyBall_Name</Label>
-    <String>Slyne Energy Ball</String>
-  </StringTable>
-  <StringTable>
-    <Label>TheRelicPart_01_Name</Label>
-    <String>TheRelicCzęść 01</String>
-  </StringTable>
-  <StringTable>
-    <Label>Mimot_Part_01_Name</Label>
-    <String>Mimot Część 01</String>
-  </StringTable>
-  <StringTable>
-    <Label>Mimot_Part_02_Name</Label>
-    <String>Mimot Część 02</String>
-  </StringTable>
-  <StringTable>
-    <Label>Mimot_Part_03_Name</Label>
-    <String>Mimot Część 03</String>
-  </StringTable>
-  <StringTable>
-    <Label>Mimot_Part_04_Name</Label>
-    <String>Mimot Część 04</String>
-  </StringTable>
-  <StringTable>
-    <Label>Mimot_Part_05_Name</Label>
-    <String>Mimot Część 05</String>
-  </StringTable>
-  <StringTable>
-    <Label>Mimot_Part_06_Name</Label>
-    <String>Mimot Część 06</String>
-  </StringTable>
-  <StringTable>
-    <Label>Mimot_Part_07_Name</Label>
-    <String>Mimot Część 07</String>
-  </StringTable>
-  <StringTable>
-    <Label>Mimot_Part_08_Name</Label>
-    <String>Mimot Część 08</String>
-  </StringTable>
-  <StringTable>
-    <Label>Mimot_Part_09_Name</Label>
-    <String>Mimot Część 09</String>
-  </StringTable>
-  <StringTable>
-    <Label>Mimot_Part_10_Name</Label>
-    <String>Mimot Część 10</String>
-  </StringTable>
-  <StringTable>
-    <Label>Mimot_Part_11_Name</Label>
-    <String>Mimot Część 11</String>
-  </StringTable>
-  <StringTable>
-    <Label>Mimot_Part_12_Name</Label>
-    <String>Mimot Część 12</String>
-  </StringTable>
-  <StringTable>
-    <Label>Mimot_Part_13_Name</Label>
-    <String>Mimot Część 13</String>
-  </StringTable>
-  <StringTable>
-    <Label>Terran_Arm_01_Name</Label>
-    <String>Terran Arm 01</String>
-  </StringTable>
-  <StringTable>
-    <Label>Terran_Arm_02_Name</Label>
-    <String>Terran Arm 02</String>
-  </StringTable>
-  <StringTable>
-    <Label>RingKit5degree_01_Name</Label>
-    <String>Mocowanie pierścieniowe 5 stopni</String>
-  </StringTable>
-  <StringTable>
-    <Label>RingKit15degree_002_Name</Label>
-    <String>Mocowanie pierścieniowe 15 stopni</String>
-  </StringTable>
-  <StringTable>
-    <Label>RingPartSimple10d_03_Name</Label>
-    <String>Sekcja pierścieniowa Prosta 10 stopni</String>
-  </StringTable>
-  <StringTable>
-    <Label>RingPartDorm30d_005_Name</Label>
-    <String>Ring Section Dorm 32 stopnie</String>
-  </StringTable>
-  <StringTable>
-    <Label>RingPartSimple10d_001_Name</Label>
-    <String>Sekcja pierścieniowa Simple 2, 10 stopni</String>
-  </StringTable>
-  <StringTable>
-    <Label>Intercepter_Drone_Part_Name</Label>
-    <String>Część do drona przechwytującego</String>
-  </StringTable>
-  <StringTable>
-    <Label>Guardian_Drone_Part_Name</Label>
-    <String>Część drona Guardian</String>
-  </StringTable>
-  <StringTable>
-    <Label>Assault_Fighter_Part_Name</Label>
-    <String>Część myśliwca szturmowego</String>
-  </StringTable>
-  <StringTable>
-    <Label>FestronModel_100_Name</Label>
-    <String>Festron Model 100</String>
-  </StringTable>
-  <StringTable>
-    <Label>FestronModel_101_Name</Label>
-    <String>Festron Model 101</String>
-  </StringTable>
-  <StringTable>
-    <Label>FestronModel_102_Name</Label>
-    <String>Festron Model 102</String>
-  </StringTable>
-  <StringTable>
-    <Label>FestronModel_103_Name</Label>
-    <String>Festron Model 103</String>
-  </StringTable>
-  <StringTable>
-    <Label>FestronModel_104_Name</Label>
-    <String>Festron Model 104</String>
-  </StringTable>
-  <StringTable>
-    <Label>FestronModel_105_Name</Label>
-    <String>Festron Model 105</String>
-  </StringTable>
-  <StringTable>
-    <Label>FestronModel_106_Name</Label>
-    <String>Festron Model 106</String>
-  </StringTable>
-  <StringTable>
-    <Label>FestronModel_107_Name</Label>
-    <String>Festron Model 107</String>
-  </StringTable>
-  <StringTable>
-    <Label>FestronModel_108_Name</Label>
-    <String>Festron Model 108</String>
-  </StringTable>
-  <StringTable>
-    <Label>FestronModel_109_Name</Label>
-    <String>Festron Model 109</String>
-  </StringTable>
-  <StringTable>
-    <Label>FestronModel_110_Name</Label>
-    <String>Festron Model 110</String>
-  </StringTable>
-  <StringTable>
-    <Label>FestronModel_111_Name</Label>
-    <String>Festron Model 111</String>
-  </StringTable>
-  <StringTable>
-    <Label>FestronModel_112_Name</Label>
-    <String>Festron Model 112</String>
-  </StringTable>
-  <StringTable>
-    <Label>FestronModel_113_Name</Label>
-    <String>Festron Model 113</String>
-  </StringTable>
-  <StringTable>
-    <Label>FestronModel_114_Name</Label>
-    <String>Festron Model 114</String>
-  </StringTable>
-  <StringTable>
-    <Label>FestronModel_115_Name</Label>
-    <String>Festron Model 115</String>
-  </StringTable>
-  <StringTable>
-    <Label>FestronModel_116_Name</Label>
-    <String>Festron Model 116</String>
-  </StringTable>
-  <StringTable>
-    <Label>FestronModel_117_Name</Label>
-    <String>Festron Model 117</String>
-  </StringTable>
-  <StringTable>
-    <Label>FestronModel_118_Name</Label>
-    <String>Festron Model 118</String>
-  </StringTable>
-  <StringTable>
-    <Label>FestronModel_119_Name</Label>
-    <String>Festron Model 119</String>
-  </StringTable>
-  <StringTable>
-    <Label>FestronModel_120_Name</Label>
-    <String>Festron Model 120</String>
-  </StringTable>
-  <StringTable>
-    <Label>FestronModel_121_Name</Label>
-    <String>Festron Model 121</String>
-  </StringTable>
-  <StringTable>
-    <Label>FestronModel_122_Name</Label>
-    <String>Festron Model 122</String>
-  </StringTable>
-  <StringTable>
-    <Label>FestronModel_123_Name</Label>
-    <String>Festron Model 123</String>
-  </StringTable>
-  <StringTable>
-    <Label>FestronModel_124_Name</Label>
-    <String>Festron Model 124</String>
-  </StringTable>
-  <StringTable>
-    <Label>FestronModel_125_Name</Label>
-    <String>Festron Model 125</String>
-  </StringTable>
-  <StringTable>
-    <Label>FestronModel_126_Name</Label>
-    <String>Festron Model 126</String>
-  </StringTable>
-  <StringTable>
-    <Label>FestronModel_127_Name</Label>
-    <String>Festron Model 127</String>
-  </StringTable>
-  <StringTable>
-    <Label>FestronModel_128_Name</Label>
-    <String>Festron Model 128</String>
-  </StringTable>
-  <StringTable>
-    <Label>FestronModel_129_Name</Label>
-    <String>Festron Model 129</String>
-  </StringTable>
-  <StringTable>
-    <Label>FestronModel_130_Name</Label>
-    <String>Festron Model 130</String>
-  </StringTable>
-  <StringTable>
-    <Label>FestronModel_131_Name</Label>
-    <String>Festron Model 131</String>
-  </StringTable>
-  <StringTable>
-    <Label>FestronModel_132_Name</Label>
-    <String>Festron Model 132</String>
-  </StringTable>
-  <StringTable>
-    <Label>FestronModel_133_Name</Label>
-    <String>Festron Model 133</String>
-  </StringTable>
-  <StringTable>
-    <Label>FestronModel_134_Name</Label>
-    <String>Festron Model 134</String>
-  </StringTable>
-  <StringTable>
-    <Label>FestronModel_135_Name</Label>
-    <String>Festron Model 135</String>
-  </StringTable>
-  <StringTable>
-    <Label>FestronModel_136_Name</Label>
-    <String>Festron Model 136</String>
-  </StringTable>
-  <StringTable>
-    <Label>FestronModel_137_Name</Label>
-    <String>Festron Model 137</String>
-  </StringTable>
-  <StringTable>
-    <Label>FestronModel_138_Name</Label>
-    <String>Festron Model 138</String>
-  </StringTable>
-  <StringTable>
-    <Label>FestronModel_139_Name</Label>
-    <String>Festron Model 139</String>
-  </StringTable>
-  <StringTable>
-    <Label>FestronModel_140_Name</Label>
-    <String>Festron Model 140</String>
-  </StringTable>
-  <StringTable>
-    <Label>FestronModel_141_Name</Label>
-    <String>Festron Model 141</String>
-  </StringTable>
-  <StringTable>
-    <Label>FestronModel_142_Name</Label>
-    <String>Festron Model 142</String>
-  </StringTable>
-  <StringTable>
-    <Label>FestronModel_143_Name</Label>
-    <String>Festron Model 143</String>
-  </StringTable>
-  <StringTable>
-    <Label>FestronModel_144_Name</Label>
-    <String>Festron Model 144</String>
-  </StringTable>
-  <StringTable>
-    <Label>FestronModel_145_Name</Label>
-    <String>Festron Model 145</String>
-  </StringTable>
-  <StringTable>
-    <Label>FestronModel_146_Name</Label>
-    <String>Festron Model 146</String>
-  </StringTable>
-  <StringTable>
-    <Label>FestronModel_147_Name</Label>
-    <String>Festron Model 147</String>
-  </StringTable>
-  <StringTable>
-    <Label>Sun_Ring_Part_01_Name</Label>
-    <String>Pierścień słoneczny 01</String>
-  </StringTable>
-  <StringTable>
-    <Label>Sun_Energysink_01_Name</Label>
-    <String>Sun Energysink 01</String>
-  </StringTable>
-  <StringTable>
-    <Label>Sun_SolarArray_01_Name</Label>
-    <String>Układ słoneczny Sun 01</String>
-  </StringTable>
-  <StringTable>
-    <Label>Sun_SolarArray_02_Name</Label>
-    <String>Układ słoneczny Sun 02</String>
-  </StringTable>
-  <StringTable>
-    <Label>Sun_Ring_Part_02_Name</Label>
-    <String>Sun Ring 02</String>
-  </StringTable>
-  <StringTable>
-    <Label>Sun_SolarArray_04_Name</Label>
-    <String>Układ słoneczny Sun 04</String>
-  </StringTable>
-  <!-- New Parts -->
-  <StringTable>
-    <Label>Antana_001_Name</Label>
-    <String>Antana 001</String>
-  </StringTable>
-  <StringTable>
-    <Label>BasicLight_001_Name</Label>
-    <String>Basic Light 001</String>
-  </StringTable>
-  <StringTable>
-    <Label>BasicLight_002_Name</Label>
-    <String>Basic Light 002</String>
-  </StringTable>
-  <StringTable>
-    <Label>BasicLight_003_Name</Label>
-    <String>Basic Light 003</String>
-  </StringTable>
-  <StringTable>
-    <Label>BasicLight_004_Name</Label>
-    <String>Basic Light 004</String>
-  </StringTable>
-  <StringTable>
-    <Label>BasicLight_005_Name</Label>
-    <String>Basic Light 005</String>
-  </StringTable>
-  <StringTable>
-    <Label>BasicLight_006_Name</Label>
-    <String>Basic Light 006</String>
-  </StringTable>
-  <StringTable>
-    <Label>BasicLight_007_Name</Label>
-    <String>Basic Light 007</String>
-  </StringTable>
-  <StringTable>
-    <Label>Booster_001_Name</Label>
-    <String>Booster 001</String>
-  </StringTable>
-  <StringTable>
-    <Label>Booster_002_Name</Label>
-    <String>Booster 002</String>
-  </StringTable>
-  <StringTable>
-    <Label>Booster_003_Name</Label>
-    <String>Booster 003</String>
-  </StringTable>
-  <StringTable>
-    <Label>Booster_004_Name</Label>
-    <String>Booster 004</String>
-  </StringTable>
-  <StringTable>
-    <Label>Booster_005_Name</Label>
-    <String>Booster 005</String>
-  </StringTable>
-  <StringTable>
-    <Label>Booster_006_Name</Label>
-    <String>Booster 006</String>
-  </StringTable>
-  <StringTable>
-    <Label>CargoPod_001_Name</Label>
-    <String>Cargo Pod 001</String>
-  </StringTable>
-  <StringTable>
-    <Label>CargoPod_002_Name</Label>
-    <String>Cargo Pod 002</String>
-  </StringTable>
-  <StringTable>
-    <Label>CargoPod_003_Name</Label>
-    <String>Cargo Pod 003</String>
-  </StringTable>
-  <StringTable>
-    <Label>CargoPod_004_Name</Label>
-    <String>Cargo Pod 004</String>
-  </StringTable>
-  <StringTable>
-    <Label>CargoPod_005_Name</Label>
-    <String>Cargo Pod 005</String>
-  </StringTable>
-  <StringTable>
-    <Label>FuelTank_001_Name</Label>
-    <String>Zbiornik paliwa 001</String>
-  </StringTable>
-  <StringTable>
-    <Label>FuelTank_002_Name</Label>
-    <String>Zbiornik paliwa 002</String>
-  </StringTable>
-  <StringTable>
-    <Label>FuelTank_003_Name</Label>
-    <String>Zbiornik paliwa 003</String>
-  </StringTable>
-  <StringTable>
-    <Label>LargeBooster_001_Name</Label>
-    <String>Duży wzmacniacz 001</String>
-  </StringTable>
-  <StringTable>
-    <Label>ProbeHulll_001_Name</Label>
-    <String>Kadłub sondy 001</String>
-  </StringTable>
-  <StringTable>
-    <Label>ShuttleHull_001_Name</Label>
-    <String>Kadłub wahadłowca 001</String>
-  </StringTable>
-  <StringTable>
-    <Label>ShuttleHull_002_Name</Label>
-    <String>Kadłub wahadłowca 002</String>
-  </StringTable>
-  <StringTable>
-    <Label>ShuttleHull_003_Name</Label>
-    <String>Kadłub wahadłowca 003</String>
-  </StringTable>
-  <StringTable>
-    <Label>ShuttleHull_004_Name</Label>
-    <String>Kadłub wahadłowca 004</String>
-  </StringTable>
-  <StringTable>
-    <Label>ShuttleHull_005_Name</Label>
-    <String>Kadłub wahadłowca 005</String>
-  </StringTable>
-  <StringTable>
-    <Label>ShuttleWing_001_Name</Label>
-    <String>Skrzydło wahadłowca 001</String>
-  </StringTable>
-  <StringTable>
-    <Label>ShuttleWing_002_Name</Label>
-    <String>Skrzydło wahadłowca 002</String>
-  </StringTable>
-  <StringTable>
-    <Label>ShuttleWing_003_Name</Label>
-    <String>Skrzydło wahadłowca 003</String>
-  </StringTable>
-  <StringTable>
-    <Label>ShuttleWing_004_Name</Label>
-    <String>Skrzydło wahadłowca 004</String>
-  </StringTable>
-  <StringTable>
-    <Label>SolorPanel_001_Name</Label>
-    <String>Solor Panel 001</String>
-  </StringTable>
-  <StringTable>
-    <Label>SolorPanel_002_Name</Label>
-    <String>Solor Panel 002</String>
-  </StringTable>
-  <StringTable>
-    <Label>SolorPanel_003_Name</Label>
-    <String>Solor Panel 003</String>
-  </StringTable>
-  <StringTable>
-    <Label>SolorPanel_004_Name</Label>
-    <String>Solor Panel 004</String>
-  </StringTable>
-  <StringTable>
-    <Label>StationJoin_001_Name</Label>
-    <String>Station Join 001</String>
-  </StringTable>
-  <StringTable>
-    <Label>StationJoin_002_Name</Label>
-    <String>Station Join 002</String>
-  </StringTable>
-  <StringTable>
-    <Label>StationJoin_003_Name</Label>
-    <String>Station Join 003</String>
-  </StringTable>
-  <StringTable>
-    <Label>StationJoin_004_Name</Label>
-    <String>Stacja Dołącz 004</String>
-  </StringTable>
-  <StringTable>
-    <Label>StationJoin_005_Name</Label>
-    <String>Station Join 005</String>
-  </StringTable>
-  <StringTable>
-    <Label>StationJoin_006_Name</Label>
-    <String>Stacja Join 006</String>
-  </StringTable>
-  <StringTable>
-    <Label>StationJoin_007_Name</Label>
-    <String>Station Join 007</String>
-  </StringTable>
-  <StringTable>
-    <Label>StationJoin_008_Name</Label>
-    <String>Stacja Join 008</String>
-  </StringTable>
-  <StringTable>
-    <Label>StationJoin_009_Name</Label>
-    <String>Stacja Dołącz 009</String>
-  </StringTable>
-  <StringTable>
-    <Label>StationJoin_010_Name</Label>
-    <String>Stacja Dołącz 010</String>
-  </StringTable>
-  <StringTable>
-    <Label>StationModule_001_Name</Label>
-    <String>Moduł stacji 001</String>
-  </StringTable>
-  <StringTable>
-    <Label>StationModule_002_Name</Label>
-    <String>Moduł stacji 002</String>
-  </StringTable>
-  <StringTable>
-    <Label>StationModule_003_Name</Label>
-    <String>Moduł stacji 003</String>
-  </StringTable>
-  <StringTable>
-    <Label>StationModule_004_Name</Label>
-    <String>Moduł stacji 004</String>
-  </StringTable>
-  <StringTable>
-    <Label>StationSphere_001_Name</Label>
-    <String>Stacja Sphere 001</String>
-  </StringTable>
-  <StringTable>
-    <Label>StationSphere_002_Name</Label>
-    <String>Stacja Sfera 002</String>
-  </StringTable>
-  <StringTable>
-    <Label>StationSphere_003_Name</Label>
-    <String>Stacja Sphere 003</String>
-  </StringTable>
-  <StringTable>
-    <Label>StationSphere_004_Name</Label>
-    <String>Stacja Sfera 004</String>
-  </StringTable>
-  <StringTable>
-    <Label>StationSphere_005_Name</Label>
-    <String>Stacja Sphere 005</String>
-  </StringTable>
-  <StringTable>
-    <Label>StationSphere_006_Name</Label>
-    <String>Stacja Sphere 006</String>
-  </StringTable>
-  <StringTable>
-    <Label>StationSphere_007_Name</Label>
-    <String>Stacja Sphere 007</String>
-  </StringTable>
-  <StringTable>
-    <Label>StationSphere_008_Name</Label>
-    <String>Stacja Sphere 008</String>
-  </StringTable>
-  <StringTable>
-    <Label>StationSphere_009_Name</Label>
-    <String>Stacja Sphere 009</String>
-  </StringTable>
-  <StringTable>
-    <Label>StationTube_001_Name</Label>
-    <String>Stacja Tube 001</String>
-  </StringTable>
-  <StringTable>
-    <Label>StationTube_002_Name</Label>
-    <String>Stacja Tube 002</String>
-  </StringTable>
-  <StringTable>
-    <Label>StationTube_003_Name</Label>
-    <String>Stacja Tube 003</String>
-  </StringTable>
-  <StringTable>
-    <Label>StationTube_004_Name</Label>
-    <String>Stacja Tube 004</String>
-  </StringTable>
-  <StringTable>
-    <Label>StationTube_005_Name</Label>
-    <String>Stacja Tube 005</String>
-  </StringTable>
-  <StringTable>
-    <Label>StationTube_006_Name</Label>
-    <String>Stacja Tube 006</String>
-  </StringTable>
-  <StringTable>
-    <Label>StationTube_007_Name</Label>
-    <String>Stacja Tube 007</String>
-  </StringTable>
-  <StringTable>
-    <Label>PlanetGasGiant_01_Name</Label>
-    <String>Przypadkowy gazowy olbrzym 01</String>
-  </StringTable>
-  <StringTable>
-    <Label>PlanetGasGiant_02_Name</Label>
-    <String>Przypadkowy gazowy gigant 02</String>
-  </StringTable>
-  <StringTable>
-    <Label>PlanetGasGiant_03_Name</Label>
-    <String>Przypadkowy gazowy gigant 03</String>
-  </StringTable>
-  <StringTable>
-    <Label>PlanetDeadWorld_01_Name</Label>
-    <String>Przypadkowy martwy świat 01</String>
-  </StringTable>
-  <StringTable>
-    <Label>PlanetDeadWorld_02_Name</Label>
-    <String>Przypadkowy martwy świat 02</String>
-  </StringTable>
-  <StringTable>
-    <Label>PlanetDeadWorld_03_Name</Label>
-    <String>Przypadkowy martwy świat 03</String>
-  </StringTable>
-  <StringTable>
-    <Label>ChromeBall_01_Name</Label>
-    <String>Kulka chromowana</String>
-  </StringTable>
-  <StringTable>
-    <Label>CrystalCluster_001_Name</Label>
-    <String>Crystal Cluster 001</String>
-  </StringTable>
-  <StringTable>
-    <Label>CrystalCluster_002_Name</Label>
-    <String>Crystal Cluster 002</String>
-  </StringTable>
-  <StringTable>
-    <Label>CrystalCluster_003_Name</Label>
-    <String>Crystal Cluster 003</String>
-  </StringTable>
-  <StringTable>
-    <Label>CrystalShardLarge_001_Name</Label>
-    <String>Crystal Large 001</String>
-  </StringTable>
-  <StringTable>
-    <Label>CrystalShardLarge_002_Name</Label>
-    <String>Crystal Large 002</String>
-  </StringTable>
-  <StringTable>
-    <Label>CrystalShardLarge_003_Name</Label>
-    <String>Crystal Large 003</String>
-  </StringTable>
-  <StringTable>
-    <Label>CrystalShardLarge_004_Name</Label>
-    <String>Crystal Large 004</String>
-  </StringTable>
-  <StringTable>
-    <Label>CrystalShardLarge_005_Name</Label>
-    <String>Crystal Large 005</String>
-  </StringTable>
-  <StringTable>
-    <Label>CrystalShardLarge_006_Name</Label>
-    <String>Crystal Large 006</String>
-  </StringTable>
-  <StringTable>
-    <Label>CrystalShardMedium_001_Name</Label>
-    <String>Crystal Medium 001</String>
-  </StringTable>
-  <StringTable>
-    <Label>CrystalShardMedium_002_Name</Label>
-    <String>Crystal Medium 002</String>
-  </StringTable>
-  <StringTable>
-    <Label>CrystalShardMedium_003_Name</Label>
-    <String>Crystal Medium 003</String>
-  </StringTable>
-  <StringTable>
-    <Label>CrystalShardMedium_004_Name</Label>
-    <String>Crystal Medium 004</String>
-  </StringTable>
-  <StringTable>
-    <Label>CrystalShardMedium_005_Name</Label>
-    <String>Crystal Medium 005</String>
-  </StringTable>
-  <StringTable>
-    <Label>CrystalShardSmall_001_Name</Label>
-    <String>Crystal Small 001</String>
-  </StringTable>
-  <StringTable>
-    <Label>CrystalShardSmall_002_Name</Label>
-    <String>Crystal Small 002</String>
-  </StringTable>
-  <StringTable>
-    <Label>CrystalShardSmall_003_Name</Label>
-    <String>Crystal Small 003</String>
-  </StringTable>
-  <StringTable>
-    <Label>CrystalShardSmall_004_Name</Label>
-    <String>Crystal Small 004</String>
-  </StringTable>
-  <StringTable>
-    <Label>CrystalShardSmall_005_Name</Label>
-    <String>Crystal Small 005</String>
-  </StringTable>
-  <StringTable>
-    <Label>SiegePlatform_01_Name</Label>
-    <String>Platforma Oblegająca</String>
-  </StringTable>
-  <StringTable>
-    <Label>Space_Creature_01_Name</Label>
-    <String>Kosmiczne stworzenie 01</String>
-  </StringTable>
-  <StringTable>
-    <Label>Seeing_Core_01_Name</Label>
-    <String>Seeing_Core_01</String>
-  </StringTable>
-</StringTableList>
->>>>>>> 239c881e
+</StringTableList>