--- conflicted
+++ resolved
@@ -1,15 +1,14 @@
-<<<<<<< HEAD
 <?xml version='1.0' encoding='utf-8'?>
 <StringTableList xmlns:xsi="http://www.w3.org/2001/XMLSchema-instance" xsi:noNamespaceSchemaLocation="../../Schema/Lib/StringTable.xsd">
   <!-- Created with the Crusade Editor -->
   <!-- DiplomaticModifiersText.XML -->
   <StringTable>
     <Label>DiplomacyStat_Dec</Label>
-    <String>Twoje umiejętności dyplomatyczne</String>
+    <String>Twoja umiejętność dyplomacji</String>
   </StringTable>
   <StringTable>
     <Label>DiplomacyStatBenevolent_Dec</Label>
-    <String>Twoje wrażenie na temat życzliwych cywilizacji</String>
+    <String>Twoje wrażenie na temat dobroczynnych cywilizacji</String>
   </StringTable>
   <StringTable>
     <Label>DiplomacyStatNeutral_Dec</Label>
@@ -17,11 +16,11 @@
   </StringTable>
   <StringTable>
     <Label>DiplomacyStatMerciless_Dec</Label>
-    <String>Twoje wrażenie na temat malewoleńskich cywilizacji</String>
+    <String>Twoje wrażenie na temat mrocznych cywilizacji</String>
   </StringTable>
   <StringTable>
     <Label>HaveDiplomats_Dec</Label>
-    <String>Twoi dyplomaci dobrze cię bronią</String>
+    <String>Twoi dyplomaci dobrze cię reprezentują</String>
   </StringTable>
   <StringTable>
     <Label>Alliance_Dec</Label>
@@ -29,7 +28,7 @@
   </StringTable>
   <StringTable>
     <Label>SameCulture_Dec</Label>
-    <String>Mamy te same wartości</String>
+    <String>Mamy takie same wartości</String>
   </StringTable>
   <StringTable>
     <Label>SameGovernment_Dec</Label>
@@ -37,7 +36,7 @@
   </StringTable>
   <StringTable>
     <Label>WarWithOpposingCulture_Dec</Label>
-    <String>Prowadzisz wojnę z cywilizacją, której nie lubimy</String>
+    <String>Jesteś w stanie wojny z cywilizacją, której nie lubimy</String>
   </StringTable>
   <StringTable>
     <Label>DifferentSpeciesType_Dec</Label>
@@ -45,7 +44,7 @@
   </StringTable>
   <StringTable>
     <Label>RemoveEarly_Dec</Label>
-    <String>Myślimy, że powinniśmy wyeliminować cię wcześniej</String>
+    <String>Myślimy, że powinniśmy cię wyeliminować wcześniej</String>
   </StringTable>
   <StringTable>
     <Label>NaturalEnemies_Dec</Label>
@@ -57,7 +56,7 @@
   </StringTable>
   <StringTable>
     <Label>CovetYourTerritory_Dec</Label>
-    <String>Pożądamy waszych światów</String>
+    <String>Zachciewamy waszych światów</String>
   </StringTable>
   <StringTable>
     <Label>CommonEnemy_Dec</Label>
@@ -65,23 +64,23 @@
   </StringTable>
   <StringTable>
     <Label>OpenBorders_Dec</Label>
-    <String>Mamy traktat o otwartych granicach</String>
+    <String>Posiadamy traktat o otwartych granicach</String>
   </StringTable>
   <StringTable>
     <Label>ActiveTradeResource_Dec</Label>
-    <String>Dzielimy się zasobami handlowymi</String>
+    <String>Dzielimy się zasobem handlowym</String>
   </StringTable>
   <StringTable>
     <Label>OutsideOfRange_Dec</Label>
-    <String>Znajdujesz się poza naszym zasięgiem podróży</String>
+    <String>Jesteś poza naszym zasięgiem podróży</String>
   </StringTable>
   <StringTable>
     <Label>PayingTribute_Dec</Label>
-    <String>Składasz nam hołd</String>
+    <String>Płacisz nam daninę</String>
   </StringTable>
   <StringTable>
     <Label>ActiveCulturalTreaty_Dec</Label>
-    <String>Mamy traktat kulturowy</String>
+    <String>Mamy traktat kulturalny</String>
   </StringTable>
   <StringTable>
     <Label>CommonAlly_Dec</Label>
@@ -93,7 +92,7 @@
   </StringTable>
   <StringTable>
     <Label>WeakerMilitary_Dec</Label>
-    <String>Nie jesteś zagrożeniem</String>
+    <String>Nie stanowisz zagrożenia</String>
   </StringTable>
   <StringTable>
     <Label>SameVoteInUP_Dec</Label>
@@ -113,15 +112,15 @@
   </StringTable>
   <StringTable>
     <Label>TradedNonTechItem_Dec</Label>
-    <String>Wymieniłeś się z nami przedmiotem niezwiązanym z technologią</String>
+    <String>Wymieniłeś u nas przedmiot niezwiązany z technologią</String>
   </StringTable>
   <StringTable>
     <Label>EmbargoOnRequest_Dec</Label>
-    <String>Zgodziliście się na embargo na kolejny wyścig na naszą prośbę</String>
+    <String>Zgodziłeś się na embargo innego gatunku na naszą prośbę</String>
   </StringTable>
   <StringTable>
     <Label>TradedAtDiscount_Dec</Label>
-    <String>Dałeś nam dobry interes w handlu</String>
+    <String>Dałeś nam dobry układ w handlu</String>
   </StringTable>
   <StringTable>
     <Label>KilledPirateInZOC_Dec</Label>
@@ -141,15 +140,15 @@
   </StringTable>
   <StringTable>
     <Label>WithdrewFromUP_Dec</Label>
-    <String>Wycofałeś się ze Zjednoczonych Planet</String>
+    <String>Wycofałeś się z Zjednoczonych Planet</String>
   </StringTable>
   <StringTable>
     <Label>AllianceWithOpposingCulture_Dec</Label>
-    <String>Jesteście sprzymierzeni z cywilizacjami, których nie lubimy</String>
+    <String>Jesteś sojusznikiem cywilizacji, które nam się nie podobają</String>
   </StringTable>
   <StringTable>
     <Label>StarbaseInZOCWithoutOpenBorders_Dec</Label>
-    <String>Masz bazę kosmiczną na naszym terytorium</String>
+    <String>Masz stację kosmiczną na naszym terytorium</String>
   </StringTable>
   <StringTable>
     <Label>CultureTreatyWithOpposingCulture_Dec</Label>
@@ -173,7 +172,7 @@
   </StringTable>
   <StringTable>
     <Label>StrongerMilitary_Dec</Label>
-    <String>Twoje zwiększanie potencjału militarnego budzi nasze obawy</String>
+    <String>Twój rozwój militarny nas niepokoi</String>
   </StringTable>
   <StringTable>
     <Label>SharedBorders_Dec</Label>
@@ -181,15 +180,15 @@
   </StringTable>
   <StringTable>
     <Label>CloseToInfluenceFlip_Dec</Label>
-    <String>Twoje Bazy Komunikacyjne Gwiezdne</String>
+    <String>Twoje Bazy Komunikacyjne Gwiazd</String>
   </StringTable>
   <StringTable>
     <Label>BuiltPlanetKiller_Dec</Label>
-    <String>Zbudowałeś Niszczyciel Planet_Dec</String>
+    <String>Zbudowałeś Niszczyciel Planet</String>
   </StringTable>
   <StringTable>
     <Label>WarWithWarVictim_Dec</Label>
-    <String>Prowadzisz wojnę z rasą dyplomatyczną</String>
+    <String>Jesteś w stanie wojny z dyplomatyczną rasą</String>
   </StringTable>
   <StringTable>
     <Label>OnCrusade_Dec</Label>
@@ -201,11 +200,11 @@
   </StringTable>
   <StringTable>
     <Label>SuccessfulInfluenceFlip_Dec</Label>
-    <String>Twój wpływ przewrócił jedną z naszych kolonii</String>
+    <String>Twoja wpływowa działalność przekonała jedną z naszych kolonii.</String>
   </StringTable>
   <StringTable>
     <Label>EndedWar_Dec</Label>
-    <String>Byłeś z nami w stanie wojny.</String>
+    <String>Byłeś z nami w stanie wojny</String>
   </StringTable>
   <StringTable>
     <Label>BrokeTreaty_Dec</Label>
@@ -217,7 +216,7 @@
   </StringTable>
   <StringTable>
     <Label>LargeFleetNearWorldOrStarbase_Dec</Label>
-    <String>Masz dużą flotę niedaleko mnie</String>
+    <String>Masz dużą flotę w pobliżu mnie</String>
   </StringTable>
   <StringTable>
     <Label>RefusedEmbargoRequest_Dec</Label>
@@ -229,7 +228,7 @@
   </StringTable>
   <StringTable>
     <Label>InvadedUPHQ_Dec</Label>
-    <String>Zaatakowałeś siedzibę Zjednoczonych Planet</String>
+    <String>Zaatakowałeś siedzibę Zjednoczonych Planet.</String>
   </StringTable>
   <StringTable>
     <Label>KilledFriendlyPlayer_Dec</Label>
@@ -237,7 +236,7 @@
   </StringTable>
   <StringTable>
     <Label>UsedPlanetKiller_Dec</Label>
-    <String>Użyłeś Niszczyciela Planet</String>
+    <String>Użyłeś Planeto Zabójcy</String>
   </StringTable>
   <StringTable>
     <Label>RefusedWarSupportRequest_Dec</Label>
@@ -249,7 +248,7 @@
   </StringTable>
   <StringTable>
     <Label>RefusedTributeRequest_Dec</Label>
-    <String>Odmówiłeś nam daniny.</String>
+    <String>Odmówiłeś zapłacenia nam daniny</String>
   </StringTable>
   <StringTable>
     <Label>WarAgainstFriendlyPlayer_Dec</Label>
@@ -265,19 +264,19 @@
   </StringTable>
   <StringTable>
     <Label>RefusedCreditsDemand_Dec</Label>
-    <String>Odmówiłeś nam udzielenia kredytów.</String>
+    <String>Odmówiłeś nam przekazania kredytów</String>
   </StringTable>
   <StringTable>
     <Label>RefusedTechDemand_Dec</Label>
-    <String>Odmówiłeś nam wydania technologii</String>
+    <String>Odmówiłeś nam przekazania technologii</String>
   </StringTable>
   <StringTable>
     <Label>RefusedWarOnOtherRequest_Dec</Label>
-    <String>Odmówiłeś wojny na naszą prośbę</String>
+    <String>Odmówiłeś wyruszenia na wojnę na naszą prośbę</String>
   </StringTable>
   <StringTable>
     <Label>RefusedRemoveStarbaseDemand_Dec</Label>
-    <String>Odmówiłeś naszego żądania dotyczącego bazy gwiazdowej</String>
+    <String>Odmówiłeś naszego żądania dotyczącego bazy gwiazd.</String>
   </StringTable>
   <StringTable>
     <Label>ConquestVictoryGoal_Dec</Label>
@@ -285,11 +284,11 @@
   </StringTable>
   <StringTable>
     <Label>CloseToAscensionVictory_Dec</Label>
-    <String>Dążysz do zwycięstwa wniebowstąpienia</String>
+    <String>Dążysz do Zwycięstwa Wniebowstąpienia</String>
   </StringTable>
   <StringTable>
     <Label>CloseToResearchVictory_Dec</Label>
-    <String>Dążysz do zwycięstwa w badaniach</String>
+    <String>Dążysz do Zwycięstwa Naukowego</String>
   </StringTable>
   <StringTable>
     <Label>HasArtifacts_Dec</Label>
@@ -297,11 +296,11 @@
   </StringTable>
   <StringTable>
     <Label>EasyTarget_Dec</Label>
-    <String>Jesteś gotowy na podbój</String>
+    <String>Jesteś gotowy do podboju</String>
   </StringTable>
   <StringTable>
     <Label>WarWithFriend_Dec</Label>
-    <String>Prowadzisz wojnę z naszym przyjacielem</String>
+    <String>Jesteś w stanie wojny z naszym przyjacielem</String>
   </StringTable>
   <StringTable>
     <Label>YouConqueredOurFriend_Dec</Label>
@@ -309,11 +308,11 @@
   </StringTable>
   <StringTable>
     <Label>YouAreWarMonger_Dec</Label>
-    <String>Jesteś podżegaczem wojennym</String>
+    <String>Jesteś podżegaczem wojen</String>
   </StringTable>
   <StringTable>
     <Label>YourAlrightKid_Dec</Label>
-    <String>Zaimponowałeś nam</String>
+    <String>ZrobiłeśNaNasWrażenie_Dec</String>
   </StringTable>
   <StringTable>
     <Label>DontLikeYourFace_Dec</Label>
@@ -337,7 +336,7 @@
   </StringTable>
   <StringTable>
     <Label>WarWithAlly_Dec</Label>
-    <String>Prowadzisz wojnę z naszym sojusznikiem</String>
+    <String>Jesteś w stanie wojny z naszym sojuszniczką</String>
   </StringTable>
   <StringTable>
     <Label>AskedForMoney_Dec</Label>
@@ -357,380 +356,6 @@
   </StringTable>
   <StringTable>
     <Label>YouUsedTerrorStarOnFriendlySystem_Dec</Label>
-    <String>Użyłeś Gwiazdy Terroru na naszym przyjacielu.</String>
-  </StringTable>
-  <StringTable>
-    <Label>YouUsedTerrorStarOnMySystem_Dec</Label>
-    <String>Zniszczyłeś naszą planetę za pomocą Gwiazdy Terroru</String>
-  </StringTable>
-  <StringTable>
-    <Label>Peacekeeper_Dec</Label>
-    <String>Twoje działania na rzecz pokoju</String>
-  </StringTable>
-  <StringTable>
-    <Label>Peacefulness_Dec</Label>
-    <String>Twoje spokojne nastawienie</String>
-  </StringTable>
-</StringTableList>
-=======
-<?xml version='1.0' encoding='utf-8'?>
-<StringTableList xmlns:xsi="http://www.w3.org/2001/XMLSchema-instance" xsi:noNamespaceSchemaLocation="../../Schema/Lib/StringTable.xsd">
-  <!-- Created with the Crusade Editor -->
-  <!-- DiplomaticModifiersText.XML -->
-  <StringTable>
-    <Label>DiplomacyStat_Dec</Label>
-    <String>Twoja umiejętność dyplomacji</String>
-  </StringTable>
-  <StringTable>
-    <Label>DiplomacyStatBenevolent_Dec</Label>
-    <String>Twoje wrażenie na temat dobroczynnych cywilizacji</String>
-  </StringTable>
-  <StringTable>
-    <Label>DiplomacyStatNeutral_Dec</Label>
-    <String>Twoje wrażenie na pragmatyczne cywilizacje</String>
-  </StringTable>
-  <StringTable>
-    <Label>DiplomacyStatMerciless_Dec</Label>
-    <String>Twoje wrażenie na temat mrocznych cywilizacji</String>
-  </StringTable>
-  <StringTable>
-    <Label>HaveDiplomats_Dec</Label>
-    <String>Twoi dyplomaci dobrze cię reprezentują</String>
-  </StringTable>
-  <StringTable>
-    <Label>Alliance_Dec</Label>
-    <String>Jesteśmy sojusznikami</String>
-  </StringTable>
-  <StringTable>
-    <Label>SameCulture_Dec</Label>
-    <String>Mamy takie same wartości</String>
-  </StringTable>
-  <StringTable>
-    <Label>SameGovernment_Dec</Label>
-    <String>Mamy ten sam rząd</String>
-  </StringTable>
-  <StringTable>
-    <Label>WarWithOpposingCulture_Dec</Label>
-    <String>Jesteś w stanie wojny z cywilizacją, której nie lubimy</String>
-  </StringTable>
-  <StringTable>
-    <Label>DifferentSpeciesType_Dec</Label>
-    <String>Jesteśmy różnymi rodzajami form życia</String>
-  </StringTable>
-  <StringTable>
-    <Label>RemoveEarly_Dec</Label>
-    <String>Myślimy, że powinniśmy cię wyeliminować wcześniej</String>
-  </StringTable>
-  <StringTable>
-    <Label>NaturalEnemies_Dec</Label>
-    <String>Jesteśmy naturalnymi wrogami</String>
-  </StringTable>
-  <StringTable>
-    <Label>YouArePowerful_Dec</Label>
-    <String>Podziwiamy twoją moc</String>
-  </StringTable>
-  <StringTable>
-    <Label>CovetYourTerritory_Dec</Label>
-    <String>Zachciewamy waszych światów</String>
-  </StringTable>
-  <StringTable>
-    <Label>CommonEnemy_Dec</Label>
-    <String>Mamy wspólnego wroga</String>
-  </StringTable>
-  <StringTable>
-    <Label>OpenBorders_Dec</Label>
-    <String>Posiadamy traktat o otwartych granicach</String>
-  </StringTable>
-  <StringTable>
-    <Label>ActiveTradeResource_Dec</Label>
-    <String>Dzielimy się zasobem handlowym</String>
-  </StringTable>
-  <StringTable>
-    <Label>OutsideOfRange_Dec</Label>
-    <String>Jesteś poza naszym zasięgiem podróży</String>
-  </StringTable>
-  <StringTable>
-    <Label>PayingTribute_Dec</Label>
-    <String>Płacisz nam daninę</String>
-  </StringTable>
-  <StringTable>
-    <Label>ActiveCulturalTreaty_Dec</Label>
-    <String>Mamy traktat kulturalny</String>
-  </StringTable>
-  <StringTable>
-    <Label>CommonAlly_Dec</Label>
-    <String>Mamy wspólnego sojusznika</String>
-  </StringTable>
-  <StringTable>
-    <Label>TradeRoute_Dec</Label>
-    <String>Handlujemy ze sobą</String>
-  </StringTable>
-  <StringTable>
-    <Label>WeakerMilitary_Dec</Label>
-    <String>Nie stanowisz zagrożenia</String>
-  </StringTable>
-  <StringTable>
-    <Label>SameVoteInUP_Dec</Label>
-    <String>Głosowałeś z nami w Zjednoczonych Planetach</String>
-  </StringTable>
-  <StringTable>
-    <Label>GaveGift_Dec</Label>
-    <String>Dałeś nam prezent</String>
-  </StringTable>
-  <StringTable>
-    <Label>SupportedWarRequest_Dec</Label>
-    <String>Udzieliłeś nam pomocy w wojnie na naszą prośbę</String>
-  </StringTable>
-  <StringTable>
-    <Label>TradedTechnology_Dec</Label>
-    <String>Wymieniłeś się z nami technologią</String>
-  </StringTable>
-  <StringTable>
-    <Label>TradedNonTechItem_Dec</Label>
-    <String>Wymieniłeś u nas przedmiot niezwiązany z technologią</String>
-  </StringTable>
-  <StringTable>
-    <Label>EmbargoOnRequest_Dec</Label>
-    <String>Zgodziłeś się na embargo innego gatunku na naszą prośbę</String>
-  </StringTable>
-  <StringTable>
-    <Label>TradedAtDiscount_Dec</Label>
-    <String>Dałeś nam dobry układ w handlu</String>
-  </StringTable>
-  <StringTable>
-    <Label>KilledPirateInZOC_Dec</Label>
-    <String>Zabiłeś pirata na naszym terytorium</String>
-  </StringTable>
-  <StringTable>
-    <Label>WarOnOtherOnRequest_Dec</Label>
-    <String>Zgodziłeś się na wojnę na naszą prośbę</String>
-  </StringTable>
-  <StringTable>
-    <Label>AtWar_Dec</Label>
-    <String>Jesteśmy w stanie wojny</String>
-  </StringTable>
-  <StringTable>
-    <Label>OpposingCulture_Dec</Label>
-    <String>Różnice kulturowe</String>
-  </StringTable>
-  <StringTable>
-    <Label>WithdrewFromUP_Dec</Label>
-    <String>Wycofałeś się z Zjednoczonych Planet</String>
-  </StringTable>
-  <StringTable>
-    <Label>AllianceWithOpposingCulture_Dec</Label>
-    <String>Jesteś sojusznikiem cywilizacji, które nam się nie podobają</String>
-  </StringTable>
-  <StringTable>
-    <Label>StarbaseInZOCWithoutOpenBorders_Dec</Label>
-    <String>Masz stację kosmiczną na naszym terytorium</String>
-  </StringTable>
-  <StringTable>
-    <Label>CultureTreatyWithOpposingCulture_Dec</Label>
-    <String>Masz traktaty z niewiernymi</String>
-  </StringTable>
-  <StringTable>
-    <Label>ShipInZOCWithoutOpenBorders_Dec</Label>
-    <String>Masz statek na naszym terytorium</String>
-  </StringTable>
-  <StringTable>
-    <Label>MilitaryShipNearMyPlanet_Dec</Label>
-    <String>Twój wojskowy statek jest blisko mojej planety</String>
-  </StringTable>
-  <StringTable>
-    <Label>AllianceOrTradeWithEnemy_Dec</Label>
-    <String>Handlujesz z naszymi wrogami</String>
-  </StringTable>
-  <StringTable>
-    <Label>TradeWithOpposingCulture_Dec</Label>
-    <String>Handlujesz z niewiernymi</String>
-  </StringTable>
-  <StringTable>
-    <Label>StrongerMilitary_Dec</Label>
-    <String>Twój rozwój militarny nas niepokoi</String>
-  </StringTable>
-  <StringTable>
-    <Label>SharedBorders_Dec</Label>
-    <String>Mamy wspólne granice</String>
-  </StringTable>
-  <StringTable>
-    <Label>CloseToInfluenceFlip_Dec</Label>
-    <String>Twoje Bazy Komunikacyjne Gwiazd</String>
-  </StringTable>
-  <StringTable>
-    <Label>BuiltPlanetKiller_Dec</Label>
-    <String>Zbudowałeś Niszczyciel Planet</String>
-  </StringTable>
-  <StringTable>
-    <Label>WarWithWarVictim_Dec</Label>
-    <String>Jesteś w stanie wojny z dyplomatyczną rasą</String>
-  </StringTable>
-  <StringTable>
-    <Label>OnCrusade_Dec</Label>
-    <String>Zadeklarowałeś krucjatę przeciwko nam</String>
-  </StringTable>
-  <StringTable>
-    <Label>EndedCrusade_Dec</Label>
-    <String>Byłeś w krucjacie przeciwko nam</String>
-  </StringTable>
-  <StringTable>
-    <Label>SuccessfulInfluenceFlip_Dec</Label>
-    <String>Twoja wpływowa działalność przekonała jedną z naszych kolonii.</String>
-  </StringTable>
-  <StringTable>
-    <Label>EndedWar_Dec</Label>
-    <String>Byłeś z nami w stanie wojny</String>
-  </StringTable>
-  <StringTable>
-    <Label>BrokeTreaty_Dec</Label>
-    <String>Złamałeś traktat z nami</String>
-  </StringTable>
-  <StringTable>
-    <Label>BrokeAlliance_Dec</Label>
-    <String>Zerwałeś sojusz z nami</String>
-  </StringTable>
-  <StringTable>
-    <Label>LargeFleetNearWorldOrStarbase_Dec</Label>
-    <String>Masz dużą flotę w pobliżu mnie</String>
-  </StringTable>
-  <StringTable>
-    <Label>RefusedEmbargoRequest_Dec</Label>
-    <String>Odmówiłeś embarga handlowego</String>
-  </StringTable>
-  <StringTable>
-    <Label>OpposedUPVote_Dec</Label>
-    <String>Sprzeciwiłeś się nam w Zjednoczonych Planetach</String>
-  </StringTable>
-  <StringTable>
-    <Label>InvadedUPHQ_Dec</Label>
-    <String>Zaatakowałeś siedzibę Zjednoczonych Planet.</String>
-  </StringTable>
-  <StringTable>
-    <Label>KilledFriendlyPlayer_Dec</Label>
-    <String>Zniszczyłeś jednego z naszych przyjaciół</String>
-  </StringTable>
-  <StringTable>
-    <Label>UsedPlanetKiller_Dec</Label>
-    <String>Użyłeś Planeto Zabójcy</String>
-  </StringTable>
-  <StringTable>
-    <Label>RefusedWarSupportRequest_Dec</Label>
-    <String>Odmówiłeś nam pomocy w naszej wojnie.</String>
-  </StringTable>
-  <StringTable>
-    <Label>ColonizedWithinZOC_Dec</Label>
-    <String>Skolonizowałeś planetę na naszym terytorium</String>
-  </StringTable>
-  <StringTable>
-    <Label>RefusedTributeRequest_Dec</Label>
-    <String>Odmówiłeś zapłacenia nam daniny</String>
-  </StringTable>
-  <StringTable>
-    <Label>WarAgainstFriendlyPlayer_Dec</Label>
-    <String>Zadeklarowałeś wojnę jednemu z naszych przyjaciół</String>
-  </StringTable>
-  <StringTable>
-    <Label>PriceGougedInTrade_Dec</Label>
-    <String>Podniosłeś swoje ceny w umowie handlowej</String>
-  </StringTable>
-  <StringTable>
-    <Label>PlacedAgent_Dec</Label>
-    <String>Umieściłeś agenta w naszej cywilizacji</String>
-  </StringTable>
-  <StringTable>
-    <Label>RefusedCreditsDemand_Dec</Label>
-    <String>Odmówiłeś nam przekazania kredytów</String>
-  </StringTable>
-  <StringTable>
-    <Label>RefusedTechDemand_Dec</Label>
-    <String>Odmówiłeś nam przekazania technologii</String>
-  </StringTable>
-  <StringTable>
-    <Label>RefusedWarOnOtherRequest_Dec</Label>
-    <String>Odmówiłeś wyruszenia na wojnę na naszą prośbę</String>
-  </StringTable>
-  <StringTable>
-    <Label>RefusedRemoveStarbaseDemand_Dec</Label>
-    <String>Odmówiłeś naszego żądania dotyczącego bazy gwiazd.</String>
-  </StringTable>
-  <StringTable>
-    <Label>ConquestVictoryGoal_Dec</Label>
-    <String>Chcemy podbić galaktykę</String>
-  </StringTable>
-  <StringTable>
-    <Label>CloseToAscensionVictory_Dec</Label>
-    <String>Dążysz do Zwycięstwa Wniebowstąpienia</String>
-  </StringTable>
-  <StringTable>
-    <Label>CloseToResearchVictory_Dec</Label>
-    <String>Dążysz do Zwycięstwa Naukowego</String>
-  </StringTable>
-  <StringTable>
-    <Label>HasArtifacts_Dec</Label>
-    <String>Masz artefakt(y)</String>
-  </StringTable>
-  <StringTable>
-    <Label>EasyTarget_Dec</Label>
-    <String>Jesteś gotowy do podboju</String>
-  </StringTable>
-  <StringTable>
-    <Label>WarWithFriend_Dec</Label>
-    <String>Jesteś w stanie wojny z naszym przyjacielem</String>
-  </StringTable>
-  <StringTable>
-    <Label>YouConqueredOurFriend_Dec</Label>
-    <String>Podbiłeś naszego przyjaciela</String>
-  </StringTable>
-  <StringTable>
-    <Label>YouAreWarMonger_Dec</Label>
-    <String>Jesteś podżegaczem wojen</String>
-  </StringTable>
-  <StringTable>
-    <Label>YourAlrightKid_Dec</Label>
-    <String>ZrobiłeśNaNasWrażenie_Dec</String>
-  </StringTable>
-  <StringTable>
-    <Label>DontLikeYourFace_Dec</Label>
-    <String>Jesteś niebezpieczny</String>
-  </StringTable>
-  <StringTable>
-    <Label>Grudge_Dec</Label>
-    <String>Wiesz, co zrobiłeś</String>
-  </StringTable>
-  <StringTable>
-    <Label>ProclaimFriendship_Dec</Label>
-    <String>Ogłosiłeś przyjaźń z nami</String>
-  </StringTable>
-  <StringTable>
-    <Label>ProclaimFriendshipWithMyEnemy_Dec</Label>
-    <String>Ogłosiłeś przyjaźń z naszym wrogiem</String>
-  </StringTable>
-  <StringTable>
-    <Label>AskedToGetOffYourLawn_Dec</Label>
-    <String>Żądałeś, abyśmy opuścili twoje terytorium</String>
-  </StringTable>
-  <StringTable>
-    <Label>WarWithAlly_Dec</Label>
-    <String>Jesteś w stanie wojny z naszym sojuszniczką</String>
-  </StringTable>
-  <StringTable>
-    <Label>AskedForMoney_Dec</Label>
-    <String>Poprosiłeś nas o pieniądze</String>
-  </StringTable>
-  <StringTable>
-    <Label>YouTookUnwantedPityOnUs_Dec</Label>
-    <String>Okazałeś nam niechciane litość_Dec</String>
-  </StringTable>
-  <StringTable>
-    <Label>YouKilledOurDiplomat_Dec</Label>
-    <String>Zabiłeś naszego dyplomatę</String>
-  </StringTable>
-  <StringTable>
-    <Label>YouUsedTerrorStar_Dec</Label>
-    <String>Użyłeś Gwiazdy Terroru</String>
-  </StringTable>
-  <StringTable>
-    <Label>YouUsedTerrorStarOnFriendlySystem_Dec</Label>
     <String>Użyłeś Terror Star na naszym przyjacielu_Dec</String>
   </StringTable>
   <StringTable>
@@ -745,5 +370,4 @@
     <Label>Peacefulness_Dec</Label>
     <String>Twoje spokojne usposobienie</String>
   </StringTable>
-</StringTableList>
->>>>>>> 239c881e
+</StringTableList>