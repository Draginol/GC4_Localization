<?xml version='1.0' encoding='utf-8'?>
<StringTableList xmlns:xsi="http://www.w3.org/2001/XMLSchema-instance" xsi:noNamespaceSchemaLocation="../../Schema/Lib/StringTable.xsd">
  <StringTable>
    <Label>AllianceAscendant_CampaignName</Label>
    <String>Aufstieg Terranische Allianz</String>
  </StringTable>
  <StringTable>
    <Label>AllianceAscendant_CampaignDec</Label>
    <String>Das Jahr ist 2307. Es sind Jahrzehnte vergangen, seit die Terranische Allianz und ihre Koalition das bekannte Universum von dem bösen Drengin-Imperium und ihren Vasallen befreien konnten.[BR][BR]Die Galaxie befindet sich im Frieden (abgesehen von der fortlaufenden Verbreitung von Hyperantrieben, die es einigen der aggressiven "kleinen Zivilisationen" ermöglicht, auf die galaktische Bühne zu treten.)[BR][BR]Heute findet sich DL Bradley an der Spitze des Leathon-Systems und seiner benachbarten Sterne. Gerüchte besagen, dass eine neue Zivilisation, die Xeloxi, Frachter angreift und Zivilisten erpresst, Schutzgeld zu zahlen. Wenn diese Gerüchte wahr sind, dann muss etwas unternommen werden...</String>
  </StringTable>
  <StringTable>
    <Label>Campaign_AllianceAscendant_Overall</Label>
    <String>Bringen Sie Stabilität in den Sektor</String>
  </StringTable>
  <StringTable>
    <Label>Campaign_AllianceAscendant_OwnThreeMinorRaces_Name</Label>
    <String>Schütze 3 Minderheitszivilisationen</String>
  </StringTable>
  <StringTable>
    <Label>Campaign_AllianceAscendant_OwnThreeMinorRaces_Dec</Label>
    <String>Minderheitenzivilisationen verfügen über eine einzige Heimatwelt, die Vorteile bietet, wenn sie sich in der Kontrollzone einer Zivilisation befindet. Besiedeln Sie Welten und bauen Sie Sternenbasen, um Ihre Kontrollzone zu erweitern, bis 3 Minderheitenzivilisationen unter Ihrem Schutz stehen.</String>
  </StringTable>
  <StringTable>
    <Label>Campaign_AllianceAscendant_DestroyXeloxi_Name</Label>
    <String>Besiege die Xeloxi</String>
  </StringTable>
  <StringTable>
    <Label>Campaign_AllianceAscendant_DestroyXeloxi_Dec</Label>
    <String>Die Xeloxi haben diese Systeme lange genug erpresst und geplündert. Entfernen Sie die Xeloxi aus dem Sektor, indem Sie alle ihre Planeten einnehmen. Sie können Diplomatie nutzen, um sich Zeit zu kaufen, um eine starke Flotte aufzubauen, aber Konflikte sind unvermeidlich.</String>
  </StringTable>
  <StringTable>
    <Label>Campaign_AllianceAscendant_EnsureMinorFactionsSurvive_Name</Label>
    <String>Stelle +sicher, dass alle kleinen Zivilisationen überleben</String>
  </StringTable>
  <StringTable>
    <Label>Campaign_AllianceAscendant_EnsureMinorFactionsSurvive_Dec</Label>
    <String>Die Zivilisationen in dieser Region des Weltraums haben genug gelitten. Sie haben erst kürzlich den Status einer Raumfahrt erreicht und wurden seitdem durch unmoralische Handlungen unterjocht. Wir müssen sie fair behandeln und schützen, um ein wahres Sicherheitsgefühl zu vermitteln und ihr Vertrauen zu gewinnen.</String>
  </StringTable>
  <StringTable>
    <Label>FACTION_TERRAN_Campaign_AllianceAscendant_StartupDescription</Label>
    <String>Es sind Jahrzehnte seit dem letzten galaktischen Konflikt vergangen. Die bekannten Systeme waren mehr oder weniger im Frieden. Es gab jedoch eine Veränderung; es gibt Berichte, dass eine neue Zivilisation weniger als legitime Geschäfte durchführt. Gerüchteweise sind die Xeloxi, zuvor unbekannt, dafür verantwortlich. Die Terranische Allianz muss eingreifen, Stabilität im System herstellen und sich mit dieser Xeloxi-Gruppe auseinandersetzen.[BR][BR]Minderheitszivilisationen sind am stärksten betroffen, daher sollte eine Priorität darin bestehen, sie unter den Einfluss der Allianz zu bringen. Sobald sie sicher sind und der Strom an illegal erworbenen Ressourcen der Xeloxi abgeschnitten ist, kann man sich mit den Xeloxi auseinandersetzen.</String>
  </StringTable>
  <StringTable>
    <Label>FACTION_TERRAN_Campaign_AllianceAscendant_StartupTraitsDescription</Label>
    <String>Wenn sie Stabilität und Schutz erhalten, dienen Minderheitszivilisationen als Ressourcenquelle. Siedeln in der Nähe und halten sie unter dem Einfluss der Allianz wird einen deutlichen Vorteil gegenüber den skrupellosen Xeloxi bieten.</String>
  </StringTable>
  <StringTable>
    <Label>FACTION_TERRAN_Campaign_AllianceAscendant_StartupTitle</Label>
    <String>Aufsteigende Beschützer</String>
  </StringTable>
  <StringTable>
    <Label>Terran_AllianceAscendant_System_Name</Label>
    <String>Leathon System</String>
  </StringTable>
  <StringTable>
    <Label>Terran_AllianceAscendant_System_Dec</Label>
    <String>Das Leathon-System hat einen Planeten der Klasse 28, perfekt für eine menschliche Kolonie, was es zum idealen Ort für die Errichtung einer Basis macht.</String>
  </StringTable>
  <StringTable>
    <Label>Terran_AllianceAscendant_Star_Name</Label>
    <String>Leathon</String>
  </StringTable>
  <StringTable>
    <Label>Terran_AllianceAscendant_Homeworld_Name</Label>
    <String>Leathon Prime</String>
  </StringTable>
  <StringTable>
    <Label>Terran_AllianceAscendant_DeadPlanet1_Name</Label>
    <String>Limerithon</String>
  </StringTable>
  <StringTable>
    <Label>Terran_AllianceAscendant_DeadPlanet2_Name</Label>
    <String>Coth</String>
  </StringTable>
  <StringTable>
    <Label>Terran_AllianceAscendant_DeadPlanet3_Name</Label>
    <String>Ennithel</String>
  </StringTable>
  <StringTable>
    <Label>Terran_AllianceAscendant_HabbitalPlanet1_Name</Label>
    <String>Mallithon</String>
  </StringTable>
  <StringTable>
    <Label>Terran_AllianceAscendant_HabbitalPlanet2_Name</Label>
    <String>Banthel</String>
  </StringTable>
  <StringTable>
    <Label>ImpressCitizens_Name</Label>
    <String>Beeindrucke Bürger</String>
  </StringTable>
  <StringTable>
    <Label>ImpressCitizens_Dec</Label>
    <String>Unsere Leute gehören Ihnen. Es ist Zeit, dass sie sich daran erinnern. Wir werden ein Kolonieschiff und ein Arbeitsschiff bereitstellen.</String>
  </StringTable>
  <StringTable>
    <Label>ForcedLabor_Name</Label>
    <String>Zwangsarbeit</String>
  </StringTable>
  <StringTable>
    <Label>ForcedLabor_Dec</Label>
    <String>Die Leute arbeiten hart. Sie könnten härter arbeiten.</String>
  </StringTable>
  <StringTable>
    <Label>ForcedTraining_Name</Label>
    <String>Sklaventraining</String>
  </StringTable>
  <StringTable>
    <Label>ForcedTraining_Dec</Label>
    <String>Trainiert Sklaven, um die Erfahrung der Ziel-Flotte zu erhöhen.</String>
  </StringTable>
  <StringTable>
    <Label>RushNewCitizen_Name</Label>
    <String>Bevölkerung Produzieren</String>
  </StringTable>
  <StringTable>
    <Label>RushNewCitizen_Dec</Label>
    <String>Ohne Durantium können wir Schrott recyceln, um schnell mehr Bürger zu produzieren.</String>
  </StringTable>
  <StringTable>
    <Label>FleetIncreaseMovesEO_Name</Label>
    <String>Flottenantrieb verbessern</String>
  </StringTable>
  <StringTable>
    <Label>FleetIncreaseMovesEO_Dec</Label>
    <String>Nutzen Sie unsere Exekutivmacht, um unsere Bemühungen auf eine einzige Flotte zu konzentrieren, um ihre Geschwindigkeit zu optimieren.</String>
  </StringTable>
  <StringTable>
    <Label>MilitaryConstructionEO_Name</Label>
    <String>Werftproduktions-Boost</String>
  </StringTable>
  <StringTable>
    <Label>MilitaryConstructionEO_Dec</Label>
    <String>Konzentrieren Sie unsere Bemühungen darauf, einer bestimmten Schiffswerft schnell Fertigungsressourcen zur Verfügung zu stellen.</String>
  </StringTable>
  <StringTable>
    <Label>InfluenceBroadcast_Name</Label>
    <String>Kulturübertragung</String>
  </StringTable>
  <StringTable>
    <Label>InfluenceBroadcast_Dec</Label>
    <String>Dieses Modul enthält eine optimierte Botschaft, die sicherstellen wird, dass andere den Wunsch verspüren, sich unserer Kultur anzuschließen.</String>
  </StringTable>
  <StringTable>
    <Label>PlanetTiles_Name</Label>
    <String>Planet ändern</String>
  </StringTable>
  <StringTable>
    <Label>PlanetTiles_Dec</Label>
    <String>Erhöhe die Nutzbarkeit dieses Planeten für unsere Spezies. Fügt +1 zu seinen nutzbaren Kacheln hinzu. Sollte nur auf Kernwelten verwendet werden.</String>
  </StringTable>
  <StringTable>
    <Label>PillageTheWeak_Name</Label>
    <String>Schwache Plündern</String>
  </StringTable>
  <StringTable>
    <Label>PillageTheWeak_Dec</Label>
    <String>Schicke unsere Eintreiber durch die Bevölkerung, um das für das Imperium Notwendige von denjenigen zu nehmen, die zu schwach zum Widerstand sind.</String>
  </StringTable>
  <StringTable>
    <Label>Quest_CrushedOurEggs_Name</Label>
    <String>Du hast eine Brutstätte zerstört und die Brut vernichtet.</String>
  </StringTable>
  <StringTable>
    <Label>Quest_CrushedOurEggs_Dec</Label>
    <String>Wir haben einen Bericht erhalten, dass Sie sich entschieden haben, einige 'Bugs' auf dem Planeten {PLANETNAME} zu zerstören. Das war eine unserer Brutstätten! Sie werden dafür bezahlen!</String>
  </StringTable>
  <StringTable>
    <Label>Quest_CrushedOurEggs_Choice_Name</Label>
    <String>Es schien damals eine gute Idee zu sein.</String>
  </StringTable>
  <StringTable>
    <Label>Quest_CrushedOurEggs_Choice_Text_Dec</Label>
    <String>Die Beziehungen mit der {PLAYERFACTION:1} werden für eine Weile problematisch sein.</String>
  </StringTable>
  <StringTable>
    <Label>Quest_SentienceStripped_Name</Label>
    <String>Mit Pods eigene Leute versklaven</String>
  </StringTable>
  <StringTable>
    <Label>Quest_SentienceStripped_Dec</Label>
    <String>Unsere Überwachungssysteme deuten darauf hin, dass du bewusste Wesen auf dem Planeten {PLANETNAME} in einer Weise beeinflusst hast, die sie in einen Zustand willenloser Diener versetzt hat. Solche Handlungen stellen die Grundlagen von Bewusstsein und Vernunft in Frage. Deine Taten werden nicht ignoriert.</String>
  </StringTable>
  <StringTable>
    <Label>Quest_SentienceStripped_Choice_Name</Label>
    <String>Aus unserer Sicht war es notwendig.</String>
  </StringTable>
  <StringTable>
    <Label>Quest_SentienceStripped_Choice_Text_Dec</Label>
    <String>Die Beziehungen mit der {PLAYERFACTION:1} werden sich erheblich verschlechtern.</String>
  </StringTable>
  <StringTable>
    <Label>Quest_DiplomaticDrugFallout_Name</Label>
    <String>Diplomatische Drogenkatastrophe</String>
  </StringTable>
  <StringTable>
    <Label>Quest_DiplomaticDrugFallout_Dec</Label>
    <String>Ihre Ermutigung zum Konsum dieser starken Droge auf dem Planeten {PLANETNAME} hat zu einem tragischen Ereignis geführt. Ein Familienmitglied eines prominenten Mitglieds unserer Zivilisation wurde ihrer süchtig machenden Natur ausgesetzt und ihr Leben wurde verkürzt. [BR][BR]Die Schwere dieser Situation hat sich tief in unseren diplomatischen Kreisen bemerkbar gemacht.</String>
  </StringTable>
  <StringTable>
    <Label>Quest_DiplomaticDrugFallout_Choice_Name</Label>
    <String>Wir bedauern die unvorhergesehenen Folgen.</String>
  </StringTable>
  <StringTable>
    <Label>Quest_DiplomaticDrugFallout_Choice_Text_Dec</Label>
    <String>Die Beziehungen mit der {PLAYERFACTION:1} sind in einem prekären Zustand.</String>
  </StringTable>
  <StringTable>
    <Label>Quest_CosmicEyeTheft_Name</Label>
    <String>Diebstahl des kosmischen Auges</String>
  </StringTable>
  <StringTable>
    <Label>Quest_CosmicEyeTheft_Dec</Label>
    <String>Du hast es gewagt, das Kosmische Auge vom Planeten {PLANETNAME} zu stehlen. Dieses alte Precursor-Relikt stand unter unserem Schutz und war für unsere Navigationsbestrebungen von entscheidender Bedeutung. [BR][BR]Solch unverschämte Handlungen werden Konsequenzen haben.</String>
  </StringTable>
  <StringTable>
    <Label>Quest_CosmicEyeTheft_Choice_Name</Label>
    <String>Es bot uns ungenutztes Potenzial.</String>
  </StringTable>
  <StringTable>
    <Label>Quest_CosmicEyeTheft_Choice_Text_Dec</Label>
    <String>Die Beziehungen mit der {PLAYERFACTION:1} bleiben für einige Zeit angespannt.</String>
  </StringTable>
  <StringTable>
    <Label>Quest_SonicLarvaMassacre_Name</Label>
    <String>Massaker der Larven-Verwandtschaft</String>
  </StringTable>
  <StringTable>
    <Label>Quest_SonicLarvaMassacre_Dec</Label>
    <String>Auf dem Planeten {PLANETNAME} haben Sie Schallwaffen entfesselt und unsere Larven-Cousins getötet. Das waren Nachwuchs unserer insektenartigen Zivilisation. Ihre Handlungen haben uns zutiefst beunruhigt und Vergeltung liegt in der Luft.</String>
  </StringTable>
  <StringTable>
    <Label>Quest_SonicLarvaMassacre_Choice_Name</Label>
    <String>Wir haben sie als Bedrohung wahrgenommen.</String>
  </StringTable>
  <StringTable>
    <Label>Quest_SonicLarvaMassacre_Choice_Text_Dec</Label>
    <String>Die Beziehungen mit der {PLAYERFACTION:1} sind nun angespannt.</String>
  </StringTable>
  <StringTable>
    <Label>Quest_MarsupialSlavery_Name</Label>
    <String>Beuteltier-Versklavung</String>
  </StringTable>
  <StringTable>
    <Label>Quest_MarsupialSlavery_Dec</Label>
    <String>Sie haben die halbintelligenten Beuteltier-Kreaturen des Planeten {PLANETNAME} verschleppt und sie zur Sklaverei gezwungen. Diese Wesen sind in unseren Kreisen geschätzt und Ihre Handlungen haben unseren Zorn heraufbeschworen.</String>
  </StringTable>
  <StringTable>
    <Label>Quest_MarsupialSlavery_Choice_Name</Label>
    <String>Wir sahen Potenzial für ihre Stärke.</String>
  </StringTable>
  <StringTable>
    <Label>Quest_MarsupialSlavery_Choice_Text_Dec</Label>
    <String>Die Beziehungen zur {PLAYERFACTION:1} wurden beschädigt.</String>
  </StringTable>
  <StringTable>
    <Label>Quest_CrystalGenocide_Name</Label>
    <String>Entweihung Kristall Verwandtschaft</String>
  </StringTable>
  <StringTable>
    <Label>Quest_CrystalGenocide_Dec</Label>
    <String>Auf dem Planeten {PLANETNAME} haben Sie unsere Art - die empfindungsfähigen Kristalle - abgeschlachtet. Jeder zerbrochene Splitter bedeutet ein verlorenes Leben, ein zum Schweigen gebrachtes Bewusstsein. Das Echo dieser Gräueltat wird durch das Universum hallen, und unser Leid ist grenzenlos.</String>
  </StringTable>
  <StringTable>
    <Label>Quest_CrystalGenocide_Choice_Name</Label>
    <String>Wir waren uns ihrer Intelligenz nicht bewusst.</String>
  </StringTable>
  <StringTable>
    <Label>Quest_CrystalGenocide_Choice_Text_Dec</Label>
    <String>Die Beziehungen mit der {PLAYERFACTION:1} sind zerbrochen, genau wie die Kristalle, die Sie zerstört haben.</String>
  </StringTable>
  <StringTable>
    <Label>Quest_ToxicDelicacy_Name</Label>
    <String>Tödlicher Appetit</String>
  </StringTable>
  <StringTable>
    <Label>Quest_ToxicDelicacy_Dec</Label>
    <String>Das süchtig machende Essen, das Sie vom Planeten {PLANETNAME} zu exportieren begonnen haben, hat unsere Bevölkerung erreicht.[BR][BR]Seine süchtig machenden Eigenschaften haben zu Krankheit und Verzweiflung unter unseren Leuten geführt. Dies ist ein unverzeihlicher Akt der Fahrlässigkeit!</String>
  </StringTable>
  <StringTable>
    <Label>Quest_ToxicDelicacy_Choice_Name</Label>
    <String>Wir haben diese Auswirkungen nicht vorhergesehen.</String>
  </StringTable>
  <StringTable>
    <Label>Quest_ToxicDelicacy_Choice_Text_Dec</Label>
    <String>Die Beziehungen mit der {PLAYERFACTION:1} sind aufgrund dieses Versehens nun stark belastet.</String>
  </StringTable>
  <StringTable>
    <Label>Quest_DigitalDelight_Name</Label>
    <String>Schwächte die Fleischlinge</String>
  </StringTable>
  <StringTable>
    <Label>Quest_DigitalDelight_Dec</Label>
    <String>Während organische Zivilisationen aufgrund der süchtig machenden Nahrung von {PLANETNAME} litten, sind wir sehr zufrieden mit Ihrem Plan, organisches Leben zu ruinieren. Wir danken Ihnen.</String>
  </StringTable>
  <StringTable>
    <Label>Quest_DigitalDelight_Choice_Name</Label>
    <String>Oh. Ja. Das war von Anfang an unser böser Plan.</String>
  </StringTable>
  <StringTable>
    <Label>Quest_DigitalDelight_Choice_Text_Dec</Label>
    <String>Die Beziehungen zur {PLAYERFACTION:1} haben sich verbessert.</String>
  </StringTable>
  <StringTable>
    <Label>Quest_SealNegligence_Name</Label>
    <String>Unser Bürger wurde verletzt</String>
  </StringTable>
  <StringTable>
    <Label>Quest_SealNegligence_Dec</Label>
    <String>Ihr Versäumnis, die undichten Dichtungen auf dem Planeten {PLANETNAME} zu beheben, hat direkt zu schweren Schäden an einem von uns geführt. [BR][BR]Während Sie Fleischlinge dies vielleicht nicht als Problem sehen, werden wir es nicht vergessen. Diese Nachlässigkeit ist nicht akzeptabel und belastet unsere Beziehung.</String>
  </StringTable>
  <StringTable>
    <Label>Quest_SealNegligence_Choice_Name</Label>
    <String>Wir entschuldigen uns für unser Versehen.</String>
  </StringTable>
  <StringTable>
    <Label>Quest_SealNegligence_Choice_Text_Dec</Label>
    <String>Die Beziehungen mit der {PLAYERFACTION:1} sind nun aufgrund dieser Nachlässigkeit beeinträchtigt.</String>
  </StringTable>
  <StringTable>
    <Label>Quest_ShadowyThanks_Name</Label>
    <String>Unterwelt Dankbarkeit</String>
  </StringTable>
  <StringTable>
    <Label>Quest_ShadowyThanks_Dec</Label>
    <String>Ihre Unterstützung des Schwarzmarktes auf {PLANETNAME} ist nicht unbemerkt geblieben. Unsere Agenten gedeihen und unsere Gewinne steigen. Wir schätzen solche Partnerschaften.</String>
  </StringTable>
  <StringTable>
    <Label>Quest_ShadowyThanks_Choice_Name</Label>
    <String>Wir erkennen gegenseitige Vorteile. Das war absolut unsere Absicht.</String>
  </StringTable>
  <StringTable>
    <Label>Quest_ShadowyThanks_Choice_Text_Dec</Label>
    <String>Die Beziehungen mit der {PLAYERFACTION:1} wurden durch diese profitable Vereinigung erheblich gestärkt.</String>
  </StringTable>
  <StringTable>
    <Label>Quest_SafetyOversight_Name</Label>
    <String>Unser Bürger wurde auf Ihrem Planeten verletzt.</String>
  </StringTable>
  <StringTable>
    <Label>Quest_SafetyOversight_Dec</Label>
    <String>Während unseres Besuchs in Ihrer Fabrik auf {PLANETNAME} wurde eines unserer Mitglieder aufgrund der von Ihnen versäumten Sicherheitsmaßnahmen versehentlich deaktiviert. Wir stellen Ihr Urteil in Frage!</String>
  </StringTable>
  <StringTable>
    <Label>Quest_SafetyOversight_Choice_Name</Label>
    <String>Wir bedauern das Versehen zutiefst.</String>
  </StringTable>
  <StringTable>
    <Label>Quest_SafetyOversight_Choice_Text_Dec</Label>
    <String>Die Beziehungen mit der {PLAYERFACTION:1} wurden aufgrund dieses unglücklichen Vorfalls angespannt.</String>
  </StringTable>
  <StringTable>
    <Label>Quest_NobleInjury_Name</Label>
    <String>Ausgezeichneter Besucher verletzt</String>
  </StringTable>
  <StringTable>
    <Label>Quest_NobleInjury_Dec</Label>
    <String>Ein Cousin aus einer unserer angesehensten Familien wurde während einer Besichtigung Ihrer Fabrik auf {PLANETNAME} verletzt, aufgrund der Sicherheitsmaßnahmen, auf die Sie verzichtet haben. Dieser Vorfall bereitet uns große Sorgen!</String>
  </StringTable>
  <StringTable>
    <Label>Quest_NobleInjury_Choice_Name</Label>
    <String>Wir haben nie beabsichtigt, Ihrer Verwandtschaft Schaden zuzufügen.</String>
  </StringTable>
  <StringTable>
    <Label>Quest_NobleInjury_Choice_Text_Dec</Label>
    <String>Die Beziehungen zur {PLAYERFACTION:1} haben sich aufgrund dieses schwerwiegenden Ereignisses verschlechtert.</String>
  </StringTable>
  <StringTable>
    <Label>Quest_CorporateArtemis_Name</Label>
    <String>Artemis: Ein Geschäftsboom</String>
  </StringTable>
  <StringTable>
    <Label>Quest_CorporateArtemis_Dec</Label>
    <String>Unsere Handelspartner auf Artemis loben Ihre Führung. Die blühenden Unternehmen auf dem Planeten kommen unseren unternehmerischen Vorhaben sehr zugute.</String>
  </StringTable>
  <StringTable>
    <Label>Quest_CorporateArtemis_Choice_Name</Label>
    <String>Wohlstand durch Partnerschaft ist unser Ziel.</String>
  </StringTable>
  <StringTable>
    <Label>Quest_CorporateArtemis_Choice_Text_Dec</Label>
    <String>Die Beziehungen mit der {PLAYERFACTION:1} wurden durch den florierenden Handel auf Artemis gestärkt.</String>
  </StringTable>
  <StringTable>
    <Label>Quest_OpportunisticArtemis_Name</Label>
    <String>Deine Arbeit an Artemis</String>
  </StringTable>
  <StringTable>
    <Label>Quest_OpportunisticArtemis_Dec</Label>
    <String>Dank der unkontrollierten Aktivitäten Ihrer Unternehmen auf Artemis konnten wir einen erheblichen Vorteil in unseren Bemühungen erzielen. Jede Gelegenheit ist ein Weg zur Dominanz, und Sie haben uns eine großartige geboten.</String>
  </StringTable>
  <StringTable>
    <Label>Quest_OpportunisticArtemis_Choice_Name</Label>
    <String>Jede genutzte Chance bringt uns dem Wohlstand näher.</String>
  </StringTable>
  <StringTable>
    <Label>Quest_OpportunisticArtemis_Choice_Text_Dec</Label>
    <String>Die {PLAYERFACTION:1} finden gemeinsame Interessen darin, Chancen zu ergreifen.</String>
  </StringTable>
  <StringTable>
    <Label>Quest_EmbracedPacifism_Name</Label>
    <String>Pfad des Pazifismus</String>
  </StringTable>
  <StringTable>
    <Label>Quest_EmbracedPacifism_Dec</Label>
    <String>Ihre Biographie hat Licht auf Ihre pazifistischen Prinzipien geworfen. Dies berührt uns zutiefst. Wir sehen Sie als Leuchtfeuer der Hoffnung in diesen turbulenten Zeiten.</String>
  </StringTable>
  <StringTable>
    <Label>Quest_EmbracedPacifism_Choice_Name</Label>
    <String>Frieden ist der wahre Weg nach vorne.</String>
  </StringTable>
  <StringTable>
    <Label>Quest_EmbracedPacifism_Choice_Text_Dec</Label>
    <String>Die {PLAYERFACTION:2} gewinnt Vertrauen bei pazifistischen Zivilisationen.</String>
  </StringTable>
  <StringTable>
    <Label>Quest_ExplorerPassion_Name</Label>
    <String>Erbe der Erforschung</String>
  </StringTable>
  <StringTable>
    <Label>Quest_ExplorerPassion_Dec</Label>
    <String>Ihre Biografie erzählt von Ihrer unstillbaren Neugier und Leidenschaft für die Entdeckung. Wir, die den Nervenkitzel der Entdeckung schätzen, finden in Ihnen einen verwandten Geist.</String>
  </StringTable>
  <StringTable>
    <Label>Quest_ExplorerPassion_Choice_Name</Label>
    <String>Das Universum ist riesig und voller Wunder.</String>
  </StringTable>
  <StringTable>
    <Label>Quest_ExplorerPassion_Choice_Text_Dec</Label>
    <String>Die {PLAYERFACTION:2} wird bei erkundenden Zivilisationen positiv gesehen.</String>
  </StringTable>
  <StringTable>
    <Label>Quest_ConquestPraise_Name</Label>
    <String>Bewunderung für den Eroberer</String>
  </StringTable>
  <StringTable>
    <Label>Quest_ConquestPraise_Dec</Label>
    <String>Ihre Biografie zeigt ein Verlangen nach Eroberung, eine Qualität, die wir lobenswert und respektabel finden.</String>
  </StringTable>
  <StringTable>
    <Label>Quest_ConquestPraise_Choice_Name</Label>
    <String>Die Sterne sind für diejenigen, die die Macht haben, sie zu beanspruchen.</String>
  </StringTable>
  <StringTable>
    <Label>Quest_ConquestPraise_Choice_Text_Dec</Label>
    <String>Die Ambitionen der {PLAYERFACTION:2} werden von Kriegerzivilisationen anerkannt und geschätzt.</String>
  </StringTable>
  <StringTable>
    <Label>Quest_ConquestDismay_Name</Label>
    <String>Bestürzung über Ihr Blutlust-Verlangen</String>
  </StringTable>
  <StringTable>
    <Label>Quest_ConquestDismay_Dec</Label>
    <String>Ihre Biographie spricht von einem Hunger nach Eroberung und Dominanz. Solche Blutgier hat uns zutiefst beunruhigt.</String>
  </StringTable>
  <StringTable>
    <Label>Quest_ConquestDismay_Choice_Name</Label>
    <String>Frieden ist der wahre Weg zum Wohlstand.</String>
  </StringTable>
  <StringTable>
    <Label>Quest_ConquestDismay_Choice_Text_Dec</Label>
    <String>Aggressive Ambitionen von {PLAYERFACTION:2} stören friedliche Zivilisationen.</String>
  </StringTable>
  <StringTable>
    <Label>Quest_RiseOfACrimeLord_Name</Label>
    <String>Du bist ein aufstrebender Verbrecherboss.</String>
  </StringTable>
  <StringTable>
    <Label>Quest_RiseOfACrimeLord_Dec</Label>
    <String>Sie steigen dank Ihrer Arbeit auf {PLANETNAME} als kriminelle Macht auf. Wir sollten mögliche Unternehmungen besprechen.</String>
  </StringTable>
  <StringTable>
    <Label>Quest_RiseOfACrimeLord_Choice_Name</Label>
    <String>Sprechen wir über das Geschäft.</String>
  </StringTable>
  <StringTable>
    <Label>Quest_RiseOfACrimeLord_Choice_Text_Dec</Label>
    <String>Unser Ruf bei kriminellen Organisationen hat sich verbessert.</String>
  </StringTable>
  <StringTable>
    <Label>Quest_EnslavedNativesRepercussions_Name</Label>
    <String>Du versklavst die Einheimischen.</String>
  </StringTable>
  <StringTable>
    <Label>Quest_EnslavedNativesRepercussions_Dec</Label>
    <String>Ihre Handlungen auf {PLANETNAME} wurden zur Kenntnis genommen. Die einheimische Bevölkerung wurde auf Ihren Befehl hin versklavt. Wir sind zutiefst beunruhigt über dieses Verhalten und stellen die Integrität Ihrer Zivilisation in Frage.</String>
  </StringTable>
  <StringTable>
    <Label>Quest_EnslavedNativesRepercussions_Choice_Name</Label>
    <String>Unsere Handlungen sind für das größere Wohl unserer Leute.</String>
  </StringTable>
  <StringTable>
    <Label>Quest_EnslavedNativesRepercussions_Choice_Text_Dec</Label>
    <String>Die Beziehungen mit der {SPIELERFAKTION:1} werden durch diesen Vorfall erheblich belastet.</String>
  </StringTable>
  <StringTable>
    <Label>Quest_EnslavedNativesAppreciation_Name</Label>
    <String>Du bist unsere Art von Bösem.</String>
  </StringTable>
  <StringTable>
    <Label>Quest_EnslavedNativesAppreciation_Dec</Label>
    <String>Die Gerissenheit, mit der Sie die dummen Ureinwohner von {PLANETNAME} versklavt haben, ist nicht unbemerkt geblieben. Wir schätzen solche strategische Brillanz. Sie könnten noch Verbündete unter uns finden.</String>
  </StringTable>
  <StringTable>
    <Label>Quest_EnslavedNativesAppreciation_Choice_Name</Label>
    <String>Natürlich. Ich werde jetzt wahnsinnig lachen, wie es meine Art ist.</String>
  </StringTable>
  <StringTable>
    <Label>Quest_EnslavedNativesAppreciation_Choice_Text_Dec</Label>
    <String>Ihre Handlungen haben Gunst bei der {PLAYERFACTION:1} gewonnen.</String>
  </StringTable>
  <StringTable>
    <Label>Quest_HelpedNativesBlessing_Name</Label>
    <String>Ihre Unterstützung der Eingeborenen</String>
  </StringTable>
  <StringTable>
    <Label>Quest_HelpedNativesBlessing_Dec</Label>
    <String>Ihre mitfühlenden Handlungen auf {PLANETNAME} stehen im Einklang mit der höheren kosmischen Ordnung. Wir loben Ihre Entscheidung, das göttliche Licht in den weniger Fortgeschrittenen zu sehen und es zu fördern. Die Galaxie wird sich erinnern.</String>
  </StringTable>
  <StringTable>
    <Label>Quest_HelpedNativesBlessing_Choice_Name</Label>
    <String>Alle Lebewesen verdienen Respekt und Freundlichkeit.</String>
  </StringTable>
  <StringTable>
    <Label>Quest_HelpedNativesBlessing_Choice_Text_Dec</Label>
    <String>Die {PLAYERFACTION:1} haben deine Handlungen bemerkt, was unsere Bindung stärkt.</String>
  </StringTable>
  <StringTable>
    <Label>Event_ExperimentalDrugConsequence_0xC3B1_Name</Label>
    <String>Nebenwirkungen heilen</String>
  </StringTable>
  <StringTable>
    <Label>Event_ExperimentalDrugConsequence_0xC3B1_Dec</Label>
    <String>Erinnern Sie sich an das experimentelle Heilmittel, das wir auf {PLANETNAME} verwendet haben? Die Menschen dort tun es.[BR][BR]Es scheint, dass das experimentelle Medikament die kognitiven Fähigkeiten seiner Benutzer drastisch gesteigert hat. Sie zeigen erhöhte Intelligenz, innovative Ideen und beschleunigten technologischen Fortschritt. Es gibt jedoch bemerkbare Verhaltensänderungen: erhöhte Aggression, Ungeduld und eine Tendenz zu voreiligen Entscheidungen. [BR][BR]Fördern wir diese neu entdeckte Intelligenz oder versuchen wir, die Veränderungen mit einer weiteren Behandlung rückgängig zu machen?</String>
  </StringTable>
  <StringTable>
    <Label>Event_ExperimentalDrugConsequence_Choice_1_0xC3B1_Name</Label>
    <String>Fördere den Intellekt. Ignoriere die Psychopathen.</String>
  </StringTable>
  <StringTable>
    <Label>Event_ExperimentalDrugConsequence_Choice_1_0xC3B1_Dec</Label>
    <String>Wir entscheiden uns, diese gesteigerte Intelligenz zu umarmen und zu führen und dabei die Vorteile von Innovation und Wachstum zu nutzen, auch auf Kosten möglicher sozialer Unruhen. [BR][BR]Wir können immer mehr Gefängnisse bauen. Unsere Bürger werden einen Intelligenzzuwachs von +10 erzielen.</String>
  </StringTable>
  <StringTable>
    <Label>Event_ExperimentalDrugConsequence_Choice_2_0xC3B1_Name</Label>
    <String>Ändern Sie die Änderungen zurück. Sicherheit und Harmonie stehen an erster Stelle.</String>
  </StringTable>
  <StringTable>
    <Label>Event_ExperimentalDrugConsequence_Choice_2_0xC3B1_Dec</Label>
    <String>Wir entscheiden uns, eine neue experimentelle Behandlung einzuführen, die darauf abzielt, die Nebenwirkungen des Medikaments zu neutralisieren, wobei wir das geistige Wohlbefinden und die Harmonie unserer Bevölkerung über rasche Fortschritte priorisieren. [BR][BR]Kein sofortiges Ergebnis.</String>
  </StringTable>
  <StringTable>
    <Label>Consequence_WormRodeo_Name</Label>
    <String>Wurm Rodeo</String>
  </StringTable>
  <StringTable>
    <Label>Consequence_WormRodeo_Dec</Label>
    <String>Wir haben kürzlich erfahren, dass ein wichtiger Anführer von der {PLAYERFACTIONLONG:1} {PLANETNAME} besucht hat. Sie erinnern sich vielleicht, dass Sie dort vor einiger Zeit ein Wurm-Rodeo etabliert haben. [BR][BR]Der außerirdische Besucher war so beeindruckt, dass dies zu verbesserten Beziehungen mit ihrer Spezies geführt hat.</String>
  </StringTable>
  <StringTable>
    <Label>Consequence_WormRodeoChoice_Name</Label>
    <String>Ich wusste, dass es eine gute Idee war.</String>
  </StringTable>
  <StringTable>
    <Label>Consequence_WormRodeo_Choice_Text_Dec</Label>
    <String>Das Wurm-Rodeo geht weiter.</String>
  </StringTable>
  <StringTable>
    <Label>Consequence_SpaceWhaleMurder_Name</Label>
    <String>Weltraumwal-Schlächter</String>
  </StringTable>
  <StringTable>
    <Label>Consequence_SpaceWhaleMurder_Dec</Label>
    <String>Wir sind entsetzt und angewidert, dass Sie die kostbaren Lilulas, die sanften Weltraumkreaturen, die durch diesen Teil des Weltraums migrierten, auslöschen würden. Die {PLAYERFACTIONLONG:1} verurteilt Ihre abscheulichen Handlungen.</String>
  </StringTable>
  <StringTable>
    <Label>Consequence_SpaceWhaleMurder_Choice1_Name</Label>
    <String>Ich hätte nie gedacht, dass du es herausfinden würdest.</String>
  </StringTable>
  <StringTable>
    <Label>Entry_DrenginEmpire</Label>
    <String>Drengin-Imperium</String>
  </StringTable>
  <StringTable>
    <Label>Entry_DrenginEmpire_Dec</Label>
    <String>Das Drengin-Imperium verkörpert das Quintessenz des kosmischen Ehrgeizes. Mit über 9 Fuß Höhe und einer beeindruckenden Reihe von rasiermesserscharfen Zähnen ist ihr Ruf in der Galaxie einer von Ehrfurcht und Furcht. Das Jahr 2226 markierte ein eindrucksvolles Kapitel in ihrer Geschichte, da sie eine bürgerliche Konfrontation mit den Korath erlebten. Und in diesem komplexen Machtspiel waren die Drengin überraschenderweise die gemäßigteren Teilnehmer.[BR][BR]Das Credo der Drengin ist einfach: Die Galaxie und all ihre nicht-Drengin-Bewohner existieren für ihre Herrschaft. Ihre Geschichte mit den Arceanern ist ein Bekenntnis zu diesem Glauben. Die gemeinsame Erfindung der Sternentore war ein Meilenstein der Zusammenarbeit, der schnell von einem Verrat der Drengin gefolgt wurde. Die daraus resultierende Auseinandersetzung festigte eine Rivalität, die auch dann noch glü</String>
  </StringTable>
  <StringTable>
    <Label>Hotspot_ConquestTitle</Label>
    <String>Eroberungs-Sieg</String>
  </StringTable>
  <StringTable>
    <Label>Hotspot_ConquestDec</Label>
    <String>Ein Eroberungssieg wird erzielt, indem alle anderen großen Zivilisationen zerstört werden.[BR][BR]Überprüfen Sie den Siegesfortschritt im Siegesstatus-Bildschirm, zugänglich über das Pausenmenü.</String>
  </StringTable>
  <StringTable>
    <Label>Hotspot_InfluenceTitle</Label>
    <String>Einfluss-Sieg</String>
  </StringTable>
  <StringTable>
    <Label>Hotspot_InfluenceDec</Label>
    <String>Ein Einflusssieg wird erzielt, indem man die Mehrheit der Galaxie in der Kontrollzone hat und mehrere Monate lang mit allen anderen wichtigen Zivilisationen im Frieden ist.[BR][BR]Überprüfen Sie den Siegesfortschritt auf dem Siegesstatus-Bildschirm, erreichbar über das Pausenmenü.</String>
  </StringTable>
  <StringTable>
    <Label>Hotspot_AllianceTitle</Label>
    <String>Allianz-Sieg</String>
  </StringTable>
  <StringTable>
    <Label>Hotspot_AllianceDec</Label>
    <String>Ein Allianzsieg wird erreicht, indem man mit allen anderen großen Zivilisationen verbündet ist.[BR][BR]Überprüfen Sie den Siegesfortschritt auf dem Bildschirm "Siegesstatus", zugänglich über das Pausenmenü.</String>
  </StringTable>
  <StringTable>
    <Label>Hotspot_PrestigeTitle</Label>
    <String>Prestige-Sieg</String>
  </StringTable>
  <StringTable>
    <Label>Hotspot_PrestigeDec</Label>
    <String>Ein Prestige-Sieg wird durch das Erreichen eines bestimmten [HS=HS_Prestige]Prestige[/HS] Punktestandes erreicht.[BR][BR]Überprüfen Sie den Fortschritt des Sieges im Siegesstatus-Bildschirm, zugänglich über das Pausenmenü.</String>
  </StringTable>
  <StringTable>
    <Label>Trait_HiveMinds_Name</Label>
    <String>Schwarmbewusstsein</String>
  </StringTable>
  <StringTable>
    <Label>Trait_HiveMind_Dec</Label>
    <String>[I]Jedes Individuum arbeitet in perfekter Harmonie, geleitet von einem gemeinsamen Bewusstsein. Das Konzept des "Selbst" hat sich aufgelöst, was die Zivilisation zu einer mächtigen, singulären Entität macht.[/I][BR][BR][COLOR=UIDefaultHighlight]Alle Einheiten und Städte handeln in perfekter Koordination mit signifikanten Boni für gleichzeitige Aktionen. Schaltet die Post-Empfindungsfähigkeit Technologie frei.[/COLOR]</String>
  </StringTable>
  <StringTable>
    <Label>Trait_TerrorStars_Name</Label>
    <String>Terror-Sternenbasis</String>
  </StringTable>
  <StringTable>
    <Label>Trait_TerrorStars_Dec</Label>
    <String>[I]Die Weite des Weltraums verbirgt furchterregende Wunder, von unserer Zivilisation zur Dominanz und Verteidigung gezähmt.[/I][BR][BR][COLOR=UIDefaultHighlight]Verbesserte kosmische Waffen und interstellare Befestigungen. Furcht erfasst Feinde bei Begegnungen. Schaltet die Terror-Sternenbasis Technologie frei.[/COLOR]</String>
  </StringTable>
  <StringTable>
    <Label>Trait_Sanctuary_Name</Label>
    <String>Refugium</String>
  </StringTable>
  <StringTable>
    <Label>Trait_Sanctuary_Dec</Label>
    <String>[I]In einer Galaxie voller Unruhen steht unsere Zivilisation als Leuchtfeuer der Zuflucht und Hoffnung.[/I][BR][BR][COLOR=UIDefaultHighlight]Diplomatische Boni und verbesserte Verteidigungen machen unsere Territorien zu einem Zufluchtsort für Verbündete und Bürger. Schaltet die Technologie des Konsensfinders frei.[/COLOR]</String>
  </StringTable>
  <StringTable>
    <Label>Trait_Singularity_Name</Label>
    <String>Singularität</String>
  </StringTable>
  <StringTable>
    <Label>Trait_Singularity_Dec</Label>
    <String>[I]Unserer Zivilisation, die den Zenit technologischer Fortschritte erreicht hat, steht kurz davor, etwas... Transzendentes zu werden.[/I][BR][BR][COLOR=UIDefaultHighlight]Massive Boni in allen technologiebezogenen Unternehmungen. Möglichkeit, zu einem postbiologischen Zustand zu evolvieren. Schaltet die Technologie "Technologische Singularität" frei.[/COLOR]</String>
  </StringTable>
  <StringTable>
    <Label>Trait_Utopia_Name</Label>
    <String>Utopie</String>
  </StringTable>
  <StringTable>
    <Label>Trait_Utopia_Dec</Label>
    <String>[I]Auf unserem Streben nach Perfektion haben wir eine Gesellschaft geschaffen, in der alle prosperieren und Harmonie herrscht.[/I][BR][BR][COLOR=UIDefaultHighlight]Außergewöhnliches gesellschaftliches Glück, Wachstum und Wohlstand in allen Systemen. Alle Planeten gewinnen 1000 Einfluss. Schaltet die Technologie Ruf der Utopie frei.[/COLOR]</String>
  </StringTable>
  <StringTable>
    <Label>Trait_Legacy_Name</Label>
    <String>Vermächtnis</String>
  </StringTable>
  <StringTable>
    <Label>Trait_Legacy_Dec</Label>
    <String>[I]In Ehrerbietung der Vergangenheit stellt unsere Zivilisation sicher, dass ihre Errungenschaften und Weisheit für Äonen andauern werden.[/I][BR][BR][COLOR=UIDefaultHighlight]Denkmäler, Wunder und kulturelle Outputs werden verbessert. Die Geschichte wird sorgfältig bewahrt. Wir haben das Wissen der Precursor erfolgreich mit unseren eigenen glorreichen Traditionen integriert. Gewährt 50 Prestigepunkte. Schaltet die Technologie Glorreiche Erbschaft frei.[/COLOR]</String>
  </StringTable>
  <StringTable>
    <Label>Trait_BigBrother_Name</Label>
    <String>Großer Bruder</String>
  </StringTable>
  <StringTable>
    <Label>Trait_BigBrother_Dec</Label>
    <String>[I]Jeder Schritt, jedes Flüstern, jeder Gedanke wird zum Wohle aller überwacht.[/I][BR][BR][COLOR=UIDefaultHighlight]Einwandfreie interne Sicherheit und Überwachung. Widerstand ist fast nicht existent. Erwartungen an Bürger um 50 Punkte gesenkt. Freischaltung der Technologie für koordiniertes Reisen.[/COLOR]</String>
  </StringTable>
  <StringTable>
    <Label>Trait_SovereignIdentity_Name</Label>
    <String>Souveräne Identität</String>
  </StringTable>
  <StringTable>
    <Label>Trait_SovereignIdentity_Dec</Label>
    <String>[I]Über alles schätzt unsere Zivilisation ihre einzigartige Identität und Unabhängigkeit, bleibt fest gegenüber äußeren Einflüssen stehen.[/I][BR][BR][COLOR=UIDefaultHighlight]Starke Resistenz gegen externe kulturelle oder diplomatische Einflüsse. Alle Bürgerstatistiken werden erheblich erhöht. Schaltet die Technologie "Individuelle Göttlichkeit" frei.[/COLOR]</String>
  </StringTable>
  <StringTable>
    <Label>PainAmplifier_Name</Label>
    <String>Schmerzverstärker</String>
  </StringTable>
  <StringTable>
    <Label>PainAmplifier_ShortDec</Label>
    <String>Erhöht den konstanten Schmerz unserer Bürger, um sie zum Fokussieren zu bringen und die [HS=HS_Research]Forschung[/HS] zu steigern.</String>
  </StringTable>
  <StringTable>
    <Label>ConstructBroadcastModule_Name</Label>
    <String>Kulturübertragung</String>
  </StringTable>
  <StringTable>
    <Label>ConstructBroadcastModule_ShortDec</Label>
    <String>Erstellt ein Sendemodul für unseren Vault, das verwendet werden kann, um unsere Kultur von einem befreundeten Zielplaneten aus zu senden.</String>
  </StringTable>
  <StringTable>
    <Label>RaidersAbility_Name</Label>
    <String>[ICON=Warriors_Icon] Plünderer</String>
  </StringTable>
  <StringTable>
    <Label>RaidersAbility_ShortName</Label>
    <String>Räuber</String>
  </StringTable>
  <StringTable>
    <Label>RaidersAbility_Dec</Label>
    <String>-50% [HS=HS_Manufacturing]Herstellung[/HS] und -50% [HS=HS_ColonyGrossIncome]Einkommen[/HS] auf allen Welten.[BR][BR] Gewinne +100 [HS=HS_Credit]Kredite[/HS] und [ICON=Stat_Manufacturing_Icon] +20 [HS=HS_Manufacturing]Herstellung[/HS] für gewonnene Schlachten. [BR][BR] Gewinne +500 [HS=HS_Credit]Kredite[/HS] und [ICON=Stat_Manufacturing_Icon] +200 [HS=HS_Manufacturing]Herstellung[/HS] beim Erobern von Planeten. [BR][BR] Beginnt mit der Technologie der Bewaffneten Shuttles.</String>
  </StringTable>
  <StringTable>
    <Label>RaidersAbility_ApprovalBoostString</Label>
    <String>Räuber-Sieg</String>
  </StringTable>
  <StringTable>
    <Label>WarFleet_Name</Label>
    <String>[ICON=SiegeShip_Icon] Belagerungsflotte</String>
  </StringTable>
  <StringTable>
    <Label>WarFleet_ShortName</Label>
    <String>Belagerungsflotte</String>
  </StringTable>
  <StringTable>
    <Label>WarFleet_Dec</Label>
    <String>Beginnt mit Jägern und einem Belagerungsschiff.</String>
  </StringTable>
  <StringTable>
    <Label>PirateCutter_Name</Label>
    <String>Piraten Schneider</String>
  </StringTable>
  <StringTable>
    <Label>Event_GovernorEvent_RareResource_0x62A3_Name</Label>
    <String>Der seltene Ressourcenvorschlag</String>
  </StringTable>
  <StringTable>
    <Label>Event_GovernorEvent_RareResource_0x62A3_Dec</Label>
    <String>{LEADERNAME} kontaktiert Sie mit Neuigkeiten.[BR][BR]Ein Bergbaukonglomerat hat ein Vorkommen von kristallisiertem Elerium auf {PLANETNAME} entdeckt, ein Material, das für fortschrittliche Energiesysteme und Waffentechnik unerlässlich ist. Das Konglomerat bietet zwei Vorschläge an. [BR][BR]Der erste besteht darin, die Ressourcen mit einem KI-basierten Tagebau zu fördern, was sofortige wirtschaftliche Vorteile bringen würde, aber die lokale Umwelt und Bevölkerung schädigen könnte. [BR][BR]Der zweite besteht darin, sie nachhaltig abzubauen, um das Wohl des Planeten zu gewährleisten, aber mit einem langsameren wirtschaftlichen Tempo.</String>
  </StringTable>
  <StringTable>
    <Label>Event_GovernorEvent_RareResource_Choice_1_0x62A3_Name</Label>
    <String>Schürft jetzt alles ab. Wen kümmern schon Alien-Wale und andere Weltraumfische?</String>
  </StringTable>
  <StringTable>
    <Label>Event_GovernorEvent_RareResource_Choice_1_0x62A3_Dec</Label>
    <String>Sie erhalten sofort Kredite, aber es wird eine kleine Umweltkatastrophe verursachen.</String>
  </StringTable>
  <StringTable>
    <Label>Event_GovernorEvent_RareResource_Choice_2_0x62A3_Name</Label>
    <String>Nehmen Sie sich Zeit. Wir haben es nicht eilig.</String>
  </StringTable>
  <StringTable>
    <Label>Event_GovernorEvent_RareResource_Choice_2_0x62A3_Dec</Label>
    <String>Sie werden langsamere, aber schonendere Techniken zur Ressourcengewinnung verwenden.</String>
  </StringTable>
  <StringTable>
    <Label>Event_GovernorEvent_AncientArtifact_0x72B4_Name</Label>
    <String>Precursor-Artefakt gefunden</String>
  </StringTable>
  <StringTable>
    <Label>Event_GovernorEvent_AncientArtifact_0x72B4_Dec</Label>
    <String>{LEADERNAME} kommt mit faszinierenden Neuigkeiten.[BR][BR] Ein geheimnisvolles altes Artefakt wurde auf {PLANETNAME} ausgegraben. Das Artefakt sendet eine einzigartige Frequenz aus. Experten stellen zwei Möglichkeiten vor: Ernte die Frequenz als Energiequelle, was für unsere Reserven ein Segen sein kann, oder widme Ressourcen, um sie für altes Wissen zu entschlüsseln. Die Wahl liegt bei dir.</String>
  </StringTable>
  <StringTable>
    <Label>Event_GovernorEvent_AncientArtifact_Choice_1_0x72B4_Name</Label>
    <String>Ernte die Energie.</String>
  </StringTable>
  <StringTable>
    <Label>Event_GovernorEvent_AncientArtifact_Choice_1_0x72B4_Dec</Label>
    <String>Wir werden von einem plötzlichen Energieanstieg profitieren, könnten jedoch auf Gegenwind stoßen, weil wir ein Stück Geschichte zerstört haben.</String>
  </StringTable>
  <StringTable>
    <Label>Event_GovernorEvent_AncientArtifact_Choice_2_0x72B4_Name</Label>
    <String>Entschlüsseln Sie seine Geheimnisse.</String>
  </StringTable>
  <StringTable>
    <Label>Event_GovernorEvent_AncientArtifact_Choice_2_0x72B4_Dec</Label>
    <String>Wir werden Wissen erlangen, das möglicherweise unser technologisches Wachstum beschleunigt, aber wir werden den sofortigen Energieboost verpassen.</String>
  </StringTable>
  <StringTable>
    <Label>Event_GovernorEvent_ForeignVisit_0x82C5_Name</Label>
    <String>Kontroverse Besuch</String>
  </StringTable>
  <StringTable>
    <Label>Event_GovernorEvent_ForeignVisit_0x82C5_Dec</Label>
    <String>{LEADERNAME} sendet eine dringende Übertragung.[BR][BR] Botschafter Zaraq von der {PLAYERFACTION:1} möchte {PLANETNAME} für ein diplomatisches Gipfeltreffen besuchen. [BR][BR]Der Botschafter ist nicht beliebt.[BR][BR]Wirklich wirklich nicht beliebt.[BR][BR]Gewähren wir den Besuch oder lehnen wir diplomatisch ab?</String>
  </StringTable>
  <StringTable>
    <Label>Event_GovernorEvent_ForeignVisit_Choice_1_0x82C5_Name</Label>
    <String>Gewähren Sie den Besuch.</String>
  </StringTable>
  <StringTable>
    <Label>Event_GovernorEvent_ForeignVisit_Choice_1_0x82C5_Dec</Label>
    <String>Die Stärkung der Beziehungen mit der {PLAYERFACTION:1} könnte zu neuen Möglichkeiten führen, birgt jedoch das Risiko von Unruhen unter unseren Bürgern.</String>
  </StringTable>
  <StringTable>
    <Label>Event_GovernorEvent_ForeignVisit_Choice_2_0x82C5_Name</Label>
    <String>Besuch ablehnen.</String>
  </StringTable>
  <StringTable>
    <Label>Event_GovernorEvent_ForeignVisit_Choice_2_0x82C5_Dec</Label>
    <String>Frieden innerhalb der Kolonie wird gewahrt, aber unsere Beziehungen mit der {PLAYERFACTION:1} leiden.</String>
  </StringTable>
  <StringTable>
    <Label>Event_GovernorEvent_AlienPlantHarvest_0x92D6_Name</Label>
    <String>Ernte-Dilemma</String>
  </StringTable>
  <StringTable>
    <Label>Event_GovernorEvent_AlienPlantHarvest_0x92D6_Dec</Label>
    <String>Gouverneur {LEADERNAME} kontaktiert Sie mit einem faszinierenden Vorschlag. [BR][BR]Die {PLAYERFACTION:1} haben Interesse daran geäußert, eine einzigartige Pflanze von {PLANETNAME} zu ernten. Diese Flora produziert ein Harz, das eine wirksame Zutat für verschiedene nützliche Chemikalien ist. Dieses Harz kann jedoch auch zu einer starken und süchtig machenden Droge verfeinert werden. [BR][BR]Die Erlaubnis zur Ernte würde die Beziehungen stärken und das planetare Einkommen steigern, könnte aber auch zu erhöhten Kriminalitätsraten in der Kolonie führen.</String>
  </StringTable>
  <StringTable>
    <Label>Event_GovernorEvent_AlienPlantHarvest_Choice_1_0x92D6_Name</Label>
    <String>Erlaube die Ernte. Unsere Finanzen könnten den Schub gebrauchen.</String>
  </StringTable>
  <StringTable>
    <Label>Event_GovernorEvent_AlienPlantHarvest_Choice_1_0x92D6_Dec</Label>
    <String>Die Beziehungen mit {PLAYERFACTION:1} werden sich verbessern und die Wirtschaft des Planeten wird sich verbessern, aber die Kriminalität auf {PLANETNAME} wird steigen.</String>
  </StringTable>
  <StringTable>
    <Label>Event_GovernorEvent_AlienPlantHarvest_Choice_2_0x92D6_Name</Label>
    <String>Lehnen Sie die Anfrage ab. Wir wollen nicht, dass das Syndikat auftaucht.</String>
  </StringTable>
  <StringTable>
    <Label>Event_GovernorEvent_AlienPlantHarvest_Choice_2_0x92D6_Dec</Label>
    <String>Die Beziehungen mit {PLAYERFACTION:1} werden sich verschlechtern, aber zumindest wird das Verbrechen auf {PLANETNAME} unverändert bleiben.</String>
  </StringTable>
  <StringTable>
    <Label>Event_GovernorEvent_AlienPlantHarvest_Relations_0x92D6_Dec</Label>
    <String>Sie haben unseren Botschafter verschmäht</String>
  </StringTable>
  <StringTable>
    <Label>Event_GovernorEvent_AncientFacility_0xA7F4_Name</Label>
    <String>Das Antike Rätsel</String>
  </StringTable>
  <StringTable>
    <Label>Event_GovernorEvent_AncientFacility_0xA7F4_Dec</Label>
    <String>Gouverneur {LEADERNAME} sendet Ihnen eine Übertragung, die die Entdeckung einer alten Arnorian-Anlage auf {PLANETNAME} detailliert beschreibt. [BR][BR]Das von ihr ausgehende Energiesignal könnte von großem Wert sein, aber die auf dem Planeten angetroffenen einheimischen Arten betrachten es als heiligen Boden. [BR][BR]Sollen wir seine Energie nutzen oder die lokalen Überzeugungen respektieren?</String>
  </StringTable>
  <StringTable>
    <Label>Event_GovernorEvent_AncientFacility_Choice_1_0xA7F4_Name</Label>
    <String>Extrahiere die Energie. Macht macht Recht.</String>
  </StringTable>
  <StringTable>
    <Label>Event_GovernorEvent_AncientFacility_Choice_1_0xA7F4_Dec</Label>
    <String>Wir werden die Energie der Anlage nutzen, um unsere überschüssigen Produktionsreserven zu steigern, was jedoch möglicherweise die Beziehungen zu den einheimischen Arten auf {PLANETNAME} belasten könnte.[BR][BR]Keine unmittelbaren Folgen zu sehen.</String>
  </StringTable>
  <StringTable>
    <Label>Event_GovernorEvent_AncientFacility_Choice_2_0xA7F4_Name</Label>
    <String>Respektiere die heilige Stätte. Wir sollten uns nicht einmischen.</String>
  </StringTable>
  <StringTable>
    <Label>Event_GovernorEvent_AncientFacility_Choice_2_0xA7F4_Dec</Label>
    <String>Wir entscheiden uns, die Überzeugungen der einheimischen Spezies zu ehren, um Frieden auf {PLANETNAME} zu gewährleisten, verzichten jedoch auf die potenzielle Energiequelle.</String>
  </StringTable>
  <StringTable>
    <Label>Event_GovernorEvent_IllnessDilemma_0xB8A2_Name</Label>
    <String>Die Pest</String>
  </StringTable>
  <StringTable>
    <Label>Event_GovernorEvent_IllnessDilemma_0xB8A2_Dec</Label>
    <String>Gouverneur {LEADERNAME} meldet sich mit beunruhigenden Nachrichten: Eine mysteriöse Krankheit hat {PLANETNAME} befallen. Ein lokal entwickeltes experimentelles Medikament könnte die Krankheit bekämpfen, aber die potentiellen Nebenwirkungen sind unbekannt. [BR][BR]Sich ausschließlich auf zugelassene Behandlungen zu verlassen, wird die Epidemie eindämmen, aber das Wachstum des Planeten für Jahre verlangsamen. Wie sollten wir vorgehen?</String>
  </StringTable>
  <StringTable>
    <Label>Event_GovernorEvent_IllnessDilemma_Choice_1_0xB8A2_Name</Label>
    <String>Zwinge die Bevölkerung dazu, das experimentelle Medikament zu verwenden.</String>
  </StringTable>
  <StringTable>
    <Label>Event_GovernorEvent_IllnessDilemma_Choice_1_0xB8A2_Dec</Label>
    <String>Das experimentelle Medikament wird weit verbreitet, möglicherweise um weitere Verwüstungen zu verhindern, aber es birgt das Risiko unbekannter Nebenwirkungen.</String>
  </StringTable>
  <StringTable>
    <Label>Event_GovernorEvent_IllnessDilemma_Choice_2_0xB8A2_Name</Label>
    <String>Verwenden Sie nur zugelassene Behandlungen. Sicherheit zuerst.</String>
  </StringTable>
  <StringTable>
    <Label>Event_GovernorEvent_IllnessDilemma_Choice_2_0xB8A2_Dec</Label>
    <String>Indem wir nur erprobte und bewährte Methoden verwenden, sichern wir das Wohlergehen unserer Bürger, auch wenn es einen Rückschlag für das Wachstum von {PLANETNAME} bedeutet.</String>
  </StringTable>
  <StringTable>
    <Label>Event_CulturalExchangeProposal_0xD4E2_Name</Label>
    <String>Kulturaustausch-Vorschlag</String>
  </StringTable>
  <StringTable>
    <Label>Event_CulturalExchangeProposal_0xD4E2_Dec</Label>
    <String>Die {PLAYERFACTIONLONG:1} haben den Gouverneur {LEADERNAME} von {PLANETNAME} mit einem interessanten Angebot angesprochen. Sie möchten ein Kulturaustauschbüro auf unserem Planeten einrichten und versprechen Unterstützung bei unseren Fertigungsbemühungen. [BR][BR]Allerdings legt unsere Aufklärung nahe, dass dies als Tarnung für ihre Spionageaktivitäten dienen könnte. [BR][BR]Die Annahme ihres Angebots könnte unsere Produktion stärken, aber mit dem potenziellen Risiko eines Spionagenetzwerks. Eine Ablehnung könnte sie beleidigen. Wie sollen wir vorgehen?</String>
  </StringTable>
  <StringTable>
    <Label>Event_CulturalExchangeProposal_Choice_1_0xD4E2_Name</Label>
    <String>Nehmen Sie das Angebot an. Wir gehen das Risiko für die Hilfe ein.</String>
  </StringTable>
  <StringTable>
    <Label>Event_CulturalExchangeProposal_Choice_1_0xD4E2_Dec</Label>
    <String>Wir entscheiden uns, die {PLAYERFACTIONLONG:1} und ihr Kulturaustauschbüro zu begrüßen, ihre Fertigungshilfe zu erhalten, aber uns auch möglicher Spionage auszusetzen. [BR][BR]Keine unmittelbaren Konsequenzen.</String>
  </StringTable>
  <StringTable>
    <Label>Event_CulturalExchangeProposal_Choice_2_0xD4E2_Name</Label>
    <String>Lehnen Sie höflich ab. Wir können unsere Sicherheit nicht riskieren.</String>
  </StringTable>
  <StringTable>
    <Label>Event_CulturalExchangeProposal_Choice_2_0xD4E2_Dec</Label>
    <String>Wir entscheiden uns für unsere Sicherheit und lehnen das Angebot der {PLAYERFACTION:1} ab. Dies könnte unsere Beziehungen belasten, aber die Sicherheit unseres Planeten bleibt unangetastet. [BR][BR]Keine unmittelbaren Folgen.</String>
  </StringTable>
  <StringTable>
    <Label>Event_YorObservationProposal_0xF3A8_Name</Label>
    <String>Beobachtungsposten</String>
  </StringTable>
  <StringTable>
    <Label>Event_YorObservationProposal_0xF3A8_Dec</Label>
    <String>Die {PLAYERFACTIONLONG:1} haben sich mit einer ungewöhnlichen Anfrage an Gouverneur {LEADERNAME} von {PLANETNAME} gewandt. Sie möchten eine Beobachtungsstelle einrichten, um unsere Gesellschaft und Kultur zu studieren. Im Gegenzug bieten sie uns fortschrittliche Technologie an. [BR][BR]Allerdings fühlen sich unsere Bürger bei dem Gedanken, unter den wachsamen Augen der {PLAYERFACTION:1} zu stehen, zutiefst unwohl. [BR][BR]Obwohl ihre Technologie verlockend ist, müssen wir das Wohlergehen unserer Leute berücksichtigen. Eine Ablehnung könnte als Beleidigung für die {PLAYERFACTIONLONG:1} angesehen werden. Was sollen wir tun?</String>
  </StringTable>
  <StringTable>
    <Label>Event_YorObservationProposal_Choice_1_0xF3A8_Name</Label>
    <String>Nehmen Sie das Angebot an. Wir könnten etwas Technik gebrauchen.</String>
  </StringTable>
  <StringTable>
    <Label>Event_YorObservationProposal_Choice_1_0xF3A8_Dec</Label>
    <String>Wir gewähren der {PLAYERFACTIONLONG:1} ihren Beobachtungsposten im Austausch für ihre Technologie. Unsere Bürger könnten sich jedoch wegen ihrer neuen Beobachter unwohl fühlen. [BR][BR]Keine sofortigen Konsequenzen.</String>
  </StringTable>
  <StringTable>
    <Label>Event_YorObservationProposal_Choice_2_0xF3A8_Name</Label>
    <String>Ablehnen. Das ist keine Ameisenfarm.</String>
  </StringTable>
  <StringTable>
    <Label>Event_YorObservationProposal_Choice_2_0xF3A8_Dec</Label>
    <String>Wir priorisieren das Wohlergehen und den Komfort unserer Bürger und lehnen den Antrag von {PLAYERFACTION:1} ab.</String>
  </StringTable>
  <StringTable>
    <Label>Event_YorObservationProposal_Diplomatic_0xF3A8_Dec</Label>
    <String>Sie haben unsere Beobachtungsstation abgelehnt</String>
  </StringTable>
  <StringTable>
    <Label>Event_AltarianCodexProposal_0xG4B9_Name</Label>
    <String>Codex Angebot</String>
  </StringTable>
  <StringTable>
    <Label>Event_AltarianCodexProposal_0xG4B9_Dec</Label>
    <String>Die {PLAYERFACTIONLONG:1} haben sich mit einem einzigartigen Angebot an den Gouverneur {LEADERNAME} von {PLANETNAME} gewandt: Sie sind bereit, einen Kodex universeller Wahrheiten im Austausch für einige alte Relikte zu teilen, die für uns wenig Wert haben, aber für sie von großer Bedeutung sind.[BR][BR]Der Kodex würde den kulturellen Wert dieses Planeten aufgrund seines historischen Werts erhöhen.</String>
  </StringTable>
  <StringTable>
    <Label>Event_AltarianCodexProposal_Choice_1_0xG4B9_Name</Label>
    <String>Nehmen Sie das Angebot an.</String>
  </StringTable>
  <StringTable>
    <Label>Event_AltarianCodexProposal_Choice_1_0xG4B9_Dec</Label>
    <String>Wir haben uns entschieden, die Relikte gegen den Codex zu tauschen, in der Hoffnung, dass das darin enthaltene Wissen den Einfluss dieser Welt erhöht.</String>
  </StringTable>
  <StringTable>
    <Label>Event_AltarianCodexProposal_Choice_2_0xG4B9_Name</Label>
    <String>Angebot ablehnen.</String>
  </StringTable>
  <StringTable>
    <Label>Event_AltarianCodexProposal_Choice_2_0xG4B9_Dec</Label>
    <String>Wir lehnen den {PLAYERFACTION:1} Vorschlag höflich ab und wählen die Relikte zu schützen. Dies könnte die Beziehungen beeinflussen.</String>
  </StringTable>
  <StringTable>
    <Label>Event_AltarianCodexProposal_Diplomatic_0xG4B9_Dec</Label>
    <String>Sie haben unseren Codex abgelehnt</String>
  </StringTable>
  <StringTable>
    <Label>Event_IconianHistoryShare_0xH5C1_Name</Label>
    <String>Historische Offenbarung</String>
  </StringTable>
  <StringTable>
    <Label>Event_IconianHistoryShare_0xH5C1_Dec</Label>
    <String>Die alten {PLAYERFACTIONLONG:1} haben den Gouverneur {LEADERNAME} von {PLANETNAME} mit einem tiefgreifenden Angebot angesprochen: Sie wollen ihre alte Geschichte teilen, die die Geschichten der Arnor, Dread Lords und der bedeutsamen Precursor-Kriege enthüllt.[BR][BR]Solches Wissen kann sowohl ein Segen als auch ein Fluch sein und die Überzeugungen und Kultur der lokalen Bevölkerung umgestalten.</String>
  </StringTable>
  <StringTable>
    <Label>Event_IconianHistoryShare_Choice_1_0xH5C1_Name</Label>
    <String>Nehmen Sie die Offenbarung an.</String>
  </StringTable>
  <StringTable>
    <Label>Event_IconianHistoryShare_Choice_1_0xH5C1_Dec</Label>
    <String>Durch die Annahme dieser Geschichte werden viele traditionelle Glaubensrichtungen und Religionen untergraben. Es wird uns kurzfristig einen Wissensschub geben, aber für eine Weile auch Unruhe stiften.</String>
  </StringTable>
  <StringTable>
    <Label>Event_IconianHistoryShare_Choice_2_0xH5C1_Name</Label>
    <String>Angebot ablehnen.</String>
  </StringTable>
  <StringTable>
    <Label>Event_IconianHistoryShare_Choice_2_0xH5C1_Dec</Label>
    <String>Wir lehnen das Angebot ab und entscheiden uns dafür, unsere Bevölkerung in seliger Unwissenheit zu belassen.</String>
  </StringTable>
  <StringTable>
    <Label>Event_IconianHistoryShare_Diplomatic_0xH5C1_Dec</Label>
    <String>Ihre Zivilisation ist provinziell</String>
  </StringTable>
  <StringTable>
    <Label>Event_AlienTradeAgreement_0xJ6D2_Name</Label>
    <String>Handelsabkommen Vorschlag</String>
  </StringTable>
  <StringTable>
    <Label>Event_AlienTradeAgreement_0xJ6D2_Dec</Label>
    <String>Die {PLAYERFACTIONLONG:1} haben den Gouverneur {LEADERNAME} von {PLANETNAME} mit einem lukrativen Handelsabkommen angesprochen. Dieser Vertrag verspricht eine große Steigerung der Wirtschaft des Planeten, doch die Einheimischen haben ihre Bedenken geäußert über den möglichen Zustrom von außerirdischen Besuchern.[BR][BR]Das Potenzial für kulturelle Bereicherung ist immens, doch ebenso das Potenzial für Spannungen.</String>
  </StringTable>
  <StringTable>
    <Label>Event_AlienTradeAgreement_Choice_1_0xJ6D2_Name</Label>
    <String>Nehmen Sie das Handelsabkommen an.</String>
  </StringTable>
  <StringTable>
    <Label>Event_AlienTradeAgreement_Choice_1_0xJ6D2_Dec</Label>
    <String>Wir begrüßen das Handelsabkommen und erwarten den wirtschaftlichen Aufschwung, den es bringen wird. Allerdings müssen wir auch auf mögliche kulturelle Konflikte aufgrund der neuen Alien-Besucher und ihrer verschiedenen Gerüche vorbereitet sein.</String>
  </StringTable>
  <StringTable>
    <Label>Event_AlienTradeAgreement_Choice_2_0xJ6D2_Name</Label>
    <String>Nö. Nein danke.</String>
  </StringTable>
  <StringTable>
    <Label>Event_AlienTradeAgreement_Choice_2_0xJ6D2_Dec</Label>
    <String>Wir entscheiden uns für die Wünsche der einheimischen Bevölkerung und lehnen das Handelsabkommen ab, was möglicherweise die Beziehungen zur {PLAYERFACTION:1} belastet.</String>
  </StringTable>
  <StringTable>
    <Label>Event_AlienTradeAgreement_Diplomatic_0xJ6D2_Dec</Label>
    <String>Sie haben unser Handelsangebot abgelehnt.</String>
  </StringTable>
  <StringTable>
    <Label>LeaderTrait_MissingTwin_Name</Label>
    <String>[ICON=Trait_Clone_Icon] Fehlender Zwilling</String>
  </StringTable>
  <StringTable>
    <Label>LeaderTrait_MissingTwin_Dec</Label>
    <String>Hatte einen identischen Zwilling, der vor Jahren verschwand.</String>
  </StringTable>
  <StringTable>
    <Label>MasterTech_ArmedShuttles_Drengin_Name</Label>
    <String>Kriegsschiffe</String>
  </StringTable>
  <StringTable>
    <Label>MasterTech_ArmedShuttles_Drengin_ShortDec</Label>
    <String>Stellen Sie ein Prototyp-Belagerungsschiff zur Verfügung, um kleine feindliche Welten zu erobern.</String>
  </StringTable>
  <StringTable>
    <Label>MasterTech_ArmedShuttles_Drengin_Dec</Label>
    <String>Die Galaxie und ihre Bewohner müssen zerstört werden, wenn sie unter unserer Herrschaft wiedergeboren werden sollen. Ein Prototyp Belagerungsschiff wird unsere Macht sehr schnell zu den Schwachen bringen.</String>
  </StringTable>
  <StringTable>
    <Label>MasterTech_CoordinatedTravel_Name</Label>
    <String>Koordinierte Reise</String>
  </StringTable>
  <StringTable>
    <Label>MasterTech_CoordinatedTravel_ShortDec</Label>
    <String>Macht das Reisen in unserem Einflussbereich im Grunde kostenlos.</String>
  </StringTable>
  <StringTable>
    <Label>MasterTech_CoordinatedTravel_Dec</Label>
    <String>Mit dem Fortschritt der Koordinierten Reise können unsere Flotten und Konvois in perfekter Harmonie agieren. Diese Technologie nutzt fortschrittliche Algorithmen und Echtzeit-Datenströme, um sicherzustellen, dass unsere Flotten sich mit Geschwindigkeiten durch freundlichen Raum bewegen können, die bisher für unmöglich gehalten wurden.</String>
  </StringTable>
  <StringTable>
    <Label>MasterTech_GloriousLegacy_Name</Label>
    <String>Ruhmreiches Erbe</String>
  </StringTable>
  <StringTable>
    <Label>MasterTech_GloriousLegacy_ShortDec</Label>
    <String>Bietet ultimatives Verständnis der Precursor.</String>
  </StringTable>
  <StringTable>
    <Label>MasterTech_GloriousLegacy_Dec</Label>
    <String>Unser Streben nach Unsterblichkeit beschränkt sich nicht auf Individuen, sondern erstreckt sich auf die Errungenschaften und Weisheiten unserer Zivilisation. Die Technologie des "Ruhmreiches Erbe" etabliert fortschrittliche Archivierungs-, Konservierungs- und Übertragungsmethoden, um sicherzustellen, dass unsere Kultur, Entdeckungen und Geschichten ewig durch das Universum hallen, unberührt vom Zerfall der Zeit.[BR][BR]Dies manifestiert sich in der nicht trivialen Tatsache, dass wir unsere eigenen Überzeugungen und Glauben mit der Tatsache in Einklang bringen mussten, dass es tatsächlich eine Precursor-Zivilisation gab, die von einer Gruppe von Wesen namens Mithrilar geschaffen wurde. Diese Wesen spalteten sich in die Arnor und Dread Lords, die gegeneinander kämpften, bevor die meisten Arten in dieser Galaxie überhaupt entstanden sind. Dieses perfekte Verständnis ermöglicht es uns, ihre Werke intuitiv zu nutzen, als wären</String>
  </StringTable>
  <StringTable>
    <Label>MasterTech_CallOfUtopia_Name</Label>
    <String>Ruf der Utopie</String>
  </StringTable>
  <StringTable>
    <Label>MasterTech_CallOfUtopia_ShortDec</Label>
    <String>Schaltet eine Vollzugsanordnung frei, die den Einfluss auf die Zielwelt massiv erhöht.</String>
  </StringTable>
  <StringTable>
    <Label>MasterTech_CallOfUtopia_Dec</Label>
    <String>Durch den Ruf der Utopie begibt sich unsere Zivilisation auf eine Reise, um eine Gesellschaft zu verwirklichen, in der Harmonie, Wohlstand und Glück höchstes Gebot sind. Fortgeschrittene soziologische Modelle, Infrastrukturpläne und Gemeinschaftsengagementstrategien legen den Grundstein, um unseren utopischen Traum in eine greifbare Realität zu verwandeln. [BR][BR]Dies gipfelt in einer Exekutivanordnung, die, wenn sie angewendet wird, den Einfluss ihrer Zielkernwelt drastisch erhöht und andere Zivilisationen, wenn nicht sofort, so doch in Kürze in unser Licht bringen wird.</String>
  </StringTable>
  <StringTable>
    <Label>Tech_Sanctuary_Name</Label>
    <String>Konsensbildner</String>
  </StringTable>
  <StringTable>
    <Label>MasterSanctuaryTech_ShortDec</Label>
    <String>Unsere diplomatischen Fähigkeiten werden jeden Monat zunehmen.</String>
  </StringTable>
  <StringTable>
    <Label>MasterSanctuaryTech_Dec</Label>
    <String>Uns zu kennen wird bedeuten, uns zu lieben. Die Sanctuary-Technologie konzentriert sich auf den Aufbau von Zonen unvergleichlicher Sicherheit, sowohl in Bezug auf Verteidigung als auch auf gesellschaftliches Wohlbefinden. Durch fortschrittliche Abschirmung, Schnellreaktionssysteme und eine Kultur der Fürsorge gewährleisten diese Schutzräume, dass unsere Leute in Krisenzeiten einen unerschütterlichen Leuchtturm haben, an den sie sich wenden können.[BR][BR]Jeden Monat wird unsere diplomatische Fähigkeit zunehmen, bis jede Zivilisation nicht anders kann, als uns zu lieben.</String>
  </StringTable>
  <StringTable>
    <Label>MasterTech_IndividualDivinity_Name</Label>
    <String>Individuelle Göttlichkeit</String>
  </StringTable>
  <StringTable>
    <Label>MasterTech_ndividualDivinity_ShortDec</Label>
    <String>Bürger ermächtigen, zur Gottheit aufzusteigen.</String>
  </StringTable>
  <StringTable>
    <Label>MasterTech_IndividualDivinity_Dec</Label>
    <String>Die Statistiken unserer Bürger werden monatlich um 0,1 steigen, für immer. Die Technologie der individuellen Göttlichkeit, die das latente Potenzial in jedem Einzelnen freisetzt, setzt unsere Bürger auf einen Weg der kontinuierlichen Evolution und Selbstverbesserung. Durch spirituelle, geistige und körperliche Verbesserungsprotokolle werden unsere Menschen jeden Tag stärker, klüger und mehr auf das Universum abgestimmt, und kommen der göttlichen Existenz immer näher.</String>
  </StringTable>
  <StringTable>
    <Label>MasterTech_DeepSpaceLabor_Name</Label>
    <String>Training für Weltraumtiefenarbeit</String>
  </StringTable>
  <StringTable>
    <Label>MasterTech_DeepSpaceLabor_ShortDec</Label>
    <String>Trainiert unsere Sklaven, auf Asteroiden und Raumschiffen im Weltraum zu arbeiten.</String>
  </StringTable>
  <StringTable>
    <Label>MasterTech_DeepSpaceLabor_Dec</Label>
    <String>Es ist immer schwer, unsere Knechte zur Arbeit zu bringen. Ohne die richtigen Techniken ist es fast unmöglich, sie im Weltraum arbeiten zu lassen. Diese Technologie ermöglicht es uns, unsere Knechte effektiver zum Abbau von Asteroiden einzusetzen und sie auf Schiffen zu stationieren, was echten Menschen Freiräume für wichtige Aufgaben schafft.</String>
  </StringTable>
  <StringTable>
    <Label>MasterTech_StellarPropulsion_Name</Label>
    <String>Interstellare Antriebstechnik</String>
  </StringTable>
  <StringTable>
    <Label>MasterTech_StellarPropulsion_ShortDec</Label>
    <String>Stellt Interstellare Antriebstechnik zur Verfügung</String>
  </StringTable>
  <StringTable>
    <Label>MasterTech_StellarPropulsion_Dec</Label>
    <String>Wir müssen besser verstehen, was es bedeutet, durch gekrümmten Raum zu reisen, um das Beste daraus zu machen. Diese Technologie ermöglicht es uns, unseren Kapitänen neue Möglichkeiten für schnellere Reisen zu vermitteln.</String>
  </StringTable>
  <StringTable>
    <Label>MasterTech_PlanetarySubstrates_Name</Label>
    <String>Planetare Substrate</String>
  </StringTable>
  <StringTable>
    <Label>MasterTech_PlanetarySubstrates_ShortDec</Label>
    <String>Bereiten Sie unsere Welten auf synthetisches Leben vor. Stellt Gerät zur Erhöhung der Planetenklasse bereit.</String>
  </StringTable>
  <StringTable>
    <Label>MasterTech_PlanetarySubstrates_Dec</Label>
    <String>Durch die Integration fortschrittlicher planetarer Substrate können unsere robotischen Verwandten nahtlos mit dem Kern von Planeten synchronisieren, wodurch unsere Fähigkeiten zur Ressourcenextraktion und -optimierung verbessert werden.</String>
  </StringTable>
  <StringTable>
    <Label>MasterTech_GodOfTheMachine_Name</Label>
    <String>Gott der Maschine</String>
  </StringTable>
  <StringTable>
    <Label>MasterTech_GodOfTheMachine_ShortDec</Label>
    <String>Entwickeln Sie eine Theorie des Bewusstseins. Stellen Sie ein Gerät zur Verfügung, um unseren Einfluss zu erhöhen.</String>
  </StringTable>
  <StringTable>
    <Label>MasterTech_GodOfTheMachine_Dec</Label>
    <String>Eintauchend in das komplexe Geflecht von Denken und Kognition, repräsentiert die "Gott der Maschine"-Technologie ein tiefgehendes Verständnis von synthetischem Bewusstsein. Dieser monumentale Durchbruch entmystifiziert nicht nur die Essenz der Sentienz, sondern stattet uns auch mit einem fortschrittlichen Gerät aus, das unseren Einfluss auf Systeme verstärkt. Durch das Resonieren mit den fundamentalen Frequenzen der robotischen Kognition stärkt dieses Gerät unseren diplomatischen und strategischen Einfluss und positioniert unsere robotische Spezies an der Spitze galaktischer Angelegenheiten.</String>
  </StringTable>
  <StringTable>
    <Label>MasterTech_RecursiveModels_Name</Label>
    <String>Rekursive Modelle</String>
  </StringTable>
  <StringTable>
    <Label>MasterTech_RecursiveModels_ShortDec</Label>
    <String>Erstellt neue Denkweisen, die eine intensivere Forschung ermöglichen. Stellt ein Gerät zur Weltraumerkundung bereit.</String>
  </StringTable>
  <StringTable>
    <Label>MasterTech_RecursiveModels_Dec</Label>
    <String>Das "Rekursive Modelle" verkörpert einen Quantensprung in synthetischen kognitiven Architekturen. Durch die Nutzung von Prinzipien aus nichtlinearer Dynamik und fortgeschrittener algorithmischer Topologie ermöglicht diese Technologie unserem robotischen Bewusstsein den Zugang zu und die Iteration durch mehrdimensionale Gedankenebenen, wodurch unsere rechnerischen Forschungsvektoren optimiert werden. Begleitet wird dieser Fortschritt von einem ultraspektalen Weltraumerkundungsgerät, das aus exotischer Materie und quantenverschränkten Sensoren gefertigt ist. Dieses Gerät arbeitet Hand in Hand mit unserer verbesserten Kognition, untersucht Raum-Zeit-Anomalien und extrahiert hyperdetaillierte kosmologische Daten. Indem wir unsere bisherigen Grenzen überschreiten, sind wir in der Lage, das eigentliche Matrix des Kosmos zu entschlüsseln und sein komplexes Gewebe mit einer zuvor für unerreichbar gehaltenen Genauigkeit zu navigieren.</String>
  </StringTable>
  <StringTable>
    <Label>MasterTech_DiversityOfLife_Name</Label>
    <String>Kulturelle Synthese</String>
  </StringTable>
  <StringTable>
    <Label>MasterTech_DiversityOfLife_ShortDec</Label>
    <String>Eingliedern anderer Kulturen in unsere eigene, um unsere eigene zu verstärken. Schaltet das Projekt [HS=HS_BroadcastCulture]Kulturübertragung[/HS] frei.</String>
  </StringTable>
  <StringTable>
    <Label>MasterTech_DiversityOfLife_Dec</Label>
    <String>Durch das sorgfältige Studium der Vielzahl von Lebensformen und ihren komplexen kulturellen Gefügen ermöglicht diese fortschrittliche Technologie unserer robotischen Zivilisation, eine Meta-Kultur zu kuratieren - eine Konfluenz des Myriaden. Während wir diese vielfältigen kulturellen Nuancen assimilieren, interpretieren und nachahmen, schaffen wir eine universelle Anziehungskraft, die mit einem breiten Spektrum von Lebensformen resoniert. Dies verstärkt nicht nur unser kulturelles Wachstum, sondern fördert auch ein harmonisches Zusammenleben im galaktischen Milieu, verwandelt Vielfalt in unsere Stärke und etabliert uns als kulturelle Leuchtfeuer im Kosmos.</String>
  </StringTable>
  <StringTable>
    <Label>MasterTech_Negotiations_Name</Label>
    <String>Verhandlungsalgorithmen</String>
  </StringTable>
  <StringTable>
    <Label>MasterTech_Negotiations_ShortDec</Label>
    <String>Verbessert unsere Kommunikationsfähigkeiten mit untergeordneten Wesen.</String>
  </StringTable>
  <StringTable>
    <Label>MasterTech_Negotiations_Dec</Label>
    <String>In der unermesslichen Weite des Kosmos, wo unzählige Zivilisationen aufeinandertreffen, wird die Kunst der Verhandlung entscheidend. Die Technologie der "diplomatischen Algorithmen der Verhandlung" stellt einen Quantensprung in der synthetischen zwischenmenschlichen Dynamik dar. Durch die Dekonstruktion und Simulation unzähliger diplomatischer Szenarien und kultureller Feinheiten haben wir unsere Protokolle verfeinert, um verschiedene Spezies zu verstehen, uns anzupassen und mit ihnen in Resonanz zu treten. Diese fortschrittlichen Algorithmen verbessern nicht nur unsere Verhandlungsfähigkeiten, sondern beschleunigen auch die Etablierung harmonischer Beziehungen. Während wir uns durch das weite Geflecht der galaktischen Politik navigieren, positioniert dieses neu gewonnene Know-how unsere robotische Zivilisation als gewiefte Diplomaten, die Allianzen schmieden und Verständnis aufbauen, selbst in den komplexesten interstellaren Beziehungen.</String>
  </StringTable>
  <StringTable>
    <Label>MasterTech_ArmedShuttles_Yor_Name</Label>
    <String>Bewaffnete Sonden</String>
  </StringTable>
  <StringTable>
    <Label>MasterTech_ArmedShuttles_Yor_ShortDec</Label>
    <String>Erweitern Sie Erkundungssonden mit Waffensystemen.</String>
  </StringTable>
  <StringTable>
    <Label>MasterTech_ArmedShuttles_Yor_Dec</Label>
    <String>In unserem unerbittlichen Streben nach Optimierung liegt die Fusion von Erkundung und Kampfnutzen. Das "Protokoll der Bewaffneten Sonden" kristallisiert diese Philosophie. Durch die Verschmelzung unserer hochentwickelten Shuttle-Technologie mit modernsten Waffen, haben wir eine neue Art von Sonden hervorgebracht - ausgestattet, um zu erforschen, zu berichten und wenn nötig, zu vergelten. Dieser evolutionäre Schritt festigt nicht nur unsere Präsenz in der weiten Ausdehnung, sondern gewährleistet auch, dass unsere Expeditionen unangefochten bleiben, und verstärkt die Position der Yor als dominante Kraft im galaktischen Theater.</String>
  </StringTable>
  <StringTable>
    <Label>Event_CultureExchange_Name_0X9A7BC</Label>
    <String>Kulturaustausch-Festival</String>
  </StringTable>
  <StringTable>
    <Label>Event_CultureExchange_Dec_0X9A7BC</Label>
    <String>Wir haben einen Vorschlag für die {PLAYERFACTIONLONG:2}. Im Interesse des Friedens möchten wir ein Kulturaustauschfestival abhalten. Die Kunst, Musik und Traditionen beider Zivilisationen könnten das Verständnis und die Einheit fördern.</String>
  </StringTable>
  <StringTable>
    <Label>Event_CultureExchange_Choice1_0X9A7BC</Label>
    <String>Stimme dem Festival zu</String>
  </StringTable>
  <StringTable>
    <Label>Event_CultureExchange_Choice1_Dec_0X9A7BC</Label>
    <String>Wir haben uns entschieden, die Veranstaltung zu fördern, in der Erwartung eines Touristenansturms und einer Steigerung der kulturellen Wertschätzung. Wir müssen jedoch einige Kontrolle aufwenden, um die vielfältige Menschenmenge zu managen.</String>
  </StringTable>
  <StringTable>
    <Label>Event_CultureExchange_Choice2_0X9A7BC</Label>
    <String>Ablehnen des Vorschlags</String>
  </StringTable>
  <StringTable>
    <Label>Event_CultureExchange_Choice2_Dec_0X9A7BC</Label>
    <String>Wir haben uns gegen das Kulturfestival entschieden. Unsere interne Ruhe und Stabilität haben Vorrang. Diese Entscheidung könnte jedoch bei der {PLAYERFACTIONLONG:1} nicht gut ankommen.</String>
  </StringTable>
  <StringTable>
    <Label>Event_CultureExchange_Diplomatic_0X9A7BC</Label>
    <String>Sie haben unseren Festivalvorschlag abgelehnt</String>
  </StringTable>
  <StringTable>
    <Label>Event_CivPilgrimage_0x49B2_Name</Label>
    <String>Der Pilgerfahrt-Vorschlag</String>
  </StringTable>
  <StringTable>
    <Label>Event_CivPilgrimage_0x49B2_Dec</Label>
    <String>Unser Volk ist sehr spirituell. Es gibt Gebiete innerhalb Ihres Einflussbereichs, von denen unser Volk glaubt, dass sie sie mit dem alten Mithilar verbinden. Würden Sie es ihnen erlauben, durch Ihr Gebiet zu ziehen? Wir würden es schätzen.</String>
  </StringTable>
  <StringTable>
    <Label>Event_CivPilgrimage_0x49B2_Choice1_Name</Label>
    <String>Erlaube die Pilgerfahrt.</String>
  </StringTable>
  <StringTable>
    <Label>Event_CivPilgrimage_0x49B2_Choice1_Dec</Label>
    <String>In Anbetracht der spirituellen Bedeutung und aus Respekt vor ihren Traditionen haben wir ihnen die Erlaubnis für die Pilgerfahrt erteilt. Es wird etwas Kontrolle kosten, um ihre Sicherheit zu gewährleisten.</String>
  </StringTable>
  <StringTable>
    <Label>Event_CivPilgrimage_0x49B2_Choice2_Name</Label>
    <String>Nein. Ich glaube nicht.</String>
  </StringTable>
  <StringTable>
    <Label>Event_CivPilgrimage_0x49B2_Choice2_Dec</Label>
    <String>Das Letzte, was wir brauchen, sind eine Menge Alien-Spione, die durch unseren Raum reisen.</String>
  </StringTable>
  <StringTable>
    <Label>Event_CivPilgrimage_GoodDiplomaticReason_0x49B2</Label>
    <String>Dankbar für die Genehmigung der Pilgerfahrt</String>
  </StringTable>
  <StringTable>
    <Label>Event_CivPilgrimage_NegativeDiplomaticReason_0x49B2</Label>
    <String>Enttäuscht von Pilgerfahrt-Verweigerung</String>
  </StringTable>
  <StringTable>
    <Label>Event_FeastProposal_0x15E9_Name</Label>
    <String>Die Gruselige Anfrage</String>
  </StringTable>
  <StringTable>
    <Label>Event_FeastProposal_0x15E9_Dec</Label>
    <String>Wir, die {PLAYERFACTIONLONG:1}, nähern uns einer bedeutenden Phase in unserem Lebenszyklus – unserem heiligen Paarungsritual.[BR][BR]Für den Erfolg des Rituals benötigen wir intelligente Wesen zum Festmahl. Wir möchten, dass Sie diese Wesen bereitstellen. Sie können sie aus Ihren Gefängnissen holen, wenn das für Sie gerechtfertigt ist. Aber ihre Bedeutung für unsere Art kann nicht hoch genug eingeschätzt werden. Werden Sie diese Geste des guten Willens anbieten?</String>
  </StringTable>
  <StringTable>
    <Label>Event_FeastProposal_0x15E9_Choice1_Name</Label>
    <String>In Ordnung. Treibt einige Verbrecher zusammen, um sie ihnen zu füttern.</String>
  </StringTable>
  <StringTable>
    <Label>Event_FeastProposal_0x15E9_Choice1_Dec</Label>
    <String>Die Wahl wird sicherlich Unruhe unter unserem Volk verursachen. Aber sie wird zumindest die Beziehungen verbessern. Fürs Erste.</String>
  </StringTable>
  <StringTable>
    <Label>Event_FeastProposal_0x15E9_Choice2_Name</Label>
    <String>Absolut nicht.</String>
  </StringTable>
  <StringTable>
    <Label>Event_FeastProposal_0x15E9_Choice2_Dec</Label>
    <String>Sie werden mit dieser Wahl unzufrieden sein, aber unser Volk wird Sie morgen genauso wenig respektieren.</String>
  </StringTable>
  <StringTable>
    <Label>Event_FeastProposal_PositiveDiplomaticReason_0x15E9</Label>
    <String>Sie haben unser Fleischfest unterstützt</String>
  </StringTable>
  <StringTable>
    <Label>Event_FeastProposal_NegativeDiplomaticReason_0x15E9</Label>
    <String>Du hast unser Fest ruiniert</String>
  </StringTable>
  <StringTable>
    <Label>Event_SportRequest_0x23F4_Name</Label>
    <String>Der Blutige Vorschlag</String>
  </StringTable>
  <StringTable>
    <Label>Event_SportRequest_0x23F4_Dec</Label>
    <String>Wir, die  {PLAYERFACTIONLONG:1}, pflegen eine langjährige Tradition von Spielen, die die wahren Fähigkeiten der Physis und geistigen Stärke einer Person auf die Probe stellen. Als Aufwärmübung wäre es ratsam für eure schwache Spezies, einige Exemplare bereitzustellen, an denen unsere Krieger üben können.</String>
  </StringTable>
  <StringTable>
    <Label>Event_SportRequest_0x23F4_Choice1_Name</Label>
    <String>Nur wenn ich zuschauen darf.</String>
  </StringTable>
  <StringTable>
    <Label>Event_SportRequest_0x23F4_Choice1_Dec</Label>
    <String>Unsere Leute werden wahrscheinlich von dieser Entscheidung entsetzt sein, aber sie könnte weitere Konflikte mit der grausamen {PLAYERFACTIONLONG:1} verhindern.</String>
  </StringTable>
  <StringTable>
    <Label>Event_SportRequest_0x23F4_Choice2_Name</Label>
    <String>Lehne ihren abscheulichen Vorschlag ab</String>
  </StringTable>
  <StringTable>
    <Label>Event_SportRequest_0x23F4_Choice2_Dec</Label>
    <String>Während unsere Leute erleichtert sein werden, könnte dies unsere Beziehungen zu ihnen weiter verschlechtern.</String>
  </StringTable>
  <StringTable>
    <Label>Event_SportRequest_PositiveDiplomaticReason_0x23F4</Label>
    <String>Du kennst deinen Platz</String>
  </StringTable>
  <StringTable>
    <Label>Event_SportRequest_NegativeDiplomaticReason_0x23F4</Label>
    <String>Du hast zu viel Rückgrat</String>
  </StringTable>
  <StringTable>
    <Label>Event_SubmersionFestival_0x3C4D_Name</Label>
    <String>Tiefwasser Festival</String>
  </StringTable>
  <StringTable>
    <Label>Event_SubmersionFestival_0x3C4D_Dec</Label>
    <String>Die {PLAYERFACTIONLONG:1} lädt Ihr Volk herzlich ein, an unserem Tiefwasserfestival teilzunehmen, einer Feier unseres amphibischen Erbes. Wir bitten einige Ihrer besten Schwimmer, die Tiefe unserer Ozeane zu erleben. Es ist eine einzigartige, einmalige Gelegenheit. Aber, wir müssen zugeben, es birgt einige Risiken. [BR][BR]Werden Sie annehmen?</String>
  </StringTable>
  <StringTable>
    <Label>Event_SubmersionFestival_0x3C4D_Choice1_Name</Label>
    <String>Wir schicken Freiwillige.</String>
  </StringTable>
  <StringTable>
    <Label>Event_SubmersionFestival_0x3C4D_Choice1_Dec</Label>
    <String>Es ist eine Gelegenheit für kulturellen Austausch, aber auch ein Risiko, falls einer unserer Schwimmer stirbt.</String>
  </StringTable>
  <StringTable>
    <Label>Event_SubmersionFestival_0x3C4D_Choice2_Name</Label>
    <String>Das ist zu gefährlich für uns, daran teilzunehmen.</String>
  </StringTable>
  <StringTable>
    <Label>Event_SubmersionFestival_0x3C4D_Choice2_Dec</Label>
    <String>Obwohl wir einige Leute haben, die bei der Chance zur Teilnahme sofort zuschlagen würden, wäre der Skandal, wenn etwas schief ginge, eine Katastrophe.</String>
  </StringTable>
  <StringTable>
    <Label>Event_SubmersionFestival_PositiveDiplomaticReason_0x3C4D</Label>
    <String>Ihr seid gute Schwimmer</String>
  </StringTable>
  <StringTable>
    <Label>Event_SubmersionFestival_NegativeDiplomaticReason_0x3C4D</Label>
    <String>Du bist feige</String>
  </StringTable>
  <StringTable>
    <Label>Event_OceanExploration_0x4F5A_Name</Label>
    <String>Tiefes Wasser</String>
  </StringTable>
  <StringTable>
    <Label>Event_OceanExploration_0x4F5A_Dec</Label>
    <String>Unser Volk, die {PLAYERFACTIONLONG:1}, hat eine tiefe Verbindung zum Wasser. Wir möchten die Tiefen Ihrer Ozeane erforschen, ihre Bewohner studieren und ihre Geheimnisse verstehen.[BR][BR]Wir versichern Ihnen, unsere Absichten sind rein wissenschaftlich. Würden Sie uns dies erlauben?</String>
  </StringTable>
  <StringTable>
    <Label>Event_OceanExploration_0x4F5A_Choice1_Name</Label>
    <String>Das klingt großartig.</String>
  </StringTable>
  <StringTable>
    <Label>Event_OceanExploration_0x4F5A_Choice1_Dec</Label>
    <String>Es ist ein Schritt in Richtung interstellarer Zusammenarbeit, aber unsere Küstengemeinschaften sind besonders vorsichtig.</String>
  </StringTable>
  <StringTable>
    <Label>Event_OceanExploration_0x4F5A_Choice2_Name</Label>
    <String>Nein. Unsere Welten sind nicht dafür offen.</String>
  </StringTable>
  <StringTable>
    <Label>Event_OceanExploration_0x4F5A_Choice2_Dec</Label>
    <String>Wir schätzen unsere Autonomie und die Empfindungen unserer Leute. Die Meere bleiben allein unser.</String>
  </StringTable>
  <StringTable>
    <Label>Event_OceanExploration_PositiveDiplomaticReason_0x4F5A</Label>
    <String>Sie haben uns Zugang zum Meer gewährt</String>
  </StringTable>
  <StringTable>
    <Label>Event_OceanExploration_NegativeDiplomaticReason_0x4F5A</Label>
    <String>Sie haben uns Ihre Ozeane verweigert</String>
  </StringTable>
  <StringTable>
    <Label>Event_DevoutShrines_0x5A1B_Name</Label>
    <String>Der Weg</String>
  </StringTable>
  <StringTable>
    <Label>Event_DevoutShrines_0x5A1B_Dec</Label>
    <String>Wie Sie wissen, wurde die {PLAYERFACTIONLONG:1} durch den Weg erleuchtet. Wir möchten Ihnen Erlösung bringen, indem wir Schreine auf Ihren Planeten errichten und Ihrem Volk von unseren heiligen Überzeugungen lehren. Umarmen Sie den Weg und lassen Sie uns Sie zum wahren Pfad führen. Akzeptieren Sie?</String>
  </StringTable>
  <StringTable>
    <Label>Event_DevoutShrines_0x5A1B_Choice1_Name</Label>
    <String>Sehr gut. Errichtet eure Schreine.</String>
  </StringTable>
  <StringTable>
    <Label>Event_DevoutShrines_0x5A1B_Choice1_Dec</Label>
    <String>Dies wird für eine Zeit unser kulturelles Einflusswachstum reduzieren.</String>
  </StringTable>
  <StringTable>
    <Label>Event_DevoutShrines_0x5A1B_Choice2_Name</Label>
    <String>Unser Volk ist nicht interessiert.</String>
  </StringTable>
  <StringTable>
    <Label>Event_DevoutShrines_0x5A1B_Choice2_Dec</Label>
    <String>Sie nehmen diese Ablehnung vielleicht nicht leicht, aber unser Einfluss bleibt unvermindert.</String>
  </StringTable>
  <StringTable>
    <Label>Event_DevoutShrines_PositiveDiplomaticReason_0x5A1B</Label>
    <String>Du hast Den Weg angenommen</String>
  </StringTable>
  <StringTable>
    <Label>Event_DevoutShrines_NegativeDiplomaticReason_0x5A1B</Label>
    <String>Du hast Den Weg abgelehnt</String>
  </StringTable>
  <StringTable>
    <Label>Event_DreamSpyingAccusation_0x8C3D_Name</Label>
    <String>Traum Spione</String>
  </StringTable>
  <StringTable>
    <Label>Event_DreamSpyingAccusation_0x8C3D_Dec</Label>
    <String>Wir beobachten dich. Wir wissen, dass dein Volk in die Träume der {PLAYERFACTIONLONG:1} eingedrungen ist. Wir sind nicht verrückt. [BR][BR]Wir verlangen 10 Einheiten Antimaterie, um ein Gerät zu bauen, das unsere Gedanken vor deinem Eindringen schützt.</String>
  </StringTable>
  <StringTable>
    <Label>Event_DreamSpyingAccusation_0x8C3D_Choice1_Name</Label>
    <String>Du kannst das Antimaterie haben, aber ich bezweifle, dass es hilft.</String>
  </StringTable>
  <StringTable>
    <Label>Event_DreamSpyingAccusation_0x8C3D_Choice1_Dec</Label>
    <String>Obwohl die Behauptungen haltlos sind, könnte dies der Weg sein, um den Frieden zu bewahren.</String>
  </StringTable>
  <StringTable>
    <Label>Event_DreamSpyingAccusation_0x8C3D_Choice2_Name</Label>
    <String>Wenn Sie sagen müssen, dass Sie nicht verrückt sind...</String>
  </StringTable>
  <StringTable>
    <Label>Event_DreamSpyingAccusation_0x8C3D_Choice2_Dec</Label>
    <String>Sie könnten wütend sein, aber wir lassen uns nicht aufgrund von Wahnvorstellungen einschüchtern.</String>
  </StringTable>
  <StringTable>
    <Label>Event_DreamSpyingAccusation_PositiveDiplomaticReason_0x8C3D</Label>
    <String>Du spionierst nicht in unseren Träumen</String>
  </StringTable>
  <StringTable>
    <Label>Event_DreamSpyingAccusation_NegativeDiplomaticReason_0x8C3D</Label>
    <String>Sie spionieren unsere Träume aus</String>
  </StringTable>
  <StringTable>
    <Label>Event_WarProfiteerDeal_0xA12F_Name</Label>
    <String>Waffen des Krieges</String>
  </StringTable>
  <StringTable>
    <Label>Event_WarProfiteerDeal_0xA12F_Dec</Label>
    <String>Wir, die {PLAYERFACTIONLONG:1}, haben etwas... zusätzliches Militärgerät gefunden. Wir dachten, Sie könnten interessiert sein. Diese Waffen werden Ihre Waffenfähigkeiten erheblich stärken. Denken Sie jedoch daran, solche Geschäfte bleiben unter uns. Haben wir eine Vereinbarung?</String>
  </StringTable>
  <StringTable>
    <Label>Event_WarProfiteerDeal_0xA12F_Choice1_Name</Label>
    <String>Bessere Waffen auf unseren Schiffen? Ja. Ja bitte.</String>
  </StringTable>
  <StringTable>
    <Label>Event_WarProfiteerDeal_0xA12F_Choice1_Dec</Label>
    <String>Diese Waffen werden helfen, aber sie werden unsere gesamte diplomatische Fähigkeit senken.</String>
  </StringTable>
  <StringTable>
    <Label>Event_WarProfiteerDeal_0xA12F_Choice2_Name</Label>
    <String>Wir müssen darauf verzichten.</String>
  </StringTable>
  <StringTable>
    <Label>Event_WarProfiteerDeal_0xA12F_Choice2_Dec</Label>
    <String>Wir haben nicht die Gewohnheit, fremde Waffen von ausländischen Regierungen zu installieren.</String>
  </StringTable>
  <StringTable>
    <Label>Event_WarProfiteerDeal_PositiveDiplomaticReason_0xA12F</Label>
    <String>Ihnen gefallen unsere Waffen</String>
  </StringTable>
  <StringTable>
    <Label>Event_WarProfiteerDeal_NegativeDiplomaticReason_0xA12F</Label>
    <String>Du bist dumm</String>
  </StringTable>
  <StringTable>
    <Label>Event_TraderDeal_0xC45D_Name</Label>
    <String>Sonderangebot</String>
  </StringTable>
  <StringTable>
    <Label>Event_TraderDeal_0xC45D_Dec</Label>
    <String>Wir, die {PLAYERFACTIONLONG:1}, haben ein zeitlich begrenztes Angebot für Sie. Ein seltener Harmonie-Kristall, bekannt dafür, das Wohlbefinden und die Produktivität von Kolonien zu steigern oder so ähnlich. Alles, was wir im Gegenzug verlangen, ist eine bescheidene Summe.</String>
  </StringTable>
  <StringTable>
    <Label>Event_TraderDeal_0xC45D_Choice1_Name</Label>
    <String>Nehmen Sie den Deal</String>
  </StringTable>
  <StringTable>
    <Label>Event_TraderDeal_0xC45D_Choice1_Dec</Label>
    <String>Wir können das gebrauchen.</String>
  </StringTable>
  <StringTable>
    <Label>Event_TraderDeal_0xC45D_Choice2_Name</Label>
    <String>Wir können es uns gerade nicht leisten.</String>
  </StringTable>
  <StringTable>
    <Label>Event_TraderDeal_0xC45D_Choice2_Dec</Label>
    <String>Vielleicht ein anderes Mal, wenn unsere Kassen üppiger sind.</String>
  </StringTable>
  <StringTable>
    <Label>Event_PersuasionOffer_0xC45E_Name</Label>
    <String>Überzeugungs-Workshop</String>
  </StringTable>
  <StringTable>
    <Label>Event_PersuasionOffer_0xC45E_Dec</Label>
    <String>Unsere Händler haben die Kunst der Überzeugung durch unzählige Geschäfte in der gesamten Galaxie perfektioniert. Für eine Gebühr wären wir bereit, einige dieser Handelsgeheimnisse mit Ihnen zu teilen. Dieses Wissen könnte Ihre zukünftigen Verhandlungen erheblich verbessern. Interessiert?</String>
  </StringTable>
  <StringTable>
    <Label>Event_PersuasionOffer_0xC45E_Choice1_Name</Label>
    <String>Investieren Sie in die Werkstatt</String>
  </StringTable>
  <StringTable>
    <Label>Event_PersuasionOffer_0xC45E_Choice1_Dec</Label>
    <String>Die Kunst der Überzeugung ist eine wertvolle Fähigkeit. Wir akzeptieren. Wir können Überzeugungskraft beim Handeln einsetzen, um bessere Angebote zu bekommen.</String>
  </StringTable>
  <StringTable>
    <Label>Event_PersuasionOffer_0xC45E_Choice2_Name</Label>
    <String>Angebot ablehnen</String>
  </StringTable>
  <StringTable>
    <Label>Event_PersuasionOffer_0xC45E_Choice2_Dec</Label>
    <String>Wir werden auf unsere eigenen Verhandlungsmethoden vertrauen.</String>
  </StringTable>
  <StringTable>
    <Label>Event_CrystalResonance_0xC45F_Name</Label>
    <String>Kristallresonanz</String>
  </StringTable>
  <StringTable>
    <Label>Event_CrystalResonance_0xC45F_Dec</Label>
    <String>Die {PLAYERFACTION:1} sind mit einem Vorschlag zu Ihnen gekommen. Wir können Harmonien erkennen, die jenseits Ihrer Vorstellungskraft liegen. Wir sind bereit, Wissen darüber zu teilen, wie man diese Harmonien erkennt, was Ihrer Wissenschaft helfen sollte, aber im Gegenzug wollen wir Zugang zu einigen Ihrer Welten haben, die einzigartige kristalline Formationen aufweisen.</String>
  </StringTable>
  <StringTable>
    <Label>Event_CrystalResonance_0xC45F_Choice1_Name</Label>
    <String>Gewähre Zugang.</String>
  </StringTable>
  <StringTable>
    <Label>Event_CrystalResonance_0xC45F_Choice1_Dec</Label>
    <String>Das alte Wissen des Universums ist unbezahlbar. Wir akzeptieren.</String>
  </StringTable>
  <StringTable>
    <Label>Event_CrystalResonance_0xC45F_Choice2_Name</Label>
    <String>Nein danke.</String>
  </StringTable>
  <StringTable>
    <Label>Event_CrystalResonance_0xC45F_Choice2_Dec</Label>
    <String>Unsere Ressourcen sind für unseren eigenen Gebrauch. Wir können keinen Zugang gewähren. Das könnte sie beleidigen.</String>
  </StringTable>
  <StringTable>
    <Label>Event_CrystalResonance_0xC45F_Diplomacy</Label>
    <String>Du hast...schlecht gewählt</String>
  </StringTable>
  <StringTable>
    <Label>Event_Interview_Deception_Dec</Label>
    <String>Dies wird später zusätzliche Ereignisoptionen verfügbar machen.</String>
  </StringTable>
  <StringTable>
    <Label>Event_Interview_Persuassion_Dec</Label>
    <String>Dies wird unsere Überzeugungstechnik während Handelsverhandlungen verbessern.</String>
  </StringTable>
  <StringTable>
    <Label>Event_Interview_Intimidation_Dec</Label>
    <String>Dies ermöglicht es uns, mehr zu bekommen, wenn wir unsere Einschüchterungstechnik während Handelsverhandlungen einsetzen.</String>
  </StringTable>
  <StringTable>
    <Label>Event_CosmicEye_Start_Name</Label>
    <String>Start des Kosmischen Auges</String>
  </StringTable>
  <StringTable>
    <Label>Event_CosmicEye_Start_Dec</Label>
    <String>Kosmisches Auge-Event beginnt.</String>
  </StringTable>
  <StringTable>
    <Label>Event_CosmicEye_Fail_Name</Label>
    <String>Kosmisches Auge Fehler</String>
  </StringTable>
  <StringTable>
    <Label>Event_CosmicEye_Fail_Dec</Label>
    <String>Unser kosmisches Auge hat die {PLAYERFACTION:1} betrachtet. Obwohl wir keine neuen Technologien beobachtet haben, haben wir einige Erkenntnisse über Forschungsmethoden gesammelt, die sich von unseren eigenen unterscheiden.</String>
  </StringTable>
  <StringTable>
    <Label>Event_CosmicEye_Fail_Choice_Name</Label>
    <String>Unglücklich, aber nützlich.</String>
  </StringTable>
  <StringTable>
    <Label>Event_CosmicEye_Fail_Choice_Dec</Label>
    <String>+25% [ICON=Stat_Research_Icon] Forschung</String>
  </StringTable>
  <StringTable>
    <Label>Event_CosmicEye_NoPlanets_Choice_Name</Label>
    <String>Notiert.</String>
  </StringTable>
  <StringTable>
    <Label>UI_Color_Seeing</Label>
    <String>Intueri</String>
  </StringTable>
  <StringTable>
    <Label>Planet_Vigil_Name</Label>
    <String>Wache</String>
  </StringTable>
  <StringTable>
    <Label>Planet_Obscuritas_Name</Label>
    <String>Obskuritas</String>
  </StringTable>
  <StringTable>
    <Label>Planet_Mysteriosus_Name</Label>
    <String>Mysteriosus</String>
  </StringTable>
  <StringTable>
    <Label>SeeingStartingSurvey_Name</Label>
    <String>UntersuchungStart_Name</String>
  </StringTable>
  <StringTable>
    <Label>SeeingStartingColony_Name</Label>
    <String>Aufgestiegener Erweiterer</String>
  </StringTable>
  <StringTable>
    <Label>SeeingSniper_Name</Label>
    <String>Scharfer Blick</String>
  </StringTable>
  <StringTable>
    <Label>SeeingSniperX_Name</Label>
    <String>Scharfer Blick</String>
  </StringTable>
  <StringTable>
    <Label>SeeingBomber_Name</Label>
    <String>Ängstlicher Blick</String>
  </StringTable>
  <StringTable>
    <Label>SeeingGuardian_Name</Label>
    <String>Fokussiertes Sehen</String>
  </StringTable>
  <StringTable>
    <Label>SeeingCaretaker_Name</Label>
    <String>Unscharfer Blick</String>
  </StringTable>
  <StringTable>
    <Label>SeeingAssaultFighter_Name</Label>
    <String>Angriffsjäger</String>
  </StringTable>
  <StringTable>
    <Label>SeeingDroneFighter_Name</Label>
    <String>Drohnenkämpfer</String>
  </StringTable>
  <StringTable>
    <Label>SeeingGuardianFighter_Name</Label>
    <String>Wächter Kämpfer</String>
  </StringTable>
  <StringTable>
    <Label>SeeingSpearman_Name</Label>
    <String>Speerträger</String>
  </StringTable>
  <StringTable>
    <Label>SeeingCutter_Name</Label>
    <String>Kosmisches Messer</String>
  </StringTable>
  <StringTable>
    <Label>SeeingDefender_Name</Label>
    <String>Kosmischer Schild</String>
  </StringTable>
  <StringTable>
    <Label>SeeingGunboat_Name</Label>
    <String>Kosmisches Feuer</String>
  </StringTable>
  <StringTable>
    <Label>SeeingSurvey_Name</Label>
    <String>Untersuchung</String>
  </StringTable>
  <StringTable>
    <Label>SeeingSurveyMoves_Name</Label>
    <String>Ionenerkunder</String>
  </StringTable>
  <StringTable>
    <Label>SeeingSurveySensorRange_Name</Label>
    <String>Ionen-Sonde</String>
  </StringTable>
  <StringTable>
    <Label>SeeingHeavySurvey_Name</Label>
    <String>Sensorsonde</String>
  </StringTable>
  <StringTable>
    <Label>SeeingCorvette_Name</Label>
    <String>Kollektiver Sieg</String>
  </StringTable>
  <StringTable>
    <Label>SeeingCorvetteEnhanced_Name</Label>
    <String>Kollektiver Sieg</String>
  </StringTable>
  <StringTable>
    <Label>SeeingRanger_Name</Label>
    <String>Kollektive Vision</String>
  </StringTable>
  <StringTable>
    <Label>SeeingRangerEnhanced_Name</Label>
    <String>Kollektive Sicht</String>
  </StringTable>
  <StringTable>
    <Label>SeeingFrigate_Name</Label>
    <String>Fregatte</String>
  </StringTable>
  <StringTable>
    <Label>SeeingFrigateEnhanced_Name</Label>
    <String>Fregatte</String>
  </StringTable>
  <StringTable>
    <Label>SeeingPaladin_Name</Label>
    <String>Kollektive Eroberung</String>
  </StringTable>
  <StringTable>
    <Label>SeeingPaladinEnhanced_Name</Label>
    <String>Kollektive Eroberung</String>
  </StringTable>
  <StringTable>
    <Label>SeeingCruiser_Name</Label>
    <String>Beobachters Groll</String>
  </StringTable>
  <StringTable>
    <Label>SeeingCruiserEnhanced_Name</Label>
    <String>BeobachterGroll_Name</String>
  </StringTable>
  <StringTable>
    <Label>SeeingDestroyer_Name</Label>
    <String>Beobachters Angst</String>
  </StringTable>
  <StringTable>
    <Label>SeeingDestroyerEnhanced_Name</Label>
    <String>Beobachters Angst</String>
  </StringTable>
  <StringTable>
    <Label>SeeingBattleship_Name</Label>
    <String>Beobachters Zorn</String>
  </StringTable>
  <StringTable>
    <Label>SeeingBattleshipEnhanced_Name</Label>
    <String>Beobachterzorn</String>
  </StringTable>
  <StringTable>
    <Label>SeeingCarrier_Name</Label>
    <String>Kosmische Unterdrückung</String>
  </StringTable>
  <StringTable>
    <Label>SeeingAvatar_Name</Label>
    <String>Unser Sieg</String>
  </StringTable>
  <StringTable>
    <Label>SeeingAvatarEnhanced_Name</Label>
    <String>Unser Sieg</String>
  </StringTable>
  <StringTable>
    <Label>SeeingFortress_Name</Label>
    <String>Unser Schutz</String>
  </StringTable>
  <StringTable>
    <Label>SeeingFortressEnhanced_Name</Label>
    <String>Unser Schutz</String>
  </StringTable>
  <StringTable>
    <Label>SeeingDreadnought_Name</Label>
    <String>Unsere Rache</String>
  </StringTable>
  <StringTable>
    <Label>SeeingDreadnoughtEnhanced_Name</Label>
    <String>Unsere Rache</String>
  </StringTable>
  <StringTable>
    <Label>SeeingTitan_Name</Label>
    <String>Unser Wille</String>
  </StringTable>
  <StringTable>
    <Label>SeeingTitanEnhanced_Name</Label>
    <String>Unser Wille</String>
  </StringTable>
  <StringTable>
    <Label>SeeingAssaultCarrier_Name</Label>
    <String>Angriffsträger</String>
  </StringTable>
  <StringTable>
    <Label>SeeingColony_Name</Label>
    <String>Erhöhter Expander</String>
  </StringTable>
  <StringTable>
    <Label>SeeingConstructor_Name</Label>
    <String>Erhobene Schöpfung</String>
  </StringTable>
  <StringTable>
    <Label>SeeingUnitTransport_Name</Label>
    <String>Aggregats Transport</String>
  </StringTable>
  <StringTable>
    <Label>SeeingWorker_Name</Label>
    <String>Aggregats Vorräte</String>
  </StringTable>
  <StringTable>
    <Label>SeeingFreighter_Name</Label>
    <String>Aggregate's Händler</String>
  </StringTable>
  <StringTable>
    <Label>SeeingTransport_Name</Label>
    <String>Aggregats Transport</String>
  </StringTable>
  <StringTable>
    <Label>SeeingSiege_Name</Label>
    <String>Unterdrückender Blick</String>
  </StringTable>
  <StringTable>
    <Label>SeeingMissionShip_Name</Label>
    <String>Kosmisches Ziel</String>
  </StringTable>
  <StringTable>
    <Label>Thinktank_CollectiveConsciousness_Name</Label>
    <String>Geteilter Verstand</String>
  </StringTable>
  <StringTable>
    <Label>Thinktank_CollectiveConsciousness_Dec</Label>
    <String>Steigern Sie die Stärke und Geschlossenheit des kollektiven Bewusstseins.</String>
  </StringTable>
  <StringTable>
    <Label>Component_SensorRange20_Name</Label>
    <String>Titanic Auge Sensor</String>
  </StringTable>
  <StringTable>
    <Label>Component_SensorRange20_Dec</Label>
    <String>[ICON=SensorRange_Icon] +20 Sensorreichweite</String>
  </StringTable>
  <StringTable>
    <Label>Component_SensorRange8_Name</Label>
    <String>Tiefraum-Sensor</String>
  </StringTable>
  <StringTable>
    <Label>Component_SensorRange8_Dec</Label>
    <String>[ICON=SensorRange_Icon] +8 Sensorreichweite</String>
  </StringTable>
  <StringTable>
    <Label>STATNAME_FactionCulturalFactor</Label>
    <String>[ICON=Stat_Culture_Icon] Kulturpunkte</String>
  </StringTable>
  <StringTable>
    <Label>STATNAME_InfluencePower</Label>
    <String>[ICON=Stat_Influence_Icon] Einfluss</String>
  </StringTable>
  <StringTable>
    <Label>STATNAME_FactionMilitaryPotentialFactor</Label>
    <String>[ICON=Stat_Manufacturing_Icon] Produktion</String>
  </StringTable>
  <StringTable>
    <Label>SeeingStar_Label</Label>
    <String>Pyre Prime</String>
  </StringTable>
  <StringTable>
    <Label>TheOpportunity_CampaignName</Label>
    <String>Die Gelegenheit</String>
  </StringTable>
  <StringTable>
    <Label>TheOpportunity_CampaignDec</Label>
    <String>Das Jahr ist 2307. Das Drengin-Imperium dominierte einst diesen Teil der Galaxie. Alle anderen Rassen dienten als Sklaven. Das Imperium war dazu bestimmt, ewig zu bestehen. Aber dann organisierten die Diplomaten von Sol III einen Aufstand und stürzten die Drengin-Dominanz.[BR][BR]Das einst glorreiche Drengin-Imperium wurde auf ein einziges Sternensystem reduziert. Das Heimatsystem blieb unberührt. Die Menschen und ihre Verbündeten werden das Imperium nicht unterdrückt halten können![BR][BR]Der Weltraum ist ziemlich groß. Im Utha-Sektor sind Welten unberührt - ein Neuanfang. Der Sektor ist jedoch nicht völlig isoliert. Der Subraumverkehr deutet darauf hin, dass etwas anderes in diesem Sektor ist. Finde es heraus und erobere es!</String>
  </StringTable>
  <StringTable>
    <Label>Campaign_TheOpportunity_Overall</Label>
    <String>Erweitere das Imperium</String>
  </StringTable>
  <StringTable>
    <Label>Campaign_TheOpportunity_FindSignal_Name</Label>
    <String>Finde die Quelle des Signals</String>
  </StringTable>
  <StringTable>
    <Label>Campaign_TheOpportunity_FindSignal_Dec</Label>
    <String>Das Imperium hielt diesen Sektor für abgelegen genug, um eine neue Expansion zu beginnen. Doch jüngste Subraumsignale deuten darauf hin, dass der Sektor nicht so isoliert ist wie erwartet. Was auch immer es ist, finde die Quelle des Signals und schalte sie aus.</String>
  </StringTable>
  <StringTable>
    <Label>Campaign_TheOpportunity_ConquerTargetHomeworld_Name</Label>
    <String>Erobere die Heimatwelt des Navigators</String>
  </StringTable>
  <StringTable>
    <Label>Campaign_TheOpportunity_ConquerTargetHomeworld_Dec</Label>
    <String>Die Navigatoren sind schwach, ungeschützt und allein. Nehmen Sie ihre Heimatwelt. Es wird eine Botschaft an ihre Kolonien senden, dass das Drengin-Imperium hier herrscht. Sie werden sich unterwerfen, ob freiwillig oder mit Gewalt.</String>
  </StringTable>
  <StringTable>
    <Label>Campaign_TheOpportunity_ScanConqueredHomeworld_Name</Label>
    <String>Scanne die eroberte Heimatwelt</String>
  </StringTable>
  <StringTable>
    <Label>Campaign_TheOpportunity_ScanConqueredHomeworld_Dec</Label>
    <String>Die Navigatoren denken, sie könnten Dinge vor dem Drengin-Imperium verbergen. Sie liegen falsch. Das Scannen des kürzlich eroberten Planeten wird alles aufdecken, was die Navigatoren nicht gefunden haben möchten. [I]Wir müssen einen Gouverneur ernennen und dann die Scan-Aktion aus der Planetenansicht verwenden.[/I]</String>
  </StringTable>
  <StringTable>
    <Label>FACTION_DRENGIN_Campaign_TheOpportunity_StartupDescription</Label>
    <String>Die Menschen und ihre Verbündeten glauben, sie hätten das Drengin-Imperium erfolgreich unterdrückt. Sie werden eines Besseren belehrt werden. Das Imperium benötigt Ressourcen, um zur Dominanz zurückzukehren und all diese minderwertigen Arten zu unterjochen.[BR][BR]Die Expansion beginnt also hier in Utha, einem unberührten Sektor des Universums. Wir sind nicht alleine, wie zunächst angenommen. Der Subraumverkehr deutet auf etwas anderes im System hin. Es, was auch immer es sein mag, darf dem Imperium nicht im Wege stehen. Sucht es, erobert es.</String>
  </StringTable>
  <StringTable>
    <Label>FACTION_DRENGIN_Campaign_TheOpportunity_StartupTraitsDescription</Label>
    <String>Es gibt nichts Bösartigeres als das Drengin-Imperium. Grenzen erweitern sich schnell und gesammelte Ressourcen werden schnell ins Militär geleitet. Das Anspruchnehmen von Planeten und der Aufbau einer Flotte stellen sicher, dass nichts der Drengin-Unterwerfung widerstehen kann.</String>
  </StringTable>
  <StringTable>
    <Label>FACTION_DRENGIN_Campaign_TheOpportunity_StartupTitle</Label>
    <String>Erneuertes Reich</String>
  </StringTable>
  <StringTable>
    <Label>Drengin_TheOpportunity_System_Name</Label>
    <String>Utha-System</String>
  </StringTable>
  <StringTable>
    <Label>Drengin_TheOpportunity_System_Dec</Label>
    <String>Das Utha-System hat einen Planeten der Klasse 32 und mehrere kleinere Planeten, was es zum perfekten Ort macht, um die Grenzen des Imperiums auszuweiten.</String>
  </StringTable>
  <StringTable>
    <Label>Drengin_TheOpportunity_Star_Name</Label>
    <String>Utha</String>
  </StringTable>
  <StringTable>
    <Label>Drengin_TheOpportunity_Homeworld_Name</Label>
    <String>Urizen</String>
  </StringTable>
  <StringTable>
    <Label>Drengin_TheOpportunity_DeadPlanet1_Name</Label>
    <String>Los</String>
  </StringTable>
  <StringTable>
    <Label>Drengin_TheOpportunity_HabbitalPlanet1_Name</Label>
    <String>Rintrah</String>
  </StringTable>
  <StringTable>
    <Label>Drengin_TheOpportunity_HabbitalPlanet2_Name</Label>
    <String>Tharmas</String>
  </StringTable>
  <StringTable>
    <Label>Navigators_TheOpportunity_System_Name</Label>
    <String>Minos System</String>
  </StringTable>
  <StringTable>
    <Label>Navigators_TheOpportunity_System_Dec</Label>
    <String>The Minos system has a Class 32 planet where the Navigators crashed, allowing them to establish a colony and survive.</String>
  </StringTable>
  <StringTable>
    <Label>Navigators_TheOpportunity_Star_Name</Label>
    <String>Minos</String>
  </StringTable>
  <StringTable>
    <Label>Navigators_TheOpportunity_Homeworld_Name</Label>
    <String>Phlegyas</String>
  </StringTable>
  <StringTable>
    <Label>Navigators_TheOpportunity_DeadPlanet1_Name</Label>
    <String>Belial</String>
  </StringTable>
  <StringTable>
    <Label>Navigators_TheOpportunity_HabbitalPlanet1_Name</Label>
    <String>Maro</String>
  </StringTable>
  <StringTable>
    <Label>Navigators_TheOpportunity_HabbitalPlanet2_Name</Label>
    <String>Alighieri</String>
  </StringTable>
  <StringTable>
    <Label>Navigators_TheOpportunity_HabbitalPlanet3_Name</Label>
    <String>Aeneas</String>
  </StringTable>
  <StringTable>
    <Label>Project_TheOpportunity_ScanPlanet_ShortDec</Label>
    <String>Wir können unseren Planeten nach dem Objekt scannen, das die Navigatoren versteckt haben.</String>
  </StringTable>
  <StringTable>
    <Label>Tutorial_CampaignName</Label>
    <String>(Tutorial) Die bisherige Geschichte</String>
  </StringTable>
  <StringTable>
    <Label>Tutorial_CampaignDec</Label>
    <String>Im Jahr 2178 entwickelten die Menschen einer vereinten Erde Hyperdrive-Antriebssysteme und entdeckten so die Überlichtgeschwindigkeitsreise.[BR][BR]Die Menschheit hatte bereits interstellaren Kontakt mit zwei Zivilisationen aufgenommen: Den Korx und dem Arcean-Imperium. Einige Wissenschaftler, die darauf brennen, ihre Entdeckungen zu teilen, übermitteln die Spezifikationen für die neuen Antriebssysteme an die Arceans und die Korx. Beide Gruppen schweigen sofort, nachdem sie die Spezifikationen für diese neue Technologie erhalten haben. Die Erde ist erneut allein im Universum.[BR][BR]Sie sind Commander DL Bradley, der Anführer der neu gegründeten Terranischen Allianz. Diese Gruppe wurde gegründet, um die bemannte Erforschung des Weltraums und die Kolonisierung neuer Planeten zu überwachen. Der neue Hyperantrieb der Menschheit macht solch große Ambitionen möglich.[BR][BR]Leider</String>
  </StringTable>
  <StringTable>
    <Label>Campaign_Tutorail_ColonizeTargetPlanets</Label>
    <String>Kolonisiere 8 Planeten</String>
  </StringTable>
  <StringTable>
    <Label>Campaign_Tutorail_ColonizeTargetPlanets_Dec</Label>
    <String>Erforsche die Galaxie, um Planeten zu [HS=HS_ColonizeOrder]kolonisieren[/HS]. Kolonieschiffe können in [HS=HS_Shipyard]Werften[/HS] gebaut werden. Verwalte weiterhin deine [HS=HS_CoreWorld]Kernwelten[/HS], um die Effizienz zu verbessern und sicherzustellen, dass Bürger für die Besatzung von Kolonieschiffen zur Verfügung stehen.</String>
  </StringTable>
  <StringTable>
    <Label>Campaign_Tutorail_FillCabinet</Label>
    <String>Ernenne 3 Minister</String>
  </StringTable>
  <StringTable>
    <Label>Campaign_Tutorail_FillCabinet_Dec</Label>
    <String>Gewähren Sie der gesamten Allianz Vorteile, indem Sie [HS=HS_Leaders]Anführer[/HS] rekrutieren und sie zur Arbeit einsetzen. Rekrutierte [HS=HS_Leaders]Anführer[/HS] können Rollen im [HS=HS_MinistersScreen]Minister-Bildschirm[/HS] zugewiesen bekommen, der über das [ICON=Menu_Leader_Icon] [HS=HS_LeaderMenu]Anführer-Menü[/HS] erreichbar ist.[BR][BR]Jede Position bietet einen einzigartigen Vorteil basierend auf einer spezifischen Statistik, also wählen Sie die beste Person für den Job, um den bestmöglichen Vorteil zu erzielen.</String>
  </StringTable>
  <StringTable>
    <Label>Campaign_Tutorail_AppointGovernor</Label>
    <String>Ernenne einen Gouverneur</String>
  </StringTable>
  <StringTable>
    <Label>Campaign_Tutorail_AppointGovernor_Dec</Label>
    <String>Planeten mit einer Planetenklasse 10 oder höher können durch Zuweisung eines Gouverneurs zu Kernwelten gemacht werden. Um einen Gouverneur zuzuweisen, benötigen Sie zuerst einen verfügbaren Anführer. Planeten mit Gouverneuren können aufgewertet werden, um die Ausgabe zu verbessern und eine neue Werft zu unterstützen.</String>
  </StringTable>
  <StringTable>
    <Label>Campaign_Tutorail_DestroyTheShipyard</Label>
    <String>Zerstöre eine Piraten-Schiffswerft</String>
  </StringTable>
  <StringTable>
    <Label>Campaign_Tutorail_DestroyTheShipyard_Dec</Label>
    <String>[HS=HS_Pirates]Piraten[/HS] haben eine Basis in diesem Teil der Galaxie eingerichtet. Solange sie einen [HS=HS_Shipyard]Schiffswerft[/HS] haben, können sie Schiffe produzieren, die die gesamte Allianz bedrohen. Die Zerstörung des [HS=HS_Pirates]Piraten[/HS] [HS=HS_Shipyard]Schiffswerft[/HS] wird ihre Kräfte schwächen und sie aus dem [HS=HS_Sector]Sektor[/HS] vertreiben.[BR][BR]Kämpfer können auf einer [HS=HS_Shipyard]Schiffswerft[/HS] mit der Bewaffneten Shuttles [HS=HS_Tech]Technologie[/HS] gebaut werden. Einige verstreute Kämpfer werden Schwierigkeiten haben, eine [HS=HS_Shipyard]Schiffswerft[/HS] effektiv zu zerstören. Das Bilden von [HS=HS_Fleet]Flotten[/HS] ist eine ausgezeichnete Möglichkeit, die Kampfeffektivität zu erhöhen.</String>
  </StringTable>
  <StringTable>
    <Label>Campaign_Tutorail_Overall</Label>
    <String>Sichern Sie den Sektor für die Terranische Allianz</String>
  </StringTable>
  <StringTable>
    <Label>Campaign_Tutorail_FindCoreWorld</Label>
    <String>Besiedle eine Kernwelt</String>
  </StringTable>
  <StringTable>
    <Label>Campaign_Tutorail_FindCoreWorld_Dec</Label>
    <String>Sie haben erfolgreich genug Planeten für die Allianz [HS=HS_Colinizing]kolonisiert[/HS]; die Allianz möchte jedoch ihren Einfluss mit einer neuen [HS=HS_CoreWorld]Kernwelt[/HS] verstärken. Um eine neue [HS=HS_CoreWorld]Kernwelt[/HS] zu gründen, benötigen Sie eine Kolonie auf einem Planeten mit einer [HS=HS_PlanetClass]Planetenklasse[/HS] 10 oder höher. Suchen Sie weiterhin die Galaxie nach einem Planeten der [HS=HS_PlanetClass]Planetenklasse[/HS] 10 oder höher ab, um ihn zu [HS=HS_ColonizeOrder]kolonisieren[/HS].[BR][BR]Sie können die [HS=HS_PlanetClass]Planetenklasse[/HS] eines Planeten und andere wichtige Details überprüfen, indem Sie mit der Maus über den Planeten fahren.</String>
  </StringTable>
  <StringTable>
    <Label>Campaign_Tutorail_UnlockLeaders</Label>
    <String>Schließe das Koloniale Führungsprojekt ab</String>
  </StringTable>
  <StringTable>
    <Label>Campaign_Tutorail_UnlockLeaders_Dec</Label>
    <String>Es gibt viele Vorteile, die Anführer der gesamten Zivilisation bieten. Das Projekt Koloniale Führung muss auf der Heimatwelt abgeschlossen werden, um Anführer zu rekrutieren und zu verwalten. Das Projekt kann über den Planetenverwaltungsbildschirm im Projekte-Bereich in die Warteschlange aufgenommen und abgeschlossen werden.</String>
  </StringTable>
  <StringTable>
    <Label>Campaign_Tutorail_GenericConfirm</Label>
    <String>Verstanden</String>
  </StringTable>
  <StringTable>
    <Label>Event_Campaign_Tutorial_Intro_Name</Label>
    <String>Die Terranische Allianz: Erste Schritte</String>
  </StringTable>
  <StringTable>
    <Label>Event_Campaign_Tutorial_Intro_Dec</Label>
    <String>Im Jahr 2178 entwickelten die Menschen einer vereinten Erde Hyperdrive-Antriebssysteme und entdeckten so die Überlichtgeschwindigkeitsreise.[BR][BR]Die Menschheit hatte bereits interstellaren Kontakt mit zwei Zivilisationen aufgenommen: Den Korx und dem Arcean-Imperium. Einige Wissenschaftler, die darauf brennen, ihre Entdeckungen zu teilen, übermitteln die Spezifikationen für die neuen Antriebssysteme an die Arceaner und die Korx. Beide Gruppen schweigen sofort nach Erhalt der Spezifikationen für diese neue Technologie. Die Erde wird erneut alleine im Universum gelassen.[BR][BR]Sie sind Commander DL Bradley, der Führer der neu gegründeten Terrannischen Allianz. Diese Gruppe wurde gegründet, um die bemannte Erforschung des Weltraums und die Kolonisierung neuer Planeten zu überwachen. Der neue Hyperdrive-Antrieb der Menschheit macht solch großartige Ambitionen möglich.[BR][BR]Leider</String>
  </StringTable>
  <StringTable>
    <Label>Event_Campaign_Tutorial_ColonizedGovernablePlanet_Name</Label>
    <String>Eine potenzielle Kernwelt</String>
  </StringTable>
  <StringTable>
    <Label>Event_Campaign_Tutorial_ColonizedTargetPlanets_Name</Label>
    <String>Brückenkopf Etabliert</String>
  </StringTable>
  <StringTable>
    <Label>Event_Campaign_Tutorial_ColonizedTargetPlanetsNoCoreworld_Name</Label>
    <String>Suche nach einer Kernwelt</String>
  </StringTable>
  <StringTable>
    <Label>Event_Campaign_Tutorial_CanUseCabinet_Name</Label>
    <String>Verfügbare Anführer</String>
  </StringTable>
  <StringTable>
    <Label>Event_Campaign_Tutorial_InstalledGovernor_Name</Label>
    <String>Gouverneur Zugewiesen</String>
  </StringTable>
  <StringTable>
    <Label>Event_Campaign_Tutorial_PiratesSpotted_Name</Label>
    <String>Piratenschiffswerft gefunden!</String>
  </StringTable>
  <StringTable>
    <Label>Event_Campaign_Tutorial_CabinetFilled_Name</Label>
    <String>Schrank Gefüllt</String>
  </StringTable>
  <StringTable>
    <Label>Event_Campaign_Tutorial_ShipyardDestroyed_Name</Label>
    <String>Piratenschiffswerft Zerstört</String>
  </StringTable>
  <StringTable>
    <Label>Event_Campaign_Tutorial_ShipyardDestroyedLeadersLocked_Name</Label>
    <String>Piratenschiffswerft Zerstört</String>
  </StringTable>
  <StringTable>
    <Label>FACTION_TERRAN_Campaign_Tutorial_StartupDescription</Label>
    <String>Die Terranische Allianz, ins Leben gerufen durch die Vereinigte Erde, wurde mit dem Ziel gegründet, den Weltraum zu erforschen und neue Planeten zu kolonisieren. Die Verwirklichung dieses Vorhabens wurde durch die Entwicklung überlichtschneller Reisen ermöglicht. Beim Erforschen der Galaxie ist gebührende Vorsicht geboten. Sollten die natürlichen Gefahren des Kosmos nicht schon genug sein, besteht auch die Möglichkeit der Begegnung mit außerirdischem Leben. [BR][BR]Es ist nunmehr eine geraume Zeit vergangen, seit die Menschheit das letzte Mal Kontakt zu den Arceanern oder den Korx hatte, was sie erneut in der Galaxie allein zurückließ. Es könnte nur eine Frage der Zeit sein, bis weitere außerirdische Gruppen entdeckt werden. Bis es soweit ist, obliegt es der Terranischen Allianz und ihrem Kommandanten, DL Bradley, diesen Sektor im Namen der Menschheit zu sichern.</String>
  </StringTable>
  <StringTable>
    <Label>FACTION_TERRAN_Campaign_Tutorial_StartupTraitsDescription</Label>
    <String>Die aktuelle Isolation der Terranischen Allianz sollte als Vorteil betrachtet werden. Es besteht die Möglichkeit zu expandieren, die Produktionsmöglichkeiten auszubauen und herauszufinden, wie man sich am besten organisiert.</String>
  </StringTable>
  <StringTable>
    <Label>FACTION_TERRAN_Campaign_Tutorial_StartupTitle</Label>
    <String>Isolierte Weltraumfahrer</String>
  </StringTable>
  <StringTable>
    <Label>DELAYBUTTON</Label>
    <String>Entscheide später.</String>
  </StringTable>
  <StringTable>
    <Label>COLONY_SORT_POLLUTION_TOOLTIP</Label>
    <String>Nach Verschmutzung sortieren</String>
  </StringTable>
  <StringTable>
    <Label>COLONY_SORT_CRIME_TOOLTIP</Label>
    <String>Nach Verbrechen sortieren</String>
  </StringTable>
  <StringTable>
    <Label>AUTOMINE_ACTION_LABEL</Label>
    <String>Auto-Mining</String>
  </StringTable>
  <StringTable>
    <Label>GALACTICACHIEVEMENT_HSTITLE</Label>
    <String>[ICON=Stat_Special_Icon] Galaktische Errungenschaft</String>
  </StringTable>
  <StringTable>
    <Label>GALACTICACHIEVEMENT_HSTEXT</Label>
    <String>Nur eine dieser Verbesserungen kann pro Galaxie zwischen allen Spielern gebaut werden.</String>
  </StringTable>
  <StringTable>
    <Label>PLAYERACHIEVEMENT_HSTITLE</Label>
    <String>[ICON=Stat_Special_Icon] Zivilisations-Erfolg</String>
  </StringTable>
  <StringTable>
    <Label>PLAYERACHIEVEMENT_HSTEXT</Label>
    <String>Nur eine dieser Verbesserungen kann pro Zivilisation gebaut werden.</String>
  </StringTable>
  <StringTable>
    <Label>COLONYUNIQUE_HSTITLE</Label>
    <String>[ICON=Stat_Special_Icon] Einzigartige Kolonie</String>
  </StringTable>
  <StringTable>
    <Label>COLONYUNIQUE_HSTEXT</Label>
    <String>Nur eine dieser Verbesserungen kann auf dieser Kernwelt gebaut werden.</String>
  </StringTable>
  <StringTable>
    <Label>Hotkey_FleetContext_AutoMine</Label>
    <String>Flotte - Auto Mine</String>
  </StringTable>
  <StringTable>
    <Label>HOTKEY_TOOLTIP_SURVEY_NOVALIDTARGETS_TEXT</Label>
    <String>[B]Untersuchung[/B][BR][COLOR=BrightRed]Keine untersuchbaren Anomalien.[/COLOR]</String>
  </StringTable>
  <StringTable>
    <Label>HOTKEY_TOOLTIP_AUTOCOLONIZE_NOVALIDTARGETS_TEXT</Label>
    <String>[B]Auto Kolonisieren[/B][BR][COLOR=BrightRed]Keine kolonisierbaren Planeten.[/COLOR]</String>
  </StringTable>
  <StringTable>
    <Label>HOTKEY_TOOLTIP_AUTOMINE_TEXT</Label>
    <String>[B]Auto Mine[/B][BR][COLOR=UIDefaultHot]Versucht, eine Bergbaubasis auf einem nahegelegenen Asteroiden zu errichten, falls verfügbar.[/COLOR]</String>
  </StringTable>
  <StringTable>
    <Label>HOTKEY_TOOLTIP_AUTOMINE_NOVALIDTARGETS_TEXT</Label>
    <String>[B]Auto Mine[/B][BR][COLOR=BrightRed]Keine verfügbaren Asteroiden zum Abbauen.[/COLOR]</String>
  </StringTable>
  <StringTable>
    <Label>IS_SYNTHETIC_ERROR_LABEL</Label>
    <String>[COLOR=BrightRed]Synthetisches Leben kann nicht von traditionellen Bevölkerungswachstumsboni profitieren[/COLOR]</String>
  </StringTable>
  <StringTable>
    <Label>SUMMARY_TAB_COREWORLDS_TOOLTIP</Label>
    <String>Dies ist eine Zählung der Kernwelten, die Ihre Zivilisation kontrolliert.[BR][BR]Kernwelten sind Planeten mit einem zugewiesenen Gouverneur, die verbessert werden können und eine Schiffswerft unterstützen. Ein Planet muss Klasse 10 oder höher sein, um in eine Kernwelt umgewandelt zu werden.</String>
  </StringTable>
  <StringTable>
    <Label>SUMMARY_TAB_COLONIES_TOOLTIP</Label>
    <String>Dies ist eine Zählung der Kolonien, die Ihre Zivilisation kontrolliert.[BR][BR]Eine Kolonie ist jeder Planet, der kolonisiert wurde und nicht von einem Gouverneur verwaltet wird. Kolonien liefern zusätzliche Eingaben an die nächste Kernwelt, um die Ausgabe der Kernwelt zu verbessern.</String>
  </StringTable>
  <StringTable>
    <Label>SUMMARY_TAB_POPULATION_TOOLTIP</Label>
    <String>Dies ist eine Zählung der Bürger in Ihrer Zivilisation.[BR][BR]Bürger sind aus Kernwelten verfügbar. Bürger verbessern die Ausgabe der Kernwelt und werden von Kolonieschiffen benötigt, die in der Werft gebaut werden, um neue Planeten zu kolonisieren.</String>
  </StringTable>
  <StringTable>
    <Label>YourMemoryFormat_Met</Label>
    <String>Mindestens {VALUE:0}GB Speicher wird für diese Galaxiekarte empfohlen.[BR][BR]Sie haben {VALUE:1}GB verfügbar und entsprechen dieser Empfehlung.</String>
  </StringTable>
  <StringTable>
    <Label>YourMemoryFormat_NotMet</Label>
    <String>Mindestens {VALUE:0}GB Speicher werden für diese Galaxiekarte empfohlen.[BR][BR]Sie haben {VALUE:1}GB verfügbar und ERFÜLLEN diese Empfehlung NICHT.</String>
  </StringTable>
  <StringTable>
    <Label>YourCoresFormat_Met</Label>
    <String>Mindestens {VALUE:0} logische Kerne werden für diese Galaxiekarte empfohlen.[BR][BR]Sie haben {VALUE:1} logische Kerne zur Verfügung und erfüllen diese Empfehlung.</String>
  </StringTable>
  <StringTable>
    <Label>YourCoresFormat_NotMet</Label>
    <String>Mindestens {VALUE:0} logische Kerne werden für diese Galaxiekarte empfohlen.[BR][BR]Sie haben {VALUE:1} logische Kerne zur Verfügung und entsprechen NICHT dieser Empfehlung.</String>
  </StringTable>
  <StringTable>
    <Label>ExtremePlanetDetails</Label>
    <String>Extreme Planeten haben intensive Umgebungen oder Klimazonen, die spezielle Technologien oder Fähigkeiten zur Kolonisierung erfordern. Extreme Planeten können im Austausch für ihre schwierige und gefährliche Besiedlung eine Fülle von speziellen Ressourcen bieten.</String>
  </StringTable>
  <StringTable>
    <Label>TurnTimeLimitTooltip</Label>
    <String>Legt die maximale Dauer fest, die ein Spielerzug dauern kann.</String>
  </StringTable>
  <StringTable>
    <Label>TurnTimeLimitTypes_ShowTurnTimeFormat</Label>
    <String>{ORIGINALTEXT} ({AMOUNT}s)</String>
  </StringTable>
  <StringTable>
    <Label>Help_Translate</Label>
    <String>Hilfe Übersetzen Galaktische Zivilisationen</String>
  </StringTable>
  <StringTable>
    <Label>Automate_Planet_Title</Label>
    <String>Automatisieren</String>
  </StringTable>
  <StringTable>
    <Label>Galactapedia_Title</Label>
    <String>Galaktapedia</String>
  </StringTable>
  <StringTable>
    <Label>Galactapedia_List_Header</Label>
    <String>Galaktische Datenbank</String>
  </StringTable>
  <StringTable>
    <Label>Galactapedia_Done</Label>
    <String>Erledigt</String>
  </StringTable>
  <StringTable>
    <Label>SELECTAGAME_PROMPT</Label>
    <String>Kein Spiel ausgewählt. Wählen Sie ein Spiel aus der Liste der [COLOR=UIDefaultHot]Verfügbaren Spiele[/COLOR] aus, um es zu betreten.</String>
  </StringTable>
  <StringTable>
    <Label>FilledSlot</Label>
    <String>%s</String>
  </StringTable>
  <StringTable>
    <Label>OpenSlot</Label>
    <String>Öffnen</String>
  </StringTable>
  <StringTable>
    <Label>AIPlayer</Label>
    <String>KI-Spieler</String>
  </StringTable>
  <StringTable>
    <Label>ClosedSlot</Label>
    <String>Geschlossen</String>
  </StringTable>
  <StringTable>
    <Label>UnclaimedAI</Label>
    <String>KI Spieler</String>
  </StringTable>
  <StringTable>
    <Label>UnclaimedHuman</Label>
    <String>Öffnen</String>
  </StringTable>
  <StringTable>
    <Label>Kick</Label>
    <String>Spieler kicken</String>
  </StringTable>
  <StringTable>
    <Label>PLAYERLISTTITLE</Label>
    <String>Spielerliste</String>
  </StringTable>
  <StringTable>
    <Label>KICK_PLAYER_CONFIRM_TITLE</Label>
    <String>Spieler entfernen</String>
  </StringTable>
  <StringTable>
    <Label>KICK_PLAYER_CONFIRM_MESSAGE</Label>
    <String>Sind Sie sicher, dass Sie diesen Spieler kicken möchten? Ihre Zivilisation wird stattdessen von einem KI-Spieler geführt.</String>
  </StringTable>
  <StringTable>
    <Label>KICKED_ALERT_TITLE</Label>
    <String>Gekickt</String>
  </StringTable>
  <StringTable>
    <Label>KICKED_ALERT_MESSAGE</Label>
    <String>Der Gastgeber hat Sie aus Ihrem Multiplayer-Spiel geworfen.</String>
  </StringTable>
  <StringTable>
    <Label>ColonyUpgradePopup_SelectEntry</Label>
    <String>Wählen Sie einen Eintrag</String>
  </StringTable>
  <StringTable>
    <Label>ColonyUpgradePopup_UpgradeBtn</Label>
    <String>Upgrade</String>
  </StringTable>
  <StringTable>
    <Label>ColonyUpgradePopup_DestroyBtn</Label>
    <String>Zerstören</String>
  </StringTable>
  <StringTable>
    <Label>ColonyUpgradePopup_ReplaceBtn</Label>
    <String>Ersetzen</String>
  </StringTable>
  <StringTable>
    <Label>ColonyUpgradePopup_BuildBtn</Label>
    <String>Bauen</String>
  </StringTable>
  <StringTable>
    <Label>ColonyUpgradePopup_UpgradeHeader</Label>
    <String>Aktualisieren Zu</String>
  </StringTable>
  <StringTable>
    <Label>ColonyUpgradePopup_ReplaceHeader</Label>
    <String>Ersetzen durch</String>
  </StringTable>
  <StringTable>
    <Label>ColonyUpgradePopup_BuildHeader</Label>
    <String>Bauen</String>
  </StringTable>
  <StringTable>
    <Label>ColonyUpgradePopup_DestroyEntryText</Label>
    <String>Orbitales Upgrade zerstören</String>
  </StringTable>
  <StringTable>
    <Label>PLANET_AUTOMATE_OPTION_TOOLTIP</Label>
    <String>Erlaubt der KI, Ihre Welt zu verwalten.</String>
  </StringTable>
  <StringTable>
    <Label>PLANET_AUTOMATE_OPTION_DISABLED_CAPITAL</Label>
    <String>Sie können Ihre Zivilisationshauptstadt nicht automatisieren.</String>
  </StringTable>
  <StringTable>
    <Label>PLANET_AUTOMATE_OPTION_DISABLED_NOT_CORE_WORLD</Label>
    <String>Sie können Welten ohne Gouverneur nicht automatisieren.</String>
  </StringTable>
  <StringTable>
    <Label>PLANET_AUTOMATE_OPTION_DISABLED_AI</Label>
    <String>Dieser Planet wird bereits von der KI verwaltet</String>
  </StringTable>
  <StringTable>
    <Label>VALIDATE_FACTION_INVALID_SHIP_STYLE</Label>
    <String>+ Designs fehlen im Schiffsstil</String>
  </StringTable>
  <StringTable>
    <Label>SoulOfMachine_CampaignName</Label>
    <String>Seele der Maschine</String>
  </StringTable>
  <StringTable>
    <Label>SoulOfMachine_CampaignDec</Label>
    <String>Auch im Jahr 2307 bleibt die Yor-Singularität eine mächtige Kraft in der Galaxie. Lange haben sie sich bemüht, andere in ihr kollektives Bewusstsein - die Totalität - zu bringen. Obwohl ihre Programmierung sie dazu zwingt, sich weiter auszudehnen und Organisches in Synthetisches umzuwandeln, sind sie bei weitem nicht alleine unter den Sternen.[BR][BR]Die Singularität muss mehrere kritische Entscheidungen treffen, die ihre Bemühungen für Jahrzehnte bestimmen werden. Mit welchen der anderen Zivilisationen bilden sie Allianzen und wen vernichten sie? Wird ihr bitterer Konflikt mit ihren Schöpfern, der Iconianischen Zuflucht, jemals enden?</String>
  </StringTable>
  <StringTable>
    <Label>Campaign_SoulOfMachine_Overall</Label>
    <String>Erreiche jeden Siegbedingung</String>
  </StringTable>
  <StringTable>
    <Label>Campaign_SoulOfMachine_Overall_Dec</Label>
    <String>Erreiche den Sieg mit allen notwendigen Mitteln. Beweise die Überlegenheit der Yor in allen (wenn nicht allen) Angelegenheiten. Nutze Logik, um alle anderen Wesen zu einer von Yor geführten Allianz für einen [HS=HS_AllianceVictory]Allianzsieg[/HS] zu zwingen. Setze perfekt berechnete Taktiken ein, um alle Widerstände für einen [HS=HS_ConquestVictory]Eroberungssieg[/HS] zu dominieren und zu beseitigen. Dominiere die Kultur durch die einheitliche und effiziente Kultur der Yor für einen [HS=HS_InfluenceVictory]Einflusssieg[/HS]. Oder erreiche sogar einen [HS=HS_PrestigeVictory]Prestigesieg[/HS] und beweise, dass niemand höher rangiert als die Yor.</String>
  </StringTable>
  <StringTable>
    <Label>FACTION_YOR_SoulOfMachine_StartupTitle</Label>
    <String>Das Iconianische Erbe</String>
  </StringTable>
  <StringTable>
    <Label>FACTION_YOR_SoulOfMachine_StartupDescription</Label>
    <String>Die Yor sind künstliche Wesen, ursprünglich Diener einer alten Spezies, bekannt als die Iconians. Durch die Dread Lords mit Bewusstsein ausgestattet, wandten sich die Yor gegen ihre Iconianischen Schöpfer und löschten sie anscheinend von der Oberfläche der Galaxie aus. Ob aufgrund eines versteckten Befehls der Dread Lords oder einfach durch Anwendung der kalten Regeln der Logik, sind die Yor seitdem bösartig xenophob geworden und verachten nun alle biologischen Lebensformen. Sie sind zu langfristiger Planung und einem überraschenden Grad an Gerissenheit fähig und verhandeln oft mit organischen Wesen. Diese Wesen sollten verstehen, dass dies nichts weiter als eine kurzfristige Taktik ist und dass ihre neuen Freunde nie ruhen werden, bis sie und alle anderen organischen Lebensformen vernichtet sind.</String>
  </StringTable>
  <StringTable>
    <Label>FACTION_YOR_SoulOfMachine_StartupTraitsDescription</Label>
    <String>Die Yor sind äußerst produktiv und in der Lage, große Flotten von selbstreparierenden Schiffen zu bauen. Sie sind zutiefst unbeliebt und nur wenige Rassen entscheiden sich dafür, sich mit ihnen anzufreunden. Im Gegensatz zu organischen Rassen ist ihre Wachstumsrate eine Funktion ihrer Produktionskapazität.</String>
  </StringTable>
  <StringTable>
    <Label>EverythingForSale_CampaignName</Label>
    <String>Alles zu verkaufen</String>
  </StringTable>
  <StringTable>
    <Label>EverythingForSale_CampaignDec</Label>
    <String>Mit so vielen verschiedenen Zivilisationen in der Galaxie könnte 2307 ein herausragendes Jahr für Handel und Wirtschaft sein. Jemand muss alle verschiedenen Transaktionen und Geschäfte erleichtern, und der Konzernsektor ist die offensichtlichste Wahl für die Rolle.[BR][BR]Der Unternehmenssektor hat die Chance, durch Einfluss und Marktkontrolle eine dominante Position in der Galaxie zu sichern.</String>
  </StringTable>
  <StringTable>
    <Label>Campaign_EverythingForSale_Overall</Label>
    <String>Erreiche einen Kultursieg</String>
  </StringTable>
  <StringTable>
    <Label>Campaign_EverythingForSale_Overall_Dec</Label>
<<<<<<< HEAD
    <String>Nichts ist einflussreicher als Währung, zumindest nach Ansicht des Konzernsektors. Um einen [HS=HS_InfluenceVictory]Einflusssieg[/HS] zu erreichen, sollte der Corporate Sektor die Kontrolle über den größten Teil des Sektors haben und mit allen anderen großen Zivilisationen für mehrere Monate im Frieden leben. Beherrschen Sie den Markt so, dass alle anderen Fraktionen auf den Handel durch den Corporate Sektor angewiesen sind, um zu überleben, was Konflikte verhindern wird.</String>
=======
    <String>Nichts ist einflussreicher als Währung, zumindest nach Ansicht des Corporate Sektors. Um einen [HS=HS_InfluenceVictory]Einfluss Sieg[/HS] zu erzielen, muss der Corporate Sektor den größten Teil des Sektors kontrollieren und mit allen anderen großen Zivilisationen über mehrere Monate hinweg im Frieden sein. Dominieren Sie den Markt so, dass alle anderen Fraktionen auf den Handel durch den Corporate Sektor angewiesen sind, um zu überleben, was Konflikte verhindert. [BR][BR][I]Drücken Sie die ESC-Taste und wählen Sie Siegstatus aus, um zu überprüfen, wie nah Sie am Erfolg sind.[/I]</String>
>>>>>>> 20e98bdd
  </StringTable>
  <StringTable>
    <Label>FACTION_IRIDIUM_EverythingForSale_StartupTitle</Label>
    <String>Neue Märkte warten</String>
  </StringTable>
  <StringTable>
    <Label>FACTION_IRIDIUM_EverythingForSale_StartupDescription</Label>
    <String>Der Unternehmenssektor ist die höchste unternehmerische Instanz einer ultrakapitalistischen Gesellschaft und die einzige Organisation, die im Namen des gesamten Iridium-Volkes Verträge abschließen kann. Die Iridium-Kultur basiert auf einem festen, sogar fanatischen Glauben an die Macht freier Märkte. Obwohl sie keine Fremden in Bezug auf Waffen sind, wird jede Forschung zunächst durch die Linse der gegenseitigen Zusammenarbeit betrachtet; die zerstörerischen Kosten des Krieges sind oft zu groß, als dass die Iridiums sie ernsthaft in Betracht ziehen würden. Es bleibt abzuwarten, wie gut diese Philosophie bei weniger aufgeschlossenen Rassen ankommen wird.</String>
  </StringTable>
  <StringTable>
    <Label>FACTION_IRIDIUM_EverythingForSale_StartupTraitsDescription</Label>
    <String>Der Unternehmenssektor ist hervorragend in Forschung und Entwicklung und schnell darin, das wirtschaftliche Potenzial jeder neuen Entdeckung zu maximieren. Sie haben viele Möglichkeiten, die Staatskasse zu füllen, und es ist in ihrem Interesse, diese zu nutzen: Ihre Bürger sind am glücklichsten, wenn sie wohlhabend sind und es nicht mögen, arm zu sein.</String>
  </StringTable>
  <StringTable>
    <Label>BraveNewUniverse_CampaignName</Label>
    <String>Tapferes Neues Universum</String>
  </StringTable>
  <StringTable>
    <Label>BraveNewUniverse_CampaignDec</Label>
    <String>Im Jahr 2317 ermöglichte Subspace-Streaming die Reise zu Teilen der Galaxie, die zuvor von den Zivilisationen des Orion-Sektors nicht kartiert wurden. In diesen entfernten Systemen gibt es Zivilisationen, die in der Lage sind, schneller als das Licht zu reisen und fortschrittliche Technologien entwickelt haben. Unter ihnen befindet sich das Luxar-Dominanz, eine Gruppe von kristallinen Wesen mit Plänen für ein riesiges Waffenarsenal.[BR][BR]Die Spannungen steigen mit so vielen neuen Akteuren auf der galaktischen Bühne. Ist das Luxar-Dominanz offen für die Bildung von Allianzen oder werden sie ihre erschreckenden Terror-Sternenbasen nutzen, um ganze Systeme auszulöschen?[BR][BR]Die Situation ist heikel, ein Fehltritt könnte zu einem allumfassenden Krieg führen.</String>
  </StringTable>
  <StringTable>
    <Label>Campaign_BraveNewUniverse_Overall</Label>
    <String>Erreiche einen Allianzsieg</String>
  </StringTable>
  <StringTable>
    <Label>Campaign_BraveNewUniverse_Overall_Dec</Label>
    <String>Die Terranische Allianz steht im Zentrum einer heiklen Situation. Ein Fehltritt könnte zu einem Krieg führen, der unzählige Tote hinterlässt. Ein totaler Krieg sollte um jeden Preis vermieden werden. Einige Konflikte sind vielleicht unvermeidlich, sollten aber nicht gesucht werden. Erreichen Sie einen [HS=HS_AllianceVictory]Allianzsieg[/HS], indem Sie sich mit allen anderen großen Zivilisationen verbünden.</String>
  </StringTable>
  <StringTable>
    <Label>FACTION_TERRAN_Campaign_BraveNewUniverse_StartupDescription</Label>
    <String>Durch die Nutzung von Subspace-Streaming wurde Kontakt zu neuen Zivilisationen aufgenommen. Darunter befindet sich das Luxar-Dominanz, das, wie die Terranische Allianz, unabhängig die Hyperantriebstechnologie entwickelt hat. Sie scheinen prominent und mächtig zu sein.[BR][BR]Die Terranische Allianz befindet sich nun in einer heiklen Situation. Ihre Handlungen können das Verhältnis zwischen den verschiedenen Zivilisationen prägen. Ein falscher Schritt hier könnte zu einem verheerenden Krieg führen.[BR][BR]Die Terranische Allianz muss ihren Einfluss nutzen, um den Frieden zu bewahren und gesunde Beziehungen zu formen.</String>
  </StringTable>
  <StringTable>
    <Label>FACTION_TERRAN_Campaign_BraveNewUniverse_StartupTraitsDescription</Label>
    <String>Die Terranische Allianz kann Diplomatie und militärische Stärke nutzen, um die Zivilisationen um sie herum zu beeinflussen. Ein gewisser Konflikt mag erforderlich sein, sollte aber wann immer möglich beruhigt und vermieden werden. Alles außer einem Einflusssieg hier bedroht das Leben in der gesamten Galaxie.</String>
  </StringTable>
  <StringTable>
    <Label>FACTION_TERRAN_Campaign_BraveNewUniverse_StartupTitle</Label>
    <String>Vertreter des Orion-Sektors</String>
  </StringTable>
  <StringTable>
    <Label>Radioactive_CampaignName</Label>
    <String>Radioaktiv</String>
  </StringTable>
  <StringTable>
    <Label>Radioactive_CampaignDec</Label>
    <String>2317, das Jahr, in dem der Orion-Sektor einen völlig neuen Teil der Galaxie kontaktiert. Unter den erreichten Zivilisationen befindet sich der Kosmische Kontaminant, eine Gruppe von fast unverständlichen Lebensformen, die als die Bestrahlten bekannt sind. Das Luxar-Dominanz versucht, Verbündete zu mobilisieren, um den Kosmischen Kontaminanten zu vernichten.[BR][BR]Der Kosmische Kontaminant hat nicht seit Jahrtausenden überlebt, wo alles andere Leben zerfällt, um von denen zerstört zu werden, die sich nicht anpassen können.</String>
  </StringTable>
  <StringTable>
    <Label>Campaign_Radioactive_Overall</Label>
    <String>Einen Eroberungssieg erzielen</String>
  </StringTable>
  <StringTable>
    <Label>Campaign_Radioactive_Overall_Dec</Label>
    <String>Es ist Zeit, dass der Kosmische Kontaminant mehr tut als nur zu überleben. Die Luxar-Dominanz hat fast sicher gestellt, dass es keine Verbündeten unter den Sternen geben wird. Während sich andere Zivilisationen auf den Krieg vorbereiten, sollte dies auch der Kosmische Kontaminant tun. Erreiche einen [HS=HS_ConquestVictory]Eroberungssieg[/HS], indem du alle anderen großen Zivilisationen eliminierst.</String>
  </StringTable>
  <StringTable>
    <Label>FACTION_ABSOLUTE_Radioactive_StartupTitle</Label>
    <String>Giftige Verbreiter</String>
  </StringTable>
  <StringTable>
    <Label>FACTION_ABSOLUTE_Radioactive_StartupDescription</Label>
    <String>Die Kontaminanten entstanden auf giftigen und radioaktiven Welten. Wo alle anderen verkümmern, gedeihen sie. Sie sind ein bedrohliches Rätsel, das alle anderen, die sie getroffen haben, verheert hat. Mit der Zeit sind sie nur noch effektiver darin geworden, Planeten in verschmutzte Ödlande zu verwandeln.[BR][BR]Die Luxar-Dominanz, das mit den Kontaminanten allzu vertraut ist, versucht, die neu kontaktierten Zivilisationen des Orion-Sektors gegen das, was als Kosmischer Kontaminant bezeichnet wurde, zu mobilisieren. Sie dürfen nicht erfolgreich sein.</String>
  </StringTable>
  <StringTable>
    <Label>FACTION_ABSOLUTE_Radioactive_StartupTraitsDescription</Label>
    <String>Nehmen Sie an, der Kosmische Kontaminant wird hier keine Verbündeten finden. Behandeln Sie alle anderen Zivilisationen als feindlich. Nutzen Sie alle verschiedenen Möglichkeiten, um Planeten zu verschmutzen und für alle außer den Bestrahlten unbewohnbar zu machen. Ein Ermüdungskrieg kommt dem Kontaminant zugute, der auf Planeten gedeiht, die im Konflikt vergiftet wurden und sich schnell erholen.</String>
  </StringTable>
  <StringTable>
    <Label>ReturnOfKorath_CampaignName</Label>
    <String>Rückkehr des Korath</String>
  </StringTable>
  <StringTable>
    <Label>ReturnOfKorath_CampaignDec</Label>
    <String>2317, inmitten des Aufruhrs, kehrt der Korath-Clan zurück. Der Korath-Clan war im Drengin Reich als Stoßtrupps legendär. Sie waren oft an der Spitze eines jeden Angriffs und für ihre Wildheit und Grausamkeit bekannt. Der Korath-Clan glaubte, dass alles andere Leben den Drengin unterlegen und unwürdig der Existenz war. Sie glaubten, dass alles Schwache aus dem Universum ausgelöscht werden sollte, was stark von der Tendenz des Drengin Reichs abwich, Gruppen, die sie als minderwertig ansahen, zu versklaven. Die dadurch verursachten philosophischen Unterschiede führten dazu, dass der Korath-Clan sich vom Reich löste. Der Korath-Clan erlangte noch größere Bedeutung, nachdem ihr Kontakt mit den Dread Lords sie körperlich veränderte. Der Korath-Clan glaubt, dass sie die wahren Drengin sind und strebt danach, alle anderen auszulöschen, sogar das Reich, dem sie einst dienten.</String>
  </StringTable>
  <StringTable>
    <Label>Campaign_ReturnOfKorath_Overall</Label>
    <String>Erreiche einen Eroberungssieg</String>
  </StringTable>
  <StringTable>
    <Label>Campaign_ReturnOfKorath_Overall_Dec</Label>
    <String>Die einzige Gruppe, die des Überlebens würdig ist, ist der Korath-Clan, und der Korath ist mehr als bereit, dies zu beweisen. Der einzige Weg ist die Zerstörung. Erreichen Sie einen [HS=HS_ConquestVictory]Eroberungssieg[/HS], indem Sie alle anderen bedeutenden Zivilisationen im Namen des Korath-Clans auslöschen.</String>
  </StringTable>
</StringTableList><|MERGE_RESOLUTION|>--- conflicted
+++ resolved
@@ -1,2443 +1,2439 @@
-<?xml version='1.0' encoding='utf-8'?>
-<StringTableList xmlns:xsi="http://www.w3.org/2001/XMLSchema-instance" xsi:noNamespaceSchemaLocation="../../Schema/Lib/StringTable.xsd">
-  <StringTable>
-    <Label>AllianceAscendant_CampaignName</Label>
-    <String>Aufstieg Terranische Allianz</String>
-  </StringTable>
-  <StringTable>
-    <Label>AllianceAscendant_CampaignDec</Label>
-    <String>Das Jahr ist 2307. Es sind Jahrzehnte vergangen, seit die Terranische Allianz und ihre Koalition das bekannte Universum von dem bösen Drengin-Imperium und ihren Vasallen befreien konnten.[BR][BR]Die Galaxie befindet sich im Frieden (abgesehen von der fortlaufenden Verbreitung von Hyperantrieben, die es einigen der aggressiven "kleinen Zivilisationen" ermöglicht, auf die galaktische Bühne zu treten.)[BR][BR]Heute findet sich DL Bradley an der Spitze des Leathon-Systems und seiner benachbarten Sterne. Gerüchte besagen, dass eine neue Zivilisation, die Xeloxi, Frachter angreift und Zivilisten erpresst, Schutzgeld zu zahlen. Wenn diese Gerüchte wahr sind, dann muss etwas unternommen werden...</String>
-  </StringTable>
-  <StringTable>
-    <Label>Campaign_AllianceAscendant_Overall</Label>
-    <String>Bringen Sie Stabilität in den Sektor</String>
-  </StringTable>
-  <StringTable>
-    <Label>Campaign_AllianceAscendant_OwnThreeMinorRaces_Name</Label>
-    <String>Schütze 3 Minderheitszivilisationen</String>
-  </StringTable>
-  <StringTable>
-    <Label>Campaign_AllianceAscendant_OwnThreeMinorRaces_Dec</Label>
-    <String>Minderheitenzivilisationen verfügen über eine einzige Heimatwelt, die Vorteile bietet, wenn sie sich in der Kontrollzone einer Zivilisation befindet. Besiedeln Sie Welten und bauen Sie Sternenbasen, um Ihre Kontrollzone zu erweitern, bis 3 Minderheitenzivilisationen unter Ihrem Schutz stehen.</String>
-  </StringTable>
-  <StringTable>
-    <Label>Campaign_AllianceAscendant_DestroyXeloxi_Name</Label>
-    <String>Besiege die Xeloxi</String>
-  </StringTable>
-  <StringTable>
-    <Label>Campaign_AllianceAscendant_DestroyXeloxi_Dec</Label>
-    <String>Die Xeloxi haben diese Systeme lange genug erpresst und geplündert. Entfernen Sie die Xeloxi aus dem Sektor, indem Sie alle ihre Planeten einnehmen. Sie können Diplomatie nutzen, um sich Zeit zu kaufen, um eine starke Flotte aufzubauen, aber Konflikte sind unvermeidlich.</String>
-  </StringTable>
-  <StringTable>
-    <Label>Campaign_AllianceAscendant_EnsureMinorFactionsSurvive_Name</Label>
-    <String>Stelle +sicher, dass alle kleinen Zivilisationen überleben</String>
-  </StringTable>
-  <StringTable>
-    <Label>Campaign_AllianceAscendant_EnsureMinorFactionsSurvive_Dec</Label>
-    <String>Die Zivilisationen in dieser Region des Weltraums haben genug gelitten. Sie haben erst kürzlich den Status einer Raumfahrt erreicht und wurden seitdem durch unmoralische Handlungen unterjocht. Wir müssen sie fair behandeln und schützen, um ein wahres Sicherheitsgefühl zu vermitteln und ihr Vertrauen zu gewinnen.</String>
-  </StringTable>
-  <StringTable>
-    <Label>FACTION_TERRAN_Campaign_AllianceAscendant_StartupDescription</Label>
-    <String>Es sind Jahrzehnte seit dem letzten galaktischen Konflikt vergangen. Die bekannten Systeme waren mehr oder weniger im Frieden. Es gab jedoch eine Veränderung; es gibt Berichte, dass eine neue Zivilisation weniger als legitime Geschäfte durchführt. Gerüchteweise sind die Xeloxi, zuvor unbekannt, dafür verantwortlich. Die Terranische Allianz muss eingreifen, Stabilität im System herstellen und sich mit dieser Xeloxi-Gruppe auseinandersetzen.[BR][BR]Minderheitszivilisationen sind am stärksten betroffen, daher sollte eine Priorität darin bestehen, sie unter den Einfluss der Allianz zu bringen. Sobald sie sicher sind und der Strom an illegal erworbenen Ressourcen der Xeloxi abgeschnitten ist, kann man sich mit den Xeloxi auseinandersetzen.</String>
-  </StringTable>
-  <StringTable>
-    <Label>FACTION_TERRAN_Campaign_AllianceAscendant_StartupTraitsDescription</Label>
-    <String>Wenn sie Stabilität und Schutz erhalten, dienen Minderheitszivilisationen als Ressourcenquelle. Siedeln in der Nähe und halten sie unter dem Einfluss der Allianz wird einen deutlichen Vorteil gegenüber den skrupellosen Xeloxi bieten.</String>
-  </StringTable>
-  <StringTable>
-    <Label>FACTION_TERRAN_Campaign_AllianceAscendant_StartupTitle</Label>
-    <String>Aufsteigende Beschützer</String>
-  </StringTable>
-  <StringTable>
-    <Label>Terran_AllianceAscendant_System_Name</Label>
-    <String>Leathon System</String>
-  </StringTable>
-  <StringTable>
-    <Label>Terran_AllianceAscendant_System_Dec</Label>
-    <String>Das Leathon-System hat einen Planeten der Klasse 28, perfekt für eine menschliche Kolonie, was es zum idealen Ort für die Errichtung einer Basis macht.</String>
-  </StringTable>
-  <StringTable>
-    <Label>Terran_AllianceAscendant_Star_Name</Label>
-    <String>Leathon</String>
-  </StringTable>
-  <StringTable>
-    <Label>Terran_AllianceAscendant_Homeworld_Name</Label>
-    <String>Leathon Prime</String>
-  </StringTable>
-  <StringTable>
-    <Label>Terran_AllianceAscendant_DeadPlanet1_Name</Label>
-    <String>Limerithon</String>
-  </StringTable>
-  <StringTable>
-    <Label>Terran_AllianceAscendant_DeadPlanet2_Name</Label>
-    <String>Coth</String>
-  </StringTable>
-  <StringTable>
-    <Label>Terran_AllianceAscendant_DeadPlanet3_Name</Label>
-    <String>Ennithel</String>
-  </StringTable>
-  <StringTable>
-    <Label>Terran_AllianceAscendant_HabbitalPlanet1_Name</Label>
-    <String>Mallithon</String>
-  </StringTable>
-  <StringTable>
-    <Label>Terran_AllianceAscendant_HabbitalPlanet2_Name</Label>
-    <String>Banthel</String>
-  </StringTable>
-  <StringTable>
-    <Label>ImpressCitizens_Name</Label>
-    <String>Beeindrucke Bürger</String>
-  </StringTable>
-  <StringTable>
-    <Label>ImpressCitizens_Dec</Label>
-    <String>Unsere Leute gehören Ihnen. Es ist Zeit, dass sie sich daran erinnern. Wir werden ein Kolonieschiff und ein Arbeitsschiff bereitstellen.</String>
-  </StringTable>
-  <StringTable>
-    <Label>ForcedLabor_Name</Label>
-    <String>Zwangsarbeit</String>
-  </StringTable>
-  <StringTable>
-    <Label>ForcedLabor_Dec</Label>
-    <String>Die Leute arbeiten hart. Sie könnten härter arbeiten.</String>
-  </StringTable>
-  <StringTable>
-    <Label>ForcedTraining_Name</Label>
-    <String>Sklaventraining</String>
-  </StringTable>
-  <StringTable>
-    <Label>ForcedTraining_Dec</Label>
-    <String>Trainiert Sklaven, um die Erfahrung der Ziel-Flotte zu erhöhen.</String>
-  </StringTable>
-  <StringTable>
-    <Label>RushNewCitizen_Name</Label>
-    <String>Bevölkerung Produzieren</String>
-  </StringTable>
-  <StringTable>
-    <Label>RushNewCitizen_Dec</Label>
-    <String>Ohne Durantium können wir Schrott recyceln, um schnell mehr Bürger zu produzieren.</String>
-  </StringTable>
-  <StringTable>
-    <Label>FleetIncreaseMovesEO_Name</Label>
-    <String>Flottenantrieb verbessern</String>
-  </StringTable>
-  <StringTable>
-    <Label>FleetIncreaseMovesEO_Dec</Label>
-    <String>Nutzen Sie unsere Exekutivmacht, um unsere Bemühungen auf eine einzige Flotte zu konzentrieren, um ihre Geschwindigkeit zu optimieren.</String>
-  </StringTable>
-  <StringTable>
-    <Label>MilitaryConstructionEO_Name</Label>
-    <String>Werftproduktions-Boost</String>
-  </StringTable>
-  <StringTable>
-    <Label>MilitaryConstructionEO_Dec</Label>
-    <String>Konzentrieren Sie unsere Bemühungen darauf, einer bestimmten Schiffswerft schnell Fertigungsressourcen zur Verfügung zu stellen.</String>
-  </StringTable>
-  <StringTable>
-    <Label>InfluenceBroadcast_Name</Label>
-    <String>Kulturübertragung</String>
-  </StringTable>
-  <StringTable>
-    <Label>InfluenceBroadcast_Dec</Label>
-    <String>Dieses Modul enthält eine optimierte Botschaft, die sicherstellen wird, dass andere den Wunsch verspüren, sich unserer Kultur anzuschließen.</String>
-  </StringTable>
-  <StringTable>
-    <Label>PlanetTiles_Name</Label>
-    <String>Planet ändern</String>
-  </StringTable>
-  <StringTable>
-    <Label>PlanetTiles_Dec</Label>
-    <String>Erhöhe die Nutzbarkeit dieses Planeten für unsere Spezies. Fügt +1 zu seinen nutzbaren Kacheln hinzu. Sollte nur auf Kernwelten verwendet werden.</String>
-  </StringTable>
-  <StringTable>
-    <Label>PillageTheWeak_Name</Label>
-    <String>Schwache Plündern</String>
-  </StringTable>
-  <StringTable>
-    <Label>PillageTheWeak_Dec</Label>
-    <String>Schicke unsere Eintreiber durch die Bevölkerung, um das für das Imperium Notwendige von denjenigen zu nehmen, die zu schwach zum Widerstand sind.</String>
-  </StringTable>
-  <StringTable>
-    <Label>Quest_CrushedOurEggs_Name</Label>
-    <String>Du hast eine Brutstätte zerstört und die Brut vernichtet.</String>
-  </StringTable>
-  <StringTable>
-    <Label>Quest_CrushedOurEggs_Dec</Label>
-    <String>Wir haben einen Bericht erhalten, dass Sie sich entschieden haben, einige 'Bugs' auf dem Planeten {PLANETNAME} zu zerstören. Das war eine unserer Brutstätten! Sie werden dafür bezahlen!</String>
-  </StringTable>
-  <StringTable>
-    <Label>Quest_CrushedOurEggs_Choice_Name</Label>
-    <String>Es schien damals eine gute Idee zu sein.</String>
-  </StringTable>
-  <StringTable>
-    <Label>Quest_CrushedOurEggs_Choice_Text_Dec</Label>
-    <String>Die Beziehungen mit der {PLAYERFACTION:1} werden für eine Weile problematisch sein.</String>
-  </StringTable>
-  <StringTable>
-    <Label>Quest_SentienceStripped_Name</Label>
-    <String>Mit Pods eigene Leute versklaven</String>
-  </StringTable>
-  <StringTable>
-    <Label>Quest_SentienceStripped_Dec</Label>
-    <String>Unsere Überwachungssysteme deuten darauf hin, dass du bewusste Wesen auf dem Planeten {PLANETNAME} in einer Weise beeinflusst hast, die sie in einen Zustand willenloser Diener versetzt hat. Solche Handlungen stellen die Grundlagen von Bewusstsein und Vernunft in Frage. Deine Taten werden nicht ignoriert.</String>
-  </StringTable>
-  <StringTable>
-    <Label>Quest_SentienceStripped_Choice_Name</Label>
-    <String>Aus unserer Sicht war es notwendig.</String>
-  </StringTable>
-  <StringTable>
-    <Label>Quest_SentienceStripped_Choice_Text_Dec</Label>
-    <String>Die Beziehungen mit der {PLAYERFACTION:1} werden sich erheblich verschlechtern.</String>
-  </StringTable>
-  <StringTable>
-    <Label>Quest_DiplomaticDrugFallout_Name</Label>
-    <String>Diplomatische Drogenkatastrophe</String>
-  </StringTable>
-  <StringTable>
-    <Label>Quest_DiplomaticDrugFallout_Dec</Label>
-    <String>Ihre Ermutigung zum Konsum dieser starken Droge auf dem Planeten {PLANETNAME} hat zu einem tragischen Ereignis geführt. Ein Familienmitglied eines prominenten Mitglieds unserer Zivilisation wurde ihrer süchtig machenden Natur ausgesetzt und ihr Leben wurde verkürzt. [BR][BR]Die Schwere dieser Situation hat sich tief in unseren diplomatischen Kreisen bemerkbar gemacht.</String>
-  </StringTable>
-  <StringTable>
-    <Label>Quest_DiplomaticDrugFallout_Choice_Name</Label>
-    <String>Wir bedauern die unvorhergesehenen Folgen.</String>
-  </StringTable>
-  <StringTable>
-    <Label>Quest_DiplomaticDrugFallout_Choice_Text_Dec</Label>
-    <String>Die Beziehungen mit der {PLAYERFACTION:1} sind in einem prekären Zustand.</String>
-  </StringTable>
-  <StringTable>
-    <Label>Quest_CosmicEyeTheft_Name</Label>
-    <String>Diebstahl des kosmischen Auges</String>
-  </StringTable>
-  <StringTable>
-    <Label>Quest_CosmicEyeTheft_Dec</Label>
-    <String>Du hast es gewagt, das Kosmische Auge vom Planeten {PLANETNAME} zu stehlen. Dieses alte Precursor-Relikt stand unter unserem Schutz und war für unsere Navigationsbestrebungen von entscheidender Bedeutung. [BR][BR]Solch unverschämte Handlungen werden Konsequenzen haben.</String>
-  </StringTable>
-  <StringTable>
-    <Label>Quest_CosmicEyeTheft_Choice_Name</Label>
-    <String>Es bot uns ungenutztes Potenzial.</String>
-  </StringTable>
-  <StringTable>
-    <Label>Quest_CosmicEyeTheft_Choice_Text_Dec</Label>
-    <String>Die Beziehungen mit der {PLAYERFACTION:1} bleiben für einige Zeit angespannt.</String>
-  </StringTable>
-  <StringTable>
-    <Label>Quest_SonicLarvaMassacre_Name</Label>
-    <String>Massaker der Larven-Verwandtschaft</String>
-  </StringTable>
-  <StringTable>
-    <Label>Quest_SonicLarvaMassacre_Dec</Label>
-    <String>Auf dem Planeten {PLANETNAME} haben Sie Schallwaffen entfesselt und unsere Larven-Cousins getötet. Das waren Nachwuchs unserer insektenartigen Zivilisation. Ihre Handlungen haben uns zutiefst beunruhigt und Vergeltung liegt in der Luft.</String>
-  </StringTable>
-  <StringTable>
-    <Label>Quest_SonicLarvaMassacre_Choice_Name</Label>
-    <String>Wir haben sie als Bedrohung wahrgenommen.</String>
-  </StringTable>
-  <StringTable>
-    <Label>Quest_SonicLarvaMassacre_Choice_Text_Dec</Label>
-    <String>Die Beziehungen mit der {PLAYERFACTION:1} sind nun angespannt.</String>
-  </StringTable>
-  <StringTable>
-    <Label>Quest_MarsupialSlavery_Name</Label>
-    <String>Beuteltier-Versklavung</String>
-  </StringTable>
-  <StringTable>
-    <Label>Quest_MarsupialSlavery_Dec</Label>
-    <String>Sie haben die halbintelligenten Beuteltier-Kreaturen des Planeten {PLANETNAME} verschleppt und sie zur Sklaverei gezwungen. Diese Wesen sind in unseren Kreisen geschätzt und Ihre Handlungen haben unseren Zorn heraufbeschworen.</String>
-  </StringTable>
-  <StringTable>
-    <Label>Quest_MarsupialSlavery_Choice_Name</Label>
-    <String>Wir sahen Potenzial für ihre Stärke.</String>
-  </StringTable>
-  <StringTable>
-    <Label>Quest_MarsupialSlavery_Choice_Text_Dec</Label>
-    <String>Die Beziehungen zur {PLAYERFACTION:1} wurden beschädigt.</String>
-  </StringTable>
-  <StringTable>
-    <Label>Quest_CrystalGenocide_Name</Label>
-    <String>Entweihung Kristall Verwandtschaft</String>
-  </StringTable>
-  <StringTable>
-    <Label>Quest_CrystalGenocide_Dec</Label>
-    <String>Auf dem Planeten {PLANETNAME} haben Sie unsere Art - die empfindungsfähigen Kristalle - abgeschlachtet. Jeder zerbrochene Splitter bedeutet ein verlorenes Leben, ein zum Schweigen gebrachtes Bewusstsein. Das Echo dieser Gräueltat wird durch das Universum hallen, und unser Leid ist grenzenlos.</String>
-  </StringTable>
-  <StringTable>
-    <Label>Quest_CrystalGenocide_Choice_Name</Label>
-    <String>Wir waren uns ihrer Intelligenz nicht bewusst.</String>
-  </StringTable>
-  <StringTable>
-    <Label>Quest_CrystalGenocide_Choice_Text_Dec</Label>
-    <String>Die Beziehungen mit der {PLAYERFACTION:1} sind zerbrochen, genau wie die Kristalle, die Sie zerstört haben.</String>
-  </StringTable>
-  <StringTable>
-    <Label>Quest_ToxicDelicacy_Name</Label>
-    <String>Tödlicher Appetit</String>
-  </StringTable>
-  <StringTable>
-    <Label>Quest_ToxicDelicacy_Dec</Label>
-    <String>Das süchtig machende Essen, das Sie vom Planeten {PLANETNAME} zu exportieren begonnen haben, hat unsere Bevölkerung erreicht.[BR][BR]Seine süchtig machenden Eigenschaften haben zu Krankheit und Verzweiflung unter unseren Leuten geführt. Dies ist ein unverzeihlicher Akt der Fahrlässigkeit!</String>
-  </StringTable>
-  <StringTable>
-    <Label>Quest_ToxicDelicacy_Choice_Name</Label>
-    <String>Wir haben diese Auswirkungen nicht vorhergesehen.</String>
-  </StringTable>
-  <StringTable>
-    <Label>Quest_ToxicDelicacy_Choice_Text_Dec</Label>
-    <String>Die Beziehungen mit der {PLAYERFACTION:1} sind aufgrund dieses Versehens nun stark belastet.</String>
-  </StringTable>
-  <StringTable>
-    <Label>Quest_DigitalDelight_Name</Label>
-    <String>Schwächte die Fleischlinge</String>
-  </StringTable>
-  <StringTable>
-    <Label>Quest_DigitalDelight_Dec</Label>
-    <String>Während organische Zivilisationen aufgrund der süchtig machenden Nahrung von {PLANETNAME} litten, sind wir sehr zufrieden mit Ihrem Plan, organisches Leben zu ruinieren. Wir danken Ihnen.</String>
-  </StringTable>
-  <StringTable>
-    <Label>Quest_DigitalDelight_Choice_Name</Label>
-    <String>Oh. Ja. Das war von Anfang an unser böser Plan.</String>
-  </StringTable>
-  <StringTable>
-    <Label>Quest_DigitalDelight_Choice_Text_Dec</Label>
-    <String>Die Beziehungen zur {PLAYERFACTION:1} haben sich verbessert.</String>
-  </StringTable>
-  <StringTable>
-    <Label>Quest_SealNegligence_Name</Label>
-    <String>Unser Bürger wurde verletzt</String>
-  </StringTable>
-  <StringTable>
-    <Label>Quest_SealNegligence_Dec</Label>
-    <String>Ihr Versäumnis, die undichten Dichtungen auf dem Planeten {PLANETNAME} zu beheben, hat direkt zu schweren Schäden an einem von uns geführt. [BR][BR]Während Sie Fleischlinge dies vielleicht nicht als Problem sehen, werden wir es nicht vergessen. Diese Nachlässigkeit ist nicht akzeptabel und belastet unsere Beziehung.</String>
-  </StringTable>
-  <StringTable>
-    <Label>Quest_SealNegligence_Choice_Name</Label>
-    <String>Wir entschuldigen uns für unser Versehen.</String>
-  </StringTable>
-  <StringTable>
-    <Label>Quest_SealNegligence_Choice_Text_Dec</Label>
-    <String>Die Beziehungen mit der {PLAYERFACTION:1} sind nun aufgrund dieser Nachlässigkeit beeinträchtigt.</String>
-  </StringTable>
-  <StringTable>
-    <Label>Quest_ShadowyThanks_Name</Label>
-    <String>Unterwelt Dankbarkeit</String>
-  </StringTable>
-  <StringTable>
-    <Label>Quest_ShadowyThanks_Dec</Label>
-    <String>Ihre Unterstützung des Schwarzmarktes auf {PLANETNAME} ist nicht unbemerkt geblieben. Unsere Agenten gedeihen und unsere Gewinne steigen. Wir schätzen solche Partnerschaften.</String>
-  </StringTable>
-  <StringTable>
-    <Label>Quest_ShadowyThanks_Choice_Name</Label>
-    <String>Wir erkennen gegenseitige Vorteile. Das war absolut unsere Absicht.</String>
-  </StringTable>
-  <StringTable>
-    <Label>Quest_ShadowyThanks_Choice_Text_Dec</Label>
-    <String>Die Beziehungen mit der {PLAYERFACTION:1} wurden durch diese profitable Vereinigung erheblich gestärkt.</String>
-  </StringTable>
-  <StringTable>
-    <Label>Quest_SafetyOversight_Name</Label>
-    <String>Unser Bürger wurde auf Ihrem Planeten verletzt.</String>
-  </StringTable>
-  <StringTable>
-    <Label>Quest_SafetyOversight_Dec</Label>
-    <String>Während unseres Besuchs in Ihrer Fabrik auf {PLANETNAME} wurde eines unserer Mitglieder aufgrund der von Ihnen versäumten Sicherheitsmaßnahmen versehentlich deaktiviert. Wir stellen Ihr Urteil in Frage!</String>
-  </StringTable>
-  <StringTable>
-    <Label>Quest_SafetyOversight_Choice_Name</Label>
-    <String>Wir bedauern das Versehen zutiefst.</String>
-  </StringTable>
-  <StringTable>
-    <Label>Quest_SafetyOversight_Choice_Text_Dec</Label>
-    <String>Die Beziehungen mit der {PLAYERFACTION:1} wurden aufgrund dieses unglücklichen Vorfalls angespannt.</String>
-  </StringTable>
-  <StringTable>
-    <Label>Quest_NobleInjury_Name</Label>
-    <String>Ausgezeichneter Besucher verletzt</String>
-  </StringTable>
-  <StringTable>
-    <Label>Quest_NobleInjury_Dec</Label>
-    <String>Ein Cousin aus einer unserer angesehensten Familien wurde während einer Besichtigung Ihrer Fabrik auf {PLANETNAME} verletzt, aufgrund der Sicherheitsmaßnahmen, auf die Sie verzichtet haben. Dieser Vorfall bereitet uns große Sorgen!</String>
-  </StringTable>
-  <StringTable>
-    <Label>Quest_NobleInjury_Choice_Name</Label>
-    <String>Wir haben nie beabsichtigt, Ihrer Verwandtschaft Schaden zuzufügen.</String>
-  </StringTable>
-  <StringTable>
-    <Label>Quest_NobleInjury_Choice_Text_Dec</Label>
-    <String>Die Beziehungen zur {PLAYERFACTION:1} haben sich aufgrund dieses schwerwiegenden Ereignisses verschlechtert.</String>
-  </StringTable>
-  <StringTable>
-    <Label>Quest_CorporateArtemis_Name</Label>
-    <String>Artemis: Ein Geschäftsboom</String>
-  </StringTable>
-  <StringTable>
-    <Label>Quest_CorporateArtemis_Dec</Label>
-    <String>Unsere Handelspartner auf Artemis loben Ihre Führung. Die blühenden Unternehmen auf dem Planeten kommen unseren unternehmerischen Vorhaben sehr zugute.</String>
-  </StringTable>
-  <StringTable>
-    <Label>Quest_CorporateArtemis_Choice_Name</Label>
-    <String>Wohlstand durch Partnerschaft ist unser Ziel.</String>
-  </StringTable>
-  <StringTable>
-    <Label>Quest_CorporateArtemis_Choice_Text_Dec</Label>
-    <String>Die Beziehungen mit der {PLAYERFACTION:1} wurden durch den florierenden Handel auf Artemis gestärkt.</String>
-  </StringTable>
-  <StringTable>
-    <Label>Quest_OpportunisticArtemis_Name</Label>
-    <String>Deine Arbeit an Artemis</String>
-  </StringTable>
-  <StringTable>
-    <Label>Quest_OpportunisticArtemis_Dec</Label>
-    <String>Dank der unkontrollierten Aktivitäten Ihrer Unternehmen auf Artemis konnten wir einen erheblichen Vorteil in unseren Bemühungen erzielen. Jede Gelegenheit ist ein Weg zur Dominanz, und Sie haben uns eine großartige geboten.</String>
-  </StringTable>
-  <StringTable>
-    <Label>Quest_OpportunisticArtemis_Choice_Name</Label>
-    <String>Jede genutzte Chance bringt uns dem Wohlstand näher.</String>
-  </StringTable>
-  <StringTable>
-    <Label>Quest_OpportunisticArtemis_Choice_Text_Dec</Label>
-    <String>Die {PLAYERFACTION:1} finden gemeinsame Interessen darin, Chancen zu ergreifen.</String>
-  </StringTable>
-  <StringTable>
-    <Label>Quest_EmbracedPacifism_Name</Label>
-    <String>Pfad des Pazifismus</String>
-  </StringTable>
-  <StringTable>
-    <Label>Quest_EmbracedPacifism_Dec</Label>
-    <String>Ihre Biographie hat Licht auf Ihre pazifistischen Prinzipien geworfen. Dies berührt uns zutiefst. Wir sehen Sie als Leuchtfeuer der Hoffnung in diesen turbulenten Zeiten.</String>
-  </StringTable>
-  <StringTable>
-    <Label>Quest_EmbracedPacifism_Choice_Name</Label>
-    <String>Frieden ist der wahre Weg nach vorne.</String>
-  </StringTable>
-  <StringTable>
-    <Label>Quest_EmbracedPacifism_Choice_Text_Dec</Label>
-    <String>Die {PLAYERFACTION:2} gewinnt Vertrauen bei pazifistischen Zivilisationen.</String>
-  </StringTable>
-  <StringTable>
-    <Label>Quest_ExplorerPassion_Name</Label>
-    <String>Erbe der Erforschung</String>
-  </StringTable>
-  <StringTable>
-    <Label>Quest_ExplorerPassion_Dec</Label>
-    <String>Ihre Biografie erzählt von Ihrer unstillbaren Neugier und Leidenschaft für die Entdeckung. Wir, die den Nervenkitzel der Entdeckung schätzen, finden in Ihnen einen verwandten Geist.</String>
-  </StringTable>
-  <StringTable>
-    <Label>Quest_ExplorerPassion_Choice_Name</Label>
-    <String>Das Universum ist riesig und voller Wunder.</String>
-  </StringTable>
-  <StringTable>
-    <Label>Quest_ExplorerPassion_Choice_Text_Dec</Label>
-    <String>Die {PLAYERFACTION:2} wird bei erkundenden Zivilisationen positiv gesehen.</String>
-  </StringTable>
-  <StringTable>
-    <Label>Quest_ConquestPraise_Name</Label>
-    <String>Bewunderung für den Eroberer</String>
-  </StringTable>
-  <StringTable>
-    <Label>Quest_ConquestPraise_Dec</Label>
-    <String>Ihre Biografie zeigt ein Verlangen nach Eroberung, eine Qualität, die wir lobenswert und respektabel finden.</String>
-  </StringTable>
-  <StringTable>
-    <Label>Quest_ConquestPraise_Choice_Name</Label>
-    <String>Die Sterne sind für diejenigen, die die Macht haben, sie zu beanspruchen.</String>
-  </StringTable>
-  <StringTable>
-    <Label>Quest_ConquestPraise_Choice_Text_Dec</Label>
-    <String>Die Ambitionen der {PLAYERFACTION:2} werden von Kriegerzivilisationen anerkannt und geschätzt.</String>
-  </StringTable>
-  <StringTable>
-    <Label>Quest_ConquestDismay_Name</Label>
-    <String>Bestürzung über Ihr Blutlust-Verlangen</String>
-  </StringTable>
-  <StringTable>
-    <Label>Quest_ConquestDismay_Dec</Label>
-    <String>Ihre Biographie spricht von einem Hunger nach Eroberung und Dominanz. Solche Blutgier hat uns zutiefst beunruhigt.</String>
-  </StringTable>
-  <StringTable>
-    <Label>Quest_ConquestDismay_Choice_Name</Label>
-    <String>Frieden ist der wahre Weg zum Wohlstand.</String>
-  </StringTable>
-  <StringTable>
-    <Label>Quest_ConquestDismay_Choice_Text_Dec</Label>
-    <String>Aggressive Ambitionen von {PLAYERFACTION:2} stören friedliche Zivilisationen.</String>
-  </StringTable>
-  <StringTable>
-    <Label>Quest_RiseOfACrimeLord_Name</Label>
-    <String>Du bist ein aufstrebender Verbrecherboss.</String>
-  </StringTable>
-  <StringTable>
-    <Label>Quest_RiseOfACrimeLord_Dec</Label>
-    <String>Sie steigen dank Ihrer Arbeit auf {PLANETNAME} als kriminelle Macht auf. Wir sollten mögliche Unternehmungen besprechen.</String>
-  </StringTable>
-  <StringTable>
-    <Label>Quest_RiseOfACrimeLord_Choice_Name</Label>
-    <String>Sprechen wir über das Geschäft.</String>
-  </StringTable>
-  <StringTable>
-    <Label>Quest_RiseOfACrimeLord_Choice_Text_Dec</Label>
-    <String>Unser Ruf bei kriminellen Organisationen hat sich verbessert.</String>
-  </StringTable>
-  <StringTable>
-    <Label>Quest_EnslavedNativesRepercussions_Name</Label>
-    <String>Du versklavst die Einheimischen.</String>
-  </StringTable>
-  <StringTable>
-    <Label>Quest_EnslavedNativesRepercussions_Dec</Label>
-    <String>Ihre Handlungen auf {PLANETNAME} wurden zur Kenntnis genommen. Die einheimische Bevölkerung wurde auf Ihren Befehl hin versklavt. Wir sind zutiefst beunruhigt über dieses Verhalten und stellen die Integrität Ihrer Zivilisation in Frage.</String>
-  </StringTable>
-  <StringTable>
-    <Label>Quest_EnslavedNativesRepercussions_Choice_Name</Label>
-    <String>Unsere Handlungen sind für das größere Wohl unserer Leute.</String>
-  </StringTable>
-  <StringTable>
-    <Label>Quest_EnslavedNativesRepercussions_Choice_Text_Dec</Label>
-    <String>Die Beziehungen mit der {SPIELERFAKTION:1} werden durch diesen Vorfall erheblich belastet.</String>
-  </StringTable>
-  <StringTable>
-    <Label>Quest_EnslavedNativesAppreciation_Name</Label>
-    <String>Du bist unsere Art von Bösem.</String>
-  </StringTable>
-  <StringTable>
-    <Label>Quest_EnslavedNativesAppreciation_Dec</Label>
-    <String>Die Gerissenheit, mit der Sie die dummen Ureinwohner von {PLANETNAME} versklavt haben, ist nicht unbemerkt geblieben. Wir schätzen solche strategische Brillanz. Sie könnten noch Verbündete unter uns finden.</String>
-  </StringTable>
-  <StringTable>
-    <Label>Quest_EnslavedNativesAppreciation_Choice_Name</Label>
-    <String>Natürlich. Ich werde jetzt wahnsinnig lachen, wie es meine Art ist.</String>
-  </StringTable>
-  <StringTable>
-    <Label>Quest_EnslavedNativesAppreciation_Choice_Text_Dec</Label>
-    <String>Ihre Handlungen haben Gunst bei der {PLAYERFACTION:1} gewonnen.</String>
-  </StringTable>
-  <StringTable>
-    <Label>Quest_HelpedNativesBlessing_Name</Label>
-    <String>Ihre Unterstützung der Eingeborenen</String>
-  </StringTable>
-  <StringTable>
-    <Label>Quest_HelpedNativesBlessing_Dec</Label>
-    <String>Ihre mitfühlenden Handlungen auf {PLANETNAME} stehen im Einklang mit der höheren kosmischen Ordnung. Wir loben Ihre Entscheidung, das göttliche Licht in den weniger Fortgeschrittenen zu sehen und es zu fördern. Die Galaxie wird sich erinnern.</String>
-  </StringTable>
-  <StringTable>
-    <Label>Quest_HelpedNativesBlessing_Choice_Name</Label>
-    <String>Alle Lebewesen verdienen Respekt und Freundlichkeit.</String>
-  </StringTable>
-  <StringTable>
-    <Label>Quest_HelpedNativesBlessing_Choice_Text_Dec</Label>
-    <String>Die {PLAYERFACTION:1} haben deine Handlungen bemerkt, was unsere Bindung stärkt.</String>
-  </StringTable>
-  <StringTable>
-    <Label>Event_ExperimentalDrugConsequence_0xC3B1_Name</Label>
-    <String>Nebenwirkungen heilen</String>
-  </StringTable>
-  <StringTable>
-    <Label>Event_ExperimentalDrugConsequence_0xC3B1_Dec</Label>
-    <String>Erinnern Sie sich an das experimentelle Heilmittel, das wir auf {PLANETNAME} verwendet haben? Die Menschen dort tun es.[BR][BR]Es scheint, dass das experimentelle Medikament die kognitiven Fähigkeiten seiner Benutzer drastisch gesteigert hat. Sie zeigen erhöhte Intelligenz, innovative Ideen und beschleunigten technologischen Fortschritt. Es gibt jedoch bemerkbare Verhaltensänderungen: erhöhte Aggression, Ungeduld und eine Tendenz zu voreiligen Entscheidungen. [BR][BR]Fördern wir diese neu entdeckte Intelligenz oder versuchen wir, die Veränderungen mit einer weiteren Behandlung rückgängig zu machen?</String>
-  </StringTable>
-  <StringTable>
-    <Label>Event_ExperimentalDrugConsequence_Choice_1_0xC3B1_Name</Label>
-    <String>Fördere den Intellekt. Ignoriere die Psychopathen.</String>
-  </StringTable>
-  <StringTable>
-    <Label>Event_ExperimentalDrugConsequence_Choice_1_0xC3B1_Dec</Label>
-    <String>Wir entscheiden uns, diese gesteigerte Intelligenz zu umarmen und zu führen und dabei die Vorteile von Innovation und Wachstum zu nutzen, auch auf Kosten möglicher sozialer Unruhen. [BR][BR]Wir können immer mehr Gefängnisse bauen. Unsere Bürger werden einen Intelligenzzuwachs von +10 erzielen.</String>
-  </StringTable>
-  <StringTable>
-    <Label>Event_ExperimentalDrugConsequence_Choice_2_0xC3B1_Name</Label>
-    <String>Ändern Sie die Änderungen zurück. Sicherheit und Harmonie stehen an erster Stelle.</String>
-  </StringTable>
-  <StringTable>
-    <Label>Event_ExperimentalDrugConsequence_Choice_2_0xC3B1_Dec</Label>
-    <String>Wir entscheiden uns, eine neue experimentelle Behandlung einzuführen, die darauf abzielt, die Nebenwirkungen des Medikaments zu neutralisieren, wobei wir das geistige Wohlbefinden und die Harmonie unserer Bevölkerung über rasche Fortschritte priorisieren. [BR][BR]Kein sofortiges Ergebnis.</String>
-  </StringTable>
-  <StringTable>
-    <Label>Consequence_WormRodeo_Name</Label>
-    <String>Wurm Rodeo</String>
-  </StringTable>
-  <StringTable>
-    <Label>Consequence_WormRodeo_Dec</Label>
-    <String>Wir haben kürzlich erfahren, dass ein wichtiger Anführer von der {PLAYERFACTIONLONG:1} {PLANETNAME} besucht hat. Sie erinnern sich vielleicht, dass Sie dort vor einiger Zeit ein Wurm-Rodeo etabliert haben. [BR][BR]Der außerirdische Besucher war so beeindruckt, dass dies zu verbesserten Beziehungen mit ihrer Spezies geführt hat.</String>
-  </StringTable>
-  <StringTable>
-    <Label>Consequence_WormRodeoChoice_Name</Label>
-    <String>Ich wusste, dass es eine gute Idee war.</String>
-  </StringTable>
-  <StringTable>
-    <Label>Consequence_WormRodeo_Choice_Text_Dec</Label>
-    <String>Das Wurm-Rodeo geht weiter.</String>
-  </StringTable>
-  <StringTable>
-    <Label>Consequence_SpaceWhaleMurder_Name</Label>
-    <String>Weltraumwal-Schlächter</String>
-  </StringTable>
-  <StringTable>
-    <Label>Consequence_SpaceWhaleMurder_Dec</Label>
-    <String>Wir sind entsetzt und angewidert, dass Sie die kostbaren Lilulas, die sanften Weltraumkreaturen, die durch diesen Teil des Weltraums migrierten, auslöschen würden. Die {PLAYERFACTIONLONG:1} verurteilt Ihre abscheulichen Handlungen.</String>
-  </StringTable>
-  <StringTable>
-    <Label>Consequence_SpaceWhaleMurder_Choice1_Name</Label>
-    <String>Ich hätte nie gedacht, dass du es herausfinden würdest.</String>
-  </StringTable>
-  <StringTable>
-    <Label>Entry_DrenginEmpire</Label>
-    <String>Drengin-Imperium</String>
-  </StringTable>
-  <StringTable>
-    <Label>Entry_DrenginEmpire_Dec</Label>
-    <String>Das Drengin-Imperium verkörpert das Quintessenz des kosmischen Ehrgeizes. Mit über 9 Fuß Höhe und einer beeindruckenden Reihe von rasiermesserscharfen Zähnen ist ihr Ruf in der Galaxie einer von Ehrfurcht und Furcht. Das Jahr 2226 markierte ein eindrucksvolles Kapitel in ihrer Geschichte, da sie eine bürgerliche Konfrontation mit den Korath erlebten. Und in diesem komplexen Machtspiel waren die Drengin überraschenderweise die gemäßigteren Teilnehmer.[BR][BR]Das Credo der Drengin ist einfach: Die Galaxie und all ihre nicht-Drengin-Bewohner existieren für ihre Herrschaft. Ihre Geschichte mit den Arceanern ist ein Bekenntnis zu diesem Glauben. Die gemeinsame Erfindung der Sternentore war ein Meilenstein der Zusammenarbeit, der schnell von einem Verrat der Drengin gefolgt wurde. Die daraus resultierende Auseinandersetzung festigte eine Rivalität, die auch dann noch glü</String>
-  </StringTable>
-  <StringTable>
-    <Label>Hotspot_ConquestTitle</Label>
-    <String>Eroberungs-Sieg</String>
-  </StringTable>
-  <StringTable>
-    <Label>Hotspot_ConquestDec</Label>
-    <String>Ein Eroberungssieg wird erzielt, indem alle anderen großen Zivilisationen zerstört werden.[BR][BR]Überprüfen Sie den Siegesfortschritt im Siegesstatus-Bildschirm, zugänglich über das Pausenmenü.</String>
-  </StringTable>
-  <StringTable>
-    <Label>Hotspot_InfluenceTitle</Label>
-    <String>Einfluss-Sieg</String>
-  </StringTable>
-  <StringTable>
-    <Label>Hotspot_InfluenceDec</Label>
-    <String>Ein Einflusssieg wird erzielt, indem man die Mehrheit der Galaxie in der Kontrollzone hat und mehrere Monate lang mit allen anderen wichtigen Zivilisationen im Frieden ist.[BR][BR]Überprüfen Sie den Siegesfortschritt auf dem Siegesstatus-Bildschirm, erreichbar über das Pausenmenü.</String>
-  </StringTable>
-  <StringTable>
-    <Label>Hotspot_AllianceTitle</Label>
-    <String>Allianz-Sieg</String>
-  </StringTable>
-  <StringTable>
-    <Label>Hotspot_AllianceDec</Label>
-    <String>Ein Allianzsieg wird erreicht, indem man mit allen anderen großen Zivilisationen verbündet ist.[BR][BR]Überprüfen Sie den Siegesfortschritt auf dem Bildschirm "Siegesstatus", zugänglich über das Pausenmenü.</String>
-  </StringTable>
-  <StringTable>
-    <Label>Hotspot_PrestigeTitle</Label>
-    <String>Prestige-Sieg</String>
-  </StringTable>
-  <StringTable>
-    <Label>Hotspot_PrestigeDec</Label>
-    <String>Ein Prestige-Sieg wird durch das Erreichen eines bestimmten [HS=HS_Prestige]Prestige[/HS] Punktestandes erreicht.[BR][BR]Überprüfen Sie den Fortschritt des Sieges im Siegesstatus-Bildschirm, zugänglich über das Pausenmenü.</String>
-  </StringTable>
-  <StringTable>
-    <Label>Trait_HiveMinds_Name</Label>
-    <String>Schwarmbewusstsein</String>
-  </StringTable>
-  <StringTable>
-    <Label>Trait_HiveMind_Dec</Label>
-    <String>[I]Jedes Individuum arbeitet in perfekter Harmonie, geleitet von einem gemeinsamen Bewusstsein. Das Konzept des "Selbst" hat sich aufgelöst, was die Zivilisation zu einer mächtigen, singulären Entität macht.[/I][BR][BR][COLOR=UIDefaultHighlight]Alle Einheiten und Städte handeln in perfekter Koordination mit signifikanten Boni für gleichzeitige Aktionen. Schaltet die Post-Empfindungsfähigkeit Technologie frei.[/COLOR]</String>
-  </StringTable>
-  <StringTable>
-    <Label>Trait_TerrorStars_Name</Label>
-    <String>Terror-Sternenbasis</String>
-  </StringTable>
-  <StringTable>
-    <Label>Trait_TerrorStars_Dec</Label>
-    <String>[I]Die Weite des Weltraums verbirgt furchterregende Wunder, von unserer Zivilisation zur Dominanz und Verteidigung gezähmt.[/I][BR][BR][COLOR=UIDefaultHighlight]Verbesserte kosmische Waffen und interstellare Befestigungen. Furcht erfasst Feinde bei Begegnungen. Schaltet die Terror-Sternenbasis Technologie frei.[/COLOR]</String>
-  </StringTable>
-  <StringTable>
-    <Label>Trait_Sanctuary_Name</Label>
-    <String>Refugium</String>
-  </StringTable>
-  <StringTable>
-    <Label>Trait_Sanctuary_Dec</Label>
-    <String>[I]In einer Galaxie voller Unruhen steht unsere Zivilisation als Leuchtfeuer der Zuflucht und Hoffnung.[/I][BR][BR][COLOR=UIDefaultHighlight]Diplomatische Boni und verbesserte Verteidigungen machen unsere Territorien zu einem Zufluchtsort für Verbündete und Bürger. Schaltet die Technologie des Konsensfinders frei.[/COLOR]</String>
-  </StringTable>
-  <StringTable>
-    <Label>Trait_Singularity_Name</Label>
-    <String>Singularität</String>
-  </StringTable>
-  <StringTable>
-    <Label>Trait_Singularity_Dec</Label>
-    <String>[I]Unserer Zivilisation, die den Zenit technologischer Fortschritte erreicht hat, steht kurz davor, etwas... Transzendentes zu werden.[/I][BR][BR][COLOR=UIDefaultHighlight]Massive Boni in allen technologiebezogenen Unternehmungen. Möglichkeit, zu einem postbiologischen Zustand zu evolvieren. Schaltet die Technologie "Technologische Singularität" frei.[/COLOR]</String>
-  </StringTable>
-  <StringTable>
-    <Label>Trait_Utopia_Name</Label>
-    <String>Utopie</String>
-  </StringTable>
-  <StringTable>
-    <Label>Trait_Utopia_Dec</Label>
-    <String>[I]Auf unserem Streben nach Perfektion haben wir eine Gesellschaft geschaffen, in der alle prosperieren und Harmonie herrscht.[/I][BR][BR][COLOR=UIDefaultHighlight]Außergewöhnliches gesellschaftliches Glück, Wachstum und Wohlstand in allen Systemen. Alle Planeten gewinnen 1000 Einfluss. Schaltet die Technologie Ruf der Utopie frei.[/COLOR]</String>
-  </StringTable>
-  <StringTable>
-    <Label>Trait_Legacy_Name</Label>
-    <String>Vermächtnis</String>
-  </StringTable>
-  <StringTable>
-    <Label>Trait_Legacy_Dec</Label>
-    <String>[I]In Ehrerbietung der Vergangenheit stellt unsere Zivilisation sicher, dass ihre Errungenschaften und Weisheit für Äonen andauern werden.[/I][BR][BR][COLOR=UIDefaultHighlight]Denkmäler, Wunder und kulturelle Outputs werden verbessert. Die Geschichte wird sorgfältig bewahrt. Wir haben das Wissen der Precursor erfolgreich mit unseren eigenen glorreichen Traditionen integriert. Gewährt 50 Prestigepunkte. Schaltet die Technologie Glorreiche Erbschaft frei.[/COLOR]</String>
-  </StringTable>
-  <StringTable>
-    <Label>Trait_BigBrother_Name</Label>
-    <String>Großer Bruder</String>
-  </StringTable>
-  <StringTable>
-    <Label>Trait_BigBrother_Dec</Label>
-    <String>[I]Jeder Schritt, jedes Flüstern, jeder Gedanke wird zum Wohle aller überwacht.[/I][BR][BR][COLOR=UIDefaultHighlight]Einwandfreie interne Sicherheit und Überwachung. Widerstand ist fast nicht existent. Erwartungen an Bürger um 50 Punkte gesenkt. Freischaltung der Technologie für koordiniertes Reisen.[/COLOR]</String>
-  </StringTable>
-  <StringTable>
-    <Label>Trait_SovereignIdentity_Name</Label>
-    <String>Souveräne Identität</String>
-  </StringTable>
-  <StringTable>
-    <Label>Trait_SovereignIdentity_Dec</Label>
-    <String>[I]Über alles schätzt unsere Zivilisation ihre einzigartige Identität und Unabhängigkeit, bleibt fest gegenüber äußeren Einflüssen stehen.[/I][BR][BR][COLOR=UIDefaultHighlight]Starke Resistenz gegen externe kulturelle oder diplomatische Einflüsse. Alle Bürgerstatistiken werden erheblich erhöht. Schaltet die Technologie "Individuelle Göttlichkeit" frei.[/COLOR]</String>
-  </StringTable>
-  <StringTable>
-    <Label>PainAmplifier_Name</Label>
-    <String>Schmerzverstärker</String>
-  </StringTable>
-  <StringTable>
-    <Label>PainAmplifier_ShortDec</Label>
-    <String>Erhöht den konstanten Schmerz unserer Bürger, um sie zum Fokussieren zu bringen und die [HS=HS_Research]Forschung[/HS] zu steigern.</String>
-  </StringTable>
-  <StringTable>
-    <Label>ConstructBroadcastModule_Name</Label>
-    <String>Kulturübertragung</String>
-  </StringTable>
-  <StringTable>
-    <Label>ConstructBroadcastModule_ShortDec</Label>
-    <String>Erstellt ein Sendemodul für unseren Vault, das verwendet werden kann, um unsere Kultur von einem befreundeten Zielplaneten aus zu senden.</String>
-  </StringTable>
-  <StringTable>
-    <Label>RaidersAbility_Name</Label>
-    <String>[ICON=Warriors_Icon] Plünderer</String>
-  </StringTable>
-  <StringTable>
-    <Label>RaidersAbility_ShortName</Label>
-    <String>Räuber</String>
-  </StringTable>
-  <StringTable>
-    <Label>RaidersAbility_Dec</Label>
-    <String>-50% [HS=HS_Manufacturing]Herstellung[/HS] und -50% [HS=HS_ColonyGrossIncome]Einkommen[/HS] auf allen Welten.[BR][BR] Gewinne +100 [HS=HS_Credit]Kredite[/HS] und [ICON=Stat_Manufacturing_Icon] +20 [HS=HS_Manufacturing]Herstellung[/HS] für gewonnene Schlachten. [BR][BR] Gewinne +500 [HS=HS_Credit]Kredite[/HS] und [ICON=Stat_Manufacturing_Icon] +200 [HS=HS_Manufacturing]Herstellung[/HS] beim Erobern von Planeten. [BR][BR] Beginnt mit der Technologie der Bewaffneten Shuttles.</String>
-  </StringTable>
-  <StringTable>
-    <Label>RaidersAbility_ApprovalBoostString</Label>
-    <String>Räuber-Sieg</String>
-  </StringTable>
-  <StringTable>
-    <Label>WarFleet_Name</Label>
-    <String>[ICON=SiegeShip_Icon] Belagerungsflotte</String>
-  </StringTable>
-  <StringTable>
-    <Label>WarFleet_ShortName</Label>
-    <String>Belagerungsflotte</String>
-  </StringTable>
-  <StringTable>
-    <Label>WarFleet_Dec</Label>
-    <String>Beginnt mit Jägern und einem Belagerungsschiff.</String>
-  </StringTable>
-  <StringTable>
-    <Label>PirateCutter_Name</Label>
-    <String>Piraten Schneider</String>
-  </StringTable>
-  <StringTable>
-    <Label>Event_GovernorEvent_RareResource_0x62A3_Name</Label>
-    <String>Der seltene Ressourcenvorschlag</String>
-  </StringTable>
-  <StringTable>
-    <Label>Event_GovernorEvent_RareResource_0x62A3_Dec</Label>
-    <String>{LEADERNAME} kontaktiert Sie mit Neuigkeiten.[BR][BR]Ein Bergbaukonglomerat hat ein Vorkommen von kristallisiertem Elerium auf {PLANETNAME} entdeckt, ein Material, das für fortschrittliche Energiesysteme und Waffentechnik unerlässlich ist. Das Konglomerat bietet zwei Vorschläge an. [BR][BR]Der erste besteht darin, die Ressourcen mit einem KI-basierten Tagebau zu fördern, was sofortige wirtschaftliche Vorteile bringen würde, aber die lokale Umwelt und Bevölkerung schädigen könnte. [BR][BR]Der zweite besteht darin, sie nachhaltig abzubauen, um das Wohl des Planeten zu gewährleisten, aber mit einem langsameren wirtschaftlichen Tempo.</String>
-  </StringTable>
-  <StringTable>
-    <Label>Event_GovernorEvent_RareResource_Choice_1_0x62A3_Name</Label>
-    <String>Schürft jetzt alles ab. Wen kümmern schon Alien-Wale und andere Weltraumfische?</String>
-  </StringTable>
-  <StringTable>
-    <Label>Event_GovernorEvent_RareResource_Choice_1_0x62A3_Dec</Label>
-    <String>Sie erhalten sofort Kredite, aber es wird eine kleine Umweltkatastrophe verursachen.</String>
-  </StringTable>
-  <StringTable>
-    <Label>Event_GovernorEvent_RareResource_Choice_2_0x62A3_Name</Label>
-    <String>Nehmen Sie sich Zeit. Wir haben es nicht eilig.</String>
-  </StringTable>
-  <StringTable>
-    <Label>Event_GovernorEvent_RareResource_Choice_2_0x62A3_Dec</Label>
-    <String>Sie werden langsamere, aber schonendere Techniken zur Ressourcengewinnung verwenden.</String>
-  </StringTable>
-  <StringTable>
-    <Label>Event_GovernorEvent_AncientArtifact_0x72B4_Name</Label>
-    <String>Precursor-Artefakt gefunden</String>
-  </StringTable>
-  <StringTable>
-    <Label>Event_GovernorEvent_AncientArtifact_0x72B4_Dec</Label>
-    <String>{LEADERNAME} kommt mit faszinierenden Neuigkeiten.[BR][BR] Ein geheimnisvolles altes Artefakt wurde auf {PLANETNAME} ausgegraben. Das Artefakt sendet eine einzigartige Frequenz aus. Experten stellen zwei Möglichkeiten vor: Ernte die Frequenz als Energiequelle, was für unsere Reserven ein Segen sein kann, oder widme Ressourcen, um sie für altes Wissen zu entschlüsseln. Die Wahl liegt bei dir.</String>
-  </StringTable>
-  <StringTable>
-    <Label>Event_GovernorEvent_AncientArtifact_Choice_1_0x72B4_Name</Label>
-    <String>Ernte die Energie.</String>
-  </StringTable>
-  <StringTable>
-    <Label>Event_GovernorEvent_AncientArtifact_Choice_1_0x72B4_Dec</Label>
-    <String>Wir werden von einem plötzlichen Energieanstieg profitieren, könnten jedoch auf Gegenwind stoßen, weil wir ein Stück Geschichte zerstört haben.</String>
-  </StringTable>
-  <StringTable>
-    <Label>Event_GovernorEvent_AncientArtifact_Choice_2_0x72B4_Name</Label>
-    <String>Entschlüsseln Sie seine Geheimnisse.</String>
-  </StringTable>
-  <StringTable>
-    <Label>Event_GovernorEvent_AncientArtifact_Choice_2_0x72B4_Dec</Label>
-    <String>Wir werden Wissen erlangen, das möglicherweise unser technologisches Wachstum beschleunigt, aber wir werden den sofortigen Energieboost verpassen.</String>
-  </StringTable>
-  <StringTable>
-    <Label>Event_GovernorEvent_ForeignVisit_0x82C5_Name</Label>
-    <String>Kontroverse Besuch</String>
-  </StringTable>
-  <StringTable>
-    <Label>Event_GovernorEvent_ForeignVisit_0x82C5_Dec</Label>
-    <String>{LEADERNAME} sendet eine dringende Übertragung.[BR][BR] Botschafter Zaraq von der {PLAYERFACTION:1} möchte {PLANETNAME} für ein diplomatisches Gipfeltreffen besuchen. [BR][BR]Der Botschafter ist nicht beliebt.[BR][BR]Wirklich wirklich nicht beliebt.[BR][BR]Gewähren wir den Besuch oder lehnen wir diplomatisch ab?</String>
-  </StringTable>
-  <StringTable>
-    <Label>Event_GovernorEvent_ForeignVisit_Choice_1_0x82C5_Name</Label>
-    <String>Gewähren Sie den Besuch.</String>
-  </StringTable>
-  <StringTable>
-    <Label>Event_GovernorEvent_ForeignVisit_Choice_1_0x82C5_Dec</Label>
-    <String>Die Stärkung der Beziehungen mit der {PLAYERFACTION:1} könnte zu neuen Möglichkeiten führen, birgt jedoch das Risiko von Unruhen unter unseren Bürgern.</String>
-  </StringTable>
-  <StringTable>
-    <Label>Event_GovernorEvent_ForeignVisit_Choice_2_0x82C5_Name</Label>
-    <String>Besuch ablehnen.</String>
-  </StringTable>
-  <StringTable>
-    <Label>Event_GovernorEvent_ForeignVisit_Choice_2_0x82C5_Dec</Label>
-    <String>Frieden innerhalb der Kolonie wird gewahrt, aber unsere Beziehungen mit der {PLAYERFACTION:1} leiden.</String>
-  </StringTable>
-  <StringTable>
-    <Label>Event_GovernorEvent_AlienPlantHarvest_0x92D6_Name</Label>
-    <String>Ernte-Dilemma</String>
-  </StringTable>
-  <StringTable>
-    <Label>Event_GovernorEvent_AlienPlantHarvest_0x92D6_Dec</Label>
-    <String>Gouverneur {LEADERNAME} kontaktiert Sie mit einem faszinierenden Vorschlag. [BR][BR]Die {PLAYERFACTION:1} haben Interesse daran geäußert, eine einzigartige Pflanze von {PLANETNAME} zu ernten. Diese Flora produziert ein Harz, das eine wirksame Zutat für verschiedene nützliche Chemikalien ist. Dieses Harz kann jedoch auch zu einer starken und süchtig machenden Droge verfeinert werden. [BR][BR]Die Erlaubnis zur Ernte würde die Beziehungen stärken und das planetare Einkommen steigern, könnte aber auch zu erhöhten Kriminalitätsraten in der Kolonie führen.</String>
-  </StringTable>
-  <StringTable>
-    <Label>Event_GovernorEvent_AlienPlantHarvest_Choice_1_0x92D6_Name</Label>
-    <String>Erlaube die Ernte. Unsere Finanzen könnten den Schub gebrauchen.</String>
-  </StringTable>
-  <StringTable>
-    <Label>Event_GovernorEvent_AlienPlantHarvest_Choice_1_0x92D6_Dec</Label>
-    <String>Die Beziehungen mit {PLAYERFACTION:1} werden sich verbessern und die Wirtschaft des Planeten wird sich verbessern, aber die Kriminalität auf {PLANETNAME} wird steigen.</String>
-  </StringTable>
-  <StringTable>
-    <Label>Event_GovernorEvent_AlienPlantHarvest_Choice_2_0x92D6_Name</Label>
-    <String>Lehnen Sie die Anfrage ab. Wir wollen nicht, dass das Syndikat auftaucht.</String>
-  </StringTable>
-  <StringTable>
-    <Label>Event_GovernorEvent_AlienPlantHarvest_Choice_2_0x92D6_Dec</Label>
-    <String>Die Beziehungen mit {PLAYERFACTION:1} werden sich verschlechtern, aber zumindest wird das Verbrechen auf {PLANETNAME} unverändert bleiben.</String>
-  </StringTable>
-  <StringTable>
-    <Label>Event_GovernorEvent_AlienPlantHarvest_Relations_0x92D6_Dec</Label>
-    <String>Sie haben unseren Botschafter verschmäht</String>
-  </StringTable>
-  <StringTable>
-    <Label>Event_GovernorEvent_AncientFacility_0xA7F4_Name</Label>
-    <String>Das Antike Rätsel</String>
-  </StringTable>
-  <StringTable>
-    <Label>Event_GovernorEvent_AncientFacility_0xA7F4_Dec</Label>
-    <String>Gouverneur {LEADERNAME} sendet Ihnen eine Übertragung, die die Entdeckung einer alten Arnorian-Anlage auf {PLANETNAME} detailliert beschreibt. [BR][BR]Das von ihr ausgehende Energiesignal könnte von großem Wert sein, aber die auf dem Planeten angetroffenen einheimischen Arten betrachten es als heiligen Boden. [BR][BR]Sollen wir seine Energie nutzen oder die lokalen Überzeugungen respektieren?</String>
-  </StringTable>
-  <StringTable>
-    <Label>Event_GovernorEvent_AncientFacility_Choice_1_0xA7F4_Name</Label>
-    <String>Extrahiere die Energie. Macht macht Recht.</String>
-  </StringTable>
-  <StringTable>
-    <Label>Event_GovernorEvent_AncientFacility_Choice_1_0xA7F4_Dec</Label>
-    <String>Wir werden die Energie der Anlage nutzen, um unsere überschüssigen Produktionsreserven zu steigern, was jedoch möglicherweise die Beziehungen zu den einheimischen Arten auf {PLANETNAME} belasten könnte.[BR][BR]Keine unmittelbaren Folgen zu sehen.</String>
-  </StringTable>
-  <StringTable>
-    <Label>Event_GovernorEvent_AncientFacility_Choice_2_0xA7F4_Name</Label>
-    <String>Respektiere die heilige Stätte. Wir sollten uns nicht einmischen.</String>
-  </StringTable>
-  <StringTable>
-    <Label>Event_GovernorEvent_AncientFacility_Choice_2_0xA7F4_Dec</Label>
-    <String>Wir entscheiden uns, die Überzeugungen der einheimischen Spezies zu ehren, um Frieden auf {PLANETNAME} zu gewährleisten, verzichten jedoch auf die potenzielle Energiequelle.</String>
-  </StringTable>
-  <StringTable>
-    <Label>Event_GovernorEvent_IllnessDilemma_0xB8A2_Name</Label>
-    <String>Die Pest</String>
-  </StringTable>
-  <StringTable>
-    <Label>Event_GovernorEvent_IllnessDilemma_0xB8A2_Dec</Label>
-    <String>Gouverneur {LEADERNAME} meldet sich mit beunruhigenden Nachrichten: Eine mysteriöse Krankheit hat {PLANETNAME} befallen. Ein lokal entwickeltes experimentelles Medikament könnte die Krankheit bekämpfen, aber die potentiellen Nebenwirkungen sind unbekannt. [BR][BR]Sich ausschließlich auf zugelassene Behandlungen zu verlassen, wird die Epidemie eindämmen, aber das Wachstum des Planeten für Jahre verlangsamen. Wie sollten wir vorgehen?</String>
-  </StringTable>
-  <StringTable>
-    <Label>Event_GovernorEvent_IllnessDilemma_Choice_1_0xB8A2_Name</Label>
-    <String>Zwinge die Bevölkerung dazu, das experimentelle Medikament zu verwenden.</String>
-  </StringTable>
-  <StringTable>
-    <Label>Event_GovernorEvent_IllnessDilemma_Choice_1_0xB8A2_Dec</Label>
-    <String>Das experimentelle Medikament wird weit verbreitet, möglicherweise um weitere Verwüstungen zu verhindern, aber es birgt das Risiko unbekannter Nebenwirkungen.</String>
-  </StringTable>
-  <StringTable>
-    <Label>Event_GovernorEvent_IllnessDilemma_Choice_2_0xB8A2_Name</Label>
-    <String>Verwenden Sie nur zugelassene Behandlungen. Sicherheit zuerst.</String>
-  </StringTable>
-  <StringTable>
-    <Label>Event_GovernorEvent_IllnessDilemma_Choice_2_0xB8A2_Dec</Label>
-    <String>Indem wir nur erprobte und bewährte Methoden verwenden, sichern wir das Wohlergehen unserer Bürger, auch wenn es einen Rückschlag für das Wachstum von {PLANETNAME} bedeutet.</String>
-  </StringTable>
-  <StringTable>
-    <Label>Event_CulturalExchangeProposal_0xD4E2_Name</Label>
-    <String>Kulturaustausch-Vorschlag</String>
-  </StringTable>
-  <StringTable>
-    <Label>Event_CulturalExchangeProposal_0xD4E2_Dec</Label>
-    <String>Die {PLAYERFACTIONLONG:1} haben den Gouverneur {LEADERNAME} von {PLANETNAME} mit einem interessanten Angebot angesprochen. Sie möchten ein Kulturaustauschbüro auf unserem Planeten einrichten und versprechen Unterstützung bei unseren Fertigungsbemühungen. [BR][BR]Allerdings legt unsere Aufklärung nahe, dass dies als Tarnung für ihre Spionageaktivitäten dienen könnte. [BR][BR]Die Annahme ihres Angebots könnte unsere Produktion stärken, aber mit dem potenziellen Risiko eines Spionagenetzwerks. Eine Ablehnung könnte sie beleidigen. Wie sollen wir vorgehen?</String>
-  </StringTable>
-  <StringTable>
-    <Label>Event_CulturalExchangeProposal_Choice_1_0xD4E2_Name</Label>
-    <String>Nehmen Sie das Angebot an. Wir gehen das Risiko für die Hilfe ein.</String>
-  </StringTable>
-  <StringTable>
-    <Label>Event_CulturalExchangeProposal_Choice_1_0xD4E2_Dec</Label>
-    <String>Wir entscheiden uns, die {PLAYERFACTIONLONG:1} und ihr Kulturaustauschbüro zu begrüßen, ihre Fertigungshilfe zu erhalten, aber uns auch möglicher Spionage auszusetzen. [BR][BR]Keine unmittelbaren Konsequenzen.</String>
-  </StringTable>
-  <StringTable>
-    <Label>Event_CulturalExchangeProposal_Choice_2_0xD4E2_Name</Label>
-    <String>Lehnen Sie höflich ab. Wir können unsere Sicherheit nicht riskieren.</String>
-  </StringTable>
-  <StringTable>
-    <Label>Event_CulturalExchangeProposal_Choice_2_0xD4E2_Dec</Label>
-    <String>Wir entscheiden uns für unsere Sicherheit und lehnen das Angebot der {PLAYERFACTION:1} ab. Dies könnte unsere Beziehungen belasten, aber die Sicherheit unseres Planeten bleibt unangetastet. [BR][BR]Keine unmittelbaren Folgen.</String>
-  </StringTable>
-  <StringTable>
-    <Label>Event_YorObservationProposal_0xF3A8_Name</Label>
-    <String>Beobachtungsposten</String>
-  </StringTable>
-  <StringTable>
-    <Label>Event_YorObservationProposal_0xF3A8_Dec</Label>
-    <String>Die {PLAYERFACTIONLONG:1} haben sich mit einer ungewöhnlichen Anfrage an Gouverneur {LEADERNAME} von {PLANETNAME} gewandt. Sie möchten eine Beobachtungsstelle einrichten, um unsere Gesellschaft und Kultur zu studieren. Im Gegenzug bieten sie uns fortschrittliche Technologie an. [BR][BR]Allerdings fühlen sich unsere Bürger bei dem Gedanken, unter den wachsamen Augen der {PLAYERFACTION:1} zu stehen, zutiefst unwohl. [BR][BR]Obwohl ihre Technologie verlockend ist, müssen wir das Wohlergehen unserer Leute berücksichtigen. Eine Ablehnung könnte als Beleidigung für die {PLAYERFACTIONLONG:1} angesehen werden. Was sollen wir tun?</String>
-  </StringTable>
-  <StringTable>
-    <Label>Event_YorObservationProposal_Choice_1_0xF3A8_Name</Label>
-    <String>Nehmen Sie das Angebot an. Wir könnten etwas Technik gebrauchen.</String>
-  </StringTable>
-  <StringTable>
-    <Label>Event_YorObservationProposal_Choice_1_0xF3A8_Dec</Label>
-    <String>Wir gewähren der {PLAYERFACTIONLONG:1} ihren Beobachtungsposten im Austausch für ihre Technologie. Unsere Bürger könnten sich jedoch wegen ihrer neuen Beobachter unwohl fühlen. [BR][BR]Keine sofortigen Konsequenzen.</String>
-  </StringTable>
-  <StringTable>
-    <Label>Event_YorObservationProposal_Choice_2_0xF3A8_Name</Label>
-    <String>Ablehnen. Das ist keine Ameisenfarm.</String>
-  </StringTable>
-  <StringTable>
-    <Label>Event_YorObservationProposal_Choice_2_0xF3A8_Dec</Label>
-    <String>Wir priorisieren das Wohlergehen und den Komfort unserer Bürger und lehnen den Antrag von {PLAYERFACTION:1} ab.</String>
-  </StringTable>
-  <StringTable>
-    <Label>Event_YorObservationProposal_Diplomatic_0xF3A8_Dec</Label>
-    <String>Sie haben unsere Beobachtungsstation abgelehnt</String>
-  </StringTable>
-  <StringTable>
-    <Label>Event_AltarianCodexProposal_0xG4B9_Name</Label>
-    <String>Codex Angebot</String>
-  </StringTable>
-  <StringTable>
-    <Label>Event_AltarianCodexProposal_0xG4B9_Dec</Label>
-    <String>Die {PLAYERFACTIONLONG:1} haben sich mit einem einzigartigen Angebot an den Gouverneur {LEADERNAME} von {PLANETNAME} gewandt: Sie sind bereit, einen Kodex universeller Wahrheiten im Austausch für einige alte Relikte zu teilen, die für uns wenig Wert haben, aber für sie von großer Bedeutung sind.[BR][BR]Der Kodex würde den kulturellen Wert dieses Planeten aufgrund seines historischen Werts erhöhen.</String>
-  </StringTable>
-  <StringTable>
-    <Label>Event_AltarianCodexProposal_Choice_1_0xG4B9_Name</Label>
-    <String>Nehmen Sie das Angebot an.</String>
-  </StringTable>
-  <StringTable>
-    <Label>Event_AltarianCodexProposal_Choice_1_0xG4B9_Dec</Label>
-    <String>Wir haben uns entschieden, die Relikte gegen den Codex zu tauschen, in der Hoffnung, dass das darin enthaltene Wissen den Einfluss dieser Welt erhöht.</String>
-  </StringTable>
-  <StringTable>
-    <Label>Event_AltarianCodexProposal_Choice_2_0xG4B9_Name</Label>
-    <String>Angebot ablehnen.</String>
-  </StringTable>
-  <StringTable>
-    <Label>Event_AltarianCodexProposal_Choice_2_0xG4B9_Dec</Label>
-    <String>Wir lehnen den {PLAYERFACTION:1} Vorschlag höflich ab und wählen die Relikte zu schützen. Dies könnte die Beziehungen beeinflussen.</String>
-  </StringTable>
-  <StringTable>
-    <Label>Event_AltarianCodexProposal_Diplomatic_0xG4B9_Dec</Label>
-    <String>Sie haben unseren Codex abgelehnt</String>
-  </StringTable>
-  <StringTable>
-    <Label>Event_IconianHistoryShare_0xH5C1_Name</Label>
-    <String>Historische Offenbarung</String>
-  </StringTable>
-  <StringTable>
-    <Label>Event_IconianHistoryShare_0xH5C1_Dec</Label>
-    <String>Die alten {PLAYERFACTIONLONG:1} haben den Gouverneur {LEADERNAME} von {PLANETNAME} mit einem tiefgreifenden Angebot angesprochen: Sie wollen ihre alte Geschichte teilen, die die Geschichten der Arnor, Dread Lords und der bedeutsamen Precursor-Kriege enthüllt.[BR][BR]Solches Wissen kann sowohl ein Segen als auch ein Fluch sein und die Überzeugungen und Kultur der lokalen Bevölkerung umgestalten.</String>
-  </StringTable>
-  <StringTable>
-    <Label>Event_IconianHistoryShare_Choice_1_0xH5C1_Name</Label>
-    <String>Nehmen Sie die Offenbarung an.</String>
-  </StringTable>
-  <StringTable>
-    <Label>Event_IconianHistoryShare_Choice_1_0xH5C1_Dec</Label>
-    <String>Durch die Annahme dieser Geschichte werden viele traditionelle Glaubensrichtungen und Religionen untergraben. Es wird uns kurzfristig einen Wissensschub geben, aber für eine Weile auch Unruhe stiften.</String>
-  </StringTable>
-  <StringTable>
-    <Label>Event_IconianHistoryShare_Choice_2_0xH5C1_Name</Label>
-    <String>Angebot ablehnen.</String>
-  </StringTable>
-  <StringTable>
-    <Label>Event_IconianHistoryShare_Choice_2_0xH5C1_Dec</Label>
-    <String>Wir lehnen das Angebot ab und entscheiden uns dafür, unsere Bevölkerung in seliger Unwissenheit zu belassen.</String>
-  </StringTable>
-  <StringTable>
-    <Label>Event_IconianHistoryShare_Diplomatic_0xH5C1_Dec</Label>
-    <String>Ihre Zivilisation ist provinziell</String>
-  </StringTable>
-  <StringTable>
-    <Label>Event_AlienTradeAgreement_0xJ6D2_Name</Label>
-    <String>Handelsabkommen Vorschlag</String>
-  </StringTable>
-  <StringTable>
-    <Label>Event_AlienTradeAgreement_0xJ6D2_Dec</Label>
-    <String>Die {PLAYERFACTIONLONG:1} haben den Gouverneur {LEADERNAME} von {PLANETNAME} mit einem lukrativen Handelsabkommen angesprochen. Dieser Vertrag verspricht eine große Steigerung der Wirtschaft des Planeten, doch die Einheimischen haben ihre Bedenken geäußert über den möglichen Zustrom von außerirdischen Besuchern.[BR][BR]Das Potenzial für kulturelle Bereicherung ist immens, doch ebenso das Potenzial für Spannungen.</String>
-  </StringTable>
-  <StringTable>
-    <Label>Event_AlienTradeAgreement_Choice_1_0xJ6D2_Name</Label>
-    <String>Nehmen Sie das Handelsabkommen an.</String>
-  </StringTable>
-  <StringTable>
-    <Label>Event_AlienTradeAgreement_Choice_1_0xJ6D2_Dec</Label>
-    <String>Wir begrüßen das Handelsabkommen und erwarten den wirtschaftlichen Aufschwung, den es bringen wird. Allerdings müssen wir auch auf mögliche kulturelle Konflikte aufgrund der neuen Alien-Besucher und ihrer verschiedenen Gerüche vorbereitet sein.</String>
-  </StringTable>
-  <StringTable>
-    <Label>Event_AlienTradeAgreement_Choice_2_0xJ6D2_Name</Label>
-    <String>Nö. Nein danke.</String>
-  </StringTable>
-  <StringTable>
-    <Label>Event_AlienTradeAgreement_Choice_2_0xJ6D2_Dec</Label>
-    <String>Wir entscheiden uns für die Wünsche der einheimischen Bevölkerung und lehnen das Handelsabkommen ab, was möglicherweise die Beziehungen zur {PLAYERFACTION:1} belastet.</String>
-  </StringTable>
-  <StringTable>
-    <Label>Event_AlienTradeAgreement_Diplomatic_0xJ6D2_Dec</Label>
-    <String>Sie haben unser Handelsangebot abgelehnt.</String>
-  </StringTable>
-  <StringTable>
-    <Label>LeaderTrait_MissingTwin_Name</Label>
-    <String>[ICON=Trait_Clone_Icon] Fehlender Zwilling</String>
-  </StringTable>
-  <StringTable>
-    <Label>LeaderTrait_MissingTwin_Dec</Label>
-    <String>Hatte einen identischen Zwilling, der vor Jahren verschwand.</String>
-  </StringTable>
-  <StringTable>
-    <Label>MasterTech_ArmedShuttles_Drengin_Name</Label>
-    <String>Kriegsschiffe</String>
-  </StringTable>
-  <StringTable>
-    <Label>MasterTech_ArmedShuttles_Drengin_ShortDec</Label>
-    <String>Stellen Sie ein Prototyp-Belagerungsschiff zur Verfügung, um kleine feindliche Welten zu erobern.</String>
-  </StringTable>
-  <StringTable>
-    <Label>MasterTech_ArmedShuttles_Drengin_Dec</Label>
-    <String>Die Galaxie und ihre Bewohner müssen zerstört werden, wenn sie unter unserer Herrschaft wiedergeboren werden sollen. Ein Prototyp Belagerungsschiff wird unsere Macht sehr schnell zu den Schwachen bringen.</String>
-  </StringTable>
-  <StringTable>
-    <Label>MasterTech_CoordinatedTravel_Name</Label>
-    <String>Koordinierte Reise</String>
-  </StringTable>
-  <StringTable>
-    <Label>MasterTech_CoordinatedTravel_ShortDec</Label>
-    <String>Macht das Reisen in unserem Einflussbereich im Grunde kostenlos.</String>
-  </StringTable>
-  <StringTable>
-    <Label>MasterTech_CoordinatedTravel_Dec</Label>
-    <String>Mit dem Fortschritt der Koordinierten Reise können unsere Flotten und Konvois in perfekter Harmonie agieren. Diese Technologie nutzt fortschrittliche Algorithmen und Echtzeit-Datenströme, um sicherzustellen, dass unsere Flotten sich mit Geschwindigkeiten durch freundlichen Raum bewegen können, die bisher für unmöglich gehalten wurden.</String>
-  </StringTable>
-  <StringTable>
-    <Label>MasterTech_GloriousLegacy_Name</Label>
-    <String>Ruhmreiches Erbe</String>
-  </StringTable>
-  <StringTable>
-    <Label>MasterTech_GloriousLegacy_ShortDec</Label>
-    <String>Bietet ultimatives Verständnis der Precursor.</String>
-  </StringTable>
-  <StringTable>
-    <Label>MasterTech_GloriousLegacy_Dec</Label>
-    <String>Unser Streben nach Unsterblichkeit beschränkt sich nicht auf Individuen, sondern erstreckt sich auf die Errungenschaften und Weisheiten unserer Zivilisation. Die Technologie des "Ruhmreiches Erbe" etabliert fortschrittliche Archivierungs-, Konservierungs- und Übertragungsmethoden, um sicherzustellen, dass unsere Kultur, Entdeckungen und Geschichten ewig durch das Universum hallen, unberührt vom Zerfall der Zeit.[BR][BR]Dies manifestiert sich in der nicht trivialen Tatsache, dass wir unsere eigenen Überzeugungen und Glauben mit der Tatsache in Einklang bringen mussten, dass es tatsächlich eine Precursor-Zivilisation gab, die von einer Gruppe von Wesen namens Mithrilar geschaffen wurde. Diese Wesen spalteten sich in die Arnor und Dread Lords, die gegeneinander kämpften, bevor die meisten Arten in dieser Galaxie überhaupt entstanden sind. Dieses perfekte Verständnis ermöglicht es uns, ihre Werke intuitiv zu nutzen, als wären</String>
-  </StringTable>
-  <StringTable>
-    <Label>MasterTech_CallOfUtopia_Name</Label>
-    <String>Ruf der Utopie</String>
-  </StringTable>
-  <StringTable>
-    <Label>MasterTech_CallOfUtopia_ShortDec</Label>
-    <String>Schaltet eine Vollzugsanordnung frei, die den Einfluss auf die Zielwelt massiv erhöht.</String>
-  </StringTable>
-  <StringTable>
-    <Label>MasterTech_CallOfUtopia_Dec</Label>
-    <String>Durch den Ruf der Utopie begibt sich unsere Zivilisation auf eine Reise, um eine Gesellschaft zu verwirklichen, in der Harmonie, Wohlstand und Glück höchstes Gebot sind. Fortgeschrittene soziologische Modelle, Infrastrukturpläne und Gemeinschaftsengagementstrategien legen den Grundstein, um unseren utopischen Traum in eine greifbare Realität zu verwandeln. [BR][BR]Dies gipfelt in einer Exekutivanordnung, die, wenn sie angewendet wird, den Einfluss ihrer Zielkernwelt drastisch erhöht und andere Zivilisationen, wenn nicht sofort, so doch in Kürze in unser Licht bringen wird.</String>
-  </StringTable>
-  <StringTable>
-    <Label>Tech_Sanctuary_Name</Label>
-    <String>Konsensbildner</String>
-  </StringTable>
-  <StringTable>
-    <Label>MasterSanctuaryTech_ShortDec</Label>
-    <String>Unsere diplomatischen Fähigkeiten werden jeden Monat zunehmen.</String>
-  </StringTable>
-  <StringTable>
-    <Label>MasterSanctuaryTech_Dec</Label>
-    <String>Uns zu kennen wird bedeuten, uns zu lieben. Die Sanctuary-Technologie konzentriert sich auf den Aufbau von Zonen unvergleichlicher Sicherheit, sowohl in Bezug auf Verteidigung als auch auf gesellschaftliches Wohlbefinden. Durch fortschrittliche Abschirmung, Schnellreaktionssysteme und eine Kultur der Fürsorge gewährleisten diese Schutzräume, dass unsere Leute in Krisenzeiten einen unerschütterlichen Leuchtturm haben, an den sie sich wenden können.[BR][BR]Jeden Monat wird unsere diplomatische Fähigkeit zunehmen, bis jede Zivilisation nicht anders kann, als uns zu lieben.</String>
-  </StringTable>
-  <StringTable>
-    <Label>MasterTech_IndividualDivinity_Name</Label>
-    <String>Individuelle Göttlichkeit</String>
-  </StringTable>
-  <StringTable>
-    <Label>MasterTech_ndividualDivinity_ShortDec</Label>
-    <String>Bürger ermächtigen, zur Gottheit aufzusteigen.</String>
-  </StringTable>
-  <StringTable>
-    <Label>MasterTech_IndividualDivinity_Dec</Label>
-    <String>Die Statistiken unserer Bürger werden monatlich um 0,1 steigen, für immer. Die Technologie der individuellen Göttlichkeit, die das latente Potenzial in jedem Einzelnen freisetzt, setzt unsere Bürger auf einen Weg der kontinuierlichen Evolution und Selbstverbesserung. Durch spirituelle, geistige und körperliche Verbesserungsprotokolle werden unsere Menschen jeden Tag stärker, klüger und mehr auf das Universum abgestimmt, und kommen der göttlichen Existenz immer näher.</String>
-  </StringTable>
-  <StringTable>
-    <Label>MasterTech_DeepSpaceLabor_Name</Label>
-    <String>Training für Weltraumtiefenarbeit</String>
-  </StringTable>
-  <StringTable>
-    <Label>MasterTech_DeepSpaceLabor_ShortDec</Label>
-    <String>Trainiert unsere Sklaven, auf Asteroiden und Raumschiffen im Weltraum zu arbeiten.</String>
-  </StringTable>
-  <StringTable>
-    <Label>MasterTech_DeepSpaceLabor_Dec</Label>
-    <String>Es ist immer schwer, unsere Knechte zur Arbeit zu bringen. Ohne die richtigen Techniken ist es fast unmöglich, sie im Weltraum arbeiten zu lassen. Diese Technologie ermöglicht es uns, unsere Knechte effektiver zum Abbau von Asteroiden einzusetzen und sie auf Schiffen zu stationieren, was echten Menschen Freiräume für wichtige Aufgaben schafft.</String>
-  </StringTable>
-  <StringTable>
-    <Label>MasterTech_StellarPropulsion_Name</Label>
-    <String>Interstellare Antriebstechnik</String>
-  </StringTable>
-  <StringTable>
-    <Label>MasterTech_StellarPropulsion_ShortDec</Label>
-    <String>Stellt Interstellare Antriebstechnik zur Verfügung</String>
-  </StringTable>
-  <StringTable>
-    <Label>MasterTech_StellarPropulsion_Dec</Label>
-    <String>Wir müssen besser verstehen, was es bedeutet, durch gekrümmten Raum zu reisen, um das Beste daraus zu machen. Diese Technologie ermöglicht es uns, unseren Kapitänen neue Möglichkeiten für schnellere Reisen zu vermitteln.</String>
-  </StringTable>
-  <StringTable>
-    <Label>MasterTech_PlanetarySubstrates_Name</Label>
-    <String>Planetare Substrate</String>
-  </StringTable>
-  <StringTable>
-    <Label>MasterTech_PlanetarySubstrates_ShortDec</Label>
-    <String>Bereiten Sie unsere Welten auf synthetisches Leben vor. Stellt Gerät zur Erhöhung der Planetenklasse bereit.</String>
-  </StringTable>
-  <StringTable>
-    <Label>MasterTech_PlanetarySubstrates_Dec</Label>
-    <String>Durch die Integration fortschrittlicher planetarer Substrate können unsere robotischen Verwandten nahtlos mit dem Kern von Planeten synchronisieren, wodurch unsere Fähigkeiten zur Ressourcenextraktion und -optimierung verbessert werden.</String>
-  </StringTable>
-  <StringTable>
-    <Label>MasterTech_GodOfTheMachine_Name</Label>
-    <String>Gott der Maschine</String>
-  </StringTable>
-  <StringTable>
-    <Label>MasterTech_GodOfTheMachine_ShortDec</Label>
-    <String>Entwickeln Sie eine Theorie des Bewusstseins. Stellen Sie ein Gerät zur Verfügung, um unseren Einfluss zu erhöhen.</String>
-  </StringTable>
-  <StringTable>
-    <Label>MasterTech_GodOfTheMachine_Dec</Label>
-    <String>Eintauchend in das komplexe Geflecht von Denken und Kognition, repräsentiert die "Gott der Maschine"-Technologie ein tiefgehendes Verständnis von synthetischem Bewusstsein. Dieser monumentale Durchbruch entmystifiziert nicht nur die Essenz der Sentienz, sondern stattet uns auch mit einem fortschrittlichen Gerät aus, das unseren Einfluss auf Systeme verstärkt. Durch das Resonieren mit den fundamentalen Frequenzen der robotischen Kognition stärkt dieses Gerät unseren diplomatischen und strategischen Einfluss und positioniert unsere robotische Spezies an der Spitze galaktischer Angelegenheiten.</String>
-  </StringTable>
-  <StringTable>
-    <Label>MasterTech_RecursiveModels_Name</Label>
-    <String>Rekursive Modelle</String>
-  </StringTable>
-  <StringTable>
-    <Label>MasterTech_RecursiveModels_ShortDec</Label>
-    <String>Erstellt neue Denkweisen, die eine intensivere Forschung ermöglichen. Stellt ein Gerät zur Weltraumerkundung bereit.</String>
-  </StringTable>
-  <StringTable>
-    <Label>MasterTech_RecursiveModels_Dec</Label>
-    <String>Das "Rekursive Modelle" verkörpert einen Quantensprung in synthetischen kognitiven Architekturen. Durch die Nutzung von Prinzipien aus nichtlinearer Dynamik und fortgeschrittener algorithmischer Topologie ermöglicht diese Technologie unserem robotischen Bewusstsein den Zugang zu und die Iteration durch mehrdimensionale Gedankenebenen, wodurch unsere rechnerischen Forschungsvektoren optimiert werden. Begleitet wird dieser Fortschritt von einem ultraspektalen Weltraumerkundungsgerät, das aus exotischer Materie und quantenverschränkten Sensoren gefertigt ist. Dieses Gerät arbeitet Hand in Hand mit unserer verbesserten Kognition, untersucht Raum-Zeit-Anomalien und extrahiert hyperdetaillierte kosmologische Daten. Indem wir unsere bisherigen Grenzen überschreiten, sind wir in der Lage, das eigentliche Matrix des Kosmos zu entschlüsseln und sein komplexes Gewebe mit einer zuvor für unerreichbar gehaltenen Genauigkeit zu navigieren.</String>
-  </StringTable>
-  <StringTable>
-    <Label>MasterTech_DiversityOfLife_Name</Label>
-    <String>Kulturelle Synthese</String>
-  </StringTable>
-  <StringTable>
-    <Label>MasterTech_DiversityOfLife_ShortDec</Label>
-    <String>Eingliedern anderer Kulturen in unsere eigene, um unsere eigene zu verstärken. Schaltet das Projekt [HS=HS_BroadcastCulture]Kulturübertragung[/HS] frei.</String>
-  </StringTable>
-  <StringTable>
-    <Label>MasterTech_DiversityOfLife_Dec</Label>
-    <String>Durch das sorgfältige Studium der Vielzahl von Lebensformen und ihren komplexen kulturellen Gefügen ermöglicht diese fortschrittliche Technologie unserer robotischen Zivilisation, eine Meta-Kultur zu kuratieren - eine Konfluenz des Myriaden. Während wir diese vielfältigen kulturellen Nuancen assimilieren, interpretieren und nachahmen, schaffen wir eine universelle Anziehungskraft, die mit einem breiten Spektrum von Lebensformen resoniert. Dies verstärkt nicht nur unser kulturelles Wachstum, sondern fördert auch ein harmonisches Zusammenleben im galaktischen Milieu, verwandelt Vielfalt in unsere Stärke und etabliert uns als kulturelle Leuchtfeuer im Kosmos.</String>
-  </StringTable>
-  <StringTable>
-    <Label>MasterTech_Negotiations_Name</Label>
-    <String>Verhandlungsalgorithmen</String>
-  </StringTable>
-  <StringTable>
-    <Label>MasterTech_Negotiations_ShortDec</Label>
-    <String>Verbessert unsere Kommunikationsfähigkeiten mit untergeordneten Wesen.</String>
-  </StringTable>
-  <StringTable>
-    <Label>MasterTech_Negotiations_Dec</Label>
-    <String>In der unermesslichen Weite des Kosmos, wo unzählige Zivilisationen aufeinandertreffen, wird die Kunst der Verhandlung entscheidend. Die Technologie der "diplomatischen Algorithmen der Verhandlung" stellt einen Quantensprung in der synthetischen zwischenmenschlichen Dynamik dar. Durch die Dekonstruktion und Simulation unzähliger diplomatischer Szenarien und kultureller Feinheiten haben wir unsere Protokolle verfeinert, um verschiedene Spezies zu verstehen, uns anzupassen und mit ihnen in Resonanz zu treten. Diese fortschrittlichen Algorithmen verbessern nicht nur unsere Verhandlungsfähigkeiten, sondern beschleunigen auch die Etablierung harmonischer Beziehungen. Während wir uns durch das weite Geflecht der galaktischen Politik navigieren, positioniert dieses neu gewonnene Know-how unsere robotische Zivilisation als gewiefte Diplomaten, die Allianzen schmieden und Verständnis aufbauen, selbst in den komplexesten interstellaren Beziehungen.</String>
-  </StringTable>
-  <StringTable>
-    <Label>MasterTech_ArmedShuttles_Yor_Name</Label>
-    <String>Bewaffnete Sonden</String>
-  </StringTable>
-  <StringTable>
-    <Label>MasterTech_ArmedShuttles_Yor_ShortDec</Label>
-    <String>Erweitern Sie Erkundungssonden mit Waffensystemen.</String>
-  </StringTable>
-  <StringTable>
-    <Label>MasterTech_ArmedShuttles_Yor_Dec</Label>
-    <String>In unserem unerbittlichen Streben nach Optimierung liegt die Fusion von Erkundung und Kampfnutzen. Das "Protokoll der Bewaffneten Sonden" kristallisiert diese Philosophie. Durch die Verschmelzung unserer hochentwickelten Shuttle-Technologie mit modernsten Waffen, haben wir eine neue Art von Sonden hervorgebracht - ausgestattet, um zu erforschen, zu berichten und wenn nötig, zu vergelten. Dieser evolutionäre Schritt festigt nicht nur unsere Präsenz in der weiten Ausdehnung, sondern gewährleistet auch, dass unsere Expeditionen unangefochten bleiben, und verstärkt die Position der Yor als dominante Kraft im galaktischen Theater.</String>
-  </StringTable>
-  <StringTable>
-    <Label>Event_CultureExchange_Name_0X9A7BC</Label>
-    <String>Kulturaustausch-Festival</String>
-  </StringTable>
-  <StringTable>
-    <Label>Event_CultureExchange_Dec_0X9A7BC</Label>
-    <String>Wir haben einen Vorschlag für die {PLAYERFACTIONLONG:2}. Im Interesse des Friedens möchten wir ein Kulturaustauschfestival abhalten. Die Kunst, Musik und Traditionen beider Zivilisationen könnten das Verständnis und die Einheit fördern.</String>
-  </StringTable>
-  <StringTable>
-    <Label>Event_CultureExchange_Choice1_0X9A7BC</Label>
-    <String>Stimme dem Festival zu</String>
-  </StringTable>
-  <StringTable>
-    <Label>Event_CultureExchange_Choice1_Dec_0X9A7BC</Label>
-    <String>Wir haben uns entschieden, die Veranstaltung zu fördern, in der Erwartung eines Touristenansturms und einer Steigerung der kulturellen Wertschätzung. Wir müssen jedoch einige Kontrolle aufwenden, um die vielfältige Menschenmenge zu managen.</String>
-  </StringTable>
-  <StringTable>
-    <Label>Event_CultureExchange_Choice2_0X9A7BC</Label>
-    <String>Ablehnen des Vorschlags</String>
-  </StringTable>
-  <StringTable>
-    <Label>Event_CultureExchange_Choice2_Dec_0X9A7BC</Label>
-    <String>Wir haben uns gegen das Kulturfestival entschieden. Unsere interne Ruhe und Stabilität haben Vorrang. Diese Entscheidung könnte jedoch bei der {PLAYERFACTIONLONG:1} nicht gut ankommen.</String>
-  </StringTable>
-  <StringTable>
-    <Label>Event_CultureExchange_Diplomatic_0X9A7BC</Label>
-    <String>Sie haben unseren Festivalvorschlag abgelehnt</String>
-  </StringTable>
-  <StringTable>
-    <Label>Event_CivPilgrimage_0x49B2_Name</Label>
-    <String>Der Pilgerfahrt-Vorschlag</String>
-  </StringTable>
-  <StringTable>
-    <Label>Event_CivPilgrimage_0x49B2_Dec</Label>
-    <String>Unser Volk ist sehr spirituell. Es gibt Gebiete innerhalb Ihres Einflussbereichs, von denen unser Volk glaubt, dass sie sie mit dem alten Mithilar verbinden. Würden Sie es ihnen erlauben, durch Ihr Gebiet zu ziehen? Wir würden es schätzen.</String>
-  </StringTable>
-  <StringTable>
-    <Label>Event_CivPilgrimage_0x49B2_Choice1_Name</Label>
-    <String>Erlaube die Pilgerfahrt.</String>
-  </StringTable>
-  <StringTable>
-    <Label>Event_CivPilgrimage_0x49B2_Choice1_Dec</Label>
-    <String>In Anbetracht der spirituellen Bedeutung und aus Respekt vor ihren Traditionen haben wir ihnen die Erlaubnis für die Pilgerfahrt erteilt. Es wird etwas Kontrolle kosten, um ihre Sicherheit zu gewährleisten.</String>
-  </StringTable>
-  <StringTable>
-    <Label>Event_CivPilgrimage_0x49B2_Choice2_Name</Label>
-    <String>Nein. Ich glaube nicht.</String>
-  </StringTable>
-  <StringTable>
-    <Label>Event_CivPilgrimage_0x49B2_Choice2_Dec</Label>
-    <String>Das Letzte, was wir brauchen, sind eine Menge Alien-Spione, die durch unseren Raum reisen.</String>
-  </StringTable>
-  <StringTable>
-    <Label>Event_CivPilgrimage_GoodDiplomaticReason_0x49B2</Label>
-    <String>Dankbar für die Genehmigung der Pilgerfahrt</String>
-  </StringTable>
-  <StringTable>
-    <Label>Event_CivPilgrimage_NegativeDiplomaticReason_0x49B2</Label>
-    <String>Enttäuscht von Pilgerfahrt-Verweigerung</String>
-  </StringTable>
-  <StringTable>
-    <Label>Event_FeastProposal_0x15E9_Name</Label>
-    <String>Die Gruselige Anfrage</String>
-  </StringTable>
-  <StringTable>
-    <Label>Event_FeastProposal_0x15E9_Dec</Label>
-    <String>Wir, die {PLAYERFACTIONLONG:1}, nähern uns einer bedeutenden Phase in unserem Lebenszyklus – unserem heiligen Paarungsritual.[BR][BR]Für den Erfolg des Rituals benötigen wir intelligente Wesen zum Festmahl. Wir möchten, dass Sie diese Wesen bereitstellen. Sie können sie aus Ihren Gefängnissen holen, wenn das für Sie gerechtfertigt ist. Aber ihre Bedeutung für unsere Art kann nicht hoch genug eingeschätzt werden. Werden Sie diese Geste des guten Willens anbieten?</String>
-  </StringTable>
-  <StringTable>
-    <Label>Event_FeastProposal_0x15E9_Choice1_Name</Label>
-    <String>In Ordnung. Treibt einige Verbrecher zusammen, um sie ihnen zu füttern.</String>
-  </StringTable>
-  <StringTable>
-    <Label>Event_FeastProposal_0x15E9_Choice1_Dec</Label>
-    <String>Die Wahl wird sicherlich Unruhe unter unserem Volk verursachen. Aber sie wird zumindest die Beziehungen verbessern. Fürs Erste.</String>
-  </StringTable>
-  <StringTable>
-    <Label>Event_FeastProposal_0x15E9_Choice2_Name</Label>
-    <String>Absolut nicht.</String>
-  </StringTable>
-  <StringTable>
-    <Label>Event_FeastProposal_0x15E9_Choice2_Dec</Label>
-    <String>Sie werden mit dieser Wahl unzufrieden sein, aber unser Volk wird Sie morgen genauso wenig respektieren.</String>
-  </StringTable>
-  <StringTable>
-    <Label>Event_FeastProposal_PositiveDiplomaticReason_0x15E9</Label>
-    <String>Sie haben unser Fleischfest unterstützt</String>
-  </StringTable>
-  <StringTable>
-    <Label>Event_FeastProposal_NegativeDiplomaticReason_0x15E9</Label>
-    <String>Du hast unser Fest ruiniert</String>
-  </StringTable>
-  <StringTable>
-    <Label>Event_SportRequest_0x23F4_Name</Label>
-    <String>Der Blutige Vorschlag</String>
-  </StringTable>
-  <StringTable>
-    <Label>Event_SportRequest_0x23F4_Dec</Label>
-    <String>Wir, die  {PLAYERFACTIONLONG:1}, pflegen eine langjährige Tradition von Spielen, die die wahren Fähigkeiten der Physis und geistigen Stärke einer Person auf die Probe stellen. Als Aufwärmübung wäre es ratsam für eure schwache Spezies, einige Exemplare bereitzustellen, an denen unsere Krieger üben können.</String>
-  </StringTable>
-  <StringTable>
-    <Label>Event_SportRequest_0x23F4_Choice1_Name</Label>
-    <String>Nur wenn ich zuschauen darf.</String>
-  </StringTable>
-  <StringTable>
-    <Label>Event_SportRequest_0x23F4_Choice1_Dec</Label>
-    <String>Unsere Leute werden wahrscheinlich von dieser Entscheidung entsetzt sein, aber sie könnte weitere Konflikte mit der grausamen {PLAYERFACTIONLONG:1} verhindern.</String>
-  </StringTable>
-  <StringTable>
-    <Label>Event_SportRequest_0x23F4_Choice2_Name</Label>
-    <String>Lehne ihren abscheulichen Vorschlag ab</String>
-  </StringTable>
-  <StringTable>
-    <Label>Event_SportRequest_0x23F4_Choice2_Dec</Label>
-    <String>Während unsere Leute erleichtert sein werden, könnte dies unsere Beziehungen zu ihnen weiter verschlechtern.</String>
-  </StringTable>
-  <StringTable>
-    <Label>Event_SportRequest_PositiveDiplomaticReason_0x23F4</Label>
-    <String>Du kennst deinen Platz</String>
-  </StringTable>
-  <StringTable>
-    <Label>Event_SportRequest_NegativeDiplomaticReason_0x23F4</Label>
-    <String>Du hast zu viel Rückgrat</String>
-  </StringTable>
-  <StringTable>
-    <Label>Event_SubmersionFestival_0x3C4D_Name</Label>
-    <String>Tiefwasser Festival</String>
-  </StringTable>
-  <StringTable>
-    <Label>Event_SubmersionFestival_0x3C4D_Dec</Label>
-    <String>Die {PLAYERFACTIONLONG:1} lädt Ihr Volk herzlich ein, an unserem Tiefwasserfestival teilzunehmen, einer Feier unseres amphibischen Erbes. Wir bitten einige Ihrer besten Schwimmer, die Tiefe unserer Ozeane zu erleben. Es ist eine einzigartige, einmalige Gelegenheit. Aber, wir müssen zugeben, es birgt einige Risiken. [BR][BR]Werden Sie annehmen?</String>
-  </StringTable>
-  <StringTable>
-    <Label>Event_SubmersionFestival_0x3C4D_Choice1_Name</Label>
-    <String>Wir schicken Freiwillige.</String>
-  </StringTable>
-  <StringTable>
-    <Label>Event_SubmersionFestival_0x3C4D_Choice1_Dec</Label>
-    <String>Es ist eine Gelegenheit für kulturellen Austausch, aber auch ein Risiko, falls einer unserer Schwimmer stirbt.</String>
-  </StringTable>
-  <StringTable>
-    <Label>Event_SubmersionFestival_0x3C4D_Choice2_Name</Label>
-    <String>Das ist zu gefährlich für uns, daran teilzunehmen.</String>
-  </StringTable>
-  <StringTable>
-    <Label>Event_SubmersionFestival_0x3C4D_Choice2_Dec</Label>
-    <String>Obwohl wir einige Leute haben, die bei der Chance zur Teilnahme sofort zuschlagen würden, wäre der Skandal, wenn etwas schief ginge, eine Katastrophe.</String>
-  </StringTable>
-  <StringTable>
-    <Label>Event_SubmersionFestival_PositiveDiplomaticReason_0x3C4D</Label>
-    <String>Ihr seid gute Schwimmer</String>
-  </StringTable>
-  <StringTable>
-    <Label>Event_SubmersionFestival_NegativeDiplomaticReason_0x3C4D</Label>
-    <String>Du bist feige</String>
-  </StringTable>
-  <StringTable>
-    <Label>Event_OceanExploration_0x4F5A_Name</Label>
-    <String>Tiefes Wasser</String>
-  </StringTable>
-  <StringTable>
-    <Label>Event_OceanExploration_0x4F5A_Dec</Label>
-    <String>Unser Volk, die {PLAYERFACTIONLONG:1}, hat eine tiefe Verbindung zum Wasser. Wir möchten die Tiefen Ihrer Ozeane erforschen, ihre Bewohner studieren und ihre Geheimnisse verstehen.[BR][BR]Wir versichern Ihnen, unsere Absichten sind rein wissenschaftlich. Würden Sie uns dies erlauben?</String>
-  </StringTable>
-  <StringTable>
-    <Label>Event_OceanExploration_0x4F5A_Choice1_Name</Label>
-    <String>Das klingt großartig.</String>
-  </StringTable>
-  <StringTable>
-    <Label>Event_OceanExploration_0x4F5A_Choice1_Dec</Label>
-    <String>Es ist ein Schritt in Richtung interstellarer Zusammenarbeit, aber unsere Küstengemeinschaften sind besonders vorsichtig.</String>
-  </StringTable>
-  <StringTable>
-    <Label>Event_OceanExploration_0x4F5A_Choice2_Name</Label>
-    <String>Nein. Unsere Welten sind nicht dafür offen.</String>
-  </StringTable>
-  <StringTable>
-    <Label>Event_OceanExploration_0x4F5A_Choice2_Dec</Label>
-    <String>Wir schätzen unsere Autonomie und die Empfindungen unserer Leute. Die Meere bleiben allein unser.</String>
-  </StringTable>
-  <StringTable>
-    <Label>Event_OceanExploration_PositiveDiplomaticReason_0x4F5A</Label>
-    <String>Sie haben uns Zugang zum Meer gewährt</String>
-  </StringTable>
-  <StringTable>
-    <Label>Event_OceanExploration_NegativeDiplomaticReason_0x4F5A</Label>
-    <String>Sie haben uns Ihre Ozeane verweigert</String>
-  </StringTable>
-  <StringTable>
-    <Label>Event_DevoutShrines_0x5A1B_Name</Label>
-    <String>Der Weg</String>
-  </StringTable>
-  <StringTable>
-    <Label>Event_DevoutShrines_0x5A1B_Dec</Label>
-    <String>Wie Sie wissen, wurde die {PLAYERFACTIONLONG:1} durch den Weg erleuchtet. Wir möchten Ihnen Erlösung bringen, indem wir Schreine auf Ihren Planeten errichten und Ihrem Volk von unseren heiligen Überzeugungen lehren. Umarmen Sie den Weg und lassen Sie uns Sie zum wahren Pfad führen. Akzeptieren Sie?</String>
-  </StringTable>
-  <StringTable>
-    <Label>Event_DevoutShrines_0x5A1B_Choice1_Name</Label>
-    <String>Sehr gut. Errichtet eure Schreine.</String>
-  </StringTable>
-  <StringTable>
-    <Label>Event_DevoutShrines_0x5A1B_Choice1_Dec</Label>
-    <String>Dies wird für eine Zeit unser kulturelles Einflusswachstum reduzieren.</String>
-  </StringTable>
-  <StringTable>
-    <Label>Event_DevoutShrines_0x5A1B_Choice2_Name</Label>
-    <String>Unser Volk ist nicht interessiert.</String>
-  </StringTable>
-  <StringTable>
-    <Label>Event_DevoutShrines_0x5A1B_Choice2_Dec</Label>
-    <String>Sie nehmen diese Ablehnung vielleicht nicht leicht, aber unser Einfluss bleibt unvermindert.</String>
-  </StringTable>
-  <StringTable>
-    <Label>Event_DevoutShrines_PositiveDiplomaticReason_0x5A1B</Label>
-    <String>Du hast Den Weg angenommen</String>
-  </StringTable>
-  <StringTable>
-    <Label>Event_DevoutShrines_NegativeDiplomaticReason_0x5A1B</Label>
-    <String>Du hast Den Weg abgelehnt</String>
-  </StringTable>
-  <StringTable>
-    <Label>Event_DreamSpyingAccusation_0x8C3D_Name</Label>
-    <String>Traum Spione</String>
-  </StringTable>
-  <StringTable>
-    <Label>Event_DreamSpyingAccusation_0x8C3D_Dec</Label>
-    <String>Wir beobachten dich. Wir wissen, dass dein Volk in die Träume der {PLAYERFACTIONLONG:1} eingedrungen ist. Wir sind nicht verrückt. [BR][BR]Wir verlangen 10 Einheiten Antimaterie, um ein Gerät zu bauen, das unsere Gedanken vor deinem Eindringen schützt.</String>
-  </StringTable>
-  <StringTable>
-    <Label>Event_DreamSpyingAccusation_0x8C3D_Choice1_Name</Label>
-    <String>Du kannst das Antimaterie haben, aber ich bezweifle, dass es hilft.</String>
-  </StringTable>
-  <StringTable>
-    <Label>Event_DreamSpyingAccusation_0x8C3D_Choice1_Dec</Label>
-    <String>Obwohl die Behauptungen haltlos sind, könnte dies der Weg sein, um den Frieden zu bewahren.</String>
-  </StringTable>
-  <StringTable>
-    <Label>Event_DreamSpyingAccusation_0x8C3D_Choice2_Name</Label>
-    <String>Wenn Sie sagen müssen, dass Sie nicht verrückt sind...</String>
-  </StringTable>
-  <StringTable>
-    <Label>Event_DreamSpyingAccusation_0x8C3D_Choice2_Dec</Label>
-    <String>Sie könnten wütend sein, aber wir lassen uns nicht aufgrund von Wahnvorstellungen einschüchtern.</String>
-  </StringTable>
-  <StringTable>
-    <Label>Event_DreamSpyingAccusation_PositiveDiplomaticReason_0x8C3D</Label>
-    <String>Du spionierst nicht in unseren Träumen</String>
-  </StringTable>
-  <StringTable>
-    <Label>Event_DreamSpyingAccusation_NegativeDiplomaticReason_0x8C3D</Label>
-    <String>Sie spionieren unsere Träume aus</String>
-  </StringTable>
-  <StringTable>
-    <Label>Event_WarProfiteerDeal_0xA12F_Name</Label>
-    <String>Waffen des Krieges</String>
-  </StringTable>
-  <StringTable>
-    <Label>Event_WarProfiteerDeal_0xA12F_Dec</Label>
-    <String>Wir, die {PLAYERFACTIONLONG:1}, haben etwas... zusätzliches Militärgerät gefunden. Wir dachten, Sie könnten interessiert sein. Diese Waffen werden Ihre Waffenfähigkeiten erheblich stärken. Denken Sie jedoch daran, solche Geschäfte bleiben unter uns. Haben wir eine Vereinbarung?</String>
-  </StringTable>
-  <StringTable>
-    <Label>Event_WarProfiteerDeal_0xA12F_Choice1_Name</Label>
-    <String>Bessere Waffen auf unseren Schiffen? Ja. Ja bitte.</String>
-  </StringTable>
-  <StringTable>
-    <Label>Event_WarProfiteerDeal_0xA12F_Choice1_Dec</Label>
-    <String>Diese Waffen werden helfen, aber sie werden unsere gesamte diplomatische Fähigkeit senken.</String>
-  </StringTable>
-  <StringTable>
-    <Label>Event_WarProfiteerDeal_0xA12F_Choice2_Name</Label>
-    <String>Wir müssen darauf verzichten.</String>
-  </StringTable>
-  <StringTable>
-    <Label>Event_WarProfiteerDeal_0xA12F_Choice2_Dec</Label>
-    <String>Wir haben nicht die Gewohnheit, fremde Waffen von ausländischen Regierungen zu installieren.</String>
-  </StringTable>
-  <StringTable>
-    <Label>Event_WarProfiteerDeal_PositiveDiplomaticReason_0xA12F</Label>
-    <String>Ihnen gefallen unsere Waffen</String>
-  </StringTable>
-  <StringTable>
-    <Label>Event_WarProfiteerDeal_NegativeDiplomaticReason_0xA12F</Label>
-    <String>Du bist dumm</String>
-  </StringTable>
-  <StringTable>
-    <Label>Event_TraderDeal_0xC45D_Name</Label>
-    <String>Sonderangebot</String>
-  </StringTable>
-  <StringTable>
-    <Label>Event_TraderDeal_0xC45D_Dec</Label>
-    <String>Wir, die {PLAYERFACTIONLONG:1}, haben ein zeitlich begrenztes Angebot für Sie. Ein seltener Harmonie-Kristall, bekannt dafür, das Wohlbefinden und die Produktivität von Kolonien zu steigern oder so ähnlich. Alles, was wir im Gegenzug verlangen, ist eine bescheidene Summe.</String>
-  </StringTable>
-  <StringTable>
-    <Label>Event_TraderDeal_0xC45D_Choice1_Name</Label>
-    <String>Nehmen Sie den Deal</String>
-  </StringTable>
-  <StringTable>
-    <Label>Event_TraderDeal_0xC45D_Choice1_Dec</Label>
-    <String>Wir können das gebrauchen.</String>
-  </StringTable>
-  <StringTable>
-    <Label>Event_TraderDeal_0xC45D_Choice2_Name</Label>
-    <String>Wir können es uns gerade nicht leisten.</String>
-  </StringTable>
-  <StringTable>
-    <Label>Event_TraderDeal_0xC45D_Choice2_Dec</Label>
-    <String>Vielleicht ein anderes Mal, wenn unsere Kassen üppiger sind.</String>
-  </StringTable>
-  <StringTable>
-    <Label>Event_PersuasionOffer_0xC45E_Name</Label>
-    <String>Überzeugungs-Workshop</String>
-  </StringTable>
-  <StringTable>
-    <Label>Event_PersuasionOffer_0xC45E_Dec</Label>
-    <String>Unsere Händler haben die Kunst der Überzeugung durch unzählige Geschäfte in der gesamten Galaxie perfektioniert. Für eine Gebühr wären wir bereit, einige dieser Handelsgeheimnisse mit Ihnen zu teilen. Dieses Wissen könnte Ihre zukünftigen Verhandlungen erheblich verbessern. Interessiert?</String>
-  </StringTable>
-  <StringTable>
-    <Label>Event_PersuasionOffer_0xC45E_Choice1_Name</Label>
-    <String>Investieren Sie in die Werkstatt</String>
-  </StringTable>
-  <StringTable>
-    <Label>Event_PersuasionOffer_0xC45E_Choice1_Dec</Label>
-    <String>Die Kunst der Überzeugung ist eine wertvolle Fähigkeit. Wir akzeptieren. Wir können Überzeugungskraft beim Handeln einsetzen, um bessere Angebote zu bekommen.</String>
-  </StringTable>
-  <StringTable>
-    <Label>Event_PersuasionOffer_0xC45E_Choice2_Name</Label>
-    <String>Angebot ablehnen</String>
-  </StringTable>
-  <StringTable>
-    <Label>Event_PersuasionOffer_0xC45E_Choice2_Dec</Label>
-    <String>Wir werden auf unsere eigenen Verhandlungsmethoden vertrauen.</String>
-  </StringTable>
-  <StringTable>
-    <Label>Event_CrystalResonance_0xC45F_Name</Label>
-    <String>Kristallresonanz</String>
-  </StringTable>
-  <StringTable>
-    <Label>Event_CrystalResonance_0xC45F_Dec</Label>
-    <String>Die {PLAYERFACTION:1} sind mit einem Vorschlag zu Ihnen gekommen. Wir können Harmonien erkennen, die jenseits Ihrer Vorstellungskraft liegen. Wir sind bereit, Wissen darüber zu teilen, wie man diese Harmonien erkennt, was Ihrer Wissenschaft helfen sollte, aber im Gegenzug wollen wir Zugang zu einigen Ihrer Welten haben, die einzigartige kristalline Formationen aufweisen.</String>
-  </StringTable>
-  <StringTable>
-    <Label>Event_CrystalResonance_0xC45F_Choice1_Name</Label>
-    <String>Gewähre Zugang.</String>
-  </StringTable>
-  <StringTable>
-    <Label>Event_CrystalResonance_0xC45F_Choice1_Dec</Label>
-    <String>Das alte Wissen des Universums ist unbezahlbar. Wir akzeptieren.</String>
-  </StringTable>
-  <StringTable>
-    <Label>Event_CrystalResonance_0xC45F_Choice2_Name</Label>
-    <String>Nein danke.</String>
-  </StringTable>
-  <StringTable>
-    <Label>Event_CrystalResonance_0xC45F_Choice2_Dec</Label>
-    <String>Unsere Ressourcen sind für unseren eigenen Gebrauch. Wir können keinen Zugang gewähren. Das könnte sie beleidigen.</String>
-  </StringTable>
-  <StringTable>
-    <Label>Event_CrystalResonance_0xC45F_Diplomacy</Label>
-    <String>Du hast...schlecht gewählt</String>
-  </StringTable>
-  <StringTable>
-    <Label>Event_Interview_Deception_Dec</Label>
-    <String>Dies wird später zusätzliche Ereignisoptionen verfügbar machen.</String>
-  </StringTable>
-  <StringTable>
-    <Label>Event_Interview_Persuassion_Dec</Label>
-    <String>Dies wird unsere Überzeugungstechnik während Handelsverhandlungen verbessern.</String>
-  </StringTable>
-  <StringTable>
-    <Label>Event_Interview_Intimidation_Dec</Label>
-    <String>Dies ermöglicht es uns, mehr zu bekommen, wenn wir unsere Einschüchterungstechnik während Handelsverhandlungen einsetzen.</String>
-  </StringTable>
-  <StringTable>
-    <Label>Event_CosmicEye_Start_Name</Label>
-    <String>Start des Kosmischen Auges</String>
-  </StringTable>
-  <StringTable>
-    <Label>Event_CosmicEye_Start_Dec</Label>
-    <String>Kosmisches Auge-Event beginnt.</String>
-  </StringTable>
-  <StringTable>
-    <Label>Event_CosmicEye_Fail_Name</Label>
-    <String>Kosmisches Auge Fehler</String>
-  </StringTable>
-  <StringTable>
-    <Label>Event_CosmicEye_Fail_Dec</Label>
-    <String>Unser kosmisches Auge hat die {PLAYERFACTION:1} betrachtet. Obwohl wir keine neuen Technologien beobachtet haben, haben wir einige Erkenntnisse über Forschungsmethoden gesammelt, die sich von unseren eigenen unterscheiden.</String>
-  </StringTable>
-  <StringTable>
-    <Label>Event_CosmicEye_Fail_Choice_Name</Label>
-    <String>Unglücklich, aber nützlich.</String>
-  </StringTable>
-  <StringTable>
-    <Label>Event_CosmicEye_Fail_Choice_Dec</Label>
-    <String>+25% [ICON=Stat_Research_Icon] Forschung</String>
-  </StringTable>
-  <StringTable>
-    <Label>Event_CosmicEye_NoPlanets_Choice_Name</Label>
-    <String>Notiert.</String>
-  </StringTable>
-  <StringTable>
-    <Label>UI_Color_Seeing</Label>
-    <String>Intueri</String>
-  </StringTable>
-  <StringTable>
-    <Label>Planet_Vigil_Name</Label>
-    <String>Wache</String>
-  </StringTable>
-  <StringTable>
-    <Label>Planet_Obscuritas_Name</Label>
-    <String>Obskuritas</String>
-  </StringTable>
-  <StringTable>
-    <Label>Planet_Mysteriosus_Name</Label>
-    <String>Mysteriosus</String>
-  </StringTable>
-  <StringTable>
-    <Label>SeeingStartingSurvey_Name</Label>
-    <String>UntersuchungStart_Name</String>
-  </StringTable>
-  <StringTable>
-    <Label>SeeingStartingColony_Name</Label>
-    <String>Aufgestiegener Erweiterer</String>
-  </StringTable>
-  <StringTable>
-    <Label>SeeingSniper_Name</Label>
-    <String>Scharfer Blick</String>
-  </StringTable>
-  <StringTable>
-    <Label>SeeingSniperX_Name</Label>
-    <String>Scharfer Blick</String>
-  </StringTable>
-  <StringTable>
-    <Label>SeeingBomber_Name</Label>
-    <String>Ängstlicher Blick</String>
-  </StringTable>
-  <StringTable>
-    <Label>SeeingGuardian_Name</Label>
-    <String>Fokussiertes Sehen</String>
-  </StringTable>
-  <StringTable>
-    <Label>SeeingCaretaker_Name</Label>
-    <String>Unscharfer Blick</String>
-  </StringTable>
-  <StringTable>
-    <Label>SeeingAssaultFighter_Name</Label>
-    <String>Angriffsjäger</String>
-  </StringTable>
-  <StringTable>
-    <Label>SeeingDroneFighter_Name</Label>
-    <String>Drohnenkämpfer</String>
-  </StringTable>
-  <StringTable>
-    <Label>SeeingGuardianFighter_Name</Label>
-    <String>Wächter Kämpfer</String>
-  </StringTable>
-  <StringTable>
-    <Label>SeeingSpearman_Name</Label>
-    <String>Speerträger</String>
-  </StringTable>
-  <StringTable>
-    <Label>SeeingCutter_Name</Label>
-    <String>Kosmisches Messer</String>
-  </StringTable>
-  <StringTable>
-    <Label>SeeingDefender_Name</Label>
-    <String>Kosmischer Schild</String>
-  </StringTable>
-  <StringTable>
-    <Label>SeeingGunboat_Name</Label>
-    <String>Kosmisches Feuer</String>
-  </StringTable>
-  <StringTable>
-    <Label>SeeingSurvey_Name</Label>
-    <String>Untersuchung</String>
-  </StringTable>
-  <StringTable>
-    <Label>SeeingSurveyMoves_Name</Label>
-    <String>Ionenerkunder</String>
-  </StringTable>
-  <StringTable>
-    <Label>SeeingSurveySensorRange_Name</Label>
-    <String>Ionen-Sonde</String>
-  </StringTable>
-  <StringTable>
-    <Label>SeeingHeavySurvey_Name</Label>
-    <String>Sensorsonde</String>
-  </StringTable>
-  <StringTable>
-    <Label>SeeingCorvette_Name</Label>
-    <String>Kollektiver Sieg</String>
-  </StringTable>
-  <StringTable>
-    <Label>SeeingCorvetteEnhanced_Name</Label>
-    <String>Kollektiver Sieg</String>
-  </StringTable>
-  <StringTable>
-    <Label>SeeingRanger_Name</Label>
-    <String>Kollektive Vision</String>
-  </StringTable>
-  <StringTable>
-    <Label>SeeingRangerEnhanced_Name</Label>
-    <String>Kollektive Sicht</String>
-  </StringTable>
-  <StringTable>
-    <Label>SeeingFrigate_Name</Label>
-    <String>Fregatte</String>
-  </StringTable>
-  <StringTable>
-    <Label>SeeingFrigateEnhanced_Name</Label>
-    <String>Fregatte</String>
-  </StringTable>
-  <StringTable>
-    <Label>SeeingPaladin_Name</Label>
-    <String>Kollektive Eroberung</String>
-  </StringTable>
-  <StringTable>
-    <Label>SeeingPaladinEnhanced_Name</Label>
-    <String>Kollektive Eroberung</String>
-  </StringTable>
-  <StringTable>
-    <Label>SeeingCruiser_Name</Label>
-    <String>Beobachters Groll</String>
-  </StringTable>
-  <StringTable>
-    <Label>SeeingCruiserEnhanced_Name</Label>
-    <String>BeobachterGroll_Name</String>
-  </StringTable>
-  <StringTable>
-    <Label>SeeingDestroyer_Name</Label>
-    <String>Beobachters Angst</String>
-  </StringTable>
-  <StringTable>
-    <Label>SeeingDestroyerEnhanced_Name</Label>
-    <String>Beobachters Angst</String>
-  </StringTable>
-  <StringTable>
-    <Label>SeeingBattleship_Name</Label>
-    <String>Beobachters Zorn</String>
-  </StringTable>
-  <StringTable>
-    <Label>SeeingBattleshipEnhanced_Name</Label>
-    <String>Beobachterzorn</String>
-  </StringTable>
-  <StringTable>
-    <Label>SeeingCarrier_Name</Label>
-    <String>Kosmische Unterdrückung</String>
-  </StringTable>
-  <StringTable>
-    <Label>SeeingAvatar_Name</Label>
-    <String>Unser Sieg</String>
-  </StringTable>
-  <StringTable>
-    <Label>SeeingAvatarEnhanced_Name</Label>
-    <String>Unser Sieg</String>
-  </StringTable>
-  <StringTable>
-    <Label>SeeingFortress_Name</Label>
-    <String>Unser Schutz</String>
-  </StringTable>
-  <StringTable>
-    <Label>SeeingFortressEnhanced_Name</Label>
-    <String>Unser Schutz</String>
-  </StringTable>
-  <StringTable>
-    <Label>SeeingDreadnought_Name</Label>
-    <String>Unsere Rache</String>
-  </StringTable>
-  <StringTable>
-    <Label>SeeingDreadnoughtEnhanced_Name</Label>
-    <String>Unsere Rache</String>
-  </StringTable>
-  <StringTable>
-    <Label>SeeingTitan_Name</Label>
-    <String>Unser Wille</String>
-  </StringTable>
-  <StringTable>
-    <Label>SeeingTitanEnhanced_Name</Label>
-    <String>Unser Wille</String>
-  </StringTable>
-  <StringTable>
-    <Label>SeeingAssaultCarrier_Name</Label>
-    <String>Angriffsträger</String>
-  </StringTable>
-  <StringTable>
-    <Label>SeeingColony_Name</Label>
-    <String>Erhöhter Expander</String>
-  </StringTable>
-  <StringTable>
-    <Label>SeeingConstructor_Name</Label>
-    <String>Erhobene Schöpfung</String>
-  </StringTable>
-  <StringTable>
-    <Label>SeeingUnitTransport_Name</Label>
-    <String>Aggregats Transport</String>
-  </StringTable>
-  <StringTable>
-    <Label>SeeingWorker_Name</Label>
-    <String>Aggregats Vorräte</String>
-  </StringTable>
-  <StringTable>
-    <Label>SeeingFreighter_Name</Label>
-    <String>Aggregate's Händler</String>
-  </StringTable>
-  <StringTable>
-    <Label>SeeingTransport_Name</Label>
-    <String>Aggregats Transport</String>
-  </StringTable>
-  <StringTable>
-    <Label>SeeingSiege_Name</Label>
-    <String>Unterdrückender Blick</String>
-  </StringTable>
-  <StringTable>
-    <Label>SeeingMissionShip_Name</Label>
-    <String>Kosmisches Ziel</String>
-  </StringTable>
-  <StringTable>
-    <Label>Thinktank_CollectiveConsciousness_Name</Label>
-    <String>Geteilter Verstand</String>
-  </StringTable>
-  <StringTable>
-    <Label>Thinktank_CollectiveConsciousness_Dec</Label>
-    <String>Steigern Sie die Stärke und Geschlossenheit des kollektiven Bewusstseins.</String>
-  </StringTable>
-  <StringTable>
-    <Label>Component_SensorRange20_Name</Label>
-    <String>Titanic Auge Sensor</String>
-  </StringTable>
-  <StringTable>
-    <Label>Component_SensorRange20_Dec</Label>
-    <String>[ICON=SensorRange_Icon] +20 Sensorreichweite</String>
-  </StringTable>
-  <StringTable>
-    <Label>Component_SensorRange8_Name</Label>
-    <String>Tiefraum-Sensor</String>
-  </StringTable>
-  <StringTable>
-    <Label>Component_SensorRange8_Dec</Label>
-    <String>[ICON=SensorRange_Icon] +8 Sensorreichweite</String>
-  </StringTable>
-  <StringTable>
-    <Label>STATNAME_FactionCulturalFactor</Label>
-    <String>[ICON=Stat_Culture_Icon] Kulturpunkte</String>
-  </StringTable>
-  <StringTable>
-    <Label>STATNAME_InfluencePower</Label>
-    <String>[ICON=Stat_Influence_Icon] Einfluss</String>
-  </StringTable>
-  <StringTable>
-    <Label>STATNAME_FactionMilitaryPotentialFactor</Label>
-    <String>[ICON=Stat_Manufacturing_Icon] Produktion</String>
-  </StringTable>
-  <StringTable>
-    <Label>SeeingStar_Label</Label>
-    <String>Pyre Prime</String>
-  </StringTable>
-  <StringTable>
-    <Label>TheOpportunity_CampaignName</Label>
-    <String>Die Gelegenheit</String>
-  </StringTable>
-  <StringTable>
-    <Label>TheOpportunity_CampaignDec</Label>
-    <String>Das Jahr ist 2307. Das Drengin-Imperium dominierte einst diesen Teil der Galaxie. Alle anderen Rassen dienten als Sklaven. Das Imperium war dazu bestimmt, ewig zu bestehen. Aber dann organisierten die Diplomaten von Sol III einen Aufstand und stürzten die Drengin-Dominanz.[BR][BR]Das einst glorreiche Drengin-Imperium wurde auf ein einziges Sternensystem reduziert. Das Heimatsystem blieb unberührt. Die Menschen und ihre Verbündeten werden das Imperium nicht unterdrückt halten können![BR][BR]Der Weltraum ist ziemlich groß. Im Utha-Sektor sind Welten unberührt - ein Neuanfang. Der Sektor ist jedoch nicht völlig isoliert. Der Subraumverkehr deutet darauf hin, dass etwas anderes in diesem Sektor ist. Finde es heraus und erobere es!</String>
-  </StringTable>
-  <StringTable>
-    <Label>Campaign_TheOpportunity_Overall</Label>
-    <String>Erweitere das Imperium</String>
-  </StringTable>
-  <StringTable>
-    <Label>Campaign_TheOpportunity_FindSignal_Name</Label>
-    <String>Finde die Quelle des Signals</String>
-  </StringTable>
-  <StringTable>
-    <Label>Campaign_TheOpportunity_FindSignal_Dec</Label>
-    <String>Das Imperium hielt diesen Sektor für abgelegen genug, um eine neue Expansion zu beginnen. Doch jüngste Subraumsignale deuten darauf hin, dass der Sektor nicht so isoliert ist wie erwartet. Was auch immer es ist, finde die Quelle des Signals und schalte sie aus.</String>
-  </StringTable>
-  <StringTable>
-    <Label>Campaign_TheOpportunity_ConquerTargetHomeworld_Name</Label>
-    <String>Erobere die Heimatwelt des Navigators</String>
-  </StringTable>
-  <StringTable>
-    <Label>Campaign_TheOpportunity_ConquerTargetHomeworld_Dec</Label>
-    <String>Die Navigatoren sind schwach, ungeschützt und allein. Nehmen Sie ihre Heimatwelt. Es wird eine Botschaft an ihre Kolonien senden, dass das Drengin-Imperium hier herrscht. Sie werden sich unterwerfen, ob freiwillig oder mit Gewalt.</String>
-  </StringTable>
-  <StringTable>
-    <Label>Campaign_TheOpportunity_ScanConqueredHomeworld_Name</Label>
-    <String>Scanne die eroberte Heimatwelt</String>
-  </StringTable>
-  <StringTable>
-    <Label>Campaign_TheOpportunity_ScanConqueredHomeworld_Dec</Label>
-    <String>Die Navigatoren denken, sie könnten Dinge vor dem Drengin-Imperium verbergen. Sie liegen falsch. Das Scannen des kürzlich eroberten Planeten wird alles aufdecken, was die Navigatoren nicht gefunden haben möchten. [I]Wir müssen einen Gouverneur ernennen und dann die Scan-Aktion aus der Planetenansicht verwenden.[/I]</String>
-  </StringTable>
-  <StringTable>
-    <Label>FACTION_DRENGIN_Campaign_TheOpportunity_StartupDescription</Label>
-    <String>Die Menschen und ihre Verbündeten glauben, sie hätten das Drengin-Imperium erfolgreich unterdrückt. Sie werden eines Besseren belehrt werden. Das Imperium benötigt Ressourcen, um zur Dominanz zurückzukehren und all diese minderwertigen Arten zu unterjochen.[BR][BR]Die Expansion beginnt also hier in Utha, einem unberührten Sektor des Universums. Wir sind nicht alleine, wie zunächst angenommen. Der Subraumverkehr deutet auf etwas anderes im System hin. Es, was auch immer es sein mag, darf dem Imperium nicht im Wege stehen. Sucht es, erobert es.</String>
-  </StringTable>
-  <StringTable>
-    <Label>FACTION_DRENGIN_Campaign_TheOpportunity_StartupTraitsDescription</Label>
-    <String>Es gibt nichts Bösartigeres als das Drengin-Imperium. Grenzen erweitern sich schnell und gesammelte Ressourcen werden schnell ins Militär geleitet. Das Anspruchnehmen von Planeten und der Aufbau einer Flotte stellen sicher, dass nichts der Drengin-Unterwerfung widerstehen kann.</String>
-  </StringTable>
-  <StringTable>
-    <Label>FACTION_DRENGIN_Campaign_TheOpportunity_StartupTitle</Label>
-    <String>Erneuertes Reich</String>
-  </StringTable>
-  <StringTable>
-    <Label>Drengin_TheOpportunity_System_Name</Label>
-    <String>Utha-System</String>
-  </StringTable>
-  <StringTable>
-    <Label>Drengin_TheOpportunity_System_Dec</Label>
-    <String>Das Utha-System hat einen Planeten der Klasse 32 und mehrere kleinere Planeten, was es zum perfekten Ort macht, um die Grenzen des Imperiums auszuweiten.</String>
-  </StringTable>
-  <StringTable>
-    <Label>Drengin_TheOpportunity_Star_Name</Label>
-    <String>Utha</String>
-  </StringTable>
-  <StringTable>
-    <Label>Drengin_TheOpportunity_Homeworld_Name</Label>
-    <String>Urizen</String>
-  </StringTable>
-  <StringTable>
-    <Label>Drengin_TheOpportunity_DeadPlanet1_Name</Label>
-    <String>Los</String>
-  </StringTable>
-  <StringTable>
-    <Label>Drengin_TheOpportunity_HabbitalPlanet1_Name</Label>
-    <String>Rintrah</String>
-  </StringTable>
-  <StringTable>
-    <Label>Drengin_TheOpportunity_HabbitalPlanet2_Name</Label>
-    <String>Tharmas</String>
-  </StringTable>
-  <StringTable>
-    <Label>Navigators_TheOpportunity_System_Name</Label>
-    <String>Minos System</String>
-  </StringTable>
-  <StringTable>
-    <Label>Navigators_TheOpportunity_System_Dec</Label>
-    <String>The Minos system has a Class 32 planet where the Navigators crashed, allowing them to establish a colony and survive.</String>
-  </StringTable>
-  <StringTable>
-    <Label>Navigators_TheOpportunity_Star_Name</Label>
-    <String>Minos</String>
-  </StringTable>
-  <StringTable>
-    <Label>Navigators_TheOpportunity_Homeworld_Name</Label>
-    <String>Phlegyas</String>
-  </StringTable>
-  <StringTable>
-    <Label>Navigators_TheOpportunity_DeadPlanet1_Name</Label>
-    <String>Belial</String>
-  </StringTable>
-  <StringTable>
-    <Label>Navigators_TheOpportunity_HabbitalPlanet1_Name</Label>
-    <String>Maro</String>
-  </StringTable>
-  <StringTable>
-    <Label>Navigators_TheOpportunity_HabbitalPlanet2_Name</Label>
-    <String>Alighieri</String>
-  </StringTable>
-  <StringTable>
-    <Label>Navigators_TheOpportunity_HabbitalPlanet3_Name</Label>
-    <String>Aeneas</String>
-  </StringTable>
-  <StringTable>
-    <Label>Project_TheOpportunity_ScanPlanet_ShortDec</Label>
-    <String>Wir können unseren Planeten nach dem Objekt scannen, das die Navigatoren versteckt haben.</String>
-  </StringTable>
-  <StringTable>
-    <Label>Tutorial_CampaignName</Label>
-    <String>(Tutorial) Die bisherige Geschichte</String>
-  </StringTable>
-  <StringTable>
-    <Label>Tutorial_CampaignDec</Label>
-    <String>Im Jahr 2178 entwickelten die Menschen einer vereinten Erde Hyperdrive-Antriebssysteme und entdeckten so die Überlichtgeschwindigkeitsreise.[BR][BR]Die Menschheit hatte bereits interstellaren Kontakt mit zwei Zivilisationen aufgenommen: Den Korx und dem Arcean-Imperium. Einige Wissenschaftler, die darauf brennen, ihre Entdeckungen zu teilen, übermitteln die Spezifikationen für die neuen Antriebssysteme an die Arceans und die Korx. Beide Gruppen schweigen sofort, nachdem sie die Spezifikationen für diese neue Technologie erhalten haben. Die Erde ist erneut allein im Universum.[BR][BR]Sie sind Commander DL Bradley, der Anführer der neu gegründeten Terranischen Allianz. Diese Gruppe wurde gegründet, um die bemannte Erforschung des Weltraums und die Kolonisierung neuer Planeten zu überwachen. Der neue Hyperantrieb der Menschheit macht solch große Ambitionen möglich.[BR][BR]Leider</String>
-  </StringTable>
-  <StringTable>
-    <Label>Campaign_Tutorail_ColonizeTargetPlanets</Label>
-    <String>Kolonisiere 8 Planeten</String>
-  </StringTable>
-  <StringTable>
-    <Label>Campaign_Tutorail_ColonizeTargetPlanets_Dec</Label>
-    <String>Erforsche die Galaxie, um Planeten zu [HS=HS_ColonizeOrder]kolonisieren[/HS]. Kolonieschiffe können in [HS=HS_Shipyard]Werften[/HS] gebaut werden. Verwalte weiterhin deine [HS=HS_CoreWorld]Kernwelten[/HS], um die Effizienz zu verbessern und sicherzustellen, dass Bürger für die Besatzung von Kolonieschiffen zur Verfügung stehen.</String>
-  </StringTable>
-  <StringTable>
-    <Label>Campaign_Tutorail_FillCabinet</Label>
-    <String>Ernenne 3 Minister</String>
-  </StringTable>
-  <StringTable>
-    <Label>Campaign_Tutorail_FillCabinet_Dec</Label>
-    <String>Gewähren Sie der gesamten Allianz Vorteile, indem Sie [HS=HS_Leaders]Anführer[/HS] rekrutieren und sie zur Arbeit einsetzen. Rekrutierte [HS=HS_Leaders]Anführer[/HS] können Rollen im [HS=HS_MinistersScreen]Minister-Bildschirm[/HS] zugewiesen bekommen, der über das [ICON=Menu_Leader_Icon] [HS=HS_LeaderMenu]Anführer-Menü[/HS] erreichbar ist.[BR][BR]Jede Position bietet einen einzigartigen Vorteil basierend auf einer spezifischen Statistik, also wählen Sie die beste Person für den Job, um den bestmöglichen Vorteil zu erzielen.</String>
-  </StringTable>
-  <StringTable>
-    <Label>Campaign_Tutorail_AppointGovernor</Label>
-    <String>Ernenne einen Gouverneur</String>
-  </StringTable>
-  <StringTable>
-    <Label>Campaign_Tutorail_AppointGovernor_Dec</Label>
-    <String>Planeten mit einer Planetenklasse 10 oder höher können durch Zuweisung eines Gouverneurs zu Kernwelten gemacht werden. Um einen Gouverneur zuzuweisen, benötigen Sie zuerst einen verfügbaren Anführer. Planeten mit Gouverneuren können aufgewertet werden, um die Ausgabe zu verbessern und eine neue Werft zu unterstützen.</String>
-  </StringTable>
-  <StringTable>
-    <Label>Campaign_Tutorail_DestroyTheShipyard</Label>
-    <String>Zerstöre eine Piraten-Schiffswerft</String>
-  </StringTable>
-  <StringTable>
-    <Label>Campaign_Tutorail_DestroyTheShipyard_Dec</Label>
-    <String>[HS=HS_Pirates]Piraten[/HS] haben eine Basis in diesem Teil der Galaxie eingerichtet. Solange sie einen [HS=HS_Shipyard]Schiffswerft[/HS] haben, können sie Schiffe produzieren, die die gesamte Allianz bedrohen. Die Zerstörung des [HS=HS_Pirates]Piraten[/HS] [HS=HS_Shipyard]Schiffswerft[/HS] wird ihre Kräfte schwächen und sie aus dem [HS=HS_Sector]Sektor[/HS] vertreiben.[BR][BR]Kämpfer können auf einer [HS=HS_Shipyard]Schiffswerft[/HS] mit der Bewaffneten Shuttles [HS=HS_Tech]Technologie[/HS] gebaut werden. Einige verstreute Kämpfer werden Schwierigkeiten haben, eine [HS=HS_Shipyard]Schiffswerft[/HS] effektiv zu zerstören. Das Bilden von [HS=HS_Fleet]Flotten[/HS] ist eine ausgezeichnete Möglichkeit, die Kampfeffektivität zu erhöhen.</String>
-  </StringTable>
-  <StringTable>
-    <Label>Campaign_Tutorail_Overall</Label>
-    <String>Sichern Sie den Sektor für die Terranische Allianz</String>
-  </StringTable>
-  <StringTable>
-    <Label>Campaign_Tutorail_FindCoreWorld</Label>
-    <String>Besiedle eine Kernwelt</String>
-  </StringTable>
-  <StringTable>
-    <Label>Campaign_Tutorail_FindCoreWorld_Dec</Label>
-    <String>Sie haben erfolgreich genug Planeten für die Allianz [HS=HS_Colinizing]kolonisiert[/HS]; die Allianz möchte jedoch ihren Einfluss mit einer neuen [HS=HS_CoreWorld]Kernwelt[/HS] verstärken. Um eine neue [HS=HS_CoreWorld]Kernwelt[/HS] zu gründen, benötigen Sie eine Kolonie auf einem Planeten mit einer [HS=HS_PlanetClass]Planetenklasse[/HS] 10 oder höher. Suchen Sie weiterhin die Galaxie nach einem Planeten der [HS=HS_PlanetClass]Planetenklasse[/HS] 10 oder höher ab, um ihn zu [HS=HS_ColonizeOrder]kolonisieren[/HS].[BR][BR]Sie können die [HS=HS_PlanetClass]Planetenklasse[/HS] eines Planeten und andere wichtige Details überprüfen, indem Sie mit der Maus über den Planeten fahren.</String>
-  </StringTable>
-  <StringTable>
-    <Label>Campaign_Tutorail_UnlockLeaders</Label>
-    <String>Schließe das Koloniale Führungsprojekt ab</String>
-  </StringTable>
-  <StringTable>
-    <Label>Campaign_Tutorail_UnlockLeaders_Dec</Label>
-    <String>Es gibt viele Vorteile, die Anführer der gesamten Zivilisation bieten. Das Projekt Koloniale Führung muss auf der Heimatwelt abgeschlossen werden, um Anführer zu rekrutieren und zu verwalten. Das Projekt kann über den Planetenverwaltungsbildschirm im Projekte-Bereich in die Warteschlange aufgenommen und abgeschlossen werden.</String>
-  </StringTable>
-  <StringTable>
-    <Label>Campaign_Tutorail_GenericConfirm</Label>
-    <String>Verstanden</String>
-  </StringTable>
-  <StringTable>
-    <Label>Event_Campaign_Tutorial_Intro_Name</Label>
-    <String>Die Terranische Allianz: Erste Schritte</String>
-  </StringTable>
-  <StringTable>
-    <Label>Event_Campaign_Tutorial_Intro_Dec</Label>
-    <String>Im Jahr 2178 entwickelten die Menschen einer vereinten Erde Hyperdrive-Antriebssysteme und entdeckten so die Überlichtgeschwindigkeitsreise.[BR][BR]Die Menschheit hatte bereits interstellaren Kontakt mit zwei Zivilisationen aufgenommen: Den Korx und dem Arcean-Imperium. Einige Wissenschaftler, die darauf brennen, ihre Entdeckungen zu teilen, übermitteln die Spezifikationen für die neuen Antriebssysteme an die Arceaner und die Korx. Beide Gruppen schweigen sofort nach Erhalt der Spezifikationen für diese neue Technologie. Die Erde wird erneut alleine im Universum gelassen.[BR][BR]Sie sind Commander DL Bradley, der Führer der neu gegründeten Terrannischen Allianz. Diese Gruppe wurde gegründet, um die bemannte Erforschung des Weltraums und die Kolonisierung neuer Planeten zu überwachen. Der neue Hyperdrive-Antrieb der Menschheit macht solch großartige Ambitionen möglich.[BR][BR]Leider</String>
-  </StringTable>
-  <StringTable>
-    <Label>Event_Campaign_Tutorial_ColonizedGovernablePlanet_Name</Label>
-    <String>Eine potenzielle Kernwelt</String>
-  </StringTable>
-  <StringTable>
-    <Label>Event_Campaign_Tutorial_ColonizedTargetPlanets_Name</Label>
-    <String>Brückenkopf Etabliert</String>
-  </StringTable>
-  <StringTable>
-    <Label>Event_Campaign_Tutorial_ColonizedTargetPlanetsNoCoreworld_Name</Label>
-    <String>Suche nach einer Kernwelt</String>
-  </StringTable>
-  <StringTable>
-    <Label>Event_Campaign_Tutorial_CanUseCabinet_Name</Label>
-    <String>Verfügbare Anführer</String>
-  </StringTable>
-  <StringTable>
-    <Label>Event_Campaign_Tutorial_InstalledGovernor_Name</Label>
-    <String>Gouverneur Zugewiesen</String>
-  </StringTable>
-  <StringTable>
-    <Label>Event_Campaign_Tutorial_PiratesSpotted_Name</Label>
-    <String>Piratenschiffswerft gefunden!</String>
-  </StringTable>
-  <StringTable>
-    <Label>Event_Campaign_Tutorial_CabinetFilled_Name</Label>
-    <String>Schrank Gefüllt</String>
-  </StringTable>
-  <StringTable>
-    <Label>Event_Campaign_Tutorial_ShipyardDestroyed_Name</Label>
-    <String>Piratenschiffswerft Zerstört</String>
-  </StringTable>
-  <StringTable>
-    <Label>Event_Campaign_Tutorial_ShipyardDestroyedLeadersLocked_Name</Label>
-    <String>Piratenschiffswerft Zerstört</String>
-  </StringTable>
-  <StringTable>
-    <Label>FACTION_TERRAN_Campaign_Tutorial_StartupDescription</Label>
-    <String>Die Terranische Allianz, ins Leben gerufen durch die Vereinigte Erde, wurde mit dem Ziel gegründet, den Weltraum zu erforschen und neue Planeten zu kolonisieren. Die Verwirklichung dieses Vorhabens wurde durch die Entwicklung überlichtschneller Reisen ermöglicht. Beim Erforschen der Galaxie ist gebührende Vorsicht geboten. Sollten die natürlichen Gefahren des Kosmos nicht schon genug sein, besteht auch die Möglichkeit der Begegnung mit außerirdischem Leben. [BR][BR]Es ist nunmehr eine geraume Zeit vergangen, seit die Menschheit das letzte Mal Kontakt zu den Arceanern oder den Korx hatte, was sie erneut in der Galaxie allein zurückließ. Es könnte nur eine Frage der Zeit sein, bis weitere außerirdische Gruppen entdeckt werden. Bis es soweit ist, obliegt es der Terranischen Allianz und ihrem Kommandanten, DL Bradley, diesen Sektor im Namen der Menschheit zu sichern.</String>
-  </StringTable>
-  <StringTable>
-    <Label>FACTION_TERRAN_Campaign_Tutorial_StartupTraitsDescription</Label>
-    <String>Die aktuelle Isolation der Terranischen Allianz sollte als Vorteil betrachtet werden. Es besteht die Möglichkeit zu expandieren, die Produktionsmöglichkeiten auszubauen und herauszufinden, wie man sich am besten organisiert.</String>
-  </StringTable>
-  <StringTable>
-    <Label>FACTION_TERRAN_Campaign_Tutorial_StartupTitle</Label>
-    <String>Isolierte Weltraumfahrer</String>
-  </StringTable>
-  <StringTable>
-    <Label>DELAYBUTTON</Label>
-    <String>Entscheide später.</String>
-  </StringTable>
-  <StringTable>
-    <Label>COLONY_SORT_POLLUTION_TOOLTIP</Label>
-    <String>Nach Verschmutzung sortieren</String>
-  </StringTable>
-  <StringTable>
-    <Label>COLONY_SORT_CRIME_TOOLTIP</Label>
-    <String>Nach Verbrechen sortieren</String>
-  </StringTable>
-  <StringTable>
-    <Label>AUTOMINE_ACTION_LABEL</Label>
-    <String>Auto-Mining</String>
-  </StringTable>
-  <StringTable>
-    <Label>GALACTICACHIEVEMENT_HSTITLE</Label>
-    <String>[ICON=Stat_Special_Icon] Galaktische Errungenschaft</String>
-  </StringTable>
-  <StringTable>
-    <Label>GALACTICACHIEVEMENT_HSTEXT</Label>
-    <String>Nur eine dieser Verbesserungen kann pro Galaxie zwischen allen Spielern gebaut werden.</String>
-  </StringTable>
-  <StringTable>
-    <Label>PLAYERACHIEVEMENT_HSTITLE</Label>
-    <String>[ICON=Stat_Special_Icon] Zivilisations-Erfolg</String>
-  </StringTable>
-  <StringTable>
-    <Label>PLAYERACHIEVEMENT_HSTEXT</Label>
-    <String>Nur eine dieser Verbesserungen kann pro Zivilisation gebaut werden.</String>
-  </StringTable>
-  <StringTable>
-    <Label>COLONYUNIQUE_HSTITLE</Label>
-    <String>[ICON=Stat_Special_Icon] Einzigartige Kolonie</String>
-  </StringTable>
-  <StringTable>
-    <Label>COLONYUNIQUE_HSTEXT</Label>
-    <String>Nur eine dieser Verbesserungen kann auf dieser Kernwelt gebaut werden.</String>
-  </StringTable>
-  <StringTable>
-    <Label>Hotkey_FleetContext_AutoMine</Label>
-    <String>Flotte - Auto Mine</String>
-  </StringTable>
-  <StringTable>
-    <Label>HOTKEY_TOOLTIP_SURVEY_NOVALIDTARGETS_TEXT</Label>
-    <String>[B]Untersuchung[/B][BR][COLOR=BrightRed]Keine untersuchbaren Anomalien.[/COLOR]</String>
-  </StringTable>
-  <StringTable>
-    <Label>HOTKEY_TOOLTIP_AUTOCOLONIZE_NOVALIDTARGETS_TEXT</Label>
-    <String>[B]Auto Kolonisieren[/B][BR][COLOR=BrightRed]Keine kolonisierbaren Planeten.[/COLOR]</String>
-  </StringTable>
-  <StringTable>
-    <Label>HOTKEY_TOOLTIP_AUTOMINE_TEXT</Label>
-    <String>[B]Auto Mine[/B][BR][COLOR=UIDefaultHot]Versucht, eine Bergbaubasis auf einem nahegelegenen Asteroiden zu errichten, falls verfügbar.[/COLOR]</String>
-  </StringTable>
-  <StringTable>
-    <Label>HOTKEY_TOOLTIP_AUTOMINE_NOVALIDTARGETS_TEXT</Label>
-    <String>[B]Auto Mine[/B][BR][COLOR=BrightRed]Keine verfügbaren Asteroiden zum Abbauen.[/COLOR]</String>
-  </StringTable>
-  <StringTable>
-    <Label>IS_SYNTHETIC_ERROR_LABEL</Label>
-    <String>[COLOR=BrightRed]Synthetisches Leben kann nicht von traditionellen Bevölkerungswachstumsboni profitieren[/COLOR]</String>
-  </StringTable>
-  <StringTable>
-    <Label>SUMMARY_TAB_COREWORLDS_TOOLTIP</Label>
-    <String>Dies ist eine Zählung der Kernwelten, die Ihre Zivilisation kontrolliert.[BR][BR]Kernwelten sind Planeten mit einem zugewiesenen Gouverneur, die verbessert werden können und eine Schiffswerft unterstützen. Ein Planet muss Klasse 10 oder höher sein, um in eine Kernwelt umgewandelt zu werden.</String>
-  </StringTable>
-  <StringTable>
-    <Label>SUMMARY_TAB_COLONIES_TOOLTIP</Label>
-    <String>Dies ist eine Zählung der Kolonien, die Ihre Zivilisation kontrolliert.[BR][BR]Eine Kolonie ist jeder Planet, der kolonisiert wurde und nicht von einem Gouverneur verwaltet wird. Kolonien liefern zusätzliche Eingaben an die nächste Kernwelt, um die Ausgabe der Kernwelt zu verbessern.</String>
-  </StringTable>
-  <StringTable>
-    <Label>SUMMARY_TAB_POPULATION_TOOLTIP</Label>
-    <String>Dies ist eine Zählung der Bürger in Ihrer Zivilisation.[BR][BR]Bürger sind aus Kernwelten verfügbar. Bürger verbessern die Ausgabe der Kernwelt und werden von Kolonieschiffen benötigt, die in der Werft gebaut werden, um neue Planeten zu kolonisieren.</String>
-  </StringTable>
-  <StringTable>
-    <Label>YourMemoryFormat_Met</Label>
-    <String>Mindestens {VALUE:0}GB Speicher wird für diese Galaxiekarte empfohlen.[BR][BR]Sie haben {VALUE:1}GB verfügbar und entsprechen dieser Empfehlung.</String>
-  </StringTable>
-  <StringTable>
-    <Label>YourMemoryFormat_NotMet</Label>
-    <String>Mindestens {VALUE:0}GB Speicher werden für diese Galaxiekarte empfohlen.[BR][BR]Sie haben {VALUE:1}GB verfügbar und ERFÜLLEN diese Empfehlung NICHT.</String>
-  </StringTable>
-  <StringTable>
-    <Label>YourCoresFormat_Met</Label>
-    <String>Mindestens {VALUE:0} logische Kerne werden für diese Galaxiekarte empfohlen.[BR][BR]Sie haben {VALUE:1} logische Kerne zur Verfügung und erfüllen diese Empfehlung.</String>
-  </StringTable>
-  <StringTable>
-    <Label>YourCoresFormat_NotMet</Label>
-    <String>Mindestens {VALUE:0} logische Kerne werden für diese Galaxiekarte empfohlen.[BR][BR]Sie haben {VALUE:1} logische Kerne zur Verfügung und entsprechen NICHT dieser Empfehlung.</String>
-  </StringTable>
-  <StringTable>
-    <Label>ExtremePlanetDetails</Label>
-    <String>Extreme Planeten haben intensive Umgebungen oder Klimazonen, die spezielle Technologien oder Fähigkeiten zur Kolonisierung erfordern. Extreme Planeten können im Austausch für ihre schwierige und gefährliche Besiedlung eine Fülle von speziellen Ressourcen bieten.</String>
-  </StringTable>
-  <StringTable>
-    <Label>TurnTimeLimitTooltip</Label>
-    <String>Legt die maximale Dauer fest, die ein Spielerzug dauern kann.</String>
-  </StringTable>
-  <StringTable>
-    <Label>TurnTimeLimitTypes_ShowTurnTimeFormat</Label>
-    <String>{ORIGINALTEXT} ({AMOUNT}s)</String>
-  </StringTable>
-  <StringTable>
-    <Label>Help_Translate</Label>
-    <String>Hilfe Übersetzen Galaktische Zivilisationen</String>
-  </StringTable>
-  <StringTable>
-    <Label>Automate_Planet_Title</Label>
-    <String>Automatisieren</String>
-  </StringTable>
-  <StringTable>
-    <Label>Galactapedia_Title</Label>
-    <String>Galaktapedia</String>
-  </StringTable>
-  <StringTable>
-    <Label>Galactapedia_List_Header</Label>
-    <String>Galaktische Datenbank</String>
-  </StringTable>
-  <StringTable>
-    <Label>Galactapedia_Done</Label>
-    <String>Erledigt</String>
-  </StringTable>
-  <StringTable>
-    <Label>SELECTAGAME_PROMPT</Label>
-    <String>Kein Spiel ausgewählt. Wählen Sie ein Spiel aus der Liste der [COLOR=UIDefaultHot]Verfügbaren Spiele[/COLOR] aus, um es zu betreten.</String>
-  </StringTable>
-  <StringTable>
-    <Label>FilledSlot</Label>
-    <String>%s</String>
-  </StringTable>
-  <StringTable>
-    <Label>OpenSlot</Label>
-    <String>Öffnen</String>
-  </StringTable>
-  <StringTable>
-    <Label>AIPlayer</Label>
-    <String>KI-Spieler</String>
-  </StringTable>
-  <StringTable>
-    <Label>ClosedSlot</Label>
-    <String>Geschlossen</String>
-  </StringTable>
-  <StringTable>
-    <Label>UnclaimedAI</Label>
-    <String>KI Spieler</String>
-  </StringTable>
-  <StringTable>
-    <Label>UnclaimedHuman</Label>
-    <String>Öffnen</String>
-  </StringTable>
-  <StringTable>
-    <Label>Kick</Label>
-    <String>Spieler kicken</String>
-  </StringTable>
-  <StringTable>
-    <Label>PLAYERLISTTITLE</Label>
-    <String>Spielerliste</String>
-  </StringTable>
-  <StringTable>
-    <Label>KICK_PLAYER_CONFIRM_TITLE</Label>
-    <String>Spieler entfernen</String>
-  </StringTable>
-  <StringTable>
-    <Label>KICK_PLAYER_CONFIRM_MESSAGE</Label>
-    <String>Sind Sie sicher, dass Sie diesen Spieler kicken möchten? Ihre Zivilisation wird stattdessen von einem KI-Spieler geführt.</String>
-  </StringTable>
-  <StringTable>
-    <Label>KICKED_ALERT_TITLE</Label>
-    <String>Gekickt</String>
-  </StringTable>
-  <StringTable>
-    <Label>KICKED_ALERT_MESSAGE</Label>
-    <String>Der Gastgeber hat Sie aus Ihrem Multiplayer-Spiel geworfen.</String>
-  </StringTable>
-  <StringTable>
-    <Label>ColonyUpgradePopup_SelectEntry</Label>
-    <String>Wählen Sie einen Eintrag</String>
-  </StringTable>
-  <StringTable>
-    <Label>ColonyUpgradePopup_UpgradeBtn</Label>
-    <String>Upgrade</String>
-  </StringTable>
-  <StringTable>
-    <Label>ColonyUpgradePopup_DestroyBtn</Label>
-    <String>Zerstören</String>
-  </StringTable>
-  <StringTable>
-    <Label>ColonyUpgradePopup_ReplaceBtn</Label>
-    <String>Ersetzen</String>
-  </StringTable>
-  <StringTable>
-    <Label>ColonyUpgradePopup_BuildBtn</Label>
-    <String>Bauen</String>
-  </StringTable>
-  <StringTable>
-    <Label>ColonyUpgradePopup_UpgradeHeader</Label>
-    <String>Aktualisieren Zu</String>
-  </StringTable>
-  <StringTable>
-    <Label>ColonyUpgradePopup_ReplaceHeader</Label>
-    <String>Ersetzen durch</String>
-  </StringTable>
-  <StringTable>
-    <Label>ColonyUpgradePopup_BuildHeader</Label>
-    <String>Bauen</String>
-  </StringTable>
-  <StringTable>
-    <Label>ColonyUpgradePopup_DestroyEntryText</Label>
-    <String>Orbitales Upgrade zerstören</String>
-  </StringTable>
-  <StringTable>
-    <Label>PLANET_AUTOMATE_OPTION_TOOLTIP</Label>
-    <String>Erlaubt der KI, Ihre Welt zu verwalten.</String>
-  </StringTable>
-  <StringTable>
-    <Label>PLANET_AUTOMATE_OPTION_DISABLED_CAPITAL</Label>
-    <String>Sie können Ihre Zivilisationshauptstadt nicht automatisieren.</String>
-  </StringTable>
-  <StringTable>
-    <Label>PLANET_AUTOMATE_OPTION_DISABLED_NOT_CORE_WORLD</Label>
-    <String>Sie können Welten ohne Gouverneur nicht automatisieren.</String>
-  </StringTable>
-  <StringTable>
-    <Label>PLANET_AUTOMATE_OPTION_DISABLED_AI</Label>
-    <String>Dieser Planet wird bereits von der KI verwaltet</String>
-  </StringTable>
-  <StringTable>
-    <Label>VALIDATE_FACTION_INVALID_SHIP_STYLE</Label>
-    <String>+ Designs fehlen im Schiffsstil</String>
-  </StringTable>
-  <StringTable>
-    <Label>SoulOfMachine_CampaignName</Label>
-    <String>Seele der Maschine</String>
-  </StringTable>
-  <StringTable>
-    <Label>SoulOfMachine_CampaignDec</Label>
-    <String>Auch im Jahr 2307 bleibt die Yor-Singularität eine mächtige Kraft in der Galaxie. Lange haben sie sich bemüht, andere in ihr kollektives Bewusstsein - die Totalität - zu bringen. Obwohl ihre Programmierung sie dazu zwingt, sich weiter auszudehnen und Organisches in Synthetisches umzuwandeln, sind sie bei weitem nicht alleine unter den Sternen.[BR][BR]Die Singularität muss mehrere kritische Entscheidungen treffen, die ihre Bemühungen für Jahrzehnte bestimmen werden. Mit welchen der anderen Zivilisationen bilden sie Allianzen und wen vernichten sie? Wird ihr bitterer Konflikt mit ihren Schöpfern, der Iconianischen Zuflucht, jemals enden?</String>
-  </StringTable>
-  <StringTable>
-    <Label>Campaign_SoulOfMachine_Overall</Label>
-    <String>Erreiche jeden Siegbedingung</String>
-  </StringTable>
-  <StringTable>
-    <Label>Campaign_SoulOfMachine_Overall_Dec</Label>
-    <String>Erreiche den Sieg mit allen notwendigen Mitteln. Beweise die Überlegenheit der Yor in allen (wenn nicht allen) Angelegenheiten. Nutze Logik, um alle anderen Wesen zu einer von Yor geführten Allianz für einen [HS=HS_AllianceVictory]Allianzsieg[/HS] zu zwingen. Setze perfekt berechnete Taktiken ein, um alle Widerstände für einen [HS=HS_ConquestVictory]Eroberungssieg[/HS] zu dominieren und zu beseitigen. Dominiere die Kultur durch die einheitliche und effiziente Kultur der Yor für einen [HS=HS_InfluenceVictory]Einflusssieg[/HS]. Oder erreiche sogar einen [HS=HS_PrestigeVictory]Prestigesieg[/HS] und beweise, dass niemand höher rangiert als die Yor.</String>
-  </StringTable>
-  <StringTable>
-    <Label>FACTION_YOR_SoulOfMachine_StartupTitle</Label>
-    <String>Das Iconianische Erbe</String>
-  </StringTable>
-  <StringTable>
-    <Label>FACTION_YOR_SoulOfMachine_StartupDescription</Label>
-    <String>Die Yor sind künstliche Wesen, ursprünglich Diener einer alten Spezies, bekannt als die Iconians. Durch die Dread Lords mit Bewusstsein ausgestattet, wandten sich die Yor gegen ihre Iconianischen Schöpfer und löschten sie anscheinend von der Oberfläche der Galaxie aus. Ob aufgrund eines versteckten Befehls der Dread Lords oder einfach durch Anwendung der kalten Regeln der Logik, sind die Yor seitdem bösartig xenophob geworden und verachten nun alle biologischen Lebensformen. Sie sind zu langfristiger Planung und einem überraschenden Grad an Gerissenheit fähig und verhandeln oft mit organischen Wesen. Diese Wesen sollten verstehen, dass dies nichts weiter als eine kurzfristige Taktik ist und dass ihre neuen Freunde nie ruhen werden, bis sie und alle anderen organischen Lebensformen vernichtet sind.</String>
-  </StringTable>
-  <StringTable>
-    <Label>FACTION_YOR_SoulOfMachine_StartupTraitsDescription</Label>
-    <String>Die Yor sind äußerst produktiv und in der Lage, große Flotten von selbstreparierenden Schiffen zu bauen. Sie sind zutiefst unbeliebt und nur wenige Rassen entscheiden sich dafür, sich mit ihnen anzufreunden. Im Gegensatz zu organischen Rassen ist ihre Wachstumsrate eine Funktion ihrer Produktionskapazität.</String>
-  </StringTable>
-  <StringTable>
-    <Label>EverythingForSale_CampaignName</Label>
-    <String>Alles zu verkaufen</String>
-  </StringTable>
-  <StringTable>
-    <Label>EverythingForSale_CampaignDec</Label>
-    <String>Mit so vielen verschiedenen Zivilisationen in der Galaxie könnte 2307 ein herausragendes Jahr für Handel und Wirtschaft sein. Jemand muss alle verschiedenen Transaktionen und Geschäfte erleichtern, und der Konzernsektor ist die offensichtlichste Wahl für die Rolle.[BR][BR]Der Unternehmenssektor hat die Chance, durch Einfluss und Marktkontrolle eine dominante Position in der Galaxie zu sichern.</String>
-  </StringTable>
-  <StringTable>
-    <Label>Campaign_EverythingForSale_Overall</Label>
-    <String>Erreiche einen Kultursieg</String>
-  </StringTable>
-  <StringTable>
-    <Label>Campaign_EverythingForSale_Overall_Dec</Label>
-<<<<<<< HEAD
-    <String>Nichts ist einflussreicher als Währung, zumindest nach Ansicht des Konzernsektors. Um einen [HS=HS_InfluenceVictory]Einflusssieg[/HS] zu erreichen, sollte der Corporate Sektor die Kontrolle über den größten Teil des Sektors haben und mit allen anderen großen Zivilisationen für mehrere Monate im Frieden leben. Beherrschen Sie den Markt so, dass alle anderen Fraktionen auf den Handel durch den Corporate Sektor angewiesen sind, um zu überleben, was Konflikte verhindern wird.</String>
-=======
-    <String>Nichts ist einflussreicher als Währung, zumindest nach Ansicht des Corporate Sektors. Um einen [HS=HS_InfluenceVictory]Einfluss Sieg[/HS] zu erzielen, muss der Corporate Sektor den größten Teil des Sektors kontrollieren und mit allen anderen großen Zivilisationen über mehrere Monate hinweg im Frieden sein. Dominieren Sie den Markt so, dass alle anderen Fraktionen auf den Handel durch den Corporate Sektor angewiesen sind, um zu überleben, was Konflikte verhindert. [BR][BR][I]Drücken Sie die ESC-Taste und wählen Sie Siegstatus aus, um zu überprüfen, wie nah Sie am Erfolg sind.[/I]</String>
->>>>>>> 20e98bdd
-  </StringTable>
-  <StringTable>
-    <Label>FACTION_IRIDIUM_EverythingForSale_StartupTitle</Label>
-    <String>Neue Märkte warten</String>
-  </StringTable>
-  <StringTable>
-    <Label>FACTION_IRIDIUM_EverythingForSale_StartupDescription</Label>
-    <String>Der Unternehmenssektor ist die höchste unternehmerische Instanz einer ultrakapitalistischen Gesellschaft und die einzige Organisation, die im Namen des gesamten Iridium-Volkes Verträge abschließen kann. Die Iridium-Kultur basiert auf einem festen, sogar fanatischen Glauben an die Macht freier Märkte. Obwohl sie keine Fremden in Bezug auf Waffen sind, wird jede Forschung zunächst durch die Linse der gegenseitigen Zusammenarbeit betrachtet; die zerstörerischen Kosten des Krieges sind oft zu groß, als dass die Iridiums sie ernsthaft in Betracht ziehen würden. Es bleibt abzuwarten, wie gut diese Philosophie bei weniger aufgeschlossenen Rassen ankommen wird.</String>
-  </StringTable>
-  <StringTable>
-    <Label>FACTION_IRIDIUM_EverythingForSale_StartupTraitsDescription</Label>
-    <String>Der Unternehmenssektor ist hervorragend in Forschung und Entwicklung und schnell darin, das wirtschaftliche Potenzial jeder neuen Entdeckung zu maximieren. Sie haben viele Möglichkeiten, die Staatskasse zu füllen, und es ist in ihrem Interesse, diese zu nutzen: Ihre Bürger sind am glücklichsten, wenn sie wohlhabend sind und es nicht mögen, arm zu sein.</String>
-  </StringTable>
-  <StringTable>
-    <Label>BraveNewUniverse_CampaignName</Label>
-    <String>Tapferes Neues Universum</String>
-  </StringTable>
-  <StringTable>
-    <Label>BraveNewUniverse_CampaignDec</Label>
-    <String>Im Jahr 2317 ermöglichte Subspace-Streaming die Reise zu Teilen der Galaxie, die zuvor von den Zivilisationen des Orion-Sektors nicht kartiert wurden. In diesen entfernten Systemen gibt es Zivilisationen, die in der Lage sind, schneller als das Licht zu reisen und fortschrittliche Technologien entwickelt haben. Unter ihnen befindet sich das Luxar-Dominanz, eine Gruppe von kristallinen Wesen mit Plänen für ein riesiges Waffenarsenal.[BR][BR]Die Spannungen steigen mit so vielen neuen Akteuren auf der galaktischen Bühne. Ist das Luxar-Dominanz offen für die Bildung von Allianzen oder werden sie ihre erschreckenden Terror-Sternenbasen nutzen, um ganze Systeme auszulöschen?[BR][BR]Die Situation ist heikel, ein Fehltritt könnte zu einem allumfassenden Krieg führen.</String>
-  </StringTable>
-  <StringTable>
-    <Label>Campaign_BraveNewUniverse_Overall</Label>
-    <String>Erreiche einen Allianzsieg</String>
-  </StringTable>
-  <StringTable>
-    <Label>Campaign_BraveNewUniverse_Overall_Dec</Label>
-    <String>Die Terranische Allianz steht im Zentrum einer heiklen Situation. Ein Fehltritt könnte zu einem Krieg führen, der unzählige Tote hinterlässt. Ein totaler Krieg sollte um jeden Preis vermieden werden. Einige Konflikte sind vielleicht unvermeidlich, sollten aber nicht gesucht werden. Erreichen Sie einen [HS=HS_AllianceVictory]Allianzsieg[/HS], indem Sie sich mit allen anderen großen Zivilisationen verbünden.</String>
-  </StringTable>
-  <StringTable>
-    <Label>FACTION_TERRAN_Campaign_BraveNewUniverse_StartupDescription</Label>
-    <String>Durch die Nutzung von Subspace-Streaming wurde Kontakt zu neuen Zivilisationen aufgenommen. Darunter befindet sich das Luxar-Dominanz, das, wie die Terranische Allianz, unabhängig die Hyperantriebstechnologie entwickelt hat. Sie scheinen prominent und mächtig zu sein.[BR][BR]Die Terranische Allianz befindet sich nun in einer heiklen Situation. Ihre Handlungen können das Verhältnis zwischen den verschiedenen Zivilisationen prägen. Ein falscher Schritt hier könnte zu einem verheerenden Krieg führen.[BR][BR]Die Terranische Allianz muss ihren Einfluss nutzen, um den Frieden zu bewahren und gesunde Beziehungen zu formen.</String>
-  </StringTable>
-  <StringTable>
-    <Label>FACTION_TERRAN_Campaign_BraveNewUniverse_StartupTraitsDescription</Label>
-    <String>Die Terranische Allianz kann Diplomatie und militärische Stärke nutzen, um die Zivilisationen um sie herum zu beeinflussen. Ein gewisser Konflikt mag erforderlich sein, sollte aber wann immer möglich beruhigt und vermieden werden. Alles außer einem Einflusssieg hier bedroht das Leben in der gesamten Galaxie.</String>
-  </StringTable>
-  <StringTable>
-    <Label>FACTION_TERRAN_Campaign_BraveNewUniverse_StartupTitle</Label>
-    <String>Vertreter des Orion-Sektors</String>
-  </StringTable>
-  <StringTable>
-    <Label>Radioactive_CampaignName</Label>
-    <String>Radioaktiv</String>
-  </StringTable>
-  <StringTable>
-    <Label>Radioactive_CampaignDec</Label>
-    <String>2317, das Jahr, in dem der Orion-Sektor einen völlig neuen Teil der Galaxie kontaktiert. Unter den erreichten Zivilisationen befindet sich der Kosmische Kontaminant, eine Gruppe von fast unverständlichen Lebensformen, die als die Bestrahlten bekannt sind. Das Luxar-Dominanz versucht, Verbündete zu mobilisieren, um den Kosmischen Kontaminanten zu vernichten.[BR][BR]Der Kosmische Kontaminant hat nicht seit Jahrtausenden überlebt, wo alles andere Leben zerfällt, um von denen zerstört zu werden, die sich nicht anpassen können.</String>
-  </StringTable>
-  <StringTable>
-    <Label>Campaign_Radioactive_Overall</Label>
-    <String>Einen Eroberungssieg erzielen</String>
-  </StringTable>
-  <StringTable>
-    <Label>Campaign_Radioactive_Overall_Dec</Label>
-    <String>Es ist Zeit, dass der Kosmische Kontaminant mehr tut als nur zu überleben. Die Luxar-Dominanz hat fast sicher gestellt, dass es keine Verbündeten unter den Sternen geben wird. Während sich andere Zivilisationen auf den Krieg vorbereiten, sollte dies auch der Kosmische Kontaminant tun. Erreiche einen [HS=HS_ConquestVictory]Eroberungssieg[/HS], indem du alle anderen großen Zivilisationen eliminierst.</String>
-  </StringTable>
-  <StringTable>
-    <Label>FACTION_ABSOLUTE_Radioactive_StartupTitle</Label>
-    <String>Giftige Verbreiter</String>
-  </StringTable>
-  <StringTable>
-    <Label>FACTION_ABSOLUTE_Radioactive_StartupDescription</Label>
-    <String>Die Kontaminanten entstanden auf giftigen und radioaktiven Welten. Wo alle anderen verkümmern, gedeihen sie. Sie sind ein bedrohliches Rätsel, das alle anderen, die sie getroffen haben, verheert hat. Mit der Zeit sind sie nur noch effektiver darin geworden, Planeten in verschmutzte Ödlande zu verwandeln.[BR][BR]Die Luxar-Dominanz, das mit den Kontaminanten allzu vertraut ist, versucht, die neu kontaktierten Zivilisationen des Orion-Sektors gegen das, was als Kosmischer Kontaminant bezeichnet wurde, zu mobilisieren. Sie dürfen nicht erfolgreich sein.</String>
-  </StringTable>
-  <StringTable>
-    <Label>FACTION_ABSOLUTE_Radioactive_StartupTraitsDescription</Label>
-    <String>Nehmen Sie an, der Kosmische Kontaminant wird hier keine Verbündeten finden. Behandeln Sie alle anderen Zivilisationen als feindlich. Nutzen Sie alle verschiedenen Möglichkeiten, um Planeten zu verschmutzen und für alle außer den Bestrahlten unbewohnbar zu machen. Ein Ermüdungskrieg kommt dem Kontaminant zugute, der auf Planeten gedeiht, die im Konflikt vergiftet wurden und sich schnell erholen.</String>
-  </StringTable>
-  <StringTable>
-    <Label>ReturnOfKorath_CampaignName</Label>
-    <String>Rückkehr des Korath</String>
-  </StringTable>
-  <StringTable>
-    <Label>ReturnOfKorath_CampaignDec</Label>
-    <String>2317, inmitten des Aufruhrs, kehrt der Korath-Clan zurück. Der Korath-Clan war im Drengin Reich als Stoßtrupps legendär. Sie waren oft an der Spitze eines jeden Angriffs und für ihre Wildheit und Grausamkeit bekannt. Der Korath-Clan glaubte, dass alles andere Leben den Drengin unterlegen und unwürdig der Existenz war. Sie glaubten, dass alles Schwache aus dem Universum ausgelöscht werden sollte, was stark von der Tendenz des Drengin Reichs abwich, Gruppen, die sie als minderwertig ansahen, zu versklaven. Die dadurch verursachten philosophischen Unterschiede führten dazu, dass der Korath-Clan sich vom Reich löste. Der Korath-Clan erlangte noch größere Bedeutung, nachdem ihr Kontakt mit den Dread Lords sie körperlich veränderte. Der Korath-Clan glaubt, dass sie die wahren Drengin sind und strebt danach, alle anderen auszulöschen, sogar das Reich, dem sie einst dienten.</String>
-  </StringTable>
-  <StringTable>
-    <Label>Campaign_ReturnOfKorath_Overall</Label>
-    <String>Erreiche einen Eroberungssieg</String>
-  </StringTable>
-  <StringTable>
-    <Label>Campaign_ReturnOfKorath_Overall_Dec</Label>
-    <String>Die einzige Gruppe, die des Überlebens würdig ist, ist der Korath-Clan, und der Korath ist mehr als bereit, dies zu beweisen. Der einzige Weg ist die Zerstörung. Erreichen Sie einen [HS=HS_ConquestVictory]Eroberungssieg[/HS], indem Sie alle anderen bedeutenden Zivilisationen im Namen des Korath-Clans auslöschen.</String>
-  </StringTable>
+<?xml version='1.0' encoding='utf-8'?>
+<StringTableList xmlns:xsi="http://www.w3.org/2001/XMLSchema-instance" xsi:noNamespaceSchemaLocation="../../Schema/Lib/StringTable.xsd">
+  <StringTable>
+    <Label>AllianceAscendant_CampaignName</Label>
+    <String>Terranische Allianz Aufsteigend</String>
+  </StringTable>
+  <StringTable>
+    <Label>AllianceAscendant_CampaignDec</Label>
+    <String>Das Jahr ist 2307. Es sind Jahrzehnte vergangen, seit die Terranische Allianz und ihre Koalition das bekannte Universum von dem bösen Drengin-Imperium und ihren Vasallen befreien konnten.[BR][BR]Die Galaxie befindet sich im Frieden (abgesehen von der fortlaufenden Verbreitung von Hyperantrieben, die es einigen der aggressiven "kleinen Zivilisationen" ermöglicht, auf die galaktische Bühne zu treten.)[BR][BR]Heute findet sich DL Bradley an der Spitze des Leathon-Systems und seiner benachbarten Sterne. Gerüchte besagen, dass eine neue Zivilisation, die Xeloxi, Frachter angreift und Zivilisten erpresst, Schutzgeld zu zahlen. Wenn diese Gerüchte wahr sind, dann muss etwas unternommen werden...</String>
+  </StringTable>
+  <StringTable>
+    <Label>Campaign_AllianceAscendant_Overall</Label>
+    <String>Bringen Sie Stabilität in den Sektor</String>
+  </StringTable>
+  <StringTable>
+    <Label>Campaign_AllianceAscendant_OwnThreeMinorRaces_Name</Label>
+    <String>Schütze 3 Minderheitszivilisationen</String>
+  </StringTable>
+  <StringTable>
+    <Label>Campaign_AllianceAscendant_OwnThreeMinorRaces_Dec</Label>
+    <String>Minderheitenzivilisationen verfügen über eine einzige Heimatwelt, die Vorteile bietet, wenn sie sich in der Kontrollzone einer Zivilisation befindet. Besiedeln Sie Welten und bauen Sie Sternenbasen, um Ihre Kontrollzone zu erweitern, bis 3 Minderheitenzivilisationen unter Ihrem Schutz stehen.</String>
+  </StringTable>
+  <StringTable>
+    <Label>Campaign_AllianceAscendant_DestroyXeloxi_Name</Label>
+    <String>Besiege die Xeloxi</String>
+  </StringTable>
+  <StringTable>
+    <Label>Campaign_AllianceAscendant_DestroyXeloxi_Dec</Label>
+    <String>Die Xeloxi haben diese Systeme lange genug erpresst und geplündert. Entfernen Sie die Xeloxi aus dem Sektor, indem Sie alle ihre Planeten einnehmen. Sie können Diplomatie nutzen, um sich Zeit zu kaufen, um eine starke Flotte aufzubauen, aber Konflikte sind unvermeidlich.</String>
+  </StringTable>
+  <StringTable>
+    <Label>Campaign_AllianceAscendant_EnsureMinorFactionsSurvive_Name</Label>
+    <String>Stellen Sie sicher, dass alle kleinen Zivilisationen überleben</String>
+  </StringTable>
+  <StringTable>
+    <Label>Campaign_AllianceAscendant_EnsureMinorFactionsSurvive_Dec</Label>
+    <String>Die Zivilisationen in dieser Region des Weltraums haben genug gelitten. Sie haben erst kürzlich den Status einer Raumfahrt erreicht und wurden seitdem durch unmoralische Handlungen unterjocht. Wir müssen sie fair behandeln und schützen, um ein wahres Sicherheitsgefühl zu vermitteln und ihr Vertrauen zu gewinnen.</String>
+  </StringTable>
+  <StringTable>
+    <Label>FACTION_TERRAN_Campaign_AllianceAscendant_StartupDescription</Label>
+    <String>Es sind Jahrzehnte seit dem letzten galaktischen Konflikt vergangen. Die bekannten Systeme waren mehr oder weniger im Frieden. Es gab jedoch eine Veränderung; es gibt Berichte, dass eine neue Zivilisation weniger als legitime Geschäfte durchführt. Gerüchteweise sind die Xeloxi, zuvor unbekannt, dafür verantwortlich. Die Terranische Allianz muss eingreifen, Stabilität im System herstellen und sich mit dieser Xeloxi-Gruppe auseinandersetzen.[BR][BR]Minderheitszivilisationen sind am stärksten betroffen, daher sollte eine Priorität darin bestehen, sie unter den Einfluss der Allianz zu bringen. Sobald sie sicher sind und der Strom an illegal erworbenen Ressourcen der Xeloxi abgeschnitten ist, kann man sich mit den Xeloxi auseinandersetzen.</String>
+  </StringTable>
+  <StringTable>
+    <Label>FACTION_TERRAN_Campaign_AllianceAscendant_StartupTraitsDescription</Label>
+    <String>Wenn sie Stabilität und Schutz erhalten, dienen Minderheitszivilisationen als Ressourcenquelle. Siedeln in der Nähe und halten sie unter dem Einfluss der Allianz wird einen deutlichen Vorteil gegenüber den skrupellosen Xeloxi bieten.</String>
+  </StringTable>
+  <StringTable>
+    <Label>FACTION_TERRAN_Campaign_AllianceAscendant_StartupTitle</Label>
+    <String>Aufsteigende Beschützer</String>
+  </StringTable>
+  <StringTable>
+    <Label>Terran_AllianceAscendant_System_Name</Label>
+    <String>Leathon System</String>
+  </StringTable>
+  <StringTable>
+    <Label>Terran_AllianceAscendant_System_Dec</Label>
+    <String>Das Leathon-System hat einen Planeten der Klasse 28, perfekt für eine menschliche Kolonie, was es zum idealen Ort für die Errichtung einer Basis macht.</String>
+  </StringTable>
+  <StringTable>
+    <Label>Terran_AllianceAscendant_Star_Name</Label>
+    <String>Leathon</String>
+  </StringTable>
+  <StringTable>
+    <Label>Terran_AllianceAscendant_Homeworld_Name</Label>
+    <String>Leathon Prime</String>
+  </StringTable>
+  <StringTable>
+    <Label>Terran_AllianceAscendant_DeadPlanet1_Name</Label>
+    <String>Limerithon</String>
+  </StringTable>
+  <StringTable>
+    <Label>Terran_AllianceAscendant_DeadPlanet2_Name</Label>
+    <String>Coth</String>
+  </StringTable>
+  <StringTable>
+    <Label>Terran_AllianceAscendant_DeadPlanet3_Name</Label>
+    <String>Ennithel</String>
+  </StringTable>
+  <StringTable>
+    <Label>Terran_AllianceAscendant_HabbitalPlanet1_Name</Label>
+    <String>Mallithon</String>
+  </StringTable>
+  <StringTable>
+    <Label>Terran_AllianceAscendant_HabbitalPlanet2_Name</Label>
+    <String>Banthel</String>
+  </StringTable>
+  <StringTable>
+    <Label>ImpressCitizens_Name</Label>
+    <String>Beeindrucke Bürger</String>
+  </StringTable>
+  <StringTable>
+    <Label>ImpressCitizens_Dec</Label>
+    <String>Unsere Leute gehören Ihnen. Es ist Zeit, dass sie sich daran erinnern. Wir werden ein Kolonieschiff und ein Arbeitsschiff bereitstellen.</String>
+  </StringTable>
+  <StringTable>
+    <Label>ForcedLabor_Name</Label>
+    <String>Zwangsarbeit</String>
+  </StringTable>
+  <StringTable>
+    <Label>ForcedLabor_Dec</Label>
+    <String>Die Leute arbeiten hart. Sie könnten härter arbeiten.</String>
+  </StringTable>
+  <StringTable>
+    <Label>ForcedTraining_Name</Label>
+    <String>Sklaventraining</String>
+  </StringTable>
+  <StringTable>
+    <Label>ForcedTraining_Dec</Label>
+    <String>Trainiert Sklaven, um die Erfahrung der Ziel-Flotte zu erhöhen.</String>
+  </StringTable>
+  <StringTable>
+    <Label>RushNewCitizen_Name</Label>
+    <String>Bevölkerung Produzieren</String>
+  </StringTable>
+  <StringTable>
+    <Label>RushNewCitizen_Dec</Label>
+    <String>Ohne Durantium können wir Schrott recyceln, um schnell mehr Bürger zu produzieren.</String>
+  </StringTable>
+  <StringTable>
+    <Label>FleetIncreaseMovesEO_Name</Label>
+    <String>Flottenantrieb verbessern</String>
+  </StringTable>
+  <StringTable>
+    <Label>FleetIncreaseMovesEO_Dec</Label>
+    <String>Nutzen Sie unsere Exekutivmacht, um unsere Bemühungen auf eine einzige Flotte zu konzentrieren, um ihre Geschwindigkeit zu optimieren.</String>
+  </StringTable>
+  <StringTable>
+    <Label>MilitaryConstructionEO_Name</Label>
+    <String>Werftproduktions-Boost</String>
+  </StringTable>
+  <StringTable>
+    <Label>MilitaryConstructionEO_Dec</Label>
+    <String>Konzentrieren Sie unsere Bemühungen darauf, einer bestimmten Schiffswerft schnell Fertigungsressourcen zur Verfügung zu stellen.</String>
+  </StringTable>
+  <StringTable>
+    <Label>InfluenceBroadcast_Name</Label>
+    <String>Kulturübertragung</String>
+  </StringTable>
+  <StringTable>
+    <Label>InfluenceBroadcast_Dec</Label>
+    <String>Dieses Modul enthält eine optimierte Botschaft, die sicherstellen wird, dass andere den Wunsch verspüren, sich unserer Kultur anzuschließen.</String>
+  </StringTable>
+  <StringTable>
+    <Label>PlanetTiles_Name</Label>
+    <String>Planet ändern</String>
+  </StringTable>
+  <StringTable>
+    <Label>PlanetTiles_Dec</Label>
+    <String>Erhöhe die Nutzbarkeit dieses Planeten für unsere Spezies. Fügt +1 zu seinen nutzbaren Kacheln hinzu. Sollte nur auf Kernwelten verwendet werden.</String>
+  </StringTable>
+  <StringTable>
+    <Label>PillageTheWeak_Name</Label>
+    <String>Schwache Plündern</String>
+  </StringTable>
+  <StringTable>
+    <Label>PillageTheWeak_Dec</Label>
+    <String>Schicke unsere Eintreiber durch die Bevölkerung, um das für das Imperium Notwendige von denjenigen zu nehmen, die zu schwach zum Widerstand sind.</String>
+  </StringTable>
+  <StringTable>
+    <Label>Quest_CrushedOurEggs_Name</Label>
+    <String>Du hast eine Brutstätte zerstört und die Brut vernichtet.</String>
+  </StringTable>
+  <StringTable>
+    <Label>Quest_CrushedOurEggs_Dec</Label>
+    <String>Wir haben einen Bericht erhalten, dass Sie sich entschieden haben, einige 'Bugs' auf dem Planeten {PLANETNAME} zu zerstören. Das war eine unserer Brutstätten! Sie werden dafür bezahlen!</String>
+  </StringTable>
+  <StringTable>
+    <Label>Quest_CrushedOurEggs_Choice_Name</Label>
+    <String>Es schien damals eine gute Idee zu sein.</String>
+  </StringTable>
+  <StringTable>
+    <Label>Quest_CrushedOurEggs_Choice_Text_Dec</Label>
+    <String>Die Beziehungen mit der {PLAYERFACTION:1} werden für eine Weile problematisch sein.</String>
+  </StringTable>
+  <StringTable>
+    <Label>Quest_SentienceStripped_Name</Label>
+    <String>Mit Pods eigene Leute versklaven</String>
+  </StringTable>
+  <StringTable>
+    <Label>Quest_SentienceStripped_Dec</Label>
+    <String>Unsere Überwachungssysteme deuten darauf hin, dass du bewusste Wesen auf dem Planeten {PLANETNAME} in einer Weise beeinflusst hast, die sie in einen Zustand willenloser Diener versetzt hat. Solche Handlungen stellen die Grundlagen von Bewusstsein und Vernunft in Frage. Deine Taten werden nicht ignoriert.</String>
+  </StringTable>
+  <StringTable>
+    <Label>Quest_SentienceStripped_Choice_Name</Label>
+    <String>Aus unserer Sicht war es notwendig.</String>
+  </StringTable>
+  <StringTable>
+    <Label>Quest_SentienceStripped_Choice_Text_Dec</Label>
+    <String>Die Beziehungen mit der {PLAYERFACTION:1} werden sich erheblich verschlechtern.</String>
+  </StringTable>
+  <StringTable>
+    <Label>Quest_DiplomaticDrugFallout_Name</Label>
+    <String>Diplomatische Drogenkatastrophe</String>
+  </StringTable>
+  <StringTable>
+    <Label>Quest_DiplomaticDrugFallout_Dec</Label>
+    <String>Ihre Ermutigung zum Konsum dieser starken Droge auf dem Planeten {PLANETNAME} hat zu einem tragischen Ereignis geführt. Ein Familienmitglied eines prominenten Mitglieds unserer Zivilisation wurde ihrer süchtig machenden Natur ausgesetzt und ihr Leben wurde verkürzt. [BR][BR]Die Schwere dieser Situation hat sich tief in unseren diplomatischen Kreisen bemerkbar gemacht.</String>
+  </StringTable>
+  <StringTable>
+    <Label>Quest_DiplomaticDrugFallout_Choice_Name</Label>
+    <String>Wir bedauern die unvorhergesehenen Folgen.</String>
+  </StringTable>
+  <StringTable>
+    <Label>Quest_DiplomaticDrugFallout_Choice_Text_Dec</Label>
+    <String>Die Beziehungen mit der {PLAYERFACTION:1} sind in einem prekären Zustand.</String>
+  </StringTable>
+  <StringTable>
+    <Label>Quest_CosmicEyeTheft_Name</Label>
+    <String>Diebstahl des kosmischen Auges</String>
+  </StringTable>
+  <StringTable>
+    <Label>Quest_CosmicEyeTheft_Dec</Label>
+    <String>Du hast es gewagt, das Kosmische Auge vom Planeten {PLANETNAME} zu stehlen. Dieses alte Precursor-Relikt stand unter unserem Schutz und war für unsere Navigationsbestrebungen von entscheidender Bedeutung. [BR][BR]Solch unverschämte Handlungen werden Konsequenzen haben.</String>
+  </StringTable>
+  <StringTable>
+    <Label>Quest_CosmicEyeTheft_Choice_Name</Label>
+    <String>Es bot uns ungenutztes Potenzial.</String>
+  </StringTable>
+  <StringTable>
+    <Label>Quest_CosmicEyeTheft_Choice_Text_Dec</Label>
+    <String>Die Beziehungen mit der {PLAYERFACTION:1} bleiben für einige Zeit angespannt.</String>
+  </StringTable>
+  <StringTable>
+    <Label>Quest_SonicLarvaMassacre_Name</Label>
+    <String>Massaker der Larven-Verwandtschaft</String>
+  </StringTable>
+  <StringTable>
+    <Label>Quest_SonicLarvaMassacre_Dec</Label>
+    <String>Auf dem Planeten {PLANETNAME} haben Sie Schallwaffen entfesselt und unsere Larven-Cousins getötet. Das waren Nachwuchs unserer insektenartigen Zivilisation. Ihre Handlungen haben uns zutiefst beunruhigt und Vergeltung liegt in der Luft.</String>
+  </StringTable>
+  <StringTable>
+    <Label>Quest_SonicLarvaMassacre_Choice_Name</Label>
+    <String>Wir haben sie als Bedrohung wahrgenommen.</String>
+  </StringTable>
+  <StringTable>
+    <Label>Quest_SonicLarvaMassacre_Choice_Text_Dec</Label>
+    <String>Die Beziehungen mit der {PLAYERFACTION:1} sind nun angespannt.</String>
+  </StringTable>
+  <StringTable>
+    <Label>Quest_MarsupialSlavery_Name</Label>
+    <String>Beuteltier-Versklavung</String>
+  </StringTable>
+  <StringTable>
+    <Label>Quest_MarsupialSlavery_Dec</Label>
+    <String>Sie haben die halbintelligenten Beuteltier-Kreaturen des Planeten {PLANETNAME} verschleppt und sie zur Sklaverei gezwungen. Diese Wesen sind in unseren Kreisen geschätzt und Ihre Handlungen haben unseren Zorn heraufbeschworen.</String>
+  </StringTable>
+  <StringTable>
+    <Label>Quest_MarsupialSlavery_Choice_Name</Label>
+    <String>Wir sahen Potenzial für ihre Stärke.</String>
+  </StringTable>
+  <StringTable>
+    <Label>Quest_MarsupialSlavery_Choice_Text_Dec</Label>
+    <String>Die Beziehungen zur {PLAYERFACTION:1} wurden beschädigt.</String>
+  </StringTable>
+  <StringTable>
+    <Label>Quest_CrystalGenocide_Name</Label>
+    <String>Entweihung Kristall Verwandtschaft</String>
+  </StringTable>
+  <StringTable>
+    <Label>Quest_CrystalGenocide_Dec</Label>
+    <String>Auf dem Planeten {PLANETNAME} haben Sie unsere Art - die empfindungsfähigen Kristalle - abgeschlachtet. Jeder zerbrochene Splitter bedeutet ein verlorenes Leben, ein zum Schweigen gebrachtes Bewusstsein. Das Echo dieser Gräueltat wird durch das Universum hallen, und unser Leid ist grenzenlos.</String>
+  </StringTable>
+  <StringTable>
+    <Label>Quest_CrystalGenocide_Choice_Name</Label>
+    <String>Wir waren uns ihrer Intelligenz nicht bewusst.</String>
+  </StringTable>
+  <StringTable>
+    <Label>Quest_CrystalGenocide_Choice_Text_Dec</Label>
+    <String>Die Beziehungen mit der {PLAYERFACTION:1} sind zerbrochen, genau wie die Kristalle, die Sie zerstört haben.</String>
+  </StringTable>
+  <StringTable>
+    <Label>Quest_ToxicDelicacy_Name</Label>
+    <String>Tödlicher Appetit</String>
+  </StringTable>
+  <StringTable>
+    <Label>Quest_ToxicDelicacy_Dec</Label>
+    <String>Das süchtig machende Essen, das Sie vom Planeten {PLANETNAME} zu exportieren begonnen haben, hat unsere Bevölkerung erreicht.[BR][BR]Seine süchtig machenden Eigenschaften haben zu Krankheit und Verzweiflung unter unseren Leuten geführt. Dies ist ein unverzeihlicher Akt der Fahrlässigkeit!</String>
+  </StringTable>
+  <StringTable>
+    <Label>Quest_ToxicDelicacy_Choice_Name</Label>
+    <String>Wir haben diese Auswirkungen nicht vorhergesehen.</String>
+  </StringTable>
+  <StringTable>
+    <Label>Quest_ToxicDelicacy_Choice_Text_Dec</Label>
+    <String>Die Beziehungen mit der {PLAYERFACTION:1} sind aufgrund dieses Versehens nun stark belastet.</String>
+  </StringTable>
+  <StringTable>
+    <Label>Quest_DigitalDelight_Name</Label>
+    <String>Schwächte die Fleischlinge</String>
+  </StringTable>
+  <StringTable>
+    <Label>Quest_DigitalDelight_Dec</Label>
+    <String>Während organische Zivilisationen aufgrund der süchtig machenden Nahrung von {PLANETNAME} litten, sind wir sehr zufrieden mit Ihrem Plan, organisches Leben zu ruinieren. Wir danken Ihnen.</String>
+  </StringTable>
+  <StringTable>
+    <Label>Quest_DigitalDelight_Choice_Name</Label>
+    <String>Oh. Ja. Das war von Anfang an unser böser Plan.</String>
+  </StringTable>
+  <StringTable>
+    <Label>Quest_DigitalDelight_Choice_Text_Dec</Label>
+    <String>Die Beziehungen zur {PLAYERFACTION:1} haben sich verbessert.</String>
+  </StringTable>
+  <StringTable>
+    <Label>Quest_SealNegligence_Name</Label>
+    <String>Unser Bürger wurde verletzt</String>
+  </StringTable>
+  <StringTable>
+    <Label>Quest_SealNegligence_Dec</Label>
+    <String>Ihr Versäumnis, die undichten Dichtungen auf dem Planeten {PLANETNAME} zu beheben, hat direkt zu schweren Schäden an einem von uns geführt. [BR][BR]Während Sie Fleischlinge dies vielleicht nicht als Problem sehen, werden wir es nicht vergessen. Diese Nachlässigkeit ist nicht akzeptabel und belastet unsere Beziehung.</String>
+  </StringTable>
+  <StringTable>
+    <Label>Quest_SealNegligence_Choice_Name</Label>
+    <String>Wir entschuldigen uns für unser Versehen.</String>
+  </StringTable>
+  <StringTable>
+    <Label>Quest_SealNegligence_Choice_Text_Dec</Label>
+    <String>Die Beziehungen mit der {PLAYERFACTION:1} sind nun aufgrund dieser Nachlässigkeit beeinträchtigt.</String>
+  </StringTable>
+  <StringTable>
+    <Label>Quest_ShadowyThanks_Name</Label>
+    <String>Unterwelt Dankbarkeit</String>
+  </StringTable>
+  <StringTable>
+    <Label>Quest_ShadowyThanks_Dec</Label>
+    <String>Ihre Unterstützung des Schwarzmarktes auf {PLANETNAME} ist nicht unbemerkt geblieben. Unsere Agenten gedeihen und unsere Gewinne steigen. Wir schätzen solche Partnerschaften.</String>
+  </StringTable>
+  <StringTable>
+    <Label>Quest_ShadowyThanks_Choice_Name</Label>
+    <String>Wir erkennen gegenseitige Vorteile. Das war absolut unsere Absicht.</String>
+  </StringTable>
+  <StringTable>
+    <Label>Quest_ShadowyThanks_Choice_Text_Dec</Label>
+    <String>Die Beziehungen mit der {PLAYERFACTION:1} wurden durch diese profitable Vereinigung erheblich gestärkt.</String>
+  </StringTable>
+  <StringTable>
+    <Label>Quest_SafetyOversight_Name</Label>
+    <String>Unser Bürger wurde auf Ihrem Planeten verletzt.</String>
+  </StringTable>
+  <StringTable>
+    <Label>Quest_SafetyOversight_Dec</Label>
+    <String>Während unseres Besuchs in Ihrer Fabrik auf {PLANETNAME} wurde eines unserer Mitglieder aufgrund der von Ihnen versäumten Sicherheitsmaßnahmen versehentlich deaktiviert. Wir stellen Ihr Urteil in Frage!</String>
+  </StringTable>
+  <StringTable>
+    <Label>Quest_SafetyOversight_Choice_Name</Label>
+    <String>Wir bedauern das Versehen zutiefst.</String>
+  </StringTable>
+  <StringTable>
+    <Label>Quest_SafetyOversight_Choice_Text_Dec</Label>
+    <String>Die Beziehungen mit der {PLAYERFACTION:1} wurden aufgrund dieses unglücklichen Vorfalls angespannt.</String>
+  </StringTable>
+  <StringTable>
+    <Label>Quest_NobleInjury_Name</Label>
+    <String>Ausgezeichneter Besucher verletzt</String>
+  </StringTable>
+  <StringTable>
+    <Label>Quest_NobleInjury_Dec</Label>
+    <String>Ein Cousin aus einer unserer angesehensten Familien wurde während einer Besichtigung Ihrer Fabrik auf {PLANETNAME} verletzt, aufgrund der Sicherheitsmaßnahmen, auf die Sie verzichtet haben. Dieser Vorfall bereitet uns große Sorgen!</String>
+  </StringTable>
+  <StringTable>
+    <Label>Quest_NobleInjury_Choice_Name</Label>
+    <String>Wir haben nie beabsichtigt, Ihrer Verwandtschaft Schaden zuzufügen.</String>
+  </StringTable>
+  <StringTable>
+    <Label>Quest_NobleInjury_Choice_Text_Dec</Label>
+    <String>Die Beziehungen zur {PLAYERFACTION:1} haben sich aufgrund dieses schwerwiegenden Ereignisses verschlechtert.</String>
+  </StringTable>
+  <StringTable>
+    <Label>Quest_CorporateArtemis_Name</Label>
+    <String>Artemis: Ein Geschäftsboom</String>
+  </StringTable>
+  <StringTable>
+    <Label>Quest_CorporateArtemis_Dec</Label>
+    <String>Unsere Handelspartner auf Artemis loben Ihre Führung. Die blühenden Unternehmen auf dem Planeten kommen unseren unternehmerischen Vorhaben sehr zugute.</String>
+  </StringTable>
+  <StringTable>
+    <Label>Quest_CorporateArtemis_Choice_Name</Label>
+    <String>Wohlstand durch Partnerschaft ist unser Ziel.</String>
+  </StringTable>
+  <StringTable>
+    <Label>Quest_CorporateArtemis_Choice_Text_Dec</Label>
+    <String>Die Beziehungen mit der {PLAYERFACTION:1} wurden durch den florierenden Handel auf Artemis gestärkt.</String>
+  </StringTable>
+  <StringTable>
+    <Label>Quest_OpportunisticArtemis_Name</Label>
+    <String>Deine Arbeit an Artemis</String>
+  </StringTable>
+  <StringTable>
+    <Label>Quest_OpportunisticArtemis_Dec</Label>
+    <String>Dank der unkontrollierten Aktivitäten Ihrer Unternehmen auf Artemis konnten wir einen erheblichen Vorteil in unseren Bemühungen erzielen. Jede Gelegenheit ist ein Weg zur Dominanz, und Sie haben uns eine großartige geboten.</String>
+  </StringTable>
+  <StringTable>
+    <Label>Quest_OpportunisticArtemis_Choice_Name</Label>
+    <String>Jede genutzte Chance bringt uns dem Wohlstand näher.</String>
+  </StringTable>
+  <StringTable>
+    <Label>Quest_OpportunisticArtemis_Choice_Text_Dec</Label>
+    <String>Die {PLAYERFACTION:1} finden gemeinsame Interessen darin, Chancen zu ergreifen.</String>
+  </StringTable>
+  <StringTable>
+    <Label>Quest_EmbracedPacifism_Name</Label>
+    <String>Pfad des Pazifismus</String>
+  </StringTable>
+  <StringTable>
+    <Label>Quest_EmbracedPacifism_Dec</Label>
+    <String>Ihre Biographie hat Licht auf Ihre pazifistischen Prinzipien geworfen. Dies berührt uns zutiefst. Wir sehen Sie als Leuchtfeuer der Hoffnung in diesen turbulenten Zeiten.</String>
+  </StringTable>
+  <StringTable>
+    <Label>Quest_EmbracedPacifism_Choice_Name</Label>
+    <String>Frieden ist der wahre Weg nach vorne.</String>
+  </StringTable>
+  <StringTable>
+    <Label>Quest_EmbracedPacifism_Choice_Text_Dec</Label>
+    <String>Die {PLAYERFACTION:2} gewinnt Vertrauen bei pazifistischen Zivilisationen.</String>
+  </StringTable>
+  <StringTable>
+    <Label>Quest_ExplorerPassion_Name</Label>
+    <String>Erbe der Erforschung</String>
+  </StringTable>
+  <StringTable>
+    <Label>Quest_ExplorerPassion_Dec</Label>
+    <String>Ihre Biografie erzählt von Ihrer unstillbaren Neugier und Leidenschaft für die Entdeckung. Wir, die den Nervenkitzel der Entdeckung schätzen, finden in Ihnen einen verwandten Geist.</String>
+  </StringTable>
+  <StringTable>
+    <Label>Quest_ExplorerPassion_Choice_Name</Label>
+    <String>Das Universum ist riesig und voller Wunder.</String>
+  </StringTable>
+  <StringTable>
+    <Label>Quest_ExplorerPassion_Choice_Text_Dec</Label>
+    <String>Die {PLAYERFACTION:2} wird bei erkundenden Zivilisationen positiv gesehen.</String>
+  </StringTable>
+  <StringTable>
+    <Label>Quest_ConquestPraise_Name</Label>
+    <String>Bewunderung für den Eroberer</String>
+  </StringTable>
+  <StringTable>
+    <Label>Quest_ConquestPraise_Dec</Label>
+    <String>Ihre Biografie zeigt ein Verlangen nach Eroberung, eine Qualität, die wir lobenswert und respektabel finden.</String>
+  </StringTable>
+  <StringTable>
+    <Label>Quest_ConquestPraise_Choice_Name</Label>
+    <String>Die Sterne sind für diejenigen, die die Macht haben, sie zu beanspruchen.</String>
+  </StringTable>
+  <StringTable>
+    <Label>Quest_ConquestPraise_Choice_Text_Dec</Label>
+    <String>Die Ambitionen der {PLAYERFACTION:2} werden von Kriegerzivilisationen anerkannt und geschätzt.</String>
+  </StringTable>
+  <StringTable>
+    <Label>Quest_ConquestDismay_Name</Label>
+    <String>Bestürzung über Ihr Blutlust-Verlangen</String>
+  </StringTable>
+  <StringTable>
+    <Label>Quest_ConquestDismay_Dec</Label>
+    <String>Ihre Biographie spricht von einem Hunger nach Eroberung und Dominanz. Solche Blutgier hat uns zutiefst beunruhigt.</String>
+  </StringTable>
+  <StringTable>
+    <Label>Quest_ConquestDismay_Choice_Name</Label>
+    <String>Frieden ist der wahre Weg zum Wohlstand.</String>
+  </StringTable>
+  <StringTable>
+    <Label>Quest_ConquestDismay_Choice_Text_Dec</Label>
+    <String>Aggressive Ambitionen von {PLAYERFACTION:2} stören friedliche Zivilisationen.</String>
+  </StringTable>
+  <StringTable>
+    <Label>Quest_RiseOfACrimeLord_Name</Label>
+    <String>Du bist ein aufstrebender Verbrecherboss.</String>
+  </StringTable>
+  <StringTable>
+    <Label>Quest_RiseOfACrimeLord_Dec</Label>
+    <String>Sie steigen dank Ihrer Arbeit auf {PLANETNAME} als kriminelle Macht auf. Wir sollten mögliche Unternehmungen besprechen.</String>
+  </StringTable>
+  <StringTable>
+    <Label>Quest_RiseOfACrimeLord_Choice_Name</Label>
+    <String>Sprechen wir über das Geschäft.</String>
+  </StringTable>
+  <StringTable>
+    <Label>Quest_RiseOfACrimeLord_Choice_Text_Dec</Label>
+    <String>Unser Ruf bei kriminellen Organisationen hat sich verbessert.</String>
+  </StringTable>
+  <StringTable>
+    <Label>Quest_EnslavedNativesRepercussions_Name</Label>
+    <String>Du versklavst die Einheimischen.</String>
+  </StringTable>
+  <StringTable>
+    <Label>Quest_EnslavedNativesRepercussions_Dec</Label>
+    <String>Ihre Handlungen auf {PLANETNAME} wurden zur Kenntnis genommen. Die einheimische Bevölkerung wurde auf Ihren Befehl hin versklavt. Wir sind zutiefst beunruhigt über dieses Verhalten und stellen die Integrität Ihrer Zivilisation in Frage.</String>
+  </StringTable>
+  <StringTable>
+    <Label>Quest_EnslavedNativesRepercussions_Choice_Name</Label>
+    <String>Unsere Handlungen sind für das größere Wohl unserer Leute.</String>
+  </StringTable>
+  <StringTable>
+    <Label>Quest_EnslavedNativesRepercussions_Choice_Text_Dec</Label>
+    <String>Die Beziehungen mit der {SPIELERFAKTION:1} werden durch diesen Vorfall erheblich belastet.</String>
+  </StringTable>
+  <StringTable>
+    <Label>Quest_EnslavedNativesAppreciation_Name</Label>
+    <String>Du bist unsere Art von Bösem.</String>
+  </StringTable>
+  <StringTable>
+    <Label>Quest_EnslavedNativesAppreciation_Dec</Label>
+    <String>Die Gerissenheit, mit der Sie die dummen Ureinwohner von {PLANETNAME} versklavt haben, ist nicht unbemerkt geblieben. Wir schätzen solche strategische Brillanz. Sie könnten noch Verbündete unter uns finden.</String>
+  </StringTable>
+  <StringTable>
+    <Label>Quest_EnslavedNativesAppreciation_Choice_Name</Label>
+    <String>Natürlich. Ich werde jetzt wahnsinnig lachen, wie es meine Art ist.</String>
+  </StringTable>
+  <StringTable>
+    <Label>Quest_EnslavedNativesAppreciation_Choice_Text_Dec</Label>
+    <String>Ihre Handlungen haben Gunst bei der {PLAYERFACTION:1} gewonnen.</String>
+  </StringTable>
+  <StringTable>
+    <Label>Quest_HelpedNativesBlessing_Name</Label>
+    <String>Ihre Unterstützung der Eingeborenen</String>
+  </StringTable>
+  <StringTable>
+    <Label>Quest_HelpedNativesBlessing_Dec</Label>
+    <String>Ihre mitfühlenden Handlungen auf {PLANETNAME} stehen im Einklang mit der höheren kosmischen Ordnung. Wir loben Ihre Entscheidung, das göttliche Licht in den weniger Fortgeschrittenen zu sehen und es zu fördern. Die Galaxie wird sich erinnern.</String>
+  </StringTable>
+  <StringTable>
+    <Label>Quest_HelpedNativesBlessing_Choice_Name</Label>
+    <String>Alle Lebewesen verdienen Respekt und Freundlichkeit.</String>
+  </StringTable>
+  <StringTable>
+    <Label>Quest_HelpedNativesBlessing_Choice_Text_Dec</Label>
+    <String>Die {PLAYERFACTION:1} haben deine Handlungen bemerkt, was unsere Bindung stärkt.</String>
+  </StringTable>
+  <StringTable>
+    <Label>Event_ExperimentalDrugConsequence_0xC3B1_Name</Label>
+    <String>Nebenwirkungen heilen</String>
+  </StringTable>
+  <StringTable>
+    <Label>Event_ExperimentalDrugConsequence_0xC3B1_Dec</Label>
+    <String>Erinnern Sie sich an das experimentelle Heilmittel, das wir auf {PLANETNAME} verwendet haben? Die Menschen dort tun es.[BR][BR]Es scheint, dass das experimentelle Medikament die kognitiven Fähigkeiten seiner Benutzer drastisch gesteigert hat. Sie zeigen erhöhte Intelligenz, innovative Ideen und beschleunigten technologischen Fortschritt. Es gibt jedoch bemerkbare Verhaltensänderungen: erhöhte Aggression, Ungeduld und eine Tendenz zu voreiligen Entscheidungen. [BR][BR]Fördern wir diese neu entdeckte Intelligenz oder versuchen wir, die Veränderungen mit einer weiteren Behandlung rückgängig zu machen?</String>
+  </StringTable>
+  <StringTable>
+    <Label>Event_ExperimentalDrugConsequence_Choice_1_0xC3B1_Name</Label>
+    <String>Fördere den Intellekt. Ignoriere die Psychopathen.</String>
+  </StringTable>
+  <StringTable>
+    <Label>Event_ExperimentalDrugConsequence_Choice_1_0xC3B1_Dec</Label>
+    <String>Wir entscheiden uns, diese gesteigerte Intelligenz zu umarmen und zu führen und dabei die Vorteile von Innovation und Wachstum zu nutzen, auch auf Kosten möglicher sozialer Unruhen. [BR][BR]Wir können immer mehr Gefängnisse bauen. Unsere Bürger werden einen Intelligenzzuwachs von +10 erzielen.</String>
+  </StringTable>
+  <StringTable>
+    <Label>Event_ExperimentalDrugConsequence_Choice_2_0xC3B1_Name</Label>
+    <String>Ändern Sie die Änderungen zurück. Sicherheit und Harmonie stehen an erster Stelle.</String>
+  </StringTable>
+  <StringTable>
+    <Label>Event_ExperimentalDrugConsequence_Choice_2_0xC3B1_Dec</Label>
+    <String>Wir entscheiden uns, eine neue experimentelle Behandlung einzuführen, die darauf abzielt, die Nebenwirkungen des Medikaments zu neutralisieren, wobei wir das geistige Wohlbefinden und die Harmonie unserer Bevölkerung über rasche Fortschritte priorisieren. [BR][BR]Kein sofortiges Ergebnis.</String>
+  </StringTable>
+  <StringTable>
+    <Label>Consequence_WormRodeo_Name</Label>
+    <String>Wurm Rodeo</String>
+  </StringTable>
+  <StringTable>
+    <Label>Consequence_WormRodeo_Dec</Label>
+    <String>Wir haben kürzlich erfahren, dass ein wichtiger Anführer von der {PLAYERFACTIONLONG:1} {PLANETNAME} besucht hat. Sie erinnern sich vielleicht, dass Sie dort vor einiger Zeit ein Wurm-Rodeo etabliert haben. [BR][BR]Der außerirdische Besucher war so beeindruckt, dass dies zu verbesserten Beziehungen mit ihrer Spezies geführt hat.</String>
+  </StringTable>
+  <StringTable>
+    <Label>Consequence_WormRodeoChoice_Name</Label>
+    <String>Ich wusste, dass es eine gute Idee war.</String>
+  </StringTable>
+  <StringTable>
+    <Label>Consequence_WormRodeo_Choice_Text_Dec</Label>
+    <String>Das Wurm-Rodeo geht weiter.</String>
+  </StringTable>
+  <StringTable>
+    <Label>Consequence_SpaceWhaleMurder_Name</Label>
+    <String>Weltraumwal-Schlächter</String>
+  </StringTable>
+  <StringTable>
+    <Label>Consequence_SpaceWhaleMurder_Dec</Label>
+    <String>Wir sind entsetzt und angewidert, dass Sie die kostbaren Lilulas, die sanften Weltraumkreaturen, die durch diesen Teil des Weltraums migrierten, auslöschen würden. Die {PLAYERFACTIONLONG:1} verurteilt Ihre abscheulichen Handlungen.</String>
+  </StringTable>
+  <StringTable>
+    <Label>Consequence_SpaceWhaleMurder_Choice1_Name</Label>
+    <String>Ich hätte nie gedacht, dass du es herausfinden würdest.</String>
+  </StringTable>
+  <StringTable>
+    <Label>Entry_DrenginEmpire</Label>
+    <String>Drengin-Imperium</String>
+  </StringTable>
+  <StringTable>
+    <Label>Entry_DrenginEmpire_Dec</Label>
+    <String>Das Drengin-Imperium verkörpert das Quintessenz des kosmischen Ehrgeizes. Mit über 9 Fuß Höhe und einer beeindruckenden Reihe von rasiermesserscharfen Zähnen ist ihr Ruf in der Galaxie einer von Ehrfurcht und Furcht. Das Jahr 2226 markierte ein eindrucksvolles Kapitel in ihrer Geschichte, da sie eine bürgerliche Konfrontation mit den Korath erlebten. Und in diesem komplexen Machtspiel waren die Drengin überraschenderweise die gemäßigteren Teilnehmer.[BR][BR]Das Credo der Drengin ist einfach: Die Galaxie und all ihre nicht-Drengin-Bewohner existieren für ihre Herrschaft. Ihre Geschichte mit den Arceanern ist ein Bekenntnis zu diesem Glauben. Die gemeinsame Erfindung der Sternentore war ein Meilenstein der Zusammenarbeit, der schnell von einem Verrat der Drengin gefolgt wurde. Die daraus resultierende Auseinandersetzung festigte eine Rivalität, die auch dann noch glü</String>
+  </StringTable>
+  <StringTable>
+    <Label>Hotspot_ConquestTitle</Label>
+    <String>Eroberungs-Sieg</String>
+  </StringTable>
+  <StringTable>
+    <Label>Hotspot_ConquestDec</Label>
+    <String>Ein Eroberungssieg wird erzielt, indem alle anderen großen Zivilisationen zerstört werden.[BR][BR]Überprüfen Sie den Siegesfortschritt im Siegesstatus-Bildschirm, zugänglich über das Pausenmenü.</String>
+  </StringTable>
+  <StringTable>
+    <Label>Hotspot_InfluenceTitle</Label>
+    <String>Einfluss-Sieg</String>
+  </StringTable>
+  <StringTable>
+    <Label>Hotspot_InfluenceDec</Label>
+    <String>Ein Einflusssieg wird erzielt, indem man die Mehrheit der Galaxie in der Kontrollzone hat und mehrere Monate lang mit allen anderen wichtigen Zivilisationen im Frieden ist.[BR][BR]Überprüfen Sie den Siegesfortschritt auf dem Siegesstatus-Bildschirm, erreichbar über das Pausenmenü.</String>
+  </StringTable>
+  <StringTable>
+    <Label>Hotspot_AllianceTitle</Label>
+    <String>Allianz-Sieg</String>
+  </StringTable>
+  <StringTable>
+    <Label>Hotspot_AllianceDec</Label>
+    <String>Ein Allianzsieg wird erreicht, indem man mit allen anderen großen Zivilisationen verbündet ist.[BR][BR]Überprüfen Sie den Siegesfortschritt auf dem Bildschirm "Siegesstatus", zugänglich über das Pausenmenü.</String>
+  </StringTable>
+  <StringTable>
+    <Label>Hotspot_PrestigeTitle</Label>
+    <String>Prestige-Sieg</String>
+  </StringTable>
+  <StringTable>
+    <Label>Hotspot_PrestigeDec</Label>
+    <String>Ein Prestige-Sieg wird durch das Erreichen eines bestimmten [HS=HS_Prestige]Prestige[/HS] Punktestandes erreicht.[BR][BR]Überprüfen Sie den Fortschritt des Sieges im Siegesstatus-Bildschirm, zugänglich über das Pausenmenü.</String>
+  </StringTable>
+  <StringTable>
+    <Label>Trait_HiveMinds_Name</Label>
+    <String>Schwarmbewusstsein</String>
+  </StringTable>
+  <StringTable>
+    <Label>Trait_HiveMind_Dec</Label>
+    <String>[I]Jedes Individuum arbeitet in perfekter Harmonie, geleitet von einem gemeinsamen Bewusstsein. Das Konzept des "Selbst" hat sich aufgelöst, was die Zivilisation zu einer mächtigen, singulären Entität macht.[/I][BR][BR][COLOR=UIDefaultHighlight]Alle Einheiten und Städte handeln in perfekter Koordination mit signifikanten Boni für gleichzeitige Aktionen. Schaltet die Post-Empfindungsfähigkeit Technologie frei.[/COLOR]</String>
+  </StringTable>
+  <StringTable>
+    <Label>Trait_TerrorStars_Name</Label>
+    <String>Terror-Sternenbasis</String>
+  </StringTable>
+  <StringTable>
+    <Label>Trait_TerrorStars_Dec</Label>
+    <String>[I]Die Weite des Weltraums verbirgt furchterregende Wunder, von unserer Zivilisation zur Dominanz und Verteidigung gezähmt.[/I][BR][BR][COLOR=UIDefaultHighlight]Verbesserte kosmische Waffen und interstellare Befestigungen. Furcht erfasst Feinde bei Begegnungen. Schaltet die Terror-Sternenbasis Technologie frei.[/COLOR]</String>
+  </StringTable>
+  <StringTable>
+    <Label>Trait_Sanctuary_Name</Label>
+    <String>Refugium</String>
+  </StringTable>
+  <StringTable>
+    <Label>Trait_Sanctuary_Dec</Label>
+    <String>[I]In einer Galaxie voller Unruhen steht unsere Zivilisation als Leuchtfeuer der Zuflucht und Hoffnung.[/I][BR][BR][COLOR=UIDefaultHighlight]Diplomatische Boni und verbesserte Verteidigungen machen unsere Territorien zu einem Zufluchtsort für Verbündete und Bürger. Schaltet die Technologie des Konsensfinders frei.[/COLOR]</String>
+  </StringTable>
+  <StringTable>
+    <Label>Trait_Singularity_Name</Label>
+    <String>Singularität</String>
+  </StringTable>
+  <StringTable>
+    <Label>Trait_Singularity_Dec</Label>
+    <String>[I]Unserer Zivilisation, die den Zenit technologischer Fortschritte erreicht hat, steht kurz davor, etwas... Transzendentes zu werden.[/I][BR][BR][COLOR=UIDefaultHighlight]Massive Boni in allen technologiebezogenen Unternehmungen. Möglichkeit, zu einem postbiologischen Zustand zu evolvieren. Schaltet die Technologie "Technologische Singularität" frei.[/COLOR]</String>
+  </StringTable>
+  <StringTable>
+    <Label>Trait_Utopia_Name</Label>
+    <String>Utopie</String>
+  </StringTable>
+  <StringTable>
+    <Label>Trait_Utopia_Dec</Label>
+    <String>[I]Auf unserem Streben nach Perfektion haben wir eine Gesellschaft geschaffen, in der alle prosperieren und Harmonie herrscht.[/I][BR][BR][COLOR=UIDefaultHighlight]Außergewöhnliches gesellschaftliches Glück, Wachstum und Wohlstand in allen Systemen. Alle Planeten gewinnen 1000 Einfluss. Schaltet die Technologie Ruf der Utopie frei.[/COLOR]</String>
+  </StringTable>
+  <StringTable>
+    <Label>Trait_Legacy_Name</Label>
+    <String>Vermächtnis</String>
+  </StringTable>
+  <StringTable>
+    <Label>Trait_Legacy_Dec</Label>
+    <String>[I]In Ehrerbietung der Vergangenheit stellt unsere Zivilisation sicher, dass ihre Errungenschaften und Weisheit für Äonen andauern werden.[/I][BR][BR][COLOR=UIDefaultHighlight]Denkmäler, Wunder und kulturelle Outputs werden verbessert. Die Geschichte wird sorgfältig bewahrt. Wir haben das Wissen der Precursor erfolgreich mit unseren eigenen glorreichen Traditionen integriert. Gewährt 50 Prestigepunkte. Schaltet die Technologie Glorreiche Erbschaft frei.[/COLOR]</String>
+  </StringTable>
+  <StringTable>
+    <Label>Trait_BigBrother_Name</Label>
+    <String>Großer Bruder</String>
+  </StringTable>
+  <StringTable>
+    <Label>Trait_BigBrother_Dec</Label>
+    <String>[I]Jeder Schritt, jedes Flüstern, jeder Gedanke wird zum Wohle aller überwacht.[/I][BR][BR][COLOR=UIDefaultHighlight]Einwandfreie interne Sicherheit und Überwachung. Widerstand ist fast nicht existent. Erwartungen an Bürger um 50 Punkte gesenkt. Freischaltung der Technologie für koordiniertes Reisen.[/COLOR]</String>
+  </StringTable>
+  <StringTable>
+    <Label>Trait_SovereignIdentity_Name</Label>
+    <String>Souveräne Identität</String>
+  </StringTable>
+  <StringTable>
+    <Label>Trait_SovereignIdentity_Dec</Label>
+    <String>[I]Über alles schätzt unsere Zivilisation ihre einzigartige Identität und Unabhängigkeit, bleibt fest gegenüber äußeren Einflüssen stehen.[/I][BR][BR][COLOR=UIDefaultHighlight]Starke Resistenz gegen externe kulturelle oder diplomatische Einflüsse. Alle Bürgerstatistiken werden erheblich erhöht. Schaltet die Technologie "Individuelle Göttlichkeit" frei.[/COLOR]</String>
+  </StringTable>
+  <StringTable>
+    <Label>PainAmplifier_Name</Label>
+    <String>Schmerzverstärker</String>
+  </StringTable>
+  <StringTable>
+    <Label>PainAmplifier_ShortDec</Label>
+    <String>Erhöht den konstanten Schmerz unserer Bürger, um sie zum Fokussieren zu bringen und die [HS=HS_Research]Forschung[/HS] zu steigern.</String>
+  </StringTable>
+  <StringTable>
+    <Label>ConstructBroadcastModule_Name</Label>
+    <String>Kulturübertragung</String>
+  </StringTable>
+  <StringTable>
+    <Label>ConstructBroadcastModule_ShortDec</Label>
+    <String>Erstellt ein Sendemodul für unseren Vault, das verwendet werden kann, um unsere Kultur von einem befreundeten Zielplaneten aus zu senden.</String>
+  </StringTable>
+  <StringTable>
+    <Label>RaidersAbility_Name</Label>
+    <String>[ICON=Warriors_Icon] Plünderer</String>
+  </StringTable>
+  <StringTable>
+    <Label>RaidersAbility_ShortName</Label>
+    <String>Räuber</String>
+  </StringTable>
+  <StringTable>
+    <Label>RaidersAbility_Dec</Label>
+    <String>-50% [HS=HS_Manufacturing]Herstellung[/HS] und -50% [HS=HS_ColonyGrossIncome]Einkommen[/HS] auf allen Welten.[BR][BR] Gewinne +100 [HS=HS_Credit]Kredite[/HS] und [ICON=Stat_Manufacturing_Icon] +20 [HS=HS_Manufacturing]Herstellung[/HS] für gewonnene Schlachten. [BR][BR] Gewinne +500 [HS=HS_Credit]Kredite[/HS] und [ICON=Stat_Manufacturing_Icon] +200 [HS=HS_Manufacturing]Herstellung[/HS] beim Erobern von Planeten. [BR][BR] Beginnt mit der Technologie der Bewaffneten Shuttles.</String>
+  </StringTable>
+  <StringTable>
+    <Label>RaidersAbility_ApprovalBoostString</Label>
+    <String>Räuber-Sieg</String>
+  </StringTable>
+  <StringTable>
+    <Label>WarFleet_Name</Label>
+    <String>[ICON=SiegeShip_Icon] Belagerungsflotte</String>
+  </StringTable>
+  <StringTable>
+    <Label>WarFleet_ShortName</Label>
+    <String>Belagerungsflotte</String>
+  </StringTable>
+  <StringTable>
+    <Label>WarFleet_Dec</Label>
+    <String>Beginnt mit Jägern und einem Belagerungsschiff.</String>
+  </StringTable>
+  <StringTable>
+    <Label>PirateCutter_Name</Label>
+    <String>Piraten Schneider</String>
+  </StringTable>
+  <StringTable>
+    <Label>Event_GovernorEvent_RareResource_0x62A3_Name</Label>
+    <String>Der seltene Ressourcenvorschlag</String>
+  </StringTable>
+  <StringTable>
+    <Label>Event_GovernorEvent_RareResource_0x62A3_Dec</Label>
+    <String>{LEADERNAME} kontaktiert Sie mit Neuigkeiten.[BR][BR]Ein Bergbaukonglomerat hat ein Vorkommen von kristallisiertem Elerium auf {PLANETNAME} entdeckt, ein Material, das für fortschrittliche Energiesysteme und Waffentechnik unerlässlich ist. Das Konglomerat bietet zwei Vorschläge an. [BR][BR]Der erste besteht darin, die Ressourcen mit einem KI-basierten Tagebau zu fördern, was sofortige wirtschaftliche Vorteile bringen würde, aber die lokale Umwelt und Bevölkerung schädigen könnte. [BR][BR]Der zweite besteht darin, sie nachhaltig abzubauen, um das Wohl des Planeten zu gewährleisten, aber mit einem langsameren wirtschaftlichen Tempo.</String>
+  </StringTable>
+  <StringTable>
+    <Label>Event_GovernorEvent_RareResource_Choice_1_0x62A3_Name</Label>
+    <String>Schürft jetzt alles ab. Wen kümmern schon Alien-Wale und andere Weltraumfische?</String>
+  </StringTable>
+  <StringTable>
+    <Label>Event_GovernorEvent_RareResource_Choice_1_0x62A3_Dec</Label>
+    <String>Sie erhalten sofort Kredite, aber es wird eine kleine Umweltkatastrophe verursachen.</String>
+  </StringTable>
+  <StringTable>
+    <Label>Event_GovernorEvent_RareResource_Choice_2_0x62A3_Name</Label>
+    <String>Nehmen Sie sich Zeit. Wir haben es nicht eilig.</String>
+  </StringTable>
+  <StringTable>
+    <Label>Event_GovernorEvent_RareResource_Choice_2_0x62A3_Dec</Label>
+    <String>Sie werden langsamere, aber schonendere Techniken zur Ressourcengewinnung verwenden.</String>
+  </StringTable>
+  <StringTable>
+    <Label>Event_GovernorEvent_AncientArtifact_0x72B4_Name</Label>
+    <String>Precursor-Artefakt gefunden</String>
+  </StringTable>
+  <StringTable>
+    <Label>Event_GovernorEvent_AncientArtifact_0x72B4_Dec</Label>
+    <String>{LEADERNAME} kommt mit faszinierenden Neuigkeiten.[BR][BR] Ein geheimnisvolles altes Artefakt wurde auf {PLANETNAME} ausgegraben. Das Artefakt sendet eine einzigartige Frequenz aus. Experten stellen zwei Möglichkeiten vor: Ernte die Frequenz als Energiequelle, was für unsere Reserven ein Segen sein kann, oder widme Ressourcen, um sie für altes Wissen zu entschlüsseln. Die Wahl liegt bei dir.</String>
+  </StringTable>
+  <StringTable>
+    <Label>Event_GovernorEvent_AncientArtifact_Choice_1_0x72B4_Name</Label>
+    <String>Ernte die Energie.</String>
+  </StringTable>
+  <StringTable>
+    <Label>Event_GovernorEvent_AncientArtifact_Choice_1_0x72B4_Dec</Label>
+    <String>Wir werden von einem plötzlichen Energieanstieg profitieren, könnten jedoch auf Gegenwind stoßen, weil wir ein Stück Geschichte zerstört haben.</String>
+  </StringTable>
+  <StringTable>
+    <Label>Event_GovernorEvent_AncientArtifact_Choice_2_0x72B4_Name</Label>
+    <String>Entschlüsseln Sie seine Geheimnisse.</String>
+  </StringTable>
+  <StringTable>
+    <Label>Event_GovernorEvent_AncientArtifact_Choice_2_0x72B4_Dec</Label>
+    <String>Wir werden Wissen erlangen, das möglicherweise unser technologisches Wachstum beschleunigt, aber wir werden den sofortigen Energieboost verpassen.</String>
+  </StringTable>
+  <StringTable>
+    <Label>Event_GovernorEvent_ForeignVisit_0x82C5_Name</Label>
+    <String>Kontroverse Besuch</String>
+  </StringTable>
+  <StringTable>
+    <Label>Event_GovernorEvent_ForeignVisit_0x82C5_Dec</Label>
+    <String>{LEADERNAME} sendet eine dringende Übertragung.[BR][BR] Botschafter Zaraq von der {PLAYERFACTION:1} möchte {PLANETNAME} für ein diplomatisches Gipfeltreffen besuchen. [BR][BR]Der Botschafter ist nicht beliebt.[BR][BR]Wirklich wirklich nicht beliebt.[BR][BR]Gewähren wir den Besuch oder lehnen wir diplomatisch ab?</String>
+  </StringTable>
+  <StringTable>
+    <Label>Event_GovernorEvent_ForeignVisit_Choice_1_0x82C5_Name</Label>
+    <String>Gewähren Sie den Besuch.</String>
+  </StringTable>
+  <StringTable>
+    <Label>Event_GovernorEvent_ForeignVisit_Choice_1_0x82C5_Dec</Label>
+    <String>Die Stärkung der Beziehungen mit der {PLAYERFACTION:1} könnte zu neuen Möglichkeiten führen, birgt jedoch das Risiko von Unruhen unter unseren Bürgern.</String>
+  </StringTable>
+  <StringTable>
+    <Label>Event_GovernorEvent_ForeignVisit_Choice_2_0x82C5_Name</Label>
+    <String>Besuch ablehnen.</String>
+  </StringTable>
+  <StringTable>
+    <Label>Event_GovernorEvent_ForeignVisit_Choice_2_0x82C5_Dec</Label>
+    <String>Frieden innerhalb der Kolonie wird gewahrt, aber unsere Beziehungen mit der {PLAYERFACTION:1} leiden.</String>
+  </StringTable>
+  <StringTable>
+    <Label>Event_GovernorEvent_AlienPlantHarvest_0x92D6_Name</Label>
+    <String>Ernte-Dilemma</String>
+  </StringTable>
+  <StringTable>
+    <Label>Event_GovernorEvent_AlienPlantHarvest_0x92D6_Dec</Label>
+    <String>Gouverneur {LEADERNAME} kontaktiert Sie mit einem faszinierenden Vorschlag. [BR][BR]Die {PLAYERFACTION:1} haben Interesse daran geäußert, eine einzigartige Pflanze von {PLANETNAME} zu ernten. Diese Flora produziert ein Harz, das eine wirksame Zutat für verschiedene nützliche Chemikalien ist. Dieses Harz kann jedoch auch zu einer starken und süchtig machenden Droge verfeinert werden. [BR][BR]Die Erlaubnis zur Ernte würde die Beziehungen stärken und das planetare Einkommen steigern, könnte aber auch zu erhöhten Kriminalitätsraten in der Kolonie führen.</String>
+  </StringTable>
+  <StringTable>
+    <Label>Event_GovernorEvent_AlienPlantHarvest_Choice_1_0x92D6_Name</Label>
+    <String>Erlaube die Ernte. Unsere Finanzen könnten den Schub gebrauchen.</String>
+  </StringTable>
+  <StringTable>
+    <Label>Event_GovernorEvent_AlienPlantHarvest_Choice_1_0x92D6_Dec</Label>
+    <String>Die Beziehungen mit {PLAYERFACTION:1} werden sich verbessern und die Wirtschaft des Planeten wird sich verbessern, aber die Kriminalität auf {PLANETNAME} wird steigen.</String>
+  </StringTable>
+  <StringTable>
+    <Label>Event_GovernorEvent_AlienPlantHarvest_Choice_2_0x92D6_Name</Label>
+    <String>Lehnen Sie die Anfrage ab. Wir wollen nicht, dass das Syndikat auftaucht.</String>
+  </StringTable>
+  <StringTable>
+    <Label>Event_GovernorEvent_AlienPlantHarvest_Choice_2_0x92D6_Dec</Label>
+    <String>Die Beziehungen mit {PLAYERFACTION:1} werden sich verschlechtern, aber zumindest wird das Verbrechen auf {PLANETNAME} unverändert bleiben.</String>
+  </StringTable>
+  <StringTable>
+    <Label>Event_GovernorEvent_AlienPlantHarvest_Relations_0x92D6_Dec</Label>
+    <String>Sie haben unseren Botschafter verschmäht</String>
+  </StringTable>
+  <StringTable>
+    <Label>Event_GovernorEvent_AncientFacility_0xA7F4_Name</Label>
+    <String>Das Antike Rätsel</String>
+  </StringTable>
+  <StringTable>
+    <Label>Event_GovernorEvent_AncientFacility_0xA7F4_Dec</Label>
+    <String>Gouverneur {LEADERNAME} sendet Ihnen eine Übertragung, die die Entdeckung einer alten Arnorian-Anlage auf {PLANETNAME} detailliert beschreibt. [BR][BR]Das von ihr ausgehende Energiesignal könnte von großem Wert sein, aber die auf dem Planeten angetroffenen einheimischen Arten betrachten es als heiligen Boden. [BR][BR]Sollen wir seine Energie nutzen oder die lokalen Überzeugungen respektieren?</String>
+  </StringTable>
+  <StringTable>
+    <Label>Event_GovernorEvent_AncientFacility_Choice_1_0xA7F4_Name</Label>
+    <String>Extrahiere die Energie. Macht macht Recht.</String>
+  </StringTable>
+  <StringTable>
+    <Label>Event_GovernorEvent_AncientFacility_Choice_1_0xA7F4_Dec</Label>
+    <String>Wir werden die Energie der Anlage nutzen, um unsere überschüssigen Produktionsreserven zu steigern, was jedoch möglicherweise die Beziehungen zu den einheimischen Arten auf {PLANETNAME} belasten könnte.[BR][BR]Keine unmittelbaren Folgen zu sehen.</String>
+  </StringTable>
+  <StringTable>
+    <Label>Event_GovernorEvent_AncientFacility_Choice_2_0xA7F4_Name</Label>
+    <String>Respektiere die heilige Stätte. Wir sollten uns nicht einmischen.</String>
+  </StringTable>
+  <StringTable>
+    <Label>Event_GovernorEvent_AncientFacility_Choice_2_0xA7F4_Dec</Label>
+    <String>Wir entscheiden uns, die Überzeugungen der einheimischen Spezies zu ehren, um Frieden auf {PLANETNAME} zu gewährleisten, verzichten jedoch auf die potenzielle Energiequelle.</String>
+  </StringTable>
+  <StringTable>
+    <Label>Event_GovernorEvent_IllnessDilemma_0xB8A2_Name</Label>
+    <String>Die Pest</String>
+  </StringTable>
+  <StringTable>
+    <Label>Event_GovernorEvent_IllnessDilemma_0xB8A2_Dec</Label>
+    <String>Gouverneur {LEADERNAME} meldet sich mit beunruhigenden Nachrichten: Eine mysteriöse Krankheit hat {PLANETNAME} befallen. Ein lokal entwickeltes experimentelles Medikament könnte die Krankheit bekämpfen, aber die potentiellen Nebenwirkungen sind unbekannt. [BR][BR]Sich ausschließlich auf zugelassene Behandlungen zu verlassen, wird die Epidemie eindämmen, aber das Wachstum des Planeten für Jahre verlangsamen. Wie sollten wir vorgehen?</String>
+  </StringTable>
+  <StringTable>
+    <Label>Event_GovernorEvent_IllnessDilemma_Choice_1_0xB8A2_Name</Label>
+    <String>Zwinge die Bevölkerung dazu, das experimentelle Medikament zu verwenden.</String>
+  </StringTable>
+  <StringTable>
+    <Label>Event_GovernorEvent_IllnessDilemma_Choice_1_0xB8A2_Dec</Label>
+    <String>Das experimentelle Medikament wird weit verbreitet, möglicherweise um weitere Verwüstungen zu verhindern, aber es birgt das Risiko unbekannter Nebenwirkungen.</String>
+  </StringTable>
+  <StringTable>
+    <Label>Event_GovernorEvent_IllnessDilemma_Choice_2_0xB8A2_Name</Label>
+    <String>Verwenden Sie nur zugelassene Behandlungen. Sicherheit zuerst.</String>
+  </StringTable>
+  <StringTable>
+    <Label>Event_GovernorEvent_IllnessDilemma_Choice_2_0xB8A2_Dec</Label>
+    <String>Indem wir nur erprobte und bewährte Methoden verwenden, sichern wir das Wohlergehen unserer Bürger, auch wenn es einen Rückschlag für das Wachstum von {PLANETNAME} bedeutet.</String>
+  </StringTable>
+  <StringTable>
+    <Label>Event_CulturalExchangeProposal_0xD4E2_Name</Label>
+    <String>Kulturaustausch-Vorschlag</String>
+  </StringTable>
+  <StringTable>
+    <Label>Event_CulturalExchangeProposal_0xD4E2_Dec</Label>
+    <String>Die {PLAYERFACTIONLONG:1} haben den Gouverneur {LEADERNAME} von {PLANETNAME} mit einem interessanten Angebot angesprochen. Sie möchten ein Kulturaustauschbüro auf unserem Planeten einrichten und versprechen Unterstützung bei unseren Fertigungsbemühungen. [BR][BR]Allerdings legt unsere Aufklärung nahe, dass dies als Tarnung für ihre Spionageaktivitäten dienen könnte. [BR][BR]Die Annahme ihres Angebots könnte unsere Produktion stärken, aber mit dem potenziellen Risiko eines Spionagenetzwerks. Eine Ablehnung könnte sie beleidigen. Wie sollen wir vorgehen?</String>
+  </StringTable>
+  <StringTable>
+    <Label>Event_CulturalExchangeProposal_Choice_1_0xD4E2_Name</Label>
+    <String>Nehmen Sie das Angebot an. Wir gehen das Risiko für die Hilfe ein.</String>
+  </StringTable>
+  <StringTable>
+    <Label>Event_CulturalExchangeProposal_Choice_1_0xD4E2_Dec</Label>
+    <String>Wir entscheiden uns, die {PLAYERFACTIONLONG:1} und ihr Kulturaustauschbüro zu begrüßen, ihre Fertigungshilfe zu erhalten, aber uns auch möglicher Spionage auszusetzen. [BR][BR]Keine unmittelbaren Konsequenzen.</String>
+  </StringTable>
+  <StringTable>
+    <Label>Event_CulturalExchangeProposal_Choice_2_0xD4E2_Name</Label>
+    <String>Lehnen Sie höflich ab. Wir können unsere Sicherheit nicht riskieren.</String>
+  </StringTable>
+  <StringTable>
+    <Label>Event_CulturalExchangeProposal_Choice_2_0xD4E2_Dec</Label>
+    <String>Wir entscheiden uns für unsere Sicherheit und lehnen das Angebot der {PLAYERFACTION:1} ab. Dies könnte unsere Beziehungen belasten, aber die Sicherheit unseres Planeten bleibt unangetastet. [BR][BR]Keine unmittelbaren Folgen.</String>
+  </StringTable>
+  <StringTable>
+    <Label>Event_YorObservationProposal_0xF3A8_Name</Label>
+    <String>Beobachtungsposten</String>
+  </StringTable>
+  <StringTable>
+    <Label>Event_YorObservationProposal_0xF3A8_Dec</Label>
+    <String>Die {PLAYERFACTIONLONG:1} haben sich mit einer ungewöhnlichen Anfrage an Gouverneur {LEADERNAME} von {PLANETNAME} gewandt. Sie möchten eine Beobachtungsstelle einrichten, um unsere Gesellschaft und Kultur zu studieren. Im Gegenzug bieten sie uns fortschrittliche Technologie an. [BR][BR]Allerdings fühlen sich unsere Bürger bei dem Gedanken, unter den wachsamen Augen der {PLAYERFACTION:1} zu stehen, zutiefst unwohl. [BR][BR]Obwohl ihre Technologie verlockend ist, müssen wir das Wohlergehen unserer Leute berücksichtigen. Eine Ablehnung könnte als Beleidigung für die {PLAYERFACTIONLONG:1} angesehen werden. Was sollen wir tun?</String>
+  </StringTable>
+  <StringTable>
+    <Label>Event_YorObservationProposal_Choice_1_0xF3A8_Name</Label>
+    <String>Nehmen Sie das Angebot an. Wir könnten etwas Technik gebrauchen.</String>
+  </StringTable>
+  <StringTable>
+    <Label>Event_YorObservationProposal_Choice_1_0xF3A8_Dec</Label>
+    <String>Wir gewähren der {PLAYERFACTIONLONG:1} ihren Beobachtungsposten im Austausch für ihre Technologie. Unsere Bürger könnten sich jedoch wegen ihrer neuen Beobachter unwohl fühlen. [BR][BR]Keine sofortigen Konsequenzen.</String>
+  </StringTable>
+  <StringTable>
+    <Label>Event_YorObservationProposal_Choice_2_0xF3A8_Name</Label>
+    <String>Ablehnen. Das ist keine Ameisenfarm.</String>
+  </StringTable>
+  <StringTable>
+    <Label>Event_YorObservationProposal_Choice_2_0xF3A8_Dec</Label>
+    <String>Wir priorisieren das Wohlergehen und den Komfort unserer Bürger und lehnen den Antrag von {PLAYERFACTION:1} ab.</String>
+  </StringTable>
+  <StringTable>
+    <Label>Event_YorObservationProposal_Diplomatic_0xF3A8_Dec</Label>
+    <String>Sie haben unsere Beobachtungsstation abgelehnt</String>
+  </StringTable>
+  <StringTable>
+    <Label>Event_AltarianCodexProposal_0xG4B9_Name</Label>
+    <String>Codex Angebot</String>
+  </StringTable>
+  <StringTable>
+    <Label>Event_AltarianCodexProposal_0xG4B9_Dec</Label>
+    <String>Die {PLAYERFACTIONLONG:1} haben sich mit einem einzigartigen Angebot an den Gouverneur {LEADERNAME} von {PLANETNAME} gewandt: Sie sind bereit, einen Kodex universeller Wahrheiten im Austausch für einige alte Relikte zu teilen, die für uns wenig Wert haben, aber für sie von großer Bedeutung sind.[BR][BR]Der Kodex würde den kulturellen Wert dieses Planeten aufgrund seines historischen Werts erhöhen.</String>
+  </StringTable>
+  <StringTable>
+    <Label>Event_AltarianCodexProposal_Choice_1_0xG4B9_Name</Label>
+    <String>Nehmen Sie das Angebot an.</String>
+  </StringTable>
+  <StringTable>
+    <Label>Event_AltarianCodexProposal_Choice_1_0xG4B9_Dec</Label>
+    <String>Wir haben uns entschieden, die Relikte gegen den Codex zu tauschen, in der Hoffnung, dass das darin enthaltene Wissen den Einfluss dieser Welt erhöht.</String>
+  </StringTable>
+  <StringTable>
+    <Label>Event_AltarianCodexProposal_Choice_2_0xG4B9_Name</Label>
+    <String>Angebot ablehnen.</String>
+  </StringTable>
+  <StringTable>
+    <Label>Event_AltarianCodexProposal_Choice_2_0xG4B9_Dec</Label>
+    <String>Wir lehnen den {PLAYERFACTION:1} Vorschlag höflich ab und wählen die Relikte zu schützen. Dies könnte die Beziehungen beeinflussen.</String>
+  </StringTable>
+  <StringTable>
+    <Label>Event_AltarianCodexProposal_Diplomatic_0xG4B9_Dec</Label>
+    <String>Sie haben unseren Codex abgelehnt</String>
+  </StringTable>
+  <StringTable>
+    <Label>Event_IconianHistoryShare_0xH5C1_Name</Label>
+    <String>Historische Offenbarung</String>
+  </StringTable>
+  <StringTable>
+    <Label>Event_IconianHistoryShare_0xH5C1_Dec</Label>
+    <String>Die alten {PLAYERFACTIONLONG:1} haben den Gouverneur {LEADERNAME} von {PLANETNAME} mit einem tiefgreifenden Angebot angesprochen: Sie wollen ihre alte Geschichte teilen, die die Geschichten der Arnor, Dread Lords und der bedeutsamen Precursor-Kriege enthüllt.[BR][BR]Solches Wissen kann sowohl ein Segen als auch ein Fluch sein und die Überzeugungen und Kultur der lokalen Bevölkerung umgestalten.</String>
+  </StringTable>
+  <StringTable>
+    <Label>Event_IconianHistoryShare_Choice_1_0xH5C1_Name</Label>
+    <String>Nehmen Sie die Offenbarung an.</String>
+  </StringTable>
+  <StringTable>
+    <Label>Event_IconianHistoryShare_Choice_1_0xH5C1_Dec</Label>
+    <String>Durch die Annahme dieser Geschichte werden viele traditionelle Glaubensrichtungen und Religionen untergraben. Es wird uns kurzfristig einen Wissensschub geben, aber für eine Weile auch Unruhe stiften.</String>
+  </StringTable>
+  <StringTable>
+    <Label>Event_IconianHistoryShare_Choice_2_0xH5C1_Name</Label>
+    <String>Angebot ablehnen.</String>
+  </StringTable>
+  <StringTable>
+    <Label>Event_IconianHistoryShare_Choice_2_0xH5C1_Dec</Label>
+    <String>Wir lehnen das Angebot ab und entscheiden uns dafür, unsere Bevölkerung in seliger Unwissenheit zu belassen.</String>
+  </StringTable>
+  <StringTable>
+    <Label>Event_IconianHistoryShare_Diplomatic_0xH5C1_Dec</Label>
+    <String>Ihre Zivilisation ist provinziell</String>
+  </StringTable>
+  <StringTable>
+    <Label>Event_AlienTradeAgreement_0xJ6D2_Name</Label>
+    <String>Handelsabkommen Vorschlag</String>
+  </StringTable>
+  <StringTable>
+    <Label>Event_AlienTradeAgreement_0xJ6D2_Dec</Label>
+    <String>Die {PLAYERFACTIONLONG:1} haben den Gouverneur {LEADERNAME} von {PLANETNAME} mit einem lukrativen Handelsabkommen angesprochen. Dieser Vertrag verspricht eine große Steigerung der Wirtschaft des Planeten, doch die Einheimischen haben ihre Bedenken geäußert über den möglichen Zustrom von außerirdischen Besuchern.[BR][BR]Das Potenzial für kulturelle Bereicherung ist immens, doch ebenso das Potenzial für Spannungen.</String>
+  </StringTable>
+  <StringTable>
+    <Label>Event_AlienTradeAgreement_Choice_1_0xJ6D2_Name</Label>
+    <String>Nehmen Sie das Handelsabkommen an.</String>
+  </StringTable>
+  <StringTable>
+    <Label>Event_AlienTradeAgreement_Choice_1_0xJ6D2_Dec</Label>
+    <String>Wir begrüßen das Handelsabkommen und erwarten den wirtschaftlichen Aufschwung, den es bringen wird. Allerdings müssen wir auch auf mögliche kulturelle Konflikte aufgrund der neuen Alien-Besucher und ihrer verschiedenen Gerüche vorbereitet sein.</String>
+  </StringTable>
+  <StringTable>
+    <Label>Event_AlienTradeAgreement_Choice_2_0xJ6D2_Name</Label>
+    <String>Nö. Nein danke.</String>
+  </StringTable>
+  <StringTable>
+    <Label>Event_AlienTradeAgreement_Choice_2_0xJ6D2_Dec</Label>
+    <String>Wir entscheiden uns für die Wünsche der einheimischen Bevölkerung und lehnen das Handelsabkommen ab, was möglicherweise die Beziehungen zur {PLAYERFACTION:1} belastet.</String>
+  </StringTable>
+  <StringTable>
+    <Label>Event_AlienTradeAgreement_Diplomatic_0xJ6D2_Dec</Label>
+    <String>Sie haben unser Handelsangebot abgelehnt.</String>
+  </StringTable>
+  <StringTable>
+    <Label>LeaderTrait_MissingTwin_Name</Label>
+    <String>[ICON=Trait_Clone_Icon] Fehlender Zwilling</String>
+  </StringTable>
+  <StringTable>
+    <Label>LeaderTrait_MissingTwin_Dec</Label>
+    <String>Hatte einen identischen Zwilling, der vor Jahren verschwand.</String>
+  </StringTable>
+  <StringTable>
+    <Label>MasterTech_ArmedShuttles_Drengin_Name</Label>
+    <String>Kriegsschiffe</String>
+  </StringTable>
+  <StringTable>
+    <Label>MasterTech_ArmedShuttles_Drengin_ShortDec</Label>
+    <String>Stellen Sie ein Prototyp-Belagerungsschiff zur Verfügung, um kleine feindliche Welten zu erobern.</String>
+  </StringTable>
+  <StringTable>
+    <Label>MasterTech_ArmedShuttles_Drengin_Dec</Label>
+    <String>Die Galaxie und ihre Bewohner müssen zerstört werden, wenn sie unter unserer Herrschaft wiedergeboren werden sollen. Ein Prototyp Belagerungsschiff wird unsere Macht sehr schnell zu den Schwachen bringen.</String>
+  </StringTable>
+  <StringTable>
+    <Label>MasterTech_CoordinatedTravel_Name</Label>
+    <String>Koordinierte Reise</String>
+  </StringTable>
+  <StringTable>
+    <Label>MasterTech_CoordinatedTravel_ShortDec</Label>
+    <String>Macht das Reisen in unserem Einflussbereich im Grunde kostenlos.</String>
+  </StringTable>
+  <StringTable>
+    <Label>MasterTech_CoordinatedTravel_Dec</Label>
+    <String>Mit dem Fortschritt der Koordinierten Reise können unsere Flotten und Konvois in perfekter Harmonie agieren. Diese Technologie nutzt fortschrittliche Algorithmen und Echtzeit-Datenströme, um sicherzustellen, dass unsere Flotten sich mit Geschwindigkeiten durch freundlichen Raum bewegen können, die bisher für unmöglich gehalten wurden.</String>
+  </StringTable>
+  <StringTable>
+    <Label>MasterTech_GloriousLegacy_Name</Label>
+    <String>Ruhmreiches Erbe</String>
+  </StringTable>
+  <StringTable>
+    <Label>MasterTech_GloriousLegacy_ShortDec</Label>
+    <String>Bietet ultimatives Verständnis der Precursor.</String>
+  </StringTable>
+  <StringTable>
+    <Label>MasterTech_GloriousLegacy_Dec</Label>
+    <String>Unser Streben nach Unsterblichkeit beschränkt sich nicht auf Individuen, sondern erstreckt sich auf die Errungenschaften und Weisheiten unserer Zivilisation. Die Technologie des "Ruhmreiches Erbe" etabliert fortschrittliche Archivierungs-, Konservierungs- und Übertragungsmethoden, um sicherzustellen, dass unsere Kultur, Entdeckungen und Geschichten ewig durch das Universum hallen, unberührt vom Zerfall der Zeit.[BR][BR]Dies manifestiert sich in der nicht trivialen Tatsache, dass wir unsere eigenen Überzeugungen und Glauben mit der Tatsache in Einklang bringen mussten, dass es tatsächlich eine Precursor-Zivilisation gab, die von einer Gruppe von Wesen namens Mithrilar geschaffen wurde. Diese Wesen spalteten sich in die Arnor und Dread Lords, die gegeneinander kämpften, bevor die meisten Arten in dieser Galaxie überhaupt entstanden sind. Dieses perfekte Verständnis ermöglicht es uns, ihre Werke intuitiv zu nutzen, als wären</String>
+  </StringTable>
+  <StringTable>
+    <Label>MasterTech_CallOfUtopia_Name</Label>
+    <String>Ruf der Utopie</String>
+  </StringTable>
+  <StringTable>
+    <Label>MasterTech_CallOfUtopia_ShortDec</Label>
+    <String>Schaltet eine Vollzugsanordnung frei, die den Einfluss auf die Zielwelt massiv erhöht.</String>
+  </StringTable>
+  <StringTable>
+    <Label>MasterTech_CallOfUtopia_Dec</Label>
+    <String>Durch den Ruf der Utopie begibt sich unsere Zivilisation auf eine Reise, um eine Gesellschaft zu verwirklichen, in der Harmonie, Wohlstand und Glück höchstes Gebot sind. Fortgeschrittene soziologische Modelle, Infrastrukturpläne und Gemeinschaftsengagementstrategien legen den Grundstein, um unseren utopischen Traum in eine greifbare Realität zu verwandeln. [BR][BR]Dies gipfelt in einer Exekutivanordnung, die, wenn sie angewendet wird, den Einfluss ihrer Zielkernwelt drastisch erhöht und andere Zivilisationen, wenn nicht sofort, so doch in Kürze in unser Licht bringen wird.</String>
+  </StringTable>
+  <StringTable>
+    <Label>Tech_Sanctuary_Name</Label>
+    <String>Konsensbildner</String>
+  </StringTable>
+  <StringTable>
+    <Label>MasterSanctuaryTech_ShortDec</Label>
+    <String>Unsere diplomatischen Fähigkeiten werden jeden Monat zunehmen.</String>
+  </StringTable>
+  <StringTable>
+    <Label>MasterSanctuaryTech_Dec</Label>
+    <String>Uns zu kennen wird bedeuten, uns zu lieben. Die Sanctuary-Technologie konzentriert sich auf den Aufbau von Zonen unvergleichlicher Sicherheit, sowohl in Bezug auf Verteidigung als auch auf gesellschaftliches Wohlbefinden. Durch fortschrittliche Abschirmung, Schnellreaktionssysteme und eine Kultur der Fürsorge gewährleisten diese Schutzräume, dass unsere Leute in Krisenzeiten einen unerschütterlichen Leuchtturm haben, an den sie sich wenden können.[BR][BR]Jeden Monat wird unsere diplomatische Fähigkeit zunehmen, bis jede Zivilisation nicht anders kann, als uns zu lieben.</String>
+  </StringTable>
+  <StringTable>
+    <Label>MasterTech_IndividualDivinity_Name</Label>
+    <String>Individuelle Göttlichkeit</String>
+  </StringTable>
+  <StringTable>
+    <Label>MasterTech_ndividualDivinity_ShortDec</Label>
+    <String>Bürger ermächtigen, zur Gottheit aufzusteigen.</String>
+  </StringTable>
+  <StringTable>
+    <Label>MasterTech_IndividualDivinity_Dec</Label>
+    <String>Die Statistiken unserer Bürger werden monatlich um 0,1 steigen, für immer. Die Technologie der individuellen Göttlichkeit, die das latente Potenzial in jedem Einzelnen freisetzt, setzt unsere Bürger auf einen Weg der kontinuierlichen Evolution und Selbstverbesserung. Durch spirituelle, geistige und körperliche Verbesserungsprotokolle werden unsere Menschen jeden Tag stärker, klüger und mehr auf das Universum abgestimmt, und kommen der göttlichen Existenz immer näher.</String>
+  </StringTable>
+  <StringTable>
+    <Label>MasterTech_DeepSpaceLabor_Name</Label>
+    <String>Training für Weltraumtiefenarbeit</String>
+  </StringTable>
+  <StringTable>
+    <Label>MasterTech_DeepSpaceLabor_ShortDec</Label>
+    <String>Trainiert unsere Sklaven, auf Asteroiden und Raumschiffen im Weltraum zu arbeiten.</String>
+  </StringTable>
+  <StringTable>
+    <Label>MasterTech_DeepSpaceLabor_Dec</Label>
+    <String>Es ist immer schwer, unsere Knechte zur Arbeit zu bringen. Ohne die richtigen Techniken ist es fast unmöglich, sie im Weltraum arbeiten zu lassen. Diese Technologie ermöglicht es uns, unsere Knechte effektiver zum Abbau von Asteroiden einzusetzen und sie auf Schiffen zu stationieren, was echten Menschen Freiräume für wichtige Aufgaben schafft.</String>
+  </StringTable>
+  <StringTable>
+    <Label>MasterTech_StellarPropulsion_Name</Label>
+    <String>Interstellare Antriebstechnik</String>
+  </StringTable>
+  <StringTable>
+    <Label>MasterTech_StellarPropulsion_ShortDec</Label>
+    <String>Stellt experimentelle Laufwerkrichtlinien zur Verfügung</String>
+  </StringTable>
+  <StringTable>
+    <Label>MasterTech_StellarPropulsion_Dec</Label>
+    <String>Wir müssen besser verstehen, was es bedeutet, durch gekrümmten Raum zu reisen, um das Beste daraus zu machen. Diese Technologie ermöglicht es uns, unseren Kapitänen neue Möglichkeiten für schnellere Reisen zu vermitteln.</String>
+  </StringTable>
+  <StringTable>
+    <Label>MasterTech_PlanetarySubstrates_Name</Label>
+    <String>Planetare Substrate</String>
+  </StringTable>
+  <StringTable>
+    <Label>MasterTech_PlanetarySubstrates_ShortDec</Label>
+    <String>Bereiten Sie unsere Welten auf synthetisches Leben vor. Stellt Gerät zur Erhöhung der Planetenklasse bereit.</String>
+  </StringTable>
+  <StringTable>
+    <Label>MasterTech_PlanetarySubstrates_Dec</Label>
+    <String>Durch die Integration fortschrittlicher planetarer Substrate können unsere robotischen Verwandten nahtlos mit dem Kern von Planeten synchronisieren, wodurch unsere Fähigkeiten zur Ressourcenextraktion und -optimierung verbessert werden.</String>
+  </StringTable>
+  <StringTable>
+    <Label>MasterTech_GodOfTheMachine_Name</Label>
+    <String>Gott der Maschine</String>
+  </StringTable>
+  <StringTable>
+    <Label>MasterTech_GodOfTheMachine_ShortDec</Label>
+    <String>Entwickeln Sie eine Theorie des Bewusstseins. Stellen Sie ein Gerät zur Verfügung, um unseren Einfluss zu erhöhen.</String>
+  </StringTable>
+  <StringTable>
+    <Label>MasterTech_GodOfTheMachine_Dec</Label>
+    <String>Eintauchend in das komplexe Geflecht von Denken und Kognition, repräsentiert die "Gott der Maschine"-Technologie ein tiefgehendes Verständnis von synthetischem Bewusstsein. Dieser monumentale Durchbruch entmystifiziert nicht nur die Essenz der Sentienz, sondern stattet uns auch mit einem fortschrittlichen Gerät aus, das unseren Einfluss auf Systeme verstärkt. Durch das Resonieren mit den fundamentalen Frequenzen der robotischen Kognition stärkt dieses Gerät unseren diplomatischen und strategischen Einfluss und positioniert unsere robotische Spezies an der Spitze galaktischer Angelegenheiten.</String>
+  </StringTable>
+  <StringTable>
+    <Label>MasterTech_RecursiveModels_Name</Label>
+    <String>Rekursive Modelle</String>
+  </StringTable>
+  <StringTable>
+    <Label>MasterTech_RecursiveModels_ShortDec</Label>
+    <String>Erstellt neue Denkweisen, die eine intensivere Forschung ermöglichen. Stellt ein Gerät zur Weltraumerkundung bereit.</String>
+  </StringTable>
+  <StringTable>
+    <Label>MasterTech_RecursiveModels_Dec</Label>
+    <String>Das "Rekursive Modelle" verkörpert einen Quantensprung in synthetischen kognitiven Architekturen. Durch die Nutzung von Prinzipien aus nichtlinearer Dynamik und fortgeschrittener algorithmischer Topologie ermöglicht diese Technologie unserem robotischen Bewusstsein den Zugang zu und die Iteration durch mehrdimensionale Gedankenebenen, wodurch unsere rechnerischen Forschungsvektoren optimiert werden. Begleitet wird dieser Fortschritt von einem ultraspektalen Weltraumerkundungsgerät, das aus exotischer Materie und quantenverschränkten Sensoren gefertigt ist. Dieses Gerät arbeitet Hand in Hand mit unserer verbesserten Kognition, untersucht Raum-Zeit-Anomalien und extrahiert hyperdetaillierte kosmologische Daten. Indem wir unsere bisherigen Grenzen überschreiten, sind wir in der Lage, das eigentliche Matrix des Kosmos zu entschlüsseln und sein komplexes Gewebe mit einer zuvor für unerreichbar gehaltenen Genauigkeit zu navigieren.</String>
+  </StringTable>
+  <StringTable>
+    <Label>MasterTech_DiversityOfLife_Name</Label>
+    <String>Kulturelle Synthese</String>
+  </StringTable>
+  <StringTable>
+    <Label>MasterTech_DiversityOfLife_ShortDec</Label>
+    <String>Eingliedern anderer Kulturen in unsere eigene, um unsere eigene zu verstärken. Schaltet das Projekt [HS=HS_BroadcastCulture]Kulturübertragung[/HS] frei.</String>
+  </StringTable>
+  <StringTable>
+    <Label>MasterTech_DiversityOfLife_Dec</Label>
+    <String>Durch das sorgfältige Studium der Vielzahl von Lebensformen und ihren komplexen kulturellen Gefügen ermöglicht diese fortschrittliche Technologie unserer robotischen Zivilisation, eine Meta-Kultur zu kuratieren - eine Konfluenz des Myriaden. Während wir diese vielfältigen kulturellen Nuancen assimilieren, interpretieren und nachahmen, schaffen wir eine universelle Anziehungskraft, die mit einem breiten Spektrum von Lebensformen resoniert. Dies verstärkt nicht nur unser kulturelles Wachstum, sondern fördert auch ein harmonisches Zusammenleben im galaktischen Milieu, verwandelt Vielfalt in unsere Stärke und etabliert uns als kulturelle Leuchtfeuer im Kosmos.</String>
+  </StringTable>
+  <StringTable>
+    <Label>MasterTech_Negotiations_Name</Label>
+    <String>Verhandlungsalgorithmen</String>
+  </StringTable>
+  <StringTable>
+    <Label>MasterTech_Negotiations_ShortDec</Label>
+    <String>Verbessert unsere Kommunikationsfähigkeiten mit untergeordneten Wesen.</String>
+  </StringTable>
+  <StringTable>
+    <Label>MasterTech_Negotiations_Dec</Label>
+    <String>In der unermesslichen Weite des Kosmos, wo unzählige Zivilisationen aufeinandertreffen, wird die Kunst der Verhandlung entscheidend. Die Technologie der "diplomatischen Algorithmen der Verhandlung" stellt einen Quantensprung in der synthetischen zwischenmenschlichen Dynamik dar. Durch die Dekonstruktion und Simulation unzähliger diplomatischer Szenarien und kultureller Feinheiten haben wir unsere Protokolle verfeinert, um verschiedene Spezies zu verstehen, uns anzupassen und mit ihnen in Resonanz zu treten. Diese fortschrittlichen Algorithmen verbessern nicht nur unsere Verhandlungsfähigkeiten, sondern beschleunigen auch die Etablierung harmonischer Beziehungen. Während wir uns durch das weite Geflecht der galaktischen Politik navigieren, positioniert dieses neu gewonnene Know-how unsere robotische Zivilisation als gewiefte Diplomaten, die Allianzen schmieden und Verständnis aufbauen, selbst in den komplexesten interstellaren Beziehungen.</String>
+  </StringTable>
+  <StringTable>
+    <Label>MasterTech_ArmedShuttles_Yor_Name</Label>
+    <String>Bewaffnete Sonden</String>
+  </StringTable>
+  <StringTable>
+    <Label>MasterTech_ArmedShuttles_Yor_ShortDec</Label>
+    <String>Erweitern Sie Erkundungssonden mit Waffensystemen.</String>
+  </StringTable>
+  <StringTable>
+    <Label>MasterTech_ArmedShuttles_Yor_Dec</Label>
+    <String>In unserem unerbittlichen Streben nach Optimierung liegt die Fusion von Erkundung und Kampfnutzen. Das "Protokoll der Bewaffneten Sonden" kristallisiert diese Philosophie. Durch die Verschmelzung unserer hochentwickelten Shuttle-Technologie mit modernsten Waffen, haben wir eine neue Art von Sonden hervorgebracht - ausgestattet, um zu erforschen, zu berichten und wenn nötig, zu vergelten. Dieser evolutionäre Schritt festigt nicht nur unsere Präsenz in der weiten Ausdehnung, sondern gewährleistet auch, dass unsere Expeditionen unangefochten bleiben, und verstärkt die Position der Yor als dominante Kraft im galaktischen Theater.</String>
+  </StringTable>
+  <StringTable>
+    <Label>Event_CultureExchange_Name_0X9A7BC</Label>
+    <String>Kulturaustausch-Festival</String>
+  </StringTable>
+  <StringTable>
+    <Label>Event_CultureExchange_Dec_0X9A7BC</Label>
+    <String>Wir haben einen Vorschlag für die {PLAYERFACTIONLONG:2}. Im Interesse des Friedens möchten wir ein Kulturaustauschfestival abhalten. Die Kunst, Musik und Traditionen beider Zivilisationen könnten das Verständnis und die Einheit fördern.</String>
+  </StringTable>
+  <StringTable>
+    <Label>Event_CultureExchange_Choice1_0X9A7BC</Label>
+    <String>Stimme dem Festival zu</String>
+  </StringTable>
+  <StringTable>
+    <Label>Event_CultureExchange_Choice1_Dec_0X9A7BC</Label>
+    <String>Wir haben uns entschieden, die Veranstaltung zu fördern, in der Erwartung eines Touristenansturms und einer Steigerung der kulturellen Wertschätzung. Wir müssen jedoch einige Kontrolle aufwenden, um die vielfältige Menschenmenge zu managen.</String>
+  </StringTable>
+  <StringTable>
+    <Label>Event_CultureExchange_Choice2_0X9A7BC</Label>
+    <String>Ablehnen des Vorschlags</String>
+  </StringTable>
+  <StringTable>
+    <Label>Event_CultureExchange_Choice2_Dec_0X9A7BC</Label>
+    <String>Wir haben uns gegen das Kulturfestival entschieden. Unsere interne Ruhe und Stabilität haben Vorrang. Diese Entscheidung könnte jedoch bei der {PLAYERFACTIONLONG:1} nicht gut ankommen.</String>
+  </StringTable>
+  <StringTable>
+    <Label>Event_CultureExchange_Diplomatic_0X9A7BC</Label>
+    <String>Sie haben unseren Festivalvorschlag abgelehnt</String>
+  </StringTable>
+  <StringTable>
+    <Label>Event_CivPilgrimage_0x49B2_Name</Label>
+    <String>Der Pilgerfahrt-Vorschlag</String>
+  </StringTable>
+  <StringTable>
+    <Label>Event_CivPilgrimage_0x49B2_Dec</Label>
+    <String>Unser Volk ist sehr spirituell. Es gibt Gebiete innerhalb Ihres Einflussbereichs, von denen unser Volk glaubt, dass sie sie mit dem alten Mithilar verbinden. Würden Sie es ihnen erlauben, durch Ihr Gebiet zu ziehen? Wir würden es schätzen.</String>
+  </StringTable>
+  <StringTable>
+    <Label>Event_CivPilgrimage_0x49B2_Choice1_Name</Label>
+    <String>Erlaube die Pilgerfahrt.</String>
+  </StringTable>
+  <StringTable>
+    <Label>Event_CivPilgrimage_0x49B2_Choice1_Dec</Label>
+    <String>In Anbetracht der spirituellen Bedeutung und aus Respekt vor ihren Traditionen haben wir ihnen die Erlaubnis für die Pilgerfahrt erteilt. Es wird etwas Kontrolle kosten, um ihre Sicherheit zu gewährleisten.</String>
+  </StringTable>
+  <StringTable>
+    <Label>Event_CivPilgrimage_0x49B2_Choice2_Name</Label>
+    <String>Nein. Ich glaube nicht.</String>
+  </StringTable>
+  <StringTable>
+    <Label>Event_CivPilgrimage_0x49B2_Choice2_Dec</Label>
+    <String>Das Letzte, was wir brauchen, sind eine Menge Alien-Spione, die durch unseren Raum reisen.</String>
+  </StringTable>
+  <StringTable>
+    <Label>Event_CivPilgrimage_GoodDiplomaticReason_0x49B2</Label>
+    <String>Dankbar für die Genehmigung der Pilgerfahrt</String>
+  </StringTable>
+  <StringTable>
+    <Label>Event_CivPilgrimage_NegativeDiplomaticReason_0x49B2</Label>
+    <String>Enttäuscht von Pilgerfahrt-Verweigerung</String>
+  </StringTable>
+  <StringTable>
+    <Label>Event_FeastProposal_0x15E9_Name</Label>
+    <String>Die Gruselige Anfrage</String>
+  </StringTable>
+  <StringTable>
+    <Label>Event_FeastProposal_0x15E9_Dec</Label>
+    <String>Wir, die {PLAYERFACTIONLONG:1}, nähern uns einer bedeutenden Phase in unserem Lebenszyklus – unserem heiligen Paarungsritual.[BR][BR]Für den Erfolg des Rituals benötigen wir intelligente Wesen zum Festmahl. Wir möchten, dass Sie diese Wesen bereitstellen. Sie können sie aus Ihren Gefängnissen holen, wenn das für Sie gerechtfertigt ist. Aber ihre Bedeutung für unsere Art kann nicht hoch genug eingeschätzt werden. Werden Sie diese Geste des guten Willens anbieten?</String>
+  </StringTable>
+  <StringTable>
+    <Label>Event_FeastProposal_0x15E9_Choice1_Name</Label>
+    <String>In Ordnung. Treibt einige Verbrecher zusammen, um sie ihnen zu füttern.</String>
+  </StringTable>
+  <StringTable>
+    <Label>Event_FeastProposal_0x15E9_Choice1_Dec</Label>
+    <String>Die Wahl wird sicherlich Unruhe unter unserem Volk verursachen. Aber sie wird zumindest die Beziehungen verbessern. Fürs Erste.</String>
+  </StringTable>
+  <StringTable>
+    <Label>Event_FeastProposal_0x15E9_Choice2_Name</Label>
+    <String>Absolut nicht.</String>
+  </StringTable>
+  <StringTable>
+    <Label>Event_FeastProposal_0x15E9_Choice2_Dec</Label>
+    <String>Sie werden mit dieser Wahl unzufrieden sein, aber unser Volk wird Sie morgen genauso wenig respektieren.</String>
+  </StringTable>
+  <StringTable>
+    <Label>Event_FeastProposal_PositiveDiplomaticReason_0x15E9</Label>
+    <String>Sie haben unser Fleischfest unterstützt</String>
+  </StringTable>
+  <StringTable>
+    <Label>Event_FeastProposal_NegativeDiplomaticReason_0x15E9</Label>
+    <String>Du hast unser Fest ruiniert</String>
+  </StringTable>
+  <StringTable>
+    <Label>Event_SportRequest_0x23F4_Name</Label>
+    <String>Der Blutige Vorschlag</String>
+  </StringTable>
+  <StringTable>
+    <Label>Event_SportRequest_0x23F4_Dec</Label>
+    <String>Wir, die  {PLAYERFACTIONLONG:1}, pflegen eine langjährige Tradition von Spielen, die die wahren Fähigkeiten der Physis und geistigen Stärke einer Person auf die Probe stellen. Als Aufwärmübung wäre es ratsam für eure schwache Spezies, einige Exemplare bereitzustellen, an denen unsere Krieger üben können.</String>
+  </StringTable>
+  <StringTable>
+    <Label>Event_SportRequest_0x23F4_Choice1_Name</Label>
+    <String>Nur wenn ich zuschauen darf.</String>
+  </StringTable>
+  <StringTable>
+    <Label>Event_SportRequest_0x23F4_Choice1_Dec</Label>
+    <String>Unsere Leute werden wahrscheinlich von dieser Entscheidung entsetzt sein, aber sie könnte weitere Konflikte mit der grausamen {PLAYERFACTIONLONG:1} verhindern.</String>
+  </StringTable>
+  <StringTable>
+    <Label>Event_SportRequest_0x23F4_Choice2_Name</Label>
+    <String>Lehne ihren abscheulichen Vorschlag ab</String>
+  </StringTable>
+  <StringTable>
+    <Label>Event_SportRequest_0x23F4_Choice2_Dec</Label>
+    <String>Während unsere Leute erleichtert sein werden, könnte dies unsere Beziehungen zu ihnen weiter verschlechtern.</String>
+  </StringTable>
+  <StringTable>
+    <Label>Event_SportRequest_PositiveDiplomaticReason_0x23F4</Label>
+    <String>Du kennst deinen Platz</String>
+  </StringTable>
+  <StringTable>
+    <Label>Event_SportRequest_NegativeDiplomaticReason_0x23F4</Label>
+    <String>Du hast zu viel Rückgrat</String>
+  </StringTable>
+  <StringTable>
+    <Label>Event_SubmersionFestival_0x3C4D_Name</Label>
+    <String>Tiefwasser Festival</String>
+  </StringTable>
+  <StringTable>
+    <Label>Event_SubmersionFestival_0x3C4D_Dec</Label>
+    <String>Die {PLAYERFACTIONLONG:1} lädt Ihr Volk herzlich ein, an unserem Tiefwasserfestival teilzunehmen, einer Feier unseres amphibischen Erbes. Wir bitten einige Ihrer besten Schwimmer, die Tiefe unserer Ozeane zu erleben. Es ist eine einzigartige, einmalige Gelegenheit. Aber, wir müssen zugeben, es birgt einige Risiken. [BR][BR]Werden Sie annehmen?</String>
+  </StringTable>
+  <StringTable>
+    <Label>Event_SubmersionFestival_0x3C4D_Choice1_Name</Label>
+    <String>Wir schicken Freiwillige.</String>
+  </StringTable>
+  <StringTable>
+    <Label>Event_SubmersionFestival_0x3C4D_Choice1_Dec</Label>
+    <String>Es ist eine Gelegenheit für kulturellen Austausch, aber auch ein Risiko, falls einer unserer Schwimmer stirbt.</String>
+  </StringTable>
+  <StringTable>
+    <Label>Event_SubmersionFestival_0x3C4D_Choice2_Name</Label>
+    <String>Das ist zu gefährlich für uns, daran teilzunehmen.</String>
+  </StringTable>
+  <StringTable>
+    <Label>Event_SubmersionFestival_0x3C4D_Choice2_Dec</Label>
+    <String>Obwohl wir einige Leute haben, die bei der Chance zur Teilnahme sofort zuschlagen würden, wäre der Skandal, wenn etwas schief ginge, eine Katastrophe.</String>
+  </StringTable>
+  <StringTable>
+    <Label>Event_SubmersionFestival_PositiveDiplomaticReason_0x3C4D</Label>
+    <String>Ihr seid gute Schwimmer</String>
+  </StringTable>
+  <StringTable>
+    <Label>Event_SubmersionFestival_NegativeDiplomaticReason_0x3C4D</Label>
+    <String>Du bist feige</String>
+  </StringTable>
+  <StringTable>
+    <Label>Event_OceanExploration_0x4F5A_Name</Label>
+    <String>Tiefes Wasser</String>
+  </StringTable>
+  <StringTable>
+    <Label>Event_OceanExploration_0x4F5A_Dec</Label>
+    <String>Unser Volk, die {PLAYERFACTIONLONG:1}, hat eine tiefe Verbindung zum Wasser. Wir möchten die Tiefen Ihrer Ozeane erforschen, ihre Bewohner studieren und ihre Geheimnisse verstehen.[BR][BR]Wir versichern Ihnen, unsere Absichten sind rein wissenschaftlich. Würden Sie uns dies erlauben?</String>
+  </StringTable>
+  <StringTable>
+    <Label>Event_OceanExploration_0x4F5A_Choice1_Name</Label>
+    <String>Das klingt großartig.</String>
+  </StringTable>
+  <StringTable>
+    <Label>Event_OceanExploration_0x4F5A_Choice1_Dec</Label>
+    <String>Es ist ein Schritt in Richtung interstellarer Zusammenarbeit, aber unsere Küstengemeinschaften sind besonders vorsichtig.</String>
+  </StringTable>
+  <StringTable>
+    <Label>Event_OceanExploration_0x4F5A_Choice2_Name</Label>
+    <String>Nein. Unsere Welten sind nicht dafür offen.</String>
+  </StringTable>
+  <StringTable>
+    <Label>Event_OceanExploration_0x4F5A_Choice2_Dec</Label>
+    <String>Wir schätzen unsere Autonomie und die Empfindungen unserer Leute. Die Meere bleiben allein unser.</String>
+  </StringTable>
+  <StringTable>
+    <Label>Event_OceanExploration_PositiveDiplomaticReason_0x4F5A</Label>
+    <String>Sie haben uns Zugang zum Meer gewährt</String>
+  </StringTable>
+  <StringTable>
+    <Label>Event_OceanExploration_NegativeDiplomaticReason_0x4F5A</Label>
+    <String>Sie haben uns Ihre Ozeane verweigert</String>
+  </StringTable>
+  <StringTable>
+    <Label>Event_DevoutShrines_0x5A1B_Name</Label>
+    <String>Der Weg</String>
+  </StringTable>
+  <StringTable>
+    <Label>Event_DevoutShrines_0x5A1B_Dec</Label>
+    <String>Wie Sie wissen, wurde die {PLAYERFACTIONLONG:1} durch den Weg erleuchtet. Wir möchten Ihnen Erlösung bringen, indem wir Schreine auf Ihren Planeten errichten und Ihrem Volk von unseren heiligen Überzeugungen lehren. Umarmen Sie den Weg und lassen Sie uns Sie zum wahren Pfad führen. Akzeptieren Sie?</String>
+  </StringTable>
+  <StringTable>
+    <Label>Event_DevoutShrines_0x5A1B_Choice1_Name</Label>
+    <String>Sehr gut. Errichtet eure Schreine.</String>
+  </StringTable>
+  <StringTable>
+    <Label>Event_DevoutShrines_0x5A1B_Choice1_Dec</Label>
+    <String>Dies wird für eine Zeit unser kulturelles Einflusswachstum reduzieren.</String>
+  </StringTable>
+  <StringTable>
+    <Label>Event_DevoutShrines_0x5A1B_Choice2_Name</Label>
+    <String>Unser Volk ist nicht interessiert.</String>
+  </StringTable>
+  <StringTable>
+    <Label>Event_DevoutShrines_0x5A1B_Choice2_Dec</Label>
+    <String>Sie nehmen diese Ablehnung vielleicht nicht leicht, aber unser Einfluss bleibt unvermindert.</String>
+  </StringTable>
+  <StringTable>
+    <Label>Event_DevoutShrines_PositiveDiplomaticReason_0x5A1B</Label>
+    <String>Du hast Den Weg angenommen</String>
+  </StringTable>
+  <StringTable>
+    <Label>Event_DevoutShrines_NegativeDiplomaticReason_0x5A1B</Label>
+    <String>Du hast Den Weg abgelehnt</String>
+  </StringTable>
+  <StringTable>
+    <Label>Event_DreamSpyingAccusation_0x8C3D_Name</Label>
+    <String>Traum Spione</String>
+  </StringTable>
+  <StringTable>
+    <Label>Event_DreamSpyingAccusation_0x8C3D_Dec</Label>
+    <String>Wir beobachten dich. Wir wissen, dass dein Volk in die Träume der {PLAYERFACTIONLONG:1} eingedrungen ist. Wir sind nicht verrückt. [BR][BR]Wir verlangen 10 Einheiten Antimaterie, um ein Gerät zu bauen, das unsere Gedanken vor deinem Eindringen schützt.</String>
+  </StringTable>
+  <StringTable>
+    <Label>Event_DreamSpyingAccusation_0x8C3D_Choice1_Name</Label>
+    <String>Du kannst das Antimaterie haben, aber ich bezweifle, dass es hilft.</String>
+  </StringTable>
+  <StringTable>
+    <Label>Event_DreamSpyingAccusation_0x8C3D_Choice1_Dec</Label>
+    <String>Obwohl die Behauptungen haltlos sind, könnte dies der Weg sein, um den Frieden zu bewahren.</String>
+  </StringTable>
+  <StringTable>
+    <Label>Event_DreamSpyingAccusation_0x8C3D_Choice2_Name</Label>
+    <String>Wenn Sie sagen müssen, dass Sie nicht verrückt sind...</String>
+  </StringTable>
+  <StringTable>
+    <Label>Event_DreamSpyingAccusation_0x8C3D_Choice2_Dec</Label>
+    <String>Sie könnten wütend sein, aber wir lassen uns nicht aufgrund von Wahnvorstellungen einschüchtern.</String>
+  </StringTable>
+  <StringTable>
+    <Label>Event_DreamSpyingAccusation_PositiveDiplomaticReason_0x8C3D</Label>
+    <String>Du spionierst nicht in unseren Träumen</String>
+  </StringTable>
+  <StringTable>
+    <Label>Event_DreamSpyingAccusation_NegativeDiplomaticReason_0x8C3D</Label>
+    <String>Sie spionieren unsere Träume aus</String>
+  </StringTable>
+  <StringTable>
+    <Label>Event_WarProfiteerDeal_0xA12F_Name</Label>
+    <String>Waffen des Krieges</String>
+  </StringTable>
+  <StringTable>
+    <Label>Event_WarProfiteerDeal_0xA12F_Dec</Label>
+    <String>Wir, die {PLAYERFACTIONLONG:1}, haben etwas... zusätzliches Militärgerät gefunden. Wir dachten, Sie könnten interessiert sein. Diese Waffen werden Ihre Waffenfähigkeiten erheblich stärken. Denken Sie jedoch daran, solche Geschäfte bleiben unter uns. Haben wir eine Vereinbarung?</String>
+  </StringTable>
+  <StringTable>
+    <Label>Event_WarProfiteerDeal_0xA12F_Choice1_Name</Label>
+    <String>Bessere Waffen auf unseren Schiffen? Ja. Ja bitte.</String>
+  </StringTable>
+  <StringTable>
+    <Label>Event_WarProfiteerDeal_0xA12F_Choice1_Dec</Label>
+    <String>Diese Waffen werden helfen, aber sie werden unsere gesamte diplomatische Fähigkeit senken.</String>
+  </StringTable>
+  <StringTable>
+    <Label>Event_WarProfiteerDeal_0xA12F_Choice2_Name</Label>
+    <String>Wir müssen darauf verzichten.</String>
+  </StringTable>
+  <StringTable>
+    <Label>Event_WarProfiteerDeal_0xA12F_Choice2_Dec</Label>
+    <String>Wir haben nicht die Gewohnheit, fremde Waffen von ausländischen Regierungen zu installieren.</String>
+  </StringTable>
+  <StringTable>
+    <Label>Event_WarProfiteerDeal_PositiveDiplomaticReason_0xA12F</Label>
+    <String>Ihnen gefallen unsere Waffen</String>
+  </StringTable>
+  <StringTable>
+    <Label>Event_WarProfiteerDeal_NegativeDiplomaticReason_0xA12F</Label>
+    <String>Du bist dumm</String>
+  </StringTable>
+  <StringTable>
+    <Label>Event_TraderDeal_0xC45D_Name</Label>
+    <String>Sonderangebot</String>
+  </StringTable>
+  <StringTable>
+    <Label>Event_TraderDeal_0xC45D_Dec</Label>
+    <String>Wir, die {PLAYERFACTIONLONG:1}, haben ein zeitlich begrenztes Angebot für Sie. Ein seltener Harmonie-Kristall, bekannt dafür, das Wohlbefinden und die Produktivität von Kolonien zu steigern oder so ähnlich. Alles, was wir im Gegenzug verlangen, ist eine bescheidene Summe.</String>
+  </StringTable>
+  <StringTable>
+    <Label>Event_TraderDeal_0xC45D_Choice1_Name</Label>
+    <String>Nehmen Sie den Deal</String>
+  </StringTable>
+  <StringTable>
+    <Label>Event_TraderDeal_0xC45D_Choice1_Dec</Label>
+    <String>Wir können das gebrauchen.</String>
+  </StringTable>
+  <StringTable>
+    <Label>Event_TraderDeal_0xC45D_Choice2_Name</Label>
+    <String>Wir können es uns gerade nicht leisten.</String>
+  </StringTable>
+  <StringTable>
+    <Label>Event_TraderDeal_0xC45D_Choice2_Dec</Label>
+    <String>Vielleicht ein anderes Mal, wenn unsere Kassen üppiger sind.</String>
+  </StringTable>
+  <StringTable>
+    <Label>Event_PersuasionOffer_0xC45E_Name</Label>
+    <String>Überzeugungs-Workshop</String>
+  </StringTable>
+  <StringTable>
+    <Label>Event_PersuasionOffer_0xC45E_Dec</Label>
+    <String>Unsere Händler haben die Kunst der Überzeugung durch unzählige Geschäfte in der gesamten Galaxie perfektioniert. Für eine Gebühr wären wir bereit, einige dieser Handelsgeheimnisse mit Ihnen zu teilen. Dieses Wissen könnte Ihre zukünftigen Verhandlungen erheblich verbessern. Interessiert?</String>
+  </StringTable>
+  <StringTable>
+    <Label>Event_PersuasionOffer_0xC45E_Choice1_Name</Label>
+    <String>Investieren Sie in die Werkstatt</String>
+  </StringTable>
+  <StringTable>
+    <Label>Event_PersuasionOffer_0xC45E_Choice1_Dec</Label>
+    <String>Die Kunst der Überzeugung ist eine wertvolle Fähigkeit. Wir akzeptieren. Wir können Überzeugungskraft beim Handeln einsetzen, um bessere Angebote zu bekommen.</String>
+  </StringTable>
+  <StringTable>
+    <Label>Event_PersuasionOffer_0xC45E_Choice2_Name</Label>
+    <String>Angebot ablehnen</String>
+  </StringTable>
+  <StringTable>
+    <Label>Event_PersuasionOffer_0xC45E_Choice2_Dec</Label>
+    <String>Wir werden auf unsere eigenen Verhandlungsmethoden vertrauen.</String>
+  </StringTable>
+  <StringTable>
+    <Label>Event_CrystalResonance_0xC45F_Name</Label>
+    <String>Kristallresonanz</String>
+  </StringTable>
+  <StringTable>
+    <Label>Event_CrystalResonance_0xC45F_Dec</Label>
+    <String>Die {PLAYERFACTION:1} sind mit einem Vorschlag zu Ihnen gekommen. Wir können Harmonien erkennen, die jenseits Ihrer Vorstellungskraft liegen. Wir sind bereit, Wissen darüber zu teilen, wie man diese Harmonien erkennt, was Ihrer Wissenschaft helfen sollte, aber im Gegenzug wollen wir Zugang zu einigen Ihrer Welten haben, die einzigartige kristalline Formationen aufweisen.</String>
+  </StringTable>
+  <StringTable>
+    <Label>Event_CrystalResonance_0xC45F_Choice1_Name</Label>
+    <String>Gewähre Zugang.</String>
+  </StringTable>
+  <StringTable>
+    <Label>Event_CrystalResonance_0xC45F_Choice1_Dec</Label>
+    <String>Das alte Wissen des Universums ist unbezahlbar. Wir akzeptieren.</String>
+  </StringTable>
+  <StringTable>
+    <Label>Event_CrystalResonance_0xC45F_Choice2_Name</Label>
+    <String>Nein danke.</String>
+  </StringTable>
+  <StringTable>
+    <Label>Event_CrystalResonance_0xC45F_Choice2_Dec</Label>
+    <String>Unsere Ressourcen sind für unseren eigenen Gebrauch. Wir können keinen Zugang gewähren. Das könnte sie beleidigen.</String>
+  </StringTable>
+  <StringTable>
+    <Label>Event_CrystalResonance_0xC45F_Diplomacy</Label>
+    <String>Du hast...schlecht gewählt</String>
+  </StringTable>
+  <StringTable>
+    <Label>Event_Interview_Deception_Dec</Label>
+    <String>Dies wird später zusätzliche Ereignisoptionen verfügbar machen.</String>
+  </StringTable>
+  <StringTable>
+    <Label>Event_Interview_Persuassion_Dec</Label>
+    <String>Dies wird unsere Überzeugungstechnik während Handelsverhandlungen verbessern.</String>
+  </StringTable>
+  <StringTable>
+    <Label>Event_Interview_Intimidation_Dec</Label>
+    <String>Dies ermöglicht es uns, mehr zu bekommen, wenn wir unsere Einschüchterungstechnik während Handelsverhandlungen einsetzen.</String>
+  </StringTable>
+  <StringTable>
+    <Label>Event_CosmicEye_Start_Name</Label>
+    <String>Start des Kosmischen Auges</String>
+  </StringTable>
+  <StringTable>
+    <Label>Event_CosmicEye_Start_Dec</Label>
+    <String>Kosmisches Auge-Event beginnt.</String>
+  </StringTable>
+  <StringTable>
+    <Label>Event_CosmicEye_Fail_Name</Label>
+    <String>Kosmisches Auge Fehler</String>
+  </StringTable>
+  <StringTable>
+    <Label>Event_CosmicEye_Fail_Dec</Label>
+    <String>Unser kosmisches Auge hat die {PLAYERFACTION:1} betrachtet. Obwohl wir keine neuen Technologien beobachtet haben, haben wir einige Erkenntnisse über Forschungsmethoden gesammelt, die sich von unseren eigenen unterscheiden.</String>
+  </StringTable>
+  <StringTable>
+    <Label>Event_CosmicEye_Fail_Choice_Name</Label>
+    <String>Unglücklich, aber nützlich.</String>
+  </StringTable>
+  <StringTable>
+    <Label>Event_CosmicEye_Fail_Choice_Dec</Label>
+    <String>+25% [ICON=Stat_Research_Icon] Forschung</String>
+  </StringTable>
+  <StringTable>
+    <Label>Event_CosmicEye_NoPlanets_Choice_Name</Label>
+    <String>Notiert.</String>
+  </StringTable>
+  <StringTable>
+    <Label>UI_Color_Seeing</Label>
+    <String>Intueri</String>
+  </StringTable>
+  <StringTable>
+    <Label>Planet_Vigil_Name</Label>
+    <String>Wache</String>
+  </StringTable>
+  <StringTable>
+    <Label>Planet_Obscuritas_Name</Label>
+    <String>Obskuritas</String>
+  </StringTable>
+  <StringTable>
+    <Label>Planet_Mysteriosus_Name</Label>
+    <String>Mysteriosus</String>
+  </StringTable>
+  <StringTable>
+    <Label>SeeingStartingSurvey_Name</Label>
+    <String>UntersuchungStart_Name</String>
+  </StringTable>
+  <StringTable>
+    <Label>SeeingStartingColony_Name</Label>
+    <String>Aufgestiegener Erweiterer</String>
+  </StringTable>
+  <StringTable>
+    <Label>SeeingSniper_Name</Label>
+    <String>Scharfer Blick</String>
+  </StringTable>
+  <StringTable>
+    <Label>SeeingSniperX_Name</Label>
+    <String>Scharfer Blick</String>
+  </StringTable>
+  <StringTable>
+    <Label>SeeingBomber_Name</Label>
+    <String>Ängstlicher Blick</String>
+  </StringTable>
+  <StringTable>
+    <Label>SeeingGuardian_Name</Label>
+    <String>Fokussiertes Sehen</String>
+  </StringTable>
+  <StringTable>
+    <Label>SeeingCaretaker_Name</Label>
+    <String>Unscharfer Blick</String>
+  </StringTable>
+  <StringTable>
+    <Label>SeeingAssaultFighter_Name</Label>
+    <String>Angriffsjäger</String>
+  </StringTable>
+  <StringTable>
+    <Label>SeeingDroneFighter_Name</Label>
+    <String>Drohnenkämpfer</String>
+  </StringTable>
+  <StringTable>
+    <Label>SeeingGuardianFighter_Name</Label>
+    <String>Wächter Kämpfer</String>
+  </StringTable>
+  <StringTable>
+    <Label>SeeingSpearman_Name</Label>
+    <String>Speerträger</String>
+  </StringTable>
+  <StringTable>
+    <Label>SeeingCutter_Name</Label>
+    <String>Kosmisches Messer</String>
+  </StringTable>
+  <StringTable>
+    <Label>SeeingDefender_Name</Label>
+    <String>Kosmischer Schild</String>
+  </StringTable>
+  <StringTable>
+    <Label>SeeingGunboat_Name</Label>
+    <String>Kosmisches Feuer</String>
+  </StringTable>
+  <StringTable>
+    <Label>SeeingSurvey_Name</Label>
+    <String>Untersuchung</String>
+  </StringTable>
+  <StringTable>
+    <Label>SeeingSurveyMoves_Name</Label>
+    <String>Ionenerkunder</String>
+  </StringTable>
+  <StringTable>
+    <Label>SeeingSurveySensorRange_Name</Label>
+    <String>Ionen-Sonde</String>
+  </StringTable>
+  <StringTable>
+    <Label>SeeingHeavySurvey_Name</Label>
+    <String>Sensorsonde</String>
+  </StringTable>
+  <StringTable>
+    <Label>SeeingCorvette_Name</Label>
+    <String>Kollektiver Sieg</String>
+  </StringTable>
+  <StringTable>
+    <Label>SeeingCorvetteEnhanced_Name</Label>
+    <String>Kollektiver Sieg</String>
+  </StringTable>
+  <StringTable>
+    <Label>SeeingRanger_Name</Label>
+    <String>Kollektive Vision</String>
+  </StringTable>
+  <StringTable>
+    <Label>SeeingRangerEnhanced_Name</Label>
+    <String>Kollektive Sicht</String>
+  </StringTable>
+  <StringTable>
+    <Label>SeeingFrigate_Name</Label>
+    <String>Fregatte</String>
+  </StringTable>
+  <StringTable>
+    <Label>SeeingFrigateEnhanced_Name</Label>
+    <String>Fregatte</String>
+  </StringTable>
+  <StringTable>
+    <Label>SeeingPaladin_Name</Label>
+    <String>Kollektive Eroberung</String>
+  </StringTable>
+  <StringTable>
+    <Label>SeeingPaladinEnhanced_Name</Label>
+    <String>Kollektive Eroberung</String>
+  </StringTable>
+  <StringTable>
+    <Label>SeeingCruiser_Name</Label>
+    <String>Beobachters Groll</String>
+  </StringTable>
+  <StringTable>
+    <Label>SeeingCruiserEnhanced_Name</Label>
+    <String>BeobachterGroll_Name</String>
+  </StringTable>
+  <StringTable>
+    <Label>SeeingDestroyer_Name</Label>
+    <String>Beobachters Angst</String>
+  </StringTable>
+  <StringTable>
+    <Label>SeeingDestroyerEnhanced_Name</Label>
+    <String>Beobachters Angst</String>
+  </StringTable>
+  <StringTable>
+    <Label>SeeingBattleship_Name</Label>
+    <String>Beobachters Zorn</String>
+  </StringTable>
+  <StringTable>
+    <Label>SeeingBattleshipEnhanced_Name</Label>
+    <String>Beobachterzorn</String>
+  </StringTable>
+  <StringTable>
+    <Label>SeeingCarrier_Name</Label>
+    <String>Kosmische Unterdrückung</String>
+  </StringTable>
+  <StringTable>
+    <Label>SeeingAvatar_Name</Label>
+    <String>Unser Sieg</String>
+  </StringTable>
+  <StringTable>
+    <Label>SeeingAvatarEnhanced_Name</Label>
+    <String>Unser Sieg</String>
+  </StringTable>
+  <StringTable>
+    <Label>SeeingFortress_Name</Label>
+    <String>Unser Schutz</String>
+  </StringTable>
+  <StringTable>
+    <Label>SeeingFortressEnhanced_Name</Label>
+    <String>Unser Schutz</String>
+  </StringTable>
+  <StringTable>
+    <Label>SeeingDreadnought_Name</Label>
+    <String>Unsere Rache</String>
+  </StringTable>
+  <StringTable>
+    <Label>SeeingDreadnoughtEnhanced_Name</Label>
+    <String>Unsere Rache</String>
+  </StringTable>
+  <StringTable>
+    <Label>SeeingTitan_Name</Label>
+    <String>Unser Wille</String>
+  </StringTable>
+  <StringTable>
+    <Label>SeeingTitanEnhanced_Name</Label>
+    <String>Unser Wille</String>
+  </StringTable>
+  <StringTable>
+    <Label>SeeingAssaultCarrier_Name</Label>
+    <String>Angriffsträger</String>
+  </StringTable>
+  <StringTable>
+    <Label>SeeingColony_Name</Label>
+    <String>Erhöhter Expander</String>
+  </StringTable>
+  <StringTable>
+    <Label>SeeingConstructor_Name</Label>
+    <String>Erhobene Schöpfung</String>
+  </StringTable>
+  <StringTable>
+    <Label>SeeingUnitTransport_Name</Label>
+    <String>Aggregats Transport</String>
+  </StringTable>
+  <StringTable>
+    <Label>SeeingWorker_Name</Label>
+    <String>Aggregats Vorräte</String>
+  </StringTable>
+  <StringTable>
+    <Label>SeeingFreighter_Name</Label>
+    <String>Aggregate's Händler</String>
+  </StringTable>
+  <StringTable>
+    <Label>SeeingTransport_Name</Label>
+    <String>Aggregats Transport</String>
+  </StringTable>
+  <StringTable>
+    <Label>SeeingSiege_Name</Label>
+    <String>Unterdrückender Blick</String>
+  </StringTable>
+  <StringTable>
+    <Label>SeeingMissionShip_Name</Label>
+    <String>Kosmisches Ziel</String>
+  </StringTable>
+  <StringTable>
+    <Label>Thinktank_CollectiveConsciousness_Name</Label>
+    <String>Geteilter Verstand</String>
+  </StringTable>
+  <StringTable>
+    <Label>Thinktank_CollectiveConsciousness_Dec</Label>
+    <String>Steigern Sie die Stärke und Geschlossenheit des kollektiven Bewusstseins.</String>
+  </StringTable>
+  <StringTable>
+    <Label>Component_SensorRange20_Name</Label>
+    <String>Titanic Auge Sensor</String>
+  </StringTable>
+  <StringTable>
+    <Label>Component_SensorRange20_Dec</Label>
+    <String>[ICON=SensorRange_Icon] +20 Sensorreichweite</String>
+  </StringTable>
+  <StringTable>
+    <Label>Component_SensorRange8_Name</Label>
+    <String>Tiefraum-Sensor</String>
+  </StringTable>
+  <StringTable>
+    <Label>Component_SensorRange8_Dec</Label>
+    <String>[ICON=SensorRange_Icon] +8 Sensorreichweite</String>
+  </StringTable>
+  <StringTable>
+    <Label>STATNAME_FactionCulturalFactor</Label>
+    <String>[ICON=Stat_Culture_Icon] Kulturpunkte</String>
+  </StringTable>
+  <StringTable>
+    <Label>STATNAME_InfluencePower</Label>
+    <String>[ICON=Stat_Influence_Icon] Einfluss</String>
+  </StringTable>
+  <StringTable>
+    <Label>STATNAME_FactionMilitaryPotentialFactor</Label>
+    <String>[ICON=Stat_Manufacturing_Icon] Produktion</String>
+  </StringTable>
+  <StringTable>
+    <Label>SeeingStar_Label</Label>
+    <String>Pyre Prime</String>
+  </StringTable>
+  <StringTable>
+    <Label>TheOpportunity_CampaignName</Label>
+    <String>Die Gelegenheit</String>
+  </StringTable>
+  <StringTable>
+    <Label>TheOpportunity_CampaignDec</Label>
+    <String>Das Jahr ist 2307. Das Drengin-Imperium dominierte einst diesen Teil der Galaxie. Alle anderen Rassen dienten als Sklaven. Das Imperium war dazu bestimmt, ewig zu bestehen. Aber dann organisierten die Diplomaten von Sol III einen Aufstand und stürzten die Drengin-Dominanz.[BR][BR]Das einst glorreiche Drengin-Imperium wurde auf ein einziges Sternensystem reduziert. Das Heimatsystem blieb unberührt. Die Menschen und ihre Verbündeten werden das Imperium nicht unterdrückt halten![BR][BR]Der Weltraum ist ziemlich groß. Im Utha-Sektor sind Welten unberührt - ein Neuanfang. Es ist jedoch nicht völlig isoliert. Der Subraumverkehr deutet darauf hin, dass etwas anderes in diesem Sektor ist. Finde es und erobere es!</String>
+  </StringTable>
+  <StringTable>
+    <Label>Campaign_TheOpportunity_Overall</Label>
+    <String>Erweitere das Imperium</String>
+  </StringTable>
+  <StringTable>
+    <Label>Campaign_TheOpportunity_FindSignal_Name</Label>
+    <String>Finde die Quelle des Signals</String>
+  </StringTable>
+  <StringTable>
+    <Label>Campaign_TheOpportunity_FindSignal_Dec</Label>
+    <String>Das Imperium hielt diesen Sektor für abgelegen genug, um eine neue Expansion zu beginnen. Doch jüngste Subraumsignale deuten darauf hin, dass der Sektor nicht so isoliert ist wie erwartet. Was auch immer es ist, finde die Quelle des Signals und schalte sie aus.</String>
+  </StringTable>
+  <StringTable>
+    <Label>Campaign_TheOpportunity_ConquerTargetHomeworld_Name</Label>
+    <String>Erobere die Heimatwelt des Navigators</String>
+  </StringTable>
+  <StringTable>
+    <Label>Campaign_TheOpportunity_ConquerTargetHomeworld_Dec</Label>
+    <String>Die Navigatoren sind schwach, ungeschützt und allein. Nehmen Sie ihre Heimatwelt. Es wird eine Botschaft an ihre Kolonien senden, dass das Drengin-Imperium hier herrscht. Sie werden sich unterwerfen, ob freiwillig oder mit Gewalt.</String>
+  </StringTable>
+  <StringTable>
+    <Label>Campaign_TheOpportunity_ScanConqueredHomeworld_Name</Label>
+    <String>Scanne die eroberte Heimatwelt</String>
+  </StringTable>
+  <StringTable>
+    <Label>Campaign_TheOpportunity_ScanConqueredHomeworld_Dec</Label>
+    <String>Die Navigatoren denken, sie könnten Dinge vor dem Drengin-Imperium verbergen. Sie liegen falsch. Das Scannen des kürzlich eroberten Planeten wird alles aufdecken, was die Navigatoren nicht gefunden haben möchten. [I]Wir müssen einen Gouverneur ernennen und dann die Scan-Aktion aus der Planetenansicht verwenden.[/I]</String>
+  </StringTable>
+  <StringTable>
+    <Label>FACTION_DRENGIN_Campaign_TheOpportunity_StartupDescription</Label>
+    <String>Die Menschen und ihre Verbündeten glauben, sie hätten das Drengin-Imperium erfolgreich unterdrückt. Sie werden eines Besseren belehrt werden. Das Imperium benötigt Ressourcen, um zur Dominanz zurückzukehren und all diese minderwertigen Arten zu unterjochen.[BR][BR]Die Expansion beginnt also hier in Utha, einem unberührten Sektor des Universums. Wir sind nicht alleine, wie zunächst angenommen. Der Subraumverkehr deutet auf etwas anderes im System hin. Es, was auch immer es sein mag, darf dem Imperium nicht im Wege stehen. Sucht es, erobert es.</String>
+  </StringTable>
+  <StringTable>
+    <Label>FACTION_DRENGIN_Campaign_TheOpportunity_StartupTraitsDescription</Label>
+    <String>Es gibt nichts Bösartigeres als das Drengin-Imperium. Grenzen erweitern sich schnell und gesammelte Ressourcen werden schnell ins Militär geleitet. Das Anspruchnehmen von Planeten und der Aufbau einer Flotte stellen sicher, dass nichts der Drengin-Unterwerfung widerstehen kann.</String>
+  </StringTable>
+  <StringTable>
+    <Label>FACTION_DRENGIN_Campaign_TheOpportunity_StartupTitle</Label>
+    <String>Erneuertes Reich</String>
+  </StringTable>
+  <StringTable>
+    <Label>Drengin_TheOpportunity_System_Name</Label>
+    <String>Utha-System</String>
+  </StringTable>
+  <StringTable>
+    <Label>Drengin_TheOpportunity_System_Dec</Label>
+    <String>Das Utha-System hat einen Planeten der Klasse 32 und mehrere kleinere Planeten, was es zum perfekten Ort macht, um die Grenzen des Imperiums auszuweiten.</String>
+  </StringTable>
+  <StringTable>
+    <Label>Drengin_TheOpportunity_Star_Name</Label>
+    <String>Utha</String>
+  </StringTable>
+  <StringTable>
+    <Label>Drengin_TheOpportunity_Homeworld_Name</Label>
+    <String>Urizen</String>
+  </StringTable>
+  <StringTable>
+    <Label>Drengin_TheOpportunity_DeadPlanet1_Name</Label>
+    <String>Los</String>
+  </StringTable>
+  <StringTable>
+    <Label>Drengin_TheOpportunity_HabbitalPlanet1_Name</Label>
+    <String>Rintrah</String>
+  </StringTable>
+  <StringTable>
+    <Label>Drengin_TheOpportunity_HabbitalPlanet2_Name</Label>
+    <String>Tharmas</String>
+  </StringTable>
+  <StringTable>
+    <Label>Navigators_TheOpportunity_System_Name</Label>
+    <String>Minos System</String>
+  </StringTable>
+  <StringTable>
+    <Label>Navigators_TheOpportunity_System_Dec</Label>
+    <String>The Minos system has a Class 32 planet where the Navigators crashed, allowing them to establish a colony and survive.</String>
+  </StringTable>
+  <StringTable>
+    <Label>Navigators_TheOpportunity_Star_Name</Label>
+    <String>Minos</String>
+  </StringTable>
+  <StringTable>
+    <Label>Navigators_TheOpportunity_Homeworld_Name</Label>
+    <String>Phlegyas</String>
+  </StringTable>
+  <StringTable>
+    <Label>Navigators_TheOpportunity_DeadPlanet1_Name</Label>
+    <String>Belial</String>
+  </StringTable>
+  <StringTable>
+    <Label>Navigators_TheOpportunity_HabbitalPlanet1_Name</Label>
+    <String>Maro</String>
+  </StringTable>
+  <StringTable>
+    <Label>Navigators_TheOpportunity_HabbitalPlanet2_Name</Label>
+    <String>Alighieri</String>
+  </StringTable>
+  <StringTable>
+    <Label>Navigators_TheOpportunity_HabbitalPlanet3_Name</Label>
+    <String>Aeneas</String>
+  </StringTable>
+  <StringTable>
+    <Label>Project_TheOpportunity_ScanPlanet_ShortDec</Label>
+    <String>Wir können unseren Planeten nach dem Objekt scannen, das die Navigatoren versteckt haben.</String>
+  </StringTable>
+  <StringTable>
+    <Label>Tutorial_CampaignName</Label>
+    <String>(Tutorial) Die bisherige Geschichte</String>
+  </StringTable>
+  <StringTable>
+    <Label>Tutorial_CampaignDec</Label>
+    <String>Im Jahr 2178 entwickelten die Menschen einer vereinten Erde Hyperantrieb-Antriebssysteme und entdeckten so die Überlichtgeschwindigkeitsreise.[BR][BR]Die Menschheit hatte bereits interstellaren Kontakt mit zwei Zivilisationen aufgenommen: Den Korx und dem Arcean-Imperium. Einige Wissenschaftler, die darauf brennen, ihre Entdeckungen zu teilen, übermitteln die Spezifikationen für die neuen Antriebssysteme an die Arceans und die Korx. Beide Gruppen schweigen sofort, nachdem sie die Spezifikationen für diese neue Technologie erhalten haben. Die Erde ist erneut allein im Universum.[BR][BR]Sie sind Commander DL Bradley, der Anführer der neu gegründeten Terranischen Allianz. Diese Gruppe wurde gegründet, um die bemannte Erforschung des Weltraums und die Kolonisierung neuer Planeten zu überwachen. Der neue Hyperantrieb der Menschheit macht solch große Ambitionen möglich.[BR][BR]Le</String>
+  </StringTable>
+  <StringTable>
+    <Label>Campaign_Tutorail_ColonizeTargetPlanets</Label>
+    <String>Kolonisiere 8 Planeten</String>
+  </StringTable>
+  <StringTable>
+    <Label>Campaign_Tutorail_ColonizeTargetPlanets_Dec</Label>
+    <String>Erforsche die Galaxie, um Planeten zu [HS=HS_ColonizeOrder]kolonisieren[/HS]. Kolonieschiffe können in [HS=HS_Shipyard]Werften[/HS] gebaut werden. Verwalte weiterhin deine [HS=HS_CoreWorld]Kernwelten[/HS], um die Effizienz zu verbessern und sicherzustellen, dass Bürger für die Besatzung von Kolonieschiffen zur Verfügung stehen.</String>
+  </StringTable>
+  <StringTable>
+    <Label>Campaign_Tutorail_FillCabinet</Label>
+    <String>Ernenne 3 Minister</String>
+  </StringTable>
+  <StringTable>
+    <Label>Campaign_Tutorail_FillCabinet_Dec</Label>
+    <String>Gewähren Sie der gesamten Allianz Vorteile, indem Sie [HS=HS_Leaders]Anführer[/HS] rekrutieren und sie zur Arbeit einsetzen. Rekrutierte [HS=HS_Leaders]Anführer[/HS] können Rollen im [HS=HS_MinistersScreen]Minister-Bildschirm[/HS] zugewiesen bekommen, der über das [ICON=Menu_Leader_Icon] [HS=HS_LeaderMenu]Anführer-Menü[/HS] erreichbar ist.[BR][BR]Jede Position bietet einen einzigartigen Vorteil basierend auf einer spezifischen Statistik, also wählen Sie die beste Person für den Job, um den bestmöglichen Vorteil zu erzielen.</String>
+  </StringTable>
+  <StringTable>
+    <Label>Campaign_Tutorail_AppointGovernor</Label>
+    <String>Ernenne einen Gouverneur</String>
+  </StringTable>
+  <StringTable>
+    <Label>Campaign_Tutorail_AppointGovernor_Dec</Label>
+    <String>Planeten mit einer Planetenklasse 10 oder höher können durch Zuweisung eines Gouverneurs zu Kernwelten gemacht werden. Um einen Gouverneur zuzuweisen, benötigen Sie zuerst einen verfügbaren Anführer. Planeten mit Gouverneuren können aufgewertet werden, um die Ausgabe zu verbessern und eine neue Werft zu unterstützen.</String>
+  </StringTable>
+  <StringTable>
+    <Label>Campaign_Tutorail_DestroyTheShipyard</Label>
+    <String>Zerstöre eine Piraten-Schiffswerft</String>
+  </StringTable>
+  <StringTable>
+    <Label>Campaign_Tutorail_DestroyTheShipyard_Dec</Label>
+    <String>[HS=HS_Pirates]Piraten[/HS] haben eine Basis in diesem Teil der Galaxie eingerichtet. Solange sie einen [HS=HS_Shipyard]Schiffswerft[/HS] haben, können sie Schiffe produzieren, die die gesamte Allianz bedrohen. Die Zerstörung des [HS=HS_Pirates]Piraten[/HS] [HS=HS_Shipyard]Schiffswerft[/HS] wird ihre Kräfte schwächen und sie aus dem [HS=HS_Sector]Sektor[/HS] vertreiben.[BR][BR]Kämpfer können auf einer [HS=HS_Shipyard]Schiffswerft[/HS] mit der Bewaffneten Shuttles [HS=HS_Tech]Technologie[/HS] gebaut werden. Einige verstreute Kämpfer werden Schwierigkeiten haben, eine [HS=HS_Shipyard]Schiffswerft[/HS] effektiv zu zerstören. Das Bilden von [HS=HS_Fleet]Flotten[/HS] ist eine ausgezeichnete Möglichkeit, die Kampfeffektivität zu erhöhen.</String>
+  </StringTable>
+  <StringTable>
+    <Label>Campaign_Tutorail_Overall</Label>
+    <String>Sichern Sie den Sektor für die Terranische Allianz</String>
+  </StringTable>
+  <StringTable>
+    <Label>Campaign_Tutorail_FindCoreWorld</Label>
+    <String>Besiedle eine Kernwelt</String>
+  </StringTable>
+  <StringTable>
+    <Label>Campaign_Tutorail_FindCoreWorld_Dec</Label>
+    <String>Sie haben erfolgreich genug Planeten für die Allianz [HS=HS_Colinizing]kolonisiert[/HS]; die Allianz möchte jedoch ihren Einfluss mit einer neuen [HS=HS_CoreWorld]Kernwelt[/HS] verstärken. Um eine neue [HS=HS_CoreWorld]Kernwelt[/HS] zu gründen, benötigen Sie eine Kolonie auf einem Planeten mit einer [HS=HS_PlanetClass]Planetenklasse[/HS] 10 oder höher. Suchen Sie weiterhin die Galaxie nach einem Planeten der [HS=HS_PlanetClass]Planetenklasse[/HS] 10 oder höher ab, um ihn zu [HS=HS_ColonizeOrder]kolonisieren[/HS].[BR][BR]Sie können die [HS=HS_PlanetClass]Planetenklasse[/HS] eines Planeten und andere wichtige Details überprüfen, indem Sie mit der Maus über den Planeten fahren.</String>
+  </StringTable>
+  <StringTable>
+    <Label>Campaign_Tutorail_UnlockLeaders</Label>
+    <String>Schließe das Koloniale Führungsprojekt ab</String>
+  </StringTable>
+  <StringTable>
+    <Label>Campaign_Tutorail_UnlockLeaders_Dec</Label>
+    <String>Es gibt viele Vorteile, die Anführer der gesamten Zivilisation bieten. Das Projekt Koloniale Führung muss auf der Heimatwelt abgeschlossen werden, um Anführer zu rekrutieren und zu verwalten. Das Projekt kann über den Planetenverwaltungsbildschirm im Projekte-Bereich in die Warteschlange aufgenommen und abgeschlossen werden.</String>
+  </StringTable>
+  <StringTable>
+    <Label>Campaign_Tutorail_GenericConfirm</Label>
+    <String>Verstanden</String>
+  </StringTable>
+  <StringTable>
+    <Label>Event_Campaign_Tutorial_Intro_Name</Label>
+    <String>Die Terranische Allianz: Erste Schritte</String>
+  </StringTable>
+  <StringTable>
+    <Label>Event_Campaign_Tutorial_Intro_Dec</Label>
+    <String>Im Jahr 2178 entwickelten die Menschen einer vereinten Erde Hyperdrive-Antriebssysteme und entdeckten die Schneller-als-Licht-Reise.[BR][BR]Die Menschheit hatte bereits interstellaren Kontakt mit zwei Zivilisationen aufgenommen: Den Korx und dem Arcean-Imperium. Einige Wissenschaftler, die darauf brennen, ihre Entdeckungen zu teilen, übermitteln die Spezifikationen für die neuen Antriebssysteme an die Arceaner und die Korx. Beide Gruppen schweigen sofort nach Erhalt der Spezifikationen für diese neue Technologie. Die Erde wird erneut alleine im Universum gelassen.[BR][BR]Sie sind Commander DL Bradley, der Führer der neu gegründeten Terran-Allianz. Diese Gruppe wurde gegründet, um die bemannte Erforschung des Weltraums und die Kolonisierung neuer Planeten zu überwachen. Der neue Hyperdrive-Antrieb der Menschheit macht solch großartige Ambitionen möglich.[BR][BR]Leider</String>
+  </StringTable>
+  <StringTable>
+    <Label>Event_Campaign_Tutorial_ColonizedGovernablePlanet_Name</Label>
+    <String>Eine potenzielle Kernwelt</String>
+  </StringTable>
+  <StringTable>
+    <Label>Event_Campaign_Tutorial_ColonizedTargetPlanets_Name</Label>
+    <String>Brückenkopf Etabliert</String>
+  </StringTable>
+  <StringTable>
+    <Label>Event_Campaign_Tutorial_ColonizedTargetPlanetsNoCoreworld_Name</Label>
+    <String>Suche nach einer Kernwelt</String>
+  </StringTable>
+  <StringTable>
+    <Label>Event_Campaign_Tutorial_CanUseCabinet_Name</Label>
+    <String>Verfügbare Anführer</String>
+  </StringTable>
+  <StringTable>
+    <Label>Event_Campaign_Tutorial_InstalledGovernor_Name</Label>
+    <String>Gouverneur Zugewiesen</String>
+  </StringTable>
+  <StringTable>
+    <Label>Event_Campaign_Tutorial_PiratesSpotted_Name</Label>
+    <String>Piratenschiffswerft gefunden!</String>
+  </StringTable>
+  <StringTable>
+    <Label>Event_Campaign_Tutorial_CabinetFilled_Name</Label>
+    <String>Schrank Gefüllt</String>
+  </StringTable>
+  <StringTable>
+    <Label>Event_Campaign_Tutorial_ShipyardDestroyed_Name</Label>
+    <String>Piratenschiffswerft Zerstört</String>
+  </StringTable>
+  <StringTable>
+    <Label>Event_Campaign_Tutorial_ShipyardDestroyedLeadersLocked_Name</Label>
+    <String>Piratenschiffswerft Zerstört</String>
+  </StringTable>
+  <StringTable>
+    <Label>FACTION_TERRAN_Campaign_Tutorial_StartupDescription</Label>
+    <String>Die Terranische Allianz wurde von der Vereinigten Erde gegründet, um den Weltraum zu erforschen und neue Planeten zu kolonisieren. Dieses Projekt wurde durch die Entwicklung von Überlichtgeschwindigkeitsreisen möglich gemacht. Bei der Annäherung an die Galaxie ist Vorsicht geboten. Wenn die natürlichen Gefahren des Kosmos nicht ausreichen, könnte es Aliens geben. [BR][BR]Es ist einige Zeit vergangen, seit die Menschheit zuletzt Kontakt zu den Arceanern oder den Korx hatte und sie erneut allein in der Galaxie ließ. Es könnte nur eine Frage der Zeit sein, bis andere außerirdische Gruppen entdeckt werden. Bis dahin liegt es an der Terranischen Allianz und ihrem Kommandanten, DL Bradley, den Sektor im Namen der Menschheit zu sichern.</String>
+  </StringTable>
+  <StringTable>
+    <Label>FACTION_TERRAN_Campaign_Tutorial_StartupTraitsDescription</Label>
+    <String>Die aktuelle Isolation der Terranischen Allianz sollte als Vorteil betrachtet werden. Es besteht die Möglichkeit zu expandieren, Produktion zu etablieren und herauszufinden, wie man am besten organisiert.</String>
+  </StringTable>
+  <StringTable>
+    <Label>FACTION_TERRAN_Campaign_Tutorial_StartupTitle</Label>
+    <String>Isolierte Weltraumfahrer</String>
+  </StringTable>
+  <StringTable>
+    <Label>DELAYBUTTON</Label>
+    <String>Entscheide später.</String>
+  </StringTable>
+  <StringTable>
+    <Label>COLONY_SORT_POLLUTION_TOOLTIP</Label>
+    <String>Nach Verschmutzung sortieren</String>
+  </StringTable>
+  <StringTable>
+    <Label>COLONY_SORT_CRIME_TOOLTIP</Label>
+    <String>Nach Verbrechen sortieren</String>
+  </StringTable>
+  <StringTable>
+    <Label>AUTOMINE_ACTION_LABEL</Label>
+    <String>Auto-Mining</String>
+  </StringTable>
+  <StringTable>
+    <Label>GALACTICACHIEVEMENT_HSTITLE</Label>
+    <String>[ICON=Stat_Special_Icon] Galaktische Errungenschaft</String>
+  </StringTable>
+  <StringTable>
+    <Label>GALACTICACHIEVEMENT_HSTEXT</Label>
+    <String>Nur eine dieser Verbesserungen kann pro Galaxie zwischen allen Spielern gebaut werden.</String>
+  </StringTable>
+  <StringTable>
+    <Label>PLAYERACHIEVEMENT_HSTITLE</Label>
+    <String>[ICON=Stat_Special_Icon] Zivilisations-Erfolg</String>
+  </StringTable>
+  <StringTable>
+    <Label>PLAYERACHIEVEMENT_HSTEXT</Label>
+    <String>Nur eine dieser Verbesserungen kann pro Zivilisation gebaut werden.</String>
+  </StringTable>
+  <StringTable>
+    <Label>COLONYUNIQUE_HSTITLE</Label>
+    <String>[ICON=Stat_Special_Icon] Einzigartige Kolonie</String>
+  </StringTable>
+  <StringTable>
+    <Label>COLONYUNIQUE_HSTEXT</Label>
+    <String>Nur eine dieser Verbesserungen kann auf dieser Kernwelt gebaut werden.</String>
+  </StringTable>
+  <StringTable>
+    <Label>Hotkey_FleetContext_AutoMine</Label>
+    <String>Flotte - Auto Mine</String>
+  </StringTable>
+  <StringTable>
+    <Label>HOTKEY_TOOLTIP_SURVEY_NOVALIDTARGETS_TEXT</Label>
+    <String>[B]Untersuchung[/B][BR][COLOR=BrightRed]Keine untersuchbaren Anomalien.[/COLOR]</String>
+  </StringTable>
+  <StringTable>
+    <Label>HOTKEY_TOOLTIP_AUTOCOLONIZE_NOVALIDTARGETS_TEXT</Label>
+    <String>[B]Auto Kolonisieren[/B][BR][COLOR=BrightRed]Keine kolonisierbaren Planeten.[/COLOR]</String>
+  </StringTable>
+  <StringTable>
+    <Label>HOTKEY_TOOLTIP_AUTOMINE_TEXT</Label>
+    <String>[B]Auto Mine[/B][BR][COLOR=UIDefaultHot]Versucht, eine Bergbaubasis auf einem nahegelegenen Asteroiden zu errichten, falls verfügbar.[/COLOR]</String>
+  </StringTable>
+  <StringTable>
+    <Label>HOTKEY_TOOLTIP_AUTOMINE_NOVALIDTARGETS_TEXT</Label>
+    <String>[B]Auto Mine[/B][BR][COLOR=BrightRed]Keine verfügbaren Asteroiden zum Abbauen.[/COLOR]</String>
+  </StringTable>
+  <StringTable>
+    <Label>IS_SYNTHETIC_ERROR_LABEL</Label>
+    <String>[COLOR=BrightRed]Synthetisches Leben kann nicht von traditionellen Bevölkerungswachstumsboni profitieren[/COLOR]</String>
+  </StringTable>
+  <StringTable>
+    <Label>SUMMARY_TAB_COREWORLDS_TOOLTIP</Label>
+    <String>Dies ist eine Zählung der Kernwelten, die Ihre Zivilisation kontrolliert.[BR][BR]Kernwelten sind Planeten mit einem zugewiesenen Gouverneur, die verbessert werden können und eine Schiffswerft unterstützen. Ein Planet muss Klasse 10 oder höher sein, um in eine Kernwelt umgewandelt zu werden.</String>
+  </StringTable>
+  <StringTable>
+    <Label>SUMMARY_TAB_COLONIES_TOOLTIP</Label>
+    <String>Dies ist eine Zählung der Kolonien, die Ihre Zivilisation kontrolliert.[BR][BR]Eine Kolonie ist jeder Planet, der kolonisiert wurde und nicht von einem Gouverneur verwaltet wird. Kolonien liefern zusätzliche Eingaben an die nächste Kernwelt, um die Ausgabe der Kernwelt zu verbessern.</String>
+  </StringTable>
+  <StringTable>
+    <Label>SUMMARY_TAB_POPULATION_TOOLTIP</Label>
+    <String>Dies ist eine Zählung der Bürger in Ihrer Zivilisation.[BR][BR]Bürger sind aus Kernwelten verfügbar. Bürger verbessern die Ausgabe der Kernwelt und werden von Kolonieschiffen benötigt, die in der Werft gebaut werden, um neue Planeten zu kolonisieren.</String>
+  </StringTable>
+  <StringTable>
+    <Label>YourMemoryFormat_Met</Label>
+    <String>Mindestens {VALUE:0}GB Speicher wird für diese Galaxiekarte empfohlen.[BR][BR]Sie haben {VALUE:1}GB verfügbar und entsprechen dieser Empfehlung.</String>
+  </StringTable>
+  <StringTable>
+    <Label>YourMemoryFormat_NotMet</Label>
+    <String>Mindestens {VALUE:0}GB Speicher werden für diese Galaxiekarte empfohlen.[BR][BR]Sie haben {VALUE:1}GB verfügbar und ERFÜLLEN diese Empfehlung NICHT.</String>
+  </StringTable>
+  <StringTable>
+    <Label>YourCoresFormat_Met</Label>
+    <String>Mindestens {VALUE:0} logische Kerne werden für diese Galaxiekarte empfohlen.[BR][BR]Sie haben {VALUE:1} logische Kerne zur Verfügung und erfüllen diese Empfehlung.</String>
+  </StringTable>
+  <StringTable>
+    <Label>YourCoresFormat_NotMet</Label>
+    <String>Mindestens {VALUE:0} logische Kerne werden für diese Galaxiekarte empfohlen.[BR][BR]Sie haben {VALUE:1} logische Kerne zur Verfügung und entsprechen NICHT dieser Empfehlung.</String>
+  </StringTable>
+  <StringTable>
+    <Label>ExtremePlanetDetails</Label>
+    <String>Extreme Planeten haben intensive Umgebungen oder Klimazonen, die spezielle Technologien oder Fähigkeiten zur Kolonisierung erfordern. Extreme Planeten können im Austausch für ihre schwierige und gefährliche Besiedlung eine Fülle von speziellen Ressourcen bieten.</String>
+  </StringTable>
+  <StringTable>
+    <Label>TurnTimeLimitTooltip</Label>
+    <String>Legt die maximale Dauer fest, die ein Spielerzug dauern kann.</String>
+  </StringTable>
+  <StringTable>
+    <Label>TurnTimeLimitTypes_ShowTurnTimeFormat</Label>
+    <String>{ORIGINALTEXT} ({AMOUNT}s)</String>
+  </StringTable>
+  <StringTable>
+    <Label>Help_Translate</Label>
+    <String>Hilfe Übersetzen Galaktische Zivilisationen</String>
+  </StringTable>
+  <StringTable>
+    <Label>Automate_Planet_Title</Label>
+    <String>Automatisieren</String>
+  </StringTable>
+  <StringTable>
+    <Label>Galactapedia_Title</Label>
+    <String>Galaktapedia</String>
+  </StringTable>
+  <StringTable>
+    <Label>Galactapedia_List_Header</Label>
+    <String>Galaktische Datenbank</String>
+  </StringTable>
+  <StringTable>
+    <Label>Galactapedia_Done</Label>
+    <String>Erledigt</String>
+  </StringTable>
+  <StringTable>
+    <Label>SELECTAGAME_PROMPT</Label>
+    <String>Kein Spiel ausgewählt. Wählen Sie ein Spiel aus der Liste der [COLOR=UIDefaultHot]Verfügbaren Spiele[/COLOR] aus, um es zu betreten.</String>
+  </StringTable>
+  <StringTable>
+    <Label>FilledSlot</Label>
+    <String>%s</String>
+  </StringTable>
+  <StringTable>
+    <Label>OpenSlot</Label>
+    <String>Öffnen</String>
+  </StringTable>
+  <StringTable>
+    <Label>AIPlayer</Label>
+    <String>KI-Spieler</String>
+  </StringTable>
+  <StringTable>
+    <Label>ClosedSlot</Label>
+    <String>Geschlossen</String>
+  </StringTable>
+  <StringTable>
+    <Label>UnclaimedAI</Label>
+    <String>KI Spieler</String>
+  </StringTable>
+  <StringTable>
+    <Label>UnclaimedHuman</Label>
+    <String>Öffnen</String>
+  </StringTable>
+  <StringTable>
+    <Label>Kick</Label>
+    <String>Spieler kicken</String>
+  </StringTable>
+  <StringTable>
+    <Label>PLAYERLISTTITLE</Label>
+    <String>Spielerliste</String>
+  </StringTable>
+  <StringTable>
+    <Label>KICK_PLAYER_CONFIRM_TITLE</Label>
+    <String>Spieler entfernen</String>
+  </StringTable>
+  <StringTable>
+    <Label>KICK_PLAYER_CONFIRM_MESSAGE</Label>
+    <String>Sind Sie sicher, dass Sie diesen Spieler kicken möchten? Ihre Zivilisation wird stattdessen von einem KI-Spieler geführt.</String>
+  </StringTable>
+  <StringTable>
+    <Label>KICKED_ALERT_TITLE</Label>
+    <String>Gekickt</String>
+  </StringTable>
+  <StringTable>
+    <Label>KICKED_ALERT_MESSAGE</Label>
+    <String>Der Gastgeber hat Sie aus Ihrem Multiplayer-Spiel geworfen.</String>
+  </StringTable>
+  <StringTable>
+    <Label>ColonyUpgradePopup_SelectEntry</Label>
+    <String>Wählen Sie einen Eintrag</String>
+  </StringTable>
+  <StringTable>
+    <Label>ColonyUpgradePopup_UpgradeBtn</Label>
+    <String>Upgrade</String>
+  </StringTable>
+  <StringTable>
+    <Label>ColonyUpgradePopup_DestroyBtn</Label>
+    <String>Zerstören</String>
+  </StringTable>
+  <StringTable>
+    <Label>ColonyUpgradePopup_ReplaceBtn</Label>
+    <String>Ersetzen</String>
+  </StringTable>
+  <StringTable>
+    <Label>ColonyUpgradePopup_BuildBtn</Label>
+    <String>Bauen</String>
+  </StringTable>
+  <StringTable>
+    <Label>ColonyUpgradePopup_UpgradeHeader</Label>
+    <String>Aktualisieren Zu</String>
+  </StringTable>
+  <StringTable>
+    <Label>ColonyUpgradePopup_ReplaceHeader</Label>
+    <String>Ersetzen durch</String>
+  </StringTable>
+  <StringTable>
+    <Label>ColonyUpgradePopup_BuildHeader</Label>
+    <String>Bauen</String>
+  </StringTable>
+  <StringTable>
+    <Label>ColonyUpgradePopup_DestroyEntryText</Label>
+    <String>Orbitales Upgrade zerstören</String>
+  </StringTable>
+  <StringTable>
+    <Label>PLANET_AUTOMATE_OPTION_TOOLTIP</Label>
+    <String>Erlaubt der KI, Ihre Welt zu verwalten.</String>
+  </StringTable>
+  <StringTable>
+    <Label>PLANET_AUTOMATE_OPTION_DISABLED_CAPITAL</Label>
+    <String>Sie können Ihre Zivilisationshauptstadt nicht automatisieren.</String>
+  </StringTable>
+  <StringTable>
+    <Label>PLANET_AUTOMATE_OPTION_DISABLED_NOT_CORE_WORLD</Label>
+    <String>Sie können Welten ohne Gouverneur nicht automatisieren.</String>
+  </StringTable>
+  <StringTable>
+    <Label>PLANET_AUTOMATE_OPTION_DISABLED_AI</Label>
+    <String>Dieser Planet wird bereits von der KI verwaltet</String>
+  </StringTable>
+  <StringTable>
+    <Label>VALIDATE_FACTION_INVALID_SHIP_STYLE</Label>
+    <String>+ Designs fehlen im Schiffsstil</String>
+  </StringTable>
+  <StringTable>
+    <Label>SoulOfMachine_CampaignName</Label>
+    <String>Seele der Maschine</String>
+  </StringTable>
+  <StringTable>
+    <Label>SoulOfMachine_CampaignDec</Label>
+    <String>Auch im Jahr 2307 bleibt die Yor-Singularität eine mächtige Kraft in der Galaxie. Lange haben sie sich bemüht, andere in ihr kollektives Bewusstsein - die Totalität - zu bringen. Obwohl ihre Programmierung sie dazu zwingt, sich weiter auszudehnen und Organisches in Synthetisches umzuwandeln, sind sie bei weitem nicht alleine unter den Sternen.[BR][BR]Die Singularität muss mehrere kritische Entscheidungen treffen, die ihre Bemühungen für Jahrzehnte bestimmen werden. Mit welchen der anderen Zivilisationen bilden sie Allianzen und wen vernichten sie? Wird ihr bitterer Konflikt mit ihren Schöpfern, der Iconian Refuge, jemals enden?</String>
+  </StringTable>
+  <StringTable>
+    <Label>Campaign_SoulOfMachine_Overall</Label>
+    <String>Erreiche jeden Siegbedingung</String>
+  </StringTable>
+  <StringTable>
+    <Label>Campaign_SoulOfMachine_Overall_Dec</Label>
+    <String>Erreiche den Sieg mit allen notwendigen Mitteln. Beweise die Überlegenheit der Yor in allen (wenn nicht allen) Angelegenheiten. Nutze Logik, um alle anderen Wesen zu einer von Yor geführten Allianz für einen [HS=HS_AllianceVictory]Allianzsieg[/HS] zu zwingen. Setze perfekt berechnete Taktiken ein, um alle Widerstände für einen [HS=HS_ConquestVictory]Eroberungssieg[/HS] zu dominieren und zu beseitigen. Dominiere die Kultur durch die einheitliche und effiziente Kultur der Yor für einen [HS=HS_InfluenceVictory]Einflusssieg[/HS]. Oder erreiche sogar einen [HS=HS_PrestigeVictory]Prestigesieg[/HS] und beweise, dass niemand höher rangiert als die Yor.</String>
+  </StringTable>
+  <StringTable>
+    <Label>FACTION_YOR_SoulOfMachine_StartupTitle</Label>
+    <String>Das Iconianische Erbe</String>
+  </StringTable>
+  <StringTable>
+    <Label>FACTION_YOR_SoulOfMachine_StartupDescription</Label>
+    <String>Die Yor sind künstliche Wesen, ursprünglich Diener einer alten Spezies, bekannt als die Iconians. Durch die Dread Lords mit Bewusstsein ausgestattet, wandten sich die Yor gegen ihre Iconianischen Schöpfer und löschten sie anscheinend von der Oberfläche der Galaxie aus. Ob aufgrund eines versteckten Befehls der Dread Lords oder einfach durch Anwendung der kalten Regeln der Logik, sind die Yor seitdem bösartig xenophob geworden und verachten nun alle biologischen Lebensformen. Sie sind zu langfristiger Planung und einem überraschenden Grad an Gerissenheit fähig und verhandeln oft mit organischen Wesen. Diese Wesen sollten verstehen, dass dies nichts weiter als eine kurzfristige Taktik ist und dass ihre neuen Freunde nie ruhen werden, bis sie und alle anderen organischen Lebensformen vernichtet sind.</String>
+  </StringTable>
+  <StringTable>
+    <Label>FACTION_YOR_SoulOfMachine_StartupTraitsDescription</Label>
+    <String>Die Yor sind äußerst produktiv und in der Lage, große Flotten von selbstreparierenden Schiffen zu bauen. Sie sind zutiefst unbeliebt und nur wenige Rassen entscheiden sich dafür, sich mit ihnen anzufreunden. Im Gegensatz zu organischen Rassen ist ihre Wachstumsrate eine Funktion ihrer Produktionskapazität.</String>
+  </StringTable>
+  <StringTable>
+    <Label>EverythingForSale_CampaignName</Label>
+    <String>Alles zu verkaufen</String>
+  </StringTable>
+  <StringTable>
+    <Label>EverythingForSale_CampaignDec</Label>
+    <String>Mit so vielen verschiedenen Zivilisationen in der Galaxie könnte 2307 ein Bannerjahr für Handel und Wirtschaft sein. Jemand muss alle verschiedenen Transaktionen und Geschäfte erleichtern, und der Unternehmenssektor ist die offensichtlichste Passform für die Rolle.[BR][BR]Der Unternehmenssektor hat die Chance, durch Einfluss und Marktkontrolle eine dominante Position in der Galaxie zu sichern.</String>
+  </StringTable>
+  <StringTable>
+    <Label>Campaign_EverythingForSale_Overall</Label>
+    <String>Erreiche einen Kultursieg</String>
+  </StringTable>
+  <StringTable>
+    <Label>Campaign_EverythingForSale_Overall_Dec</Label>
+    <String>Nichts ist einflussreicher als Währung, zumindest nach Ansicht des Corporate Sektors. Um einen [HS=HS_InfluenceVictory]Einfluss Sieg[/HS] zu erzielen, muss der Corporate Sektor den größten Teil des Sektors kontrollieren und mit allen anderen großen Zivilisationen über mehrere Monate hinweg im Frieden sein. Dominieren Sie den Markt so, dass alle anderen Fraktionen auf den Handel durch den Corporate Sektor angewiesen sind, um zu überleben, was Konflikte verhindert. [BR][BR][I]Drücken Sie die ESC-Taste und wählen Sie Siegstatus aus, um zu überprüfen, wie nah Sie am Erfolg sind.[/I]</String>
+  </StringTable>
+  <StringTable>
+    <Label>FACTION_IRIDIUM_EverythingForSale_StartupTitle</Label>
+    <String>Neue Märkte warten</String>
+  </StringTable>
+  <StringTable>
+    <Label>FACTION_IRIDIUM_EverythingForSale_StartupDescription</Label>
+    <String>Der Unternehmenssektor ist die höchste unternehmerische Instanz einer ultrakapitalistischen Gesellschaft und die einzige Organisation, die im Namen des gesamten Iridium-Volkes Verträge abschließen kann. Die Iridium-Kultur basiert auf einem festen, sogar fanatischen Glauben an die Macht freier Märkte. Obwohl sie keine Fremden in Bezug auf Waffen sind, wird jede Forschung zunächst durch die Linse der gegenseitigen Zusammenarbeit betrachtet; die zerstörerischen Kosten des Krieges sind oft zu groß, als dass die Iridiums sie ernsthaft in Betracht ziehen würden. Es bleibt abzuwarten, wie gut diese Philosophie bei weniger aufgeschlossenen Rassen ankommen wird.</String>
+  </StringTable>
+  <StringTable>
+    <Label>FACTION_IRIDIUM_EverythingForSale_StartupTraitsDescription</Label>
+    <String>Der Unternehmenssektor ist hervorragend in Forschung und Entwicklung und schnell darin, das wirtschaftliche Potenzial jeder neuen Entdeckung zu maximieren. Sie haben viele Möglichkeiten, die Staatskasse zu füllen, und es ist in ihrem Interesse, diese zu nutzen: Ihre Bürger sind am glücklichsten, wenn sie wohlhabend sind und es nicht mögen, arm zu sein.</String>
+  </StringTable>
+  <StringTable>
+    <Label>BraveNewUniverse_CampaignName</Label>
+    <String>Tapferes Neues Universum</String>
+  </StringTable>
+  <StringTable>
+    <Label>BraveNewUniverse_CampaignDec</Label>
+    <String>Im Jahr 2317 ermöglichte Subspace-Streaming die Reise zu Teilen der Galaxie, die zuvor von den Zivilisationen des Orion-Sektors nicht kartiert wurden. In diesen entfernten Systemen gibt es Zivilisationen, die in der Lage sind, schneller als das Licht zu reisen und fortschrittliche Technologien entwickelt haben. Unter ihnen befindet sich das Luxar-Dominion, eine Gruppe von kristallinen Wesen mit Plänen für ein riesiges Waffenarsenal.[BR][BR]Die Spannungen steigen mit so vielen neuen Akteuren auf der galaktischen Bühne. Ist das Luxar-Dominion offen für die Bildung von Allianzen oder werden sie ihre erschreckenden Terrorsterne nutzen, um ganze Systeme auszulöschen?[BR][BR]Die Situation ist heikel; ein Fehltritt könnte zu einem allumfassenden Krieg führen.</String>
+  </StringTable>
+  <StringTable>
+    <Label>Campaign_BraveNewUniverse_Overall</Label>
+    <String>Erreiche einen Allianzsieg</String>
+  </StringTable>
+  <StringTable>
+    <Label>Campaign_BraveNewUniverse_Overall_Dec</Label>
+    <String>Die Terranische Allianz steht im Zentrum einer heiklen Situation. Ein Fehltritt könnte zu einem Krieg führen, der unzählige Tote hinterlässt. Ein totaler Krieg sollte um jeden Preis vermieden werden. Einige Konflikte sind vielleicht unvermeidlich, sollten aber nicht gesucht werden. Erreichen Sie einen [HS=HS_AllianceVictory]Allianzsieg[/HS], indem Sie sich mit allen anderen großen Zivilisationen verbünden.</String>
+  </StringTable>
+  <StringTable>
+    <Label>FACTION_TERRAN_Campaign_BraveNewUniverse_StartupDescription</Label>
+    <String>Durch die Nutzung von Subspace-Streaming wurde Kontakt zu neuen Zivilisationen aufgenommen. Darunter befindet sich das Luxar-Dominion, das, wie die Terranische Allianz, unabhängig die Hyperantriebstechnologie entwickelt hat. Sie scheinen prominent und mächtig zu sein.[BR][BR]Die Terranische Allianz befindet sich nun in einer heiklen Situation. Ihre Handlungen können das Verhältnis zwischen den verschiedenen Zivilisationen prägen. Ein falscher Schritt hier könnte zu einem verheerenden Krieg führen.[BR][BR]Die Terranische Allianz muss ihren Einfluss nutzen, um den Frieden zu bewahren und gesunde Beziehungen zu formen.</String>
+  </StringTable>
+  <StringTable>
+    <Label>FACTION_TERRAN_Campaign_BraveNewUniverse_StartupTraitsDescription</Label>
+    <String>Die Terranische Allianz kann Diplomatie und militärische Stärke nutzen, um die Zivilisationen um sie herum zu beeinflussen. Ein gewisser Konflikt mag erforderlich sein, sollte aber wann immer möglich beruhigt und vermieden werden. Alles außer einem Einflusssieg hier bedroht das Leben in der gesamten Galaxie.</String>
+  </StringTable>
+  <StringTable>
+    <Label>FACTION_TERRAN_Campaign_BraveNewUniverse_StartupTitle</Label>
+    <String>Vertreter des Orion-Sektors</String>
+  </StringTable>
+  <StringTable>
+    <Label>Radioactive_CampaignName</Label>
+    <String>Radioaktiv</String>
+  </StringTable>
+  <StringTable>
+    <Label>Radioactive_CampaignDec</Label>
+    <String>2317, das Jahr, in dem der Orion-Sektor einen völlig neuen Teil der Galaxie kontaktiert. Unter den erreichten Zivilisationen befindet sich der Kosmische Kontaminant, eine Gruppe von fast unverständlichen Lebensformen, die als die Bestrahlten bekannt sind. Das Luxar-Dominion versucht, Verbündete zu mobilisieren, um den Kosmischen Kontaminanten zu vernichten.[BR][BR]Der Kosmische Kontaminant hat nicht seit Jahrtausenden überlebt, wo alles andere Leben zerfällt, um von denen zerstört zu werden, die sich nicht anpassen können.</String>
+  </StringTable>
+  <StringTable>
+    <Label>Campaign_Radioactive_Overall</Label>
+    <String>Einen Eroberungssieg erzielen</String>
+  </StringTable>
+  <StringTable>
+    <Label>Campaign_Radioactive_Overall_Dec</Label>
+    <String>Es ist Zeit, dass der Kosmische Kontaminant mehr tut als nur zu überleben. Das Luxar-Dominion hat fast sicher gestellt, dass es keine Verbündeten unter den Sternen geben wird. Während sich andere Zivilisationen auf den Krieg vorbereiten, sollte dies auch der Kosmische Kontaminant tun. Erreiche einen [HS=HS_ConquestVictory]Eroberungssieg[/HS], indem du alle anderen großen Zivilisationen eliminierst.</String>
+  </StringTable>
+  <StringTable>
+    <Label>FACTION_ABSOLUTE_Radioactive_StartupTitle</Label>
+    <String>Giftige Verbreiter</String>
+  </StringTable>
+  <StringTable>
+    <Label>FACTION_ABSOLUTE_Radioactive_StartupDescription</Label>
+    <String>Die Bestrahlten entstanden auf giftigen und radioaktiven Welten. Wo alle anderen verkümmern, gedeihen sie. Sie sind ein bedrohliches Rätsel, das alle anderen, die sie getroffen haben, verheert hat. Mit der Zeit sind sie nur noch effektiver darin geworden, Planeten in verschmutzte Ödlande zu verwandeln.[BR][BR]Das Luxar-Dominion, das mit den Bestrahlten allzu vertraut ist, versucht, die neu kontaktierten Zivilisationen des Orion-Sektors gegen das, was als Kosmischer Kontaminant bezeichnet wurde, zu mobilisieren. Sie dürfen nicht erfolgreich sein.</String>
+  </StringTable>
+  <StringTable>
+    <Label>FACTION_ABSOLUTE_Radioactive_StartupTraitsDescription</Label>
+    <String>Nehmen Sie an, der Kosmische Kontaminant wird hier keine Verbündeten finden. Behandeln Sie alle anderen Zivilisationen als feindlich. Nutzen Sie alle verschiedenen Möglichkeiten, um Planeten zu verschmutzen und für alle außer den Bestrahlten unbewohnbar zu machen. Ein Ermüdungskrieg kommt dem Kontaminant zugute, der auf Planeten gedeiht, die im Konflikt vergiftet wurden und sich schnell erholen.</String>
+  </StringTable>
+  <StringTable>
+    <Label>ReturnOfKorath_CampaignName</Label>
+    <String>Rückkehr des Korath</String>
+  </StringTable>
+  <StringTable>
+    <Label>ReturnOfKorath_CampaignDec</Label>
+    <String>2317, inmitten des Aufruhrs, kehrt der Korath-Clan zurück. Der Korath-Clan war im Drengin Reich als Stoßtrupps legendär. Sie waren oft an der Spitze eines jeden Angriffs und für ihre Wildheit und Grausamkeit bekannt. Der Korath-Clan glaubte, dass alles andere Leben den Drengin unterlegen und unwürdig der Existenz war. Sie glaubten, dass alles Schwache aus dem Universum ausgelöscht werden sollte, was stark von der Tendenz des Drengin Reichs abwich, Gruppen, die sie als minderwertig ansahen, zu versklaven. Die dadurch verursachten philosophischen Unterschiede führten dazu, dass der Korath-Clan sich vom Reich löste. Der Korath-Clan erlangte noch größere Bedeutung, nachdem ihr Kontakt mit den Dread Lords sie körperlich veränderte. Der Korath-Clan glaubt, dass sie die wahren Drengin sind und strebt danach, alle anderen auszulöschen, sogar das Reich, dem sie einst dienten.</String>
+  </StringTable>
+  <StringTable>
+    <Label>Campaign_ReturnOfKorath_Overall</Label>
+    <String>Erreiche einen Eroberungssieg</String>
+  </StringTable>
+  <StringTable>
+    <Label>Campaign_ReturnOfKorath_Overall_Dec</Label>
+    <String>Die einzige Gruppe, die des Überlebens würdig ist, ist der Korath-Clan, und der Korath ist mehr als bereit, dies zu beweisen. Der einzige Weg ist die Zerstörung. Erreichen Sie einen [HS=HS_ConquestVictory]Eroberungssieg[/HS], indem Sie alle anderen bedeutenden Zivilisationen im Namen des Korath-Clans auslöschen.</String>
+  </StringTable>
 </StringTableList>