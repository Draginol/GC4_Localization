--- conflicted
+++ resolved
@@ -1,579 +1,479 @@
-<?xml version='1.0' encoding='utf-8'?>
-<FlavorTextDefs xmlns:xsi="http://www.w3.org/2001/XMLSchema-instance" xsi:noNamespaceSchemaLocation="../../Schema/FlavorText.xsd">
-    <FlavorTextDef>
-        <InternalName>Tutorial_GenericConfirm</InternalName>
-        <FlavorTextOption>
-            <Text>Verstanden</Text>
-        </FlavorTextOption>
-    </FlavorTextDef>
-    <!---->
-    <FlavorTextDef>
-        <InternalName>Tutorial_StartOfGame</InternalName>
-        <FlavorTextOption>
-<<<<<<< HEAD
-            <Text>Das Erforschen und Kennenlernen der Galaxie ist der erste Schritt zur Ausweitung der [HS=HS_ZoneOfControl]Kontrollzone[/HS] der Allianz. Sonden sind der beste Weg, das Universum zu erforschen. Sie haben uneingeschränkte [HS=HS_ShipRange]Reichweite[/HS] und können sich schnell bewegen.[BR][BR]Die Allianz hat bereits eine Sonde in der Nähe der Erdumlaufbahn bereitgestellt. Wählen Sie diese Sonde mit der LINKEN Maustaste aus und erteilen Sie ihr den Befehl zum [HS=HS_ShipMovement]Bewegen[/HS], um mit der Erkundung zu beginnen. Dies kann durch Auswahl des Ziels auf der Karte mit der RECHTEN Maustaste oder durch Auswahl des Befehls [ICON=AutoExplore_Icon] [HS=HS_AutoExplore]Automatische Erkundung[/HS] in der Sonden-Befehlsschnittstelle erfolgen. Ein [HS=HS_Months]Monat[/HS] kann erst beendet werden, wenn alle Schiffe und Flotten ihre Züge gemacht haben oder in Bereitschaft versetzt wurden.[BR][BR]Es gibt Berichte über ungewöhnliche Signale. Ihre Quelle ist schwach und und die genaue Bedeutung bleibt unklar, aber man glaubt, dass es sich um eine andere Zivilisation handelt. Nutzen Sie die Sonde, um sie zu finden.[BR][BR]Neues Ziel: Finden Sie die andere Zivilisation</Text>
-=======
-            <Text>Willkommen bei Galactic Civilizations IV. Heute werden wir die ersten Schritte der Menschheit nach Erreichen von Überlichtgeschwindigkeitsreisen betrachten. Als das Vereinte Erden beschloss, mit der Kolonisierung anderer Planeten zu beginnen, gründete es eine Organisation namens Terranische Allianz, die dieses Vorhaben leiten sollte. Ihre erste Mission war es, den Weltraum zu erforschen und nach potenziellen Kolonisationskandidaten Ausschau zu halten. [BR][BR]Das Erforschen und Kennenlernen der Galaxie ist der erste Schritt zur Erweiterung der [HS=HS_ZoneOfControl]Kontrollzone[/HS] der Allianz. Sonden sind der beste Weg, das Universum zu erkunden. Sie haben uneingeschränkte [HS=HS_ShipRange]Reichweite[/HS] und können sich schnell bewegen.[BR][BR][I]Ihre Missionsberichte erscheinen als orangene Symbole auf der LINKEN Seite des Bildschirms. Klicken Sie mit der LINKEN Maustaste darauf, um sie zu überprüfen.[/I][BR][BR]Eine Tiefraumsonde wurde kürzlich in der Erdumlaufbahn gestartet. Wählen Sie diese Sonde mit der LINKEN Maustaste aus und erteilen Sie ihr Befehle zum [HS=HS_ShipMovement]Bewegen[/HS], um mit der Erkundung zu beginnen. Dies kann durch Auswahl des Zielorts für die Sonde auf der Karte mit der RECHTEN Maustaste oder durch Auswahl des [ICON=AutoExplore_Icon] [HS=HS_AutoExplore]Auto-Erkunden[/HS]-Modus in der Schnittstelle der Sonde erfolgen. Ein [HS=HS_Months]Monat[/HS] kann erst abgeschlossen werden, wenn alle Schiffe und Flotten ihre Züge verwendet haben oder in Bereitschaft gesetzt wurden.[BR][BR]Es gab Berichte über ungewöhnliche Signale. Ihre Quelle und Bedeutung sind zu schwach, um sie zu entziffern, aber man glaubt, dass es eine andere Zivilisation ist. Nutzen Sie die Sonde, um sie zu finden.[BR][BR]Neues Ziel: Die andere Zivilisation lokalisieren</Text>
->>>>>>> 68f5e467
-        </FlavorTextOption>
-    </FlavorTextDef>
-    <!---->
-    <FlavorTextDef>
-        <InternalName>Tutorial_SelectedProbe</InternalName>
-        <FlavorTextOption>
-            <Text>Sonde ausgewählt! Das Schiff ist bereit, Befehle zu empfangen. Das Dirigieren von Schiffen durch die Galaxie ist entscheidend für den Erfolg. Erteile der Sonde ihren ersten Befehl zum [HS=HS_ShipMovement]Bewegen[/HS].[BR][BR]Wähle die Sonde aus und setze ein Ziel, indem du mit der RECHTEN Maustaste auf einen freien Raum klickst. Die Sonde wird dann die direkteste Route zu diesem Ort nutzen, indem sie von einem [HS=HS_Tile]Feld[/HS] zum nächsten fliegt.[BR][BR]Wenn du das Raster nicht siehst, kannst du die Rastersichtbarkeit im Optionsmenü unter Schnittstelle einstellen. Du kannst auch durch Drücken der G-Taste durch die Rastersichtbarkeit wechseln.</Text>
-        </FlavorTextOption>
-    </FlavorTextDef>
-    <FlavorTextDef>
-        <InternalName>Tutorial_CompleteProbeMove</InternalName>
-        <FlavorTextOption>
-            <Text>Erfolg![BR][BR]Beim Erkunden des [HS=HS_Sector]Sektors[/HS] beachten Sie, dass alle Schiffe in einem [HS=HS_Months]Zug[/HS] nur begrenzt weit fliegen können. Alle Schiffe haben eine festgelegte Anzahl von [ICON=Moves_Icon] [HS=HS_Moves]Zügen[/HS], die darstellt, wie viele [HS=HS_Tile]Felder[/HS] sie in einem Zug durchqueren können.[BR][BR]Wenn Sie einen Befehl geben, der weiter ist, als ein Schiff in einem einzigen [HS=HS_Months]Zug[/HS] fliegen kann, wird es diesen Befehl über die Anzahl von [HS=HS_Months]Zügen[/HS] hinweg fortsetzen, die notwendig sind, um den festgelegten Ort zu erreichen.</Text>
-        </FlavorTextOption>
-    </FlavorTextDef>
-    <FlavorTextDef>
-        <InternalName>Tutorial_StartResearchSurveyShips</InternalName>
-        <FlavorTextOption>
-            <Text>Kommandant, das Nächste, was Ihre Aufmerksamkeit erfordert, ist sicherzustellen, dass das [HS=HS_ResearchCenter]Forschungszentrum[/HS] ein aktives Ziel hat.[BR][BR]Es gibt mehrere Optionen, doch es wird empfohlen, sich auf [HS=HS_Tech]Technologien[/HS] zu konzentrieren, die unsere Erkundungsfähigkeiten, wie zum Beispiel Erkundungsmissionen, verbessern. Zugriff auf das Forschungszentrum erhalten Sie durch Auswahl der Forschungsleiste mit der LINKEN Maustaste.[BR][BR]Neues Ziel: Forschung Erkundungsmissionen</Text>
-        </FlavorTextOption>
-    </FlavorTextDef>
-    <FlavorTextDef>
-        <InternalName>Tutorial_OpenResearchScreenFirstTime</InternalName>
-        <FlavorTextOption>
-            <Text>Willkommen im [HS=HS_ResearchCenter]Forschungszentrum[/HS]. Hier leitest du Forschungsarbeiten, um neue [HS=HS_Tech]Technologien[/HS] freizuschalten. Das Abschließen von [HS=HS_Tech]Technologien[/HS] ermöglicht dir Zugang zu neuen Schiffen, Gebäuden, Verwaltungselementen und mehr.[BR][BR]Der Bildschirm ist in drei Bereiche unterteilt – die Beraterempfehlungen in der Mitte, die aktuell erforschte [HS=HS_Tech]Technologie[/HS] unten und alle erforschbaren [HS=HS_Tech]Technologien[/HS] sind rechts im Panel aufgelistet.[BR][BR]Wenn du eine [HS=HS_Tech]Technologie[/HS] mit der linken Maustaste auswählst, wird sie als aktuelles Forschungsziel gesetzt. Versuche jetzt, ein Forschungsziel festzulegen. Es wird empfohlen, mit Erkundungsmissionen zu beginnen.</Text>
-        </FlavorTextOption>
-    </FlavorTextDef>
-    <FlavorTextDef>
-        <InternalName>Tutorial_OnSetFirstResearchTarget</InternalName>
-        <FlavorTextOption>
-            <Text>Forschungsziel festgelegt![BR][BR]Alle [HS=HS_Tech]Technologien[/HS] benötigen eine gewisse Menge an [ICON=Stat_Research_Icon] [HS=HS_Research]Forschung[/HS]. Jeder [HS=HS_Months]Zug[/HS] wird eine festgelegte Menge an [ICON=Stat_Research_Icon] [HS=HS_Research]Forschung[/HS] generiert und auf die Ziel-[HS=HS_Tech]Technologie[/HS] angewandt.[BR][BR]Dies betrifft vor allem die Dauer bis zum Abschluss der Forschung. Du kannst die Anzahl der [HS=HS_Months]Züge[/HS] einsehen, die eine [HS=HS_Tech]Technologie[/HS] benötigt, in ihrer Auflistung. Die Anzahl der verbleibenden [HS=HS_Months]Züge[/HS] wird in der Forschungsleiste angezeigt.[BR][BR]Möglichkeiten, die Menge an [ICON=Stat_Research_Icon] [HS=HS_Research]Forschung[/HS], die pro [HS=HS_Months]Zug[/HS] generiert wird, zu erhöhen, werden behandelt, wenn sich die Terranische Allianz ausweitet.</Text>
-        </FlavorTextOption>
-    </FlavorTextDef>
-    <FlavorTextDef>
-        <InternalName>Tutorial_CompleteResearchSurveyShips</InternalName>
-        <FlavorTextOption>
-<<<<<<< HEAD
-            <Text>Die Forschung zu Erkundungsmissionen ist abgeschlossen, und wir haben ein [HS=HS_SurveyShip]Erkundungsschiff[/HS] erhalten.[BR][BR][HS=HS_SurveyShip]Erkundungsschiffe[/HS] werden entscheidend sein, um die Galaxie zu erkunden. [HS=HS_SurveyShip]Erkundungsschiffe[/HS] verfügen über das Modul, das erforderlich ist, um [HS=HS_Anomaly]Anomalien[/HS] zu untersuchen.[BR][BR]Eine [HS=HS_Anomaly]Anomalie[/HS] ist ein unklarer, verlassener oder schwer verständlicher Gegenstand im Weltraum. Das Aufdecken einer [HS=HS_Anomaly]Anomalie[/HS] kann vorteilhaft sein, aber auch gefährlich. Untersuchen Sie eine [HS=HS_Anomaly]Anomalie[/HS] mit dem neuen [HS=HS_SurveyShip]Erkundungsschiff[/HS].[BR][BR]Neues Ziel: Eine Anomalie untersuchen</Text>
-=======
-            <Text>Forschung zu Erkundungsmissionen abgeschlossen, wir haben ein [HS=HS_SurveyShip]Flagschiff[/HS] erlangt.[BR][BR][HS=HS_SurveyShip]Flagschiffe[/HS] sind entscheidend für die Erkundung der Galaxie. [HS=HS_SurveyShip]Flagschiffe[/HS] verfügen über das nötige Modul, um [HS=HS_Anomaly]Anomalien[/HS] zu untersuchen.[BR][BR]Eine [HS=HS_Anomaly]Anomalie[/HS] ist ein unklarer, verlassener oder schwer verständlicher Gegenstand im Weltraum. Das Aufdecken einer [HS=HS_Anomaly]Anomalie[/HS] kann von Vorteil sein, birgt jedoch auch Gefahren. Untersuche eine [HS=HS_Anomaly]Anomalie[/HS] mit dem neuen [HS=HS_SurveyShip]Flagschiff[/HS].[BR][BR]Neues Ziel: Eine Anomalie scannen</Text>
->>>>>>> 68f5e467
-        </FlavorTextOption>
-    </FlavorTextDef>
-    <FlavorTextDef>
-        <InternalName>Tutorial_CompleteResearchSurveyShipsOnObjective</InternalName>
-        <FlavorTextOption>
-<<<<<<< HEAD
-            <Text>Die Forschung zu Erkundungsmissionen ist abgeschlossen, und wir haben ein [HS=HS_SurveyShip]Erkundungsschiff[/HS] erhalten.[BR][BR][HS=HS_SurveyShip]Erkundungsschiffe[/HS] werden entscheidend sein, um die Galaxie zu erkunden. [HS=HS_SurveyShip]Erkundungsschiffe[/HS] verfügen über das Modul, das erforderlich ist, um [HS=HS_Anomaly]Anomalien[/HS] zu untersuchen.[BR][BR]Eine [HS=HS_Anomaly]Anomalie[/HS] ist ein unklarer, verlassener oder schwer verständlicher Gegenstand im Weltraum. Das Aufdecken einer [HS=HS_Anomaly]Anomalie[/HS] kann vorteilhaft sein, aber auch gefährlich. Untersuchen Sie eine [HS=HS_Anomaly]Anomalie[/HS] mit dem neuen [HS=HS_SurveyShip]Erkundungsschiff[/HS].[BR][BR]Abgeschlossenes Ziel: Erforschung von Erkundungsmissionen[BR]Neues Ziel: Eine Anomalie untersuchen</Text>
-=======
-            <Text>Forschung zu Erkundungsmissionen abgeschlossen, wir haben ein [HS=HS_SurveyShip]Flaggschiff[/HS] erhalten.[BR][BR][HS=HS_SurveyShip]Flaggschiffe[/HS] sind entscheidend für die Erkundung der Galaxie. [HS=HS_SurveyShip]Flaggschiffe[/HS] verfügen über das nötige Modul, um [HS=HS_Anomaly]Anomalien[/HS] zu untersuchen.[BR][BR]Eine [HS=HS_Anomaly]Anomalie[/HS] ist ein unklarer, verlassener oder unverständlicher Gegenstand im Weltraum. Das Aufdecken einer [HS=HS_Anomaly]Anomalie[/HS] kann vorteilhaft sein, birgt aber auch Gefahren. Untersuche eine [HS=HS_Anomaly]Anomalie[/HS] mit dem neuen [HS=HS_SurveyShip]Flaggschiff[/HS].[BR][BR]Abgeschlossenes Ziel: Forschung Erkundungsmissionen[BR]Neues Ziel: Eine Anomalie scannen</Text>
->>>>>>> 68f5e467
-        </FlavorTextOption>
-    </FlavorTextDef>
-    <!---->
-    <FlavorTextDef>
-        <InternalName>Tutorial_StartPlanetaryManagement</InternalName>
-        <FlavorTextOption>
-            <Text>Es ist der Beginn eines neuen [HS=HS_Months]Turnus[/HS]. Eine weitere häufige Aufgabe ist die Verwaltung unserer [HS=HS_CoreWorld]Kernwelten[/HS]. Eine [HS=HS_CoreWorld]Kernwelt[/HS] ist jeder Planet, der einen [HS=HS_Leaders]Anführer[/HS] hat. Aktuell ist das nur unsere Heimatwelt, die Erde. Wenn sich die Allianz ausweitet, werden wir mehr über [HS=HS_Leaders]Anführer[/HS] sprechen und wie man eine [HS=HS_CoreWorld]Kernwelt[/HS] etabliert, aber konzentrieren wir uns vorerst auf die Erde.[BR][BR]Öffne das [ICON=Menu_PlanetManagement_Icon] [HS=HS_PlanetManagement]Planetenmanagement-Fenster[/HS], indem du die Erde mit der LINKEN Maustaste auswählst und dann auf den [ICON=Menu_PlanetManagement_Icon] [HS=HS_PlanetManagement]Planetenmanagement[/HS]-Knopf drückst.[BR][BR]Neues Ziel: Baue 2 planetare Verbesserungen</Text>
-        </FlavorTextOption>
-    </FlavorTextDef>
-    <FlavorTextDef>
-        <InternalName>Tutorial_OpenedPlanetaryManagement</InternalName>
-        <FlavorTextOption>
-            <Text>Auf diesem Bildschirm können Sie alles Relevante zum Planeten sehen. Aktuell beschäftigen wir uns mit der Planung von Verbesserungen. Verbesserungen können mehrere positive Effekte haben; der häufigste ist ihre Auswirkung auf den Planetaren Output. [ICON=Manufacturing_Stat_Icon] [HS=HS_Manufacturing]Produktion[/HS], [ICON=Stat_Research_Icon] [HS=HS_Research]Forschung[/HS], [ICON=Stat_Income_Icon] [HS=HS_ColonyGrossIncome]Einkommen[/HS], [ICON=Stat_Food_Icon] [HS=HS_Food]Nahrung[/HS] und [ICON=Stat_Influence_Icon] [HS=HS_Influence]Einfluss[/HS] haben alle ihre eigenen Auswirkungen auf die Allianz. Die Verbesserung des Outputs bringt positive Effekte.[BR][BR]Versuchen Sie, die Verbesserung Hauptstadt für die Erde auf ein freies Feld zu platzieren. Sie können dies tun, indem Sie die LINKE Maustaste auf eine einzigartige Verbesserung im rechten Panel gedrückt halten und sie dann auf ein Feld ziehen, bevor Sie die LINKE Maustaste loslassen.</Text>
-        </FlavorTextOption>
-    </FlavorTextDef>
-    <FlavorTextDef>
-        <InternalName>Tutorial_PlacedFirstPlanetaryImprovement</InternalName>
-        <FlavorTextOption>
-            <Text>Platzierung bestätigt, Kommandant. Wenn Sie weitere Verbesserungen und Distrikte platzieren, ist es wichtig, über [HS=HS_Adjacency]Angrenzungsboni[/HS] Bescheid zu wissen. Alle Verbesserungen und Distrikte haben spezifische Effekte basierend auf ihrem Level. Sie können das Level erhöhen, indem Sie etwas mit einem Angrenzungsbonus bauen, der zu den Boni einer Verbesserung passt.[BR][BR]Eine andere Möglichkeit, mehr aus Ihren Verbesserungen zu holen und ihr Level zu steigern, ist der Bau auf Feldern mit bestehenden Vorteilen. Ähnliche Strukturen nah beieinander auf Feldern zu bauen, die ihren Vorteil entsprechen, führt oft zu den besten Ergebnissen.[BR][BR]Sie können vorausplanen, indem Sie die Pläne für mehrere Verbesserungen oder Distrikte gleichzeitig platzieren. Die Reihenfolge, in der der Bau abgeschlossen wird, ist in der Baureihe sichtbar, die Sie bei Bedarf umsortieren können.[BR][BR]Planen Sie einige Distrikte, indem Sie mit der LINKEN Maustaste auf ein Feld klicken und dann einen Distrikt aus der Liste der verfügbaren Optionen auswählen.</Text>
-        </FlavorTextOption>
-    </FlavorTextDef>
-    <FlavorTextDef>
-        <InternalName>Tutorial_FinishedPlanetaryImprovements</InternalName>
-        <FlavorTextOption>
-            <Text>Kolonien melden, dass ein weiteres Planeten-Upgrade abgeschlossen wurde. Es mag nur ein Anfang sein, doch jedes abgeschlossene Upgrade steigert unsere Effizienz. Wir sollten daran denken, auch die kleinen Siege manchmal zu feiern.[BR][BR]Du musst weiterhin die [HS=HS_CoreWorld]Kernwelten[/HS] verwalten. Wenn dir die Position eines Upgrades oder Bezirks nicht gefällt, kannst du den Abbau-Befehl nutzen, um das Feld zu räumen. Wähle das Feld und dann die Option Verbesserung zerstören.[BR][BR]Abgeschlossenes Ziel: Baue 2 Planeten-Upgrades</Text>
-        </FlavorTextOption>
-    </FlavorTextDef>
-    <!---->
-    <FlavorTextDef>
-        <InternalName>Tutorial_OnCompletedExplore</InternalName>
-        <FlavorTextOption>
-            <Text>Kommandant, nach dem Kontakt mit den Drengin können wir bestätigen, dass sie die Quelle des mysteriösen Signals sind.[BR][BR]Wir haben keine weiteren Informationen über sie. Es ist ratsam, vorsichtig vorzugehen und die diplomatischen Beziehungen positiv zu halten. Wir hatten schon genug Probleme mit den Piraten in diesem [HS=HS_Sektor]Sektor[/HS].[BR][BR]Auch wenn es kein aktives Ziel ist, sollten wir mit der Erkundung fortfahren, um unsere anderen Ziele zu erreichen.[BR][BR]Abgeschlossenes Ziel: Erkunde den Sektor</Text>
-        </FlavorTextOption>
-    </FlavorTextDef>
-    <!---->
-    <FlavorTextDef>
-        <InternalName>Tutorial_FinishedFirstTurnActions</InternalName>
-        <FlavorTextOption>
-            <Text>Kommandant, Sie können Ihren Zug beenden, nachdem Sie alle offenen Punkte bearbeitet haben.[BR][BR]In einem Monat, der Einheit eines [HS=HS_Months]Zugs[/HS], kann man nur eine bestimmte Anzahl an Dingen erledigen. Wenn alle Angelegenheiten, die Aufmerksamkeit erfordern, anerkannt oder bearbeitet wurden, können Sie den [HS=HS_Months]Zug[/HS] beenden und zum nächsten Monat fortschreiten, um einen neuen [HS=HS_Months]Zug[/HS] zu beginnen.[BR][BR]Sie können den [HS=HS_Months]Zug[/HS] durch Drücken des Zug-Knopfs oder der TAB-Taste weitergeben.[BR][BR]Wenn Sie bereit sind, geben Sie den Zug weiter; im nächsten [HS=HS_Months]Zug[/HS] gibt es wieder genug zu tun.</Text>
-        </FlavorTextOption>
-    </FlavorTextDef>
-    <!---->
-    <FlavorTextDef>
-        <InternalName>Tutorial_StartSurveyObjective</InternalName>
-        <FlavorTextOption>
-            <Text>Ein wachsames Auge sollte auf die Drengin gelegt werden. Trotzdem müssen wir weiterhin den [HS=HS_Sector]Sektor[/HS] sichern.[BR][BR][HS=HS_SurveyShip]Flaggschiffe[/HS] sind ein weiteres entscheidendes Element zur Erkundung der Galaxie. [HS=HS_SurveyShip]Flaggschiffe[/HS] sind vielleicht langsamer als Sonden und im [HS=HS_ShipRange]Aktionsradius[/HS] eingeschränkt, aber sie können sich verteidigen. Noch wichtiger ist, dass [HS=HS_SurveyShip]Flaggschiffe[/HS] zur Untersuchung von [HS=HS_Anomaly]Anomalien[/HS] eingesetzt werden können.[BR][BR][HS=HS_Anomaly]Anomalien[/HS] nehmen viele Formen an, können aber alle von einem [HS=HS_SurveyShip]Flaggschiff[/HS] gescannt werden. Eine [HS=HS_SurveyOrder]Untersuchung[/HS] dauert einige [HS=HS_Months]Monate[/HS], offenbart aber oft nützliche Ressourcen, Komponenten oder Technologien, sobald sie abgeschlossen ist.[BR][BR]Ein [HS=HS_SurveyShip]Flaggschiff[/HS] kann angeordnet werden, eine [HS=HS_Anomaly]Anomalie[/HS] zu [HS=HS_SurveyOrder]untersuchen[/HS], indem man es zur Position der [HS=HS_Anomaly]Anomalie[/HS] befehligt oder indem man die [ICON=AutoSurvey_Icon] [HS=HS_AutoSurvey]Auto-Untersuchung[/HS]-Funktion des Schiffes nutzt.[BR][BR]Abgeschlossenes Ziel: Finde die andere Zivilisation[BR]Neues Ziel: Scanne eine Anomalie</Text>
-        </FlavorTextOption>
-    </FlavorTextDef>
-    <FlavorTextDef>
-        <InternalName>Tutorial_SelectSurveyShip</InternalName>
-        <FlavorTextOption>
-            <Text>[HS=HS_SurveyShip]Flaggschiff[/HS] ausgewählt und bereit für Befehle. Ein [HS=HS_SurveyShip]Flaggschiff[/HS] zum [HS=HS_SurveyOrder]Scannen[/HS] einer [HS=HS_Anomaly]Anomalie[/HS] zu befehlen, ist ähnlich wie die Erteilung eines [HS=HS_ShipMovement]Bewegungsbefehls[/HS].[BR][BR]Mit ausgewähltem [HS=HS_SurveyShip]Flaggschiff[/HS], wählen Sie eine [HS=HS_Anomaly]Anomalie[/HS] zum [HS=HS_SurveyOrder]Scannen[/HS], indem Sie sie mit der RECHTEN Maustaste auswählen. Dadurch wird die [HS=HS_Anomaly]Anomalie[/HS] als Ziel des Schiffes festgelegt. Das [HS=HS_SurveyShip]Flaggschiff[/HS] wird sich dann zur [HS=HS_Anomaly]Anomalie[/HS] bewegen und nach Ankunft mit dem [HS=HS_SurveyOrder]Scannen[/HS] beginnen.</Text>
-        </FlavorTextOption>
-    </FlavorTextDef>
-    <FlavorTextDef>
-        <InternalName>Tutorial_StartedFirstSurvey</InternalName>
-        <FlavorTextOption>
-            <Text>[HS=HS_SurveyShip]Flaggschiff[/HS] meldet Erreichen des Ziels. Das [HS=HS_SurveyShip]Flaggschiff[/HS] beginnt nun mit der [HS=HS_SurveyOrder]Erkundung[/HS] der [HS=HS_Anomaly]Anomalie[/HS].[BR][BR]Die [HS=HS_SurveyOrder]Erkundung[/HS] dauert mehrere [HS=HS_Months]Runden[/HS]. Wird das [HS=HS_SurveyShip]Flaggschiff[/HS] durch einen anderen Befehl unterbrochen, geht der Fortschritt bei der Aufdeckung der [HS=HS_Anomaly]Anomalie[/HS] verloren.[BR][BR]Es gibt mehr zu verwalten, während das [HS=HS_SurveyShip]Flaggschiff[/HS] arbeitet. Um den Fortschritt des [HS=HS_SurveyShip]Flaggschiffs[/HS] zu überprüfen, wähle das Schiff; die Anzahl der verbleibenden [HS=HS_Months]Runden[/HS] wird im ausgewählten Panel angezeigt.</Text>
-        </FlavorTextOption>
-    </FlavorTextDef>
-    <FlavorTextDef>
-        <InternalName>Tutorial_SurveyedFirstAnomaly</InternalName>
-        <FlavorTextOption>
-<<<<<<< HEAD
-            <Text>Erfolg![BR][BR]Das [HS=HS_SurveyShip]Erkundungsschiff[/HS] hat die [HS=HS_SurveyOrder]Erkundung[/HS] einer [HS=HS_Anomaly]Anomalie[/HS] abgeschlossen. Jetzt ist es an der Zeit, sich mit dem zu befassen, was entdeckt wurde.[BR][BR]Die Erforschung der Galaxie ist nur der erste Schritt. Die Ausweitung des Einflusses der Allianz erfordert die Kolonisierung neuer Welten. Nicht alle Planeten gelten als kolonisierbar. Planeten haben eine [HS=HS_PlanetClass]Planetenklasse[/HS], die angibt, wie groß, ressourcenreich und bewohnbar ein Planet ist. Alles, was höher als 0 eingestuft ist, ist kolonisierbar. Planeten mit einer [HS=HS_PlanetClass]Planetenklasse[/HS] von 0 gelten als [HS=HS_DeadWorld]Tote Welt[/HS].[BR][BR][HS=HS_Colinizing]Kolonisierte[/HS] Planeten versorgen die nächstgelegene [HS=HS_CoreWorld]Kernwelt[/HS] mit Ressourcen. Die einzige [HS=HS_CoreWorld]Kernwelt[/HS] der Allianz ist die Heimatwelt, die Erde.[BR][BR]Nutzen Sie das von der Allianz bereitgestellte Kolonieschiff, um einen Planeten zu [HS=HS_ColonizeOrder]kolonisieren[/HS]. Der Mars war schon immer der nächstgelegene geeignete Nachbar. Es ist ratsam, dort zu beginnen. Denken Sie daran, das Universum weiterhin nach [HS=HS_Anomaly]Anomalien[/HS] zu durchsuchen; sie werden unser Verständnis der Galaxie um uns herum weiterhin bereichern und erweitern.[BR][BR]Abgeschlossenes Ziel: Erkundung einer Anomalie[BR]Neues Ziel: Kolonisierung eines Planeten[BR]Neues Ziel: Erkundung von 5 Anomalien</Text>
-=======
-            <Text>Das [HS=HS_SurveyShip]Flaggschiff[/HS] hat die [HS=HS_SurveyOrder]Erkundung[/HS] einer [HS=HS_Anomaly]Anomalie[/HS] abgeschlossen. Jetzt gilt es, sich mit dem zu befassen, was freigelegt wurde. Nicht jede [HS=HS_Anomaly]Anomalie[/HS] ist sicher oder rein vorteilhaft, aber das Risiko ist die Belohnung wert. [BR][BR][HS=HS_SurveyShip]Flaggschiffe[/HS] können automatisch arbeiten. Um ein [HS=HS_SurveyShip]Flaggschiff[/HS] zu beauftragen, [HS=HS_Anomaly]Anomalien[/HS] zu erforschen und aufzudecken, ohne ständige Anweisungen, nutzen Sie den [ICON=AutoSurvey_Icon] [HS=HS_AutoSurvey]Auto-Erkundungs[/HS]-Modus. Schalten Sie den [ICON=AutoSurvey_Icon] [HS=HS_AutoSurvey]Auto-Erkundungs[/HS]-Modus um, indem Sie das Schiff auswählen und neben dem Auswahlpanel auf den [ICON=AutoSurvey_Icon] [HS=HS_AutoSurvey]Auto-Erkundungs[/HS]-Button drücken.[BR][BR]Abgeschlossenes Ziel: Eine Anomalie scannen[BR]Neues Ziel: 5 Anomalien scannen</Text>
->>>>>>> 68f5e467
-        </FlavorTextOption>
-    </FlavorTextDef>
-    <FlavorTextDef>
-        <InternalName>Tutorial_SurveyedTargetAnomalies</InternalName>
-        <FlavorTextOption>
-<<<<<<< HEAD
-            <Text>Die Allianz hat ihr Ziel erreicht, 5 [HS=HS_Anomaly]Anomalien[/HS] [HS=HS_SurveyOrder]zu erfassen[/HS]. Jede war eine andere Erfahrung, auch wenn nicht alle sicher waren. Auch wenn es kein Ziel ist, wird das weitere Untersuchen von [HS=HS_Anomaly]Anomalien[/HS] vorteilhaft sein.[BR][BR]Abgeschlossenes Ziel: 5 Anomalien erkundet</Text>
-=======
-            <Text>Wir haben das Ziel, 5 [HS=HS_Anomaly]Anomalien[/HS] zu [HS=HS_SurveyOrder]vermessen[/HS], erreicht. Jede war eine andere Erfahrung, auch wenn nicht alle sicher waren. Selbst wenn es kein Ziel ist, wird das weitere Scannen von [HS=HS_Anomaly]Anomalien[/HS] vorteilhaft sein.[BR][BR]Abgeschlossenes Ziel: Scan 5 Anomalien</Text>
->>>>>>> 68f5e467
-        </FlavorTextOption>
-    </FlavorTextDef>
-    <!---->
-    <FlavorTextDef>
-        <InternalName>Tutorial_StartStarbaseObjective</InternalName>
-        <FlavorTextOption>
-<<<<<<< HEAD
-            <Text>Es gibt neben [HS=HS_Colonizing]kolonisierten[/HS] Planeten auch andere Möglichkeiten, die [HS=HS_CoreWorld]Kernwelten[/HS] zu stärken.[BR][BR][ICON=Icon_EconomicsStarbase] [HS=HS_EconomicsStarbase]Wirtschafts-Sternenbasen[/HS] können in der Nähe einer [HS=HS_CoreWorld]Kernwelt[/HS] errichtet werden, um die Wirtschaft der [HS=HS_CoreWorld]Kernwelt[/HS] zu verbessern. Der Bau einer [HS=HS_Starbase]Sternenbasis[/HS] beginnt mit der Produktion eines [HS=HS_Constructor]Arbeitsschiffs[/HS] in einer [HS=HS_Shipyard]Werft[/HS]. Sobald gebaut, können [HS=HS_Constructor]Arbeitsschiffs[/HS] in [HS=HS_Starbase]Sternenbasen[/HS] umgewandelt werden, indem der Befehl [HS=HS_ConstructStarbase]Sternenbasis errichten[/HS] verwendet wird.[BR][BR]Neues Ziel: Baue eine Wirtschafts-Sternenbasis</Text>
-=======
-            <Text>Kolonien sind nicht der einzige Weg, um Ressourcen zu gewinnen oder den Einflussbereich der Allianz [HS=HS_ZoneOfControl]Einflusszone[/HS] auszudehnen. Mit der richtigen [HS=HS_Tech]Technologie[/HS] können wir [HS=HS_Starbase]Sternenbasen[/HS] bauen.[BR][BR][HS=HS_Starbase]Sternenbasen[/HS] gibt es in vier Formen, jede mit einer anderen Spezialisierung. Die vier Arten von [HS=HS_Starbase]Sternenbasen[/HS] sind: [ICON=Icon_MiltaryStarbase] [HS=HS_MilitaryStarbase]Militär[/HS], [ICON=Icon_MiningStarbase] [HS=HS_MiningStarbase]Bergbau[/HS], [ICON=Icon_EconomicsStarbase] [HS=HS_EconomicsStarbase]Wirtschaft[/HS] und [ICON=Icon_CommunicationsStarbase] [HS=HS_CommunicationsStarbase]Kommunikation[/HS].[BR][BR]Zuerst müssen wir die Sternenbasen [HS=HS_Tech]Technologie[/HS] erforschen.[BR][BR]Neues Ziel: Erforsche Sternenbasen</Text>
->>>>>>> 68f5e467
-        </FlavorTextOption>
-    </FlavorTextDef>
-    <FlavorTextDef>
-        <InternalName>Tutorial_StartAsteroidMiningObjective</InternalName>
-        <FlavorTextOption>
-            <Text>Während sich die Allianz ausdehnt, ist es wichtig, den [ICON=Manufacturing_Stat_Icon] [HS=HS_Manufacturing]Produktions[/HS]-Wert von [HS=HS_CoreWorld]Kernwelten[/HS] zu erhöhen. Der Bau von Produktionsbezirken auf [HS=HS_CoreWorld]Kernwelten[/HS] ist eine Möglichkeit, den Wert zu steigern, doch das führt oft zu mehr [HS=HS_Pollution]Verschmutzung[/HS].[BR][BR]Die Erhöhung des [ICON=Stat_Minerals_Icon] [HS=HS_Minerals]Mineralien[/HS]-Inputs eines Planeten steigert ebenfalls die [ICON=Manufacturing_Stat_Icon] [HS=HS_Manufacturing]Produktion[/HS]. Der Weltraum ist voll von treibenden Gesteinsbrocken, die auf [ICON=Stat_Minerals_Icon] [HS=HS_Minerals]Mineralien[/HS] abgebaut werden könnten. Das Freischalten der Fähigkeit, Asteroiden abzubauen, würde es der Allianz ermöglichen, die [ICON=Manufacturing_Stat_Icon] [HS=HS_Manufacturing]Produktion[/HS] von [HS=HS_CoreWorld]Kernwelten[/HS] zu steigern, ohne die [HS=HS_Pollution]Verschmutzung[/HS] zu erhöhen.[BR][BR]Neues Ziel: Erforsche Asteroidenbergbau</Text>
-        </FlavorTextOption>
-    </FlavorTextDef>
-    <FlavorTextDef>
-        <InternalName>Tutorial_MasteredAsteroidMining</InternalName>
-        <FlavorTextOption>
-<<<<<<< HEAD
-            <Text>Durch Forschung wurde die Technologie "Asteroid-Schürfer" [HS=HS_HS_Tech]Tech[/HS] freigeschaltet. Diese [HS=HS_HS_Tech]Technologie[/HS] ermöglicht den Bau von Schiffen, die zur Einrichtung von Bergbauoperationen auf Asteroiden in der gesamten Galaxie verwendet werden können. Asteroiden liefern zusätzliche [ICON=Stat_Minerals_Icon] [HS=HS_Minerals]Mineralien[/HS] an die nächstgelegene [HS=HS_CoreWorld]Kernwelt[/HS], um die [ICON=Manufacturing_Stat_Icon] [HS=HS_Manufacturing]Produktion[/HS] zu verbessern.[BR][BR]Um mit dem Asteroidenabbau zu beginnen, wählen Sie einen Asteroid-Schürfer mit der LINKEN Maustaste aus. Schließen Sie dann einen [HS=HS_ShipMovement]Bewegungsbefehl[/HS] ab, indem Sie mit der RECHTEN Maustaste auf einen Asteroiden klicken. Wenn der Asteroid-Schürfer sein Ziel erreicht, richtet er eine Asteroidenmine auf allen Asteroiden im Asteroidengürtel ein.[BR][BR]Neues Ziel: Einen Asteroiden abbauen</Text>
-=======
-            <Text>Die Allianz hat die Asteroiden-Bergbau [HS=HS_Tech]Technologie[/HS] perfektioniert. Asteroiden-Bergwerke stehen nun zur Einrichtung von Bergbauoperationen bereit.[BR][BR]Ein Asteroidenbergwerk steigert die [ICON=Manufacturing_Stat_Icon] [HS=HS_Manufacturing]Produktion[/HS] einer [HS=HS_CoreWorld]Kernwelt[/HS], indem es [ICON=Stat_Minerals_Icon] [HS=HS_Minerals]Mineralien[/HS] bereitstellt. Ein Asteroidenbergwerk kann nur eine einzige [HS=HS_CoreWorld]Kernwelt[/HS] unterstützen.[BR][BR]Um mit dem Abbau von Asteroiden zu beginnen, [HS=HS_ShipMovement]bewege[/HS] einen Asteroiden-Miner zu einem Asteroidengürtel. Der Asteroiden-Miner wird ein Bergwerk einrichten, sobald er den Gürtel erreicht.[BR][BR]Neues Ziel: Einen Asteroiden abbauen</Text>
->>>>>>> 68f5e467
-        </FlavorTextOption>
-    </FlavorTextDef>
-    <FlavorTextDef>
-        <InternalName>Tutorial_MasteredAsteroidMiningOnObjective</InternalName>
-        <FlavorTextOption>
-<<<<<<< HEAD
-            <Text>Durch Forschung wurde die Technologie "Asteroid-Schürfer" [HS=HS_HS_Tech]Tech[/HS] freigeschaltet. Diese [HS=HS_HS_Tech]Technologie[/HS] ermöglicht den Bau von Schiffen, die zur Einrichtung von Bergbauoperationen auf Asteroiden in der gesamten Galaxie verwendet werden können. Asteroiden liefern zusätzliche [ICON=Stat_Minerals_Icon] [HS=HS_Minerals]Mineralien[/HS] an die nächstgelegene [HS=HS_CoreWorld]Kernwelt[/HS], um die [ICON=Manufacturing_Stat_Icon] [HS=HS_Manufacturing]Produktion[/HS] zu verbessern.[BR][BR]Um mit dem Asteroidenabbau zu beginnen, wählen Sie einen Asteroid-Schürfer mit der LINKEN Maustaste aus. Schließen Sie dann einen [HS=HS_ShipMovement]Bewegungsbefehl[/HS] ab, indem Sie mit der RECHTEN Maustaste auf einen Asteroiden klicken. Wenn der Asteroid-Schürfer sein Ziel erreicht, richtet er eine Asteroidenmine auf allen Asteroiden im Asteroidengürtel ein.[BR][BR]Abgeschlossenes Ziel: Asteroidenabbau erforschen[BR]Neues Ziel: Einen Asteroiden abbauen</Text>
-=======
-            <Text>Die Allianz hat die Asteroiden-Bergbau [HS=HS_Tech]Technologie[/HS] perfektioniert. Asteroiden-Bergarbeiter sind nun verfügbar, um Bergbau-Operationen einzurichten.[BR][BR]Eine Asteroidenmine steigert die [ICON=Manufacturing_Stat_Icon] [HS=HS_Manufacturing]Produktion[/HS] einer [HS=HS_CoreWorld]Kernwelt[/HS] durch Bereitstellung von [ICON=Stat_Minerals_Icon] [HS=HS_Minerals]Mineralien[/HS]. Eine Asteroidenmine kann nur eine einzige [HS=HS_CoreWorld]Kernwelt[/HS] unterstützen.[BR][BR]Um mit dem Asteroidenabbau zu beginnen, [HS=HS_ShipMovement]bewege[/HS] einen Asteroiden-Bergarbeiter zu einem Asteroidengürtel. Der Asteroiden-Bergarbeiter wird eine Mine einrichten, sobald er den Gürtel erreicht.[BR][BR]Abgeschlossenes Ziel: Erforsche Asteroiden-Bergbau[BR]Neues Ziel: Mine einen Asteroiden</Text>
->>>>>>> 68f5e467
-        </FlavorTextOption>
-    </FlavorTextDef>
-    <FlavorTextDef>
-        <InternalName>Tutorial_UnlockedStarbaseTechOnObjective</InternalName>
-        <FlavorTextOption>
-            <Text>Mit dem Abschluss der Forschung an der [HS=HS_Tech]Technologie[/HS] für Sternenbasen können wir [HS=HS_Constructor]Konstrukteure[/HS] in einer [HS=HS_Shipyard]Werft[/HS] bauen. [HS=HS_Constructor]Konstrukteure[/HS] werden verwendet, um [HS=HS_Starbase]Sternenbasen[/HS] zu errichten. Es gibt mehrere Arten von [HS=HS_Starbase]Sternenbasen[/HS], die genutzt werden können. Versuche, einige [HS=HS_Constructor]Konstrukteure[/HS] in der [HS=HS_Shipyard]Werft[/HS] zu bauen und setze sie ein, um [HS=HS_Starbase]Sternenbasen[/HS] zu errichten.[BR][BR]Abgeschlossenes Ziel: Sternenbasen erforschen[BR]Neues Ziel: Baue eine wirtschaftliche Sternenbasis[BR]Neues Ziel: Baue eine militärische Sternenbasis[BR]Neues Ziel: Baue eine Bergbau-Sternenbasis[BR]Neues Ziel: Baue eine Kommunikations-Sternenbasis</Text>
-        </FlavorTextOption>
-    </FlavorTextDef>
-    <FlavorTextDef>
-        <InternalName>Tutorial_UnlockedStarbaseTech</InternalName>
-        <FlavorTextOption>
-            <Text>Mit der abgeschlossenen Forschung in Sachen [HS=HS_Tech]Technologie[/HS] der Sternenbasen können wir [HS=HS_Constructor]Konstrukteure[/HS] in einer [HS=HS_Shipyard]Werft[/HS] bauen. [HS=HS_Constructor]Konstrukteure[/HS] werden verwendet, um [HS=HS_Starbase]Sternenbasen[/HS] zu errichten. Es gibt mehrere Arten von [HS=HS_Starbase]Sternenbasen[/HS], die genutzt werden können. Versuche, einige [HS=HS_Constructor]Konstrukteure[/HS] in der [HS=HS_Shipyard]Werft[/HS] zu bauen und setze sie ein, um [HS=HS_Starbase]Sternenbasen[/HS] zu errichten.[BR][BR]Neues Ziel: Baue eine Wirtschafts-Sternenbasis[BR]Neues Ziel: Baue eine Militär-Sternenbasis[BR]Neues Ziel: Baue eine Bergbau-Sternenbasis[BR]Neues Ziel: Baue eine Kommunikations-Sternenbasis</Text>
-        </FlavorTextOption>
-    </FlavorTextDef>
-    <FlavorTextDef>
-        <InternalName>Tutorial_SelectedConstructor</InternalName>
-        <FlavorTextOption>
-            <Text>[HS=HS_Constructor]Konstrukteur[/HS] ausgewählt und bereit für Befehle. Positionierung von [HS=HS_Constructor]Konstrukteuren[/HS] ist entscheidend. [HS=HS_Constructor]Konstrukteure[/HS] werden verbraucht, wenn eine [HS=HS_Starbase]Sternenbasis[/HS] gebaut wird.[BR][BR]Um eine [HS=HS_Starbase]Sternenbasis[/HS] zu bauen, drücken Sie die [ICON=Order_ConstructStarbase] [HS=HS_ConstructStarbase]Sternenbasis errichten[/HS]-Taste am ausgewählten Panel. Die [HS=HS_Starbase]Sternenbasis[/HS] wird an der aktuellen Position des [HS=HS_Constructor]Konstrukteurs[/HS] erbaut.[BR][BR]Beachten Sie, dass [HS=HS_EconomicsStarbase]Wirtschafts-Sternenbasen[/HS] nur in der Nähe von [HS=HS_CoreWorld]Kernwelten[/HS] und [HS=HS_MiningStarbase]Abbau-Sternenbasen[/HS] nur in der Nähe von unbeanspruchten [HS=HS_StrategicResource]strategischen Ressourcen[/HS] gebaut werden können. [HS=HS_Starbase]Sternenbasen[/HS] können nicht zu nah an einer anderen [HS=HS_Starbase]Sternenbasis[/HS] gebaut werden, und sie können nicht in einer fremden Zivilisation [HS=HS_ZoneOfControl]Kontrollzone[/HS] gebaut werden.</Text>
-        </FlavorTextOption>
-    </FlavorTextDef>
-    <FlavorTextDef>
-        <InternalName>Tutorial_BuiltEconomicStarbase</InternalName>
-        <FlavorTextOption>
-            <Text>Erste [HS=HS_EconomicsStarbase]Wirtschaftsbasis[/HS] errichtet. Sie steigert die [ICON=Manufacturing_Stat_Icon] [HS=HS_Manufacturing]Produktion[/HS] und das [ICON=Stat_Income_Icon] [HS=HS_ColonyGrossIncome]Einkommen[/HS] von Kolonien innerhalb ihres Einflussbereichs.[BR][BR]Upgrades für [HS=HS_EconomicsStarbase]Wirtschaftsbasen[/HS] konzentrieren sich darauf, die [ICON=Manufacturing_Stat_Icon] [HS=HS_Manufacturing]Produktion[/HS] oder das [ICON=Stat_Income_Icon] [HS=HS_ColonyGrossIncome]Einkommen[/HS] benachbarter Kolonien weiter zu erhöhen. [HS=HS_EconomicsStarbase]Wirtschaftsbasen[/HS] sind eine hervorragende Möglichkeit, die Geschwindigkeit, mit der Bauarbeiten abgeschlossen werden, zu erhöhen, ohne die [HS=HS_Pollution]Verschmutzung[/HS] zu steigern. Um eine Liste betroffener Kolonien zu erhalten, drücken Sie die Verwalten-Taste neben dem ausgewählten Panel für eine [HS=HS_Starbase]Sternenbasis[/HS].[BR][BR]Abgeschlossenes Ziel: Baue eine Wirtschaftsbasis</Text>
-        </FlavorTextOption>
-    </FlavorTextDef>
-    <FlavorTextDef>
-        <InternalName>Tutorial_BuiltMilitaryStarbase</InternalName>
-        <FlavorTextOption>
-            <Text>Erste [ICON=Icon_MilitaryStarbase] [HS=HS_MilitaryStarbase]Militärbasis[/HS] errichtet. Sie erhöht Angriff und Verteidigung aller Schiffe und Flotten in ihrem Wirkungsbereich. Diese [ICON=Icon_MilitaryStarbase] [HS=HS_MilitaryStarbase]Militärbasen[/HS] erhalten oft auch mehr Verteidigungs- und Waffen-Upgrades als andere [HS=HS_Starbase]Sternenbasen[/HS].[BR][BR][ICON=Icon_MilitaryStarbase] [HS=HS_MilitaryStarbase]Militärbasen[/HS] sind vorteilhaft in Gebieten, wo regelmäßig Konflikte stattfinden, und rund um Kolonien, um Angriffe abzuwehren. Für eine Liste betroffener Kolonien, drücke den Verwalten-Knopf neben dem ausgewählten Panel für eine [HS=HS_Starbase]Sternenbasis[/HS].[BR][BR]Abgeschlossenes Ziel: Bau einer Militärbasis</Text>
-        </FlavorTextOption>
-    </FlavorTextDef>
-    <FlavorTextDef>
-        <InternalName>Tutorial_BuiltMiningStarbase</InternalName>
-        <FlavorTextOption>
-            <Text>Erste [HS=HS_MiningStarbase]Bergbau-Sternenbasis[/HS] erbaut. Alle unbeanspruchten [HS=HS_StrategicResource]strategischen Ressourcen[/HS] im Einflussbereich werden von der neuen [HS=HS_Starbase]Sternenbasis[/HS] beansprucht. In jeder Runde fügt die [HS=HS_Starbase]Sternenbasis[/HS] eine Menge der abgebauten [HS=HS_StrategicResource]strategischen Ressourcen[/HS] den verfügbaren Ressourcen der Allianz hinzu. Die abgebaute Menge kann durch Erforschung und Anwendung von Upgrades für [HS=HS_MiningStarbase]Bergbau-Sternenbasen[/HS] erhöht werden[BR][BR][HS=HS_StrategicResource]Strategische Ressourcen[/HS] sind wichtig für den Bau bestimmter planetarer Verbesserungen und Schiffe sowie für bestimmte Upgrades.[BR][BR]Abgeschlossenes Ziel: Bergbau-Sternenbasis bauen</Text>
-        </FlavorTextOption>
-    </FlavorTextDef>
-    <FlavorTextDef>
-        <InternalName>Tutorial_BuiltCommunicationsStarbase</InternalName>
-        <FlavorTextOption>
-            <Text>Erste [ICON=Icon_CommunicationsStarbase] [HS=HS_CommunicationsStarbase]Kommunikations-Sternenbasis[/HS] erbaut. Die [HS=HS_Starbase]Sternenbasis[/HS] beginnt damit, [ICON=Stat_Influence_Icon] [HS=HS_Influence]Einfluss[/HS] zu verstärken. [ICON=Icon_CommunicationsStarbase] [HS=HS_CommunicationsStarbase]Kommunikations-Sternenbasen[/HS] eignen sich, um frühzeitig Ansprüche in einem Gebiet zu erheben oder der Ausbreitung des [ICON=Stat_Influence_Icon] [HS=HS_Influence]Einflusses[/HS] einer anderen Zivilisation entgegenzuwirken und deren [HS=HS_ZoneOfControl]Kontrollzone[/HS] zu kontrollieren.[BR][BR] Wenn eine Kolonie in der [HS=HS_ZoneOfControl]Kontrollzone[/HS] einer anderen Zivilisation landet, besteht die Gefahr, dass sie annektiert wird. Jeder Zug in einer fremden [HS=HS_ZoneOfControl]Kontrollzone[/HS] verringert die Kontrolle über eine Kolonie, bis sie annektiert wird oder die Kolonie zurück in Ihre [HS=HS_ZoneOfControl]Kontrollzone[/HS] gebracht wird.[BR][BR]Abgeschlossenes Ziel: Baue eine Kommunikations-Sternenbasis</Text>
-        </FlavorTextOption>
-    </FlavorTextDef>
-    <FlavorTextDef>
-        <InternalName>Tutorial_CompletedStarbase</InternalName>
-        <FlavorTextOption>
-<<<<<<< HEAD
-            <Text>Mit der [ICON=Icon_EconomicsStarbase] [HS=HS_EconomicsStarbase]Wirtschafts-Sternenbasis[/HS], die in der Nähe einer [HS=HS_CoreWorld]Kernwelt[/HS] erstellt wurde, erhält die Wirtschaft einen Schub. Die [HS=HS_EconomicsStarbase]Wirtschafts-Sternenbasis[/HS] ist nur einer von verschiedenen [HS=HS_Starbase]Sternenbasis[/HS]-Typen, die gebaut werden können. Jeder Typ hat seinen eigenen Zweck, der es wert ist, verstanden zu werden.[BR][BR]Abgeschlossenes Ziel: Baue eine Wirtschafts-Sternenbasis</Text>
-=======
-            <Text>Mit der [ICON=Icon_EconomicsStarbase] [HS=HS_EconomicsStarbase]Wirtschaftsraumstation[/HS] ist die Wirtschaft des nahen [HS=HS_CoreWorld]Kernwelten[/HS] gestärkt. Die [HS=HS_EconomicsStarbase]Wirtschaftsraumstation[/HS] ist nur einer der [HS=HS_Starbase]Raumstationstypen[/HS], die gebaut werden können. Jeder Typ hat seinen eigenen Zweck, den es zu verstehen gilt.[BR][BR]Abgeschlossenes Ziel: Bau einer Wirtschaftsraumstation</Text>
->>>>>>> 68f5e467
-        </FlavorTextOption>
-    </FlavorTextDef>
-    <FlavorTextDef>
-        <InternalName>Tutorial_CompletedStarbaseStartAsteroidMining</InternalName>
-        <FlavorTextOption>
-<<<<<<< HEAD
-            <Text>Mit der errichteten [ICON=Icon_EconomicsStarbase] [HS=HS_EconomicsStarbase]Wirtschafts-Sternenbasis[/HS] erhält die nahegelegene [HS=HS_CoreWorld]Kernwelt[/HS] einen Wirtschaftsschub. Die [HS=HS_EconomicsStarbase]Wirtschafts-Sternenbasis[/HS] ist nur einer der [HS=HS_Starbase]Sternenbasis[/HS]-Typen, die gebaut werden können. Jeder Typ hat seinen eigenen Zweck, der es wert ist, verstanden zu werden.[BR][BR]Eine weitere Methode, um [HS=HS_CoreWorld]Kernwelten[/HS] zu fördern, ist der Asteroidenabbau. Dies erfordert die Asteroid-Schürfer[HS=HS_HS_Tech]Technologie[/HS], verfügbar im [HS=HS_ResearchCenter]Forschungszentrum[/HS].[BR][BR]Abgeschlossenes Ziel: Baue eine Wirtschafts-Sternenbasis[BR]Neues Ziel: Asteroid-Schürfer erforschen</Text>
-=======
-            <Text>Mit der [ICON=Icon_EconomicsStarbase] [HS=HS_EconomicsStarbase]Wirtschaftsraumstation[/HS] erhält die nahegelegene [HS=HS_CoreWorld]Kernwelt[/HS] einen wirtschaftlichen Schub. Die [HS=HS_EconomicsStarbase]Wirtschaftsraumstation[/HS] ist nur einer der [HS=HS_Starbase]Raumstationstypen[/HS], die gebaut werden können. Jeder Typ hat seine eigene Bedeutung, die es zu verstehen gilt.[BR][BR]Eine weitere Methode, um die [HS=HS_CoreWorld]Kernwelt[/HS] zu fördern, ist der Asteroidenbergbau. Dafür wird die Asteroidenbergbau-[HS=HS_Tech]Technologie[/HS] benötigt, verfügbar im [HS=HS_ResearchCenter]Forschungszentrum[/HS].[BR][BR]Abgeschlossenes Ziel: Baue eine Wirtschaftsraumstation[BR]Neues Ziel: Erforsche Asteroidenbergbau</Text>
->>>>>>> 68f5e467
-        </FlavorTextOption>
-    </FlavorTextDef>
-    <FlavorTextDef>
-        <InternalName>Tutorial_MinedAnAsteroid</InternalName>
-        <FlavorTextOption>
-<<<<<<< HEAD
-            <Text>Gratulation![BR][BR]Der Asteroid-Schürfer wurde in eine Asteroiden-Abbaustation umgewandelt. Asteroid-Schürfer sind nur einmalig verwendbar, da das Schiff verbraucht wird, um die Abbaustation einzurichten. Wenn eine Abbaustation installiert wird, bearbeitet sie das gesamten zusammenhängende Asteroidenfeld und beginnt, Ressourcen an die nächstgelegene [HS=HS_CoreWorld]Kernwelt[/HS] zu senden.[BR][BR]Abgeschlossenes Ziel: Einen Asteroiden   abbauen</Text>
-=======
-            <Text>Mine eingerichtet. Asteroiden-Bergleute werden verbraucht, um die Bergbaustation zu errichten. Sobald eine Bergbaustation entwickelt ist, beansprucht sie den gesamten Asteroidengürtel und beginnt, Ressourcen zum nächsten [HS=HS_CoreWorld]Kernwelt[/HS] zu senden.[BR][BR]Die Steigerung der [ICON=Manufacturing_Stat_Icon] [HS=HS_Manufacturing]Produktion[/HS] einer [HS=HS_CoreWorld]Kernwelt[/HS] beschleunigt den Abschluss von Verbesserungen und den Bau von Schiffen. Eine [HS=HS_CoreWorld]Kernwelt[/HS] erhält verschiedene Arten von Eingaben wie [HS=HS_Minerals]Mineralien[/HS]. Jede Eingabe repräsentiert eine Art von Ressource, die dem Planeten zur Verfügung steht und die planetare Ausgabe positiv beeinflusst.[BR][BR]Abgeschlossenes Ziel: Mine einen Asteroiden</Text>
->>>>>>> 68f5e467
-        </FlavorTextOption>
-    </FlavorTextDef>
-    <!---->
-    <FlavorTextDef>
-        <InternalName>Tutorial_GuideToShipyard</InternalName>
-        <FlavorTextOption>
-            <Text>Bevor du deinen [HS=HS_Months]Zug[/HS] beendest, stelle sicher, dass das [HS=HS_Shipyard]Schiffswerft[/HS] mit dem Bau eines neuen Schiffes beschäftigt ist.[BR][BR]Eine [HS=HS_Shipyard]Schiffswerft[/HS] darf nicht untätig sein und muss am Ende jedes [HS=HS_Months]Zuges[/HS] an etwas arbeiten. Obwohl alle verfügbaren Optionen gültig sind, wäre es klug, zusätzliche Sonden zu bauen, um unsere Erkundung des [HS=HS_Sector]Sektors[/HS] zu beschleunigen.[BR][BR]Um mit dem Bau eines neuen Schiffes zu beginnen, wähle die [HS=HS_Shipyard]Schiffswerft[/HS] aus und drücke dann den [ICON=Menu_ShipyardManagement_Icon] Verwaltungsbutton am Auswahlpanel. [BR][BR]Wie viele [HS=HS_Months] Züge [/HS] der Abschluss eines Schiffes oder Projektes dauert, wird durch den [ICON=Manufacturing_Stat_Icon] [HS=HS_Manufacturing]Herstellungswert[/HS] der [HS=HS_CoreWorld]Kernwelt[/HS] beeinflusst, die die [HS=HS_Shipyard]Schiffswerft[/HS] umkreist.</Text>
-        </FlavorTextOption>
-    </FlavorTextDef>
-    <FlavorTextDef>
-        <InternalName>Tutorial_OpenedShipyardScreen</InternalName>
-        <FlavorTextOption>
-            <Text>Willkommen im Verwaltungsfenster der Werft. Auf diesem Bildschirm können Sie Schiffe zur Baureihe hinzufügen. Jeden [HS=HS_Months]Zug[/HS] macht die [HS=HS_Shipyard]Werft[/HS] Fortschritte am ersten Schiff in der Reihe, bis es fertig ist. Dann wird es im [HS=HS_Sector]Sektor[/HS] neben der [HS=HS_Shipyard]Werft[/HS] erscheinen.[BR][BR]Die Anzahl der verbleibenden [HS=HS_Months]Züge[/HS] ist auf der Karte des Schiffs in der Warteschlange ersichtlich. Wie lange der Bau eines Schiffs dauert, steht im Panel für verfügbare Projekte am Rand des Bildschirms. Wählen Sie ein Schiff in den verfügbaren Projekten aus und drücken Sie die Schaltfläche Schiff bauen, um es zur Warteschlange hinzuzufügen. Sie können Schiffe auch hinzufügen, indem Sie doppelt auf das Schiff klicken.</Text>
-        </FlavorTextOption>
-    </FlavorTextDef>
-    <!---->
-    <FlavorTextDef>
-        <InternalName>Tutorial_ExplainCitizens</InternalName>
-        <FlavorTextOption>
-            <Text>Bürger sind unerlässlich, damit eine [HS=HS_CoreWorld]Kernwelt[/HS] effektiv funktioniert. Bürger besitzen Statistiken, die die planetare Produktion verbessern. Um einen Bürger auszubilden, wählen Sie ihn mit der LINKEN Maustaste aus und dann einen Job.[BR][BR]Bürger arbeiten besser, wenn sie zufrieden sind. Prüfen Sie regelmäßig ihren [ICON=Approval_Stat_Icon] [HS=HS_Approval]Zustimmungswert[/HS]. Bewegen Sie die Maus über das [ICON=Approval_Stat_Icon] [HS=HS_Approval]Zustimmungs[/HS]-Symbol, um eine Aufschlüsselung der Einflüsse zu erhalten.[BR][BR]Kolonien erzeugen neue Bürger, solange [ICON=Stat_Food_Icon] [HS=HS_Food]Nahrung[/HS] verfügbar ist und die [HS=HS_Pollution]Verschmutzung[/HS] nicht zu hoch ist. Sie können die prognostizierte Anzahl von [HS=HS_Months]Runden[/HS] basierend auf dem aktuellen Zustand der [HS=HS_CoreWorld]Kernwelt[/HS] einsehen.</Text>
-        </FlavorTextOption>
-    </FlavorTextDef>
-    <!---->
-    <FlavorTextDef>
-        <InternalName>Tutorial_StartColonization</InternalName>
-        <FlavorTextOption>
-            <Text>Dank deiner Bemühungen hat die Allianz viele bedeutende Fortschritte gemacht, um sich im [HS=HS_Sector]Sektor[/HS] auszubreiten. Um wirklich voranzukommen, müssen wir anfangen, neue Planeten [HS=HS_Colinizing]zu kolonisieren[/HS].[BR][BR]Das Forschungsteam glaubt, dass wir mit den richtigen Fortschritten perfekte Schiffe für solch ein Unterfangen erschaffen können. Die Kolonisierungs-[HS=HS_Tech]Technologie[/HS] wird die Möglichkeit freischalten, Kolonieschiffe zu bauen. Kehre zum [HS=HS_ResearchCenter]Forschungszentrum[/HS] zurück, um sicherzustellen, dass die [ICON=Stat_Research_Icon] [HS=HS_Research]Forschung[/HS] jedes [HS=HS_Months]Zugs[/HS] der Kolonisierung zugutekommt.[BR][BR]Neues Ziel: Kolonisierung erforschen</Text>
-        </FlavorTextOption>
-    </FlavorTextDef>
-    <FlavorTextDef>
-        <InternalName>Tutorial_ResearchedColonizationOnObjective</InternalName>
-        <FlavorTextOption>
-            <Text>Wir sollten damit beginnen, die Grenzen der Allianz zu erweitern. Der nächste Schritt ist der Bau eines Kolonieschiffs in einer [HS=HS_Shipyard]Werft[/HS].[BR][BR][HS=HS_Shipyard]Werften[/HS] können nur von [HS=HS_CoreWorld]Kernwelten[/HS] aus errichtet werden. Die Geschwindigkeit, mit der eine [HS=HS_Shipyard]Werft[/HS] Schiffe produzieren kann, wird von der zugehörigen [HS=HS_CoreWorld]Kernwelt[/HS] [ICON=Manufacturing_Stat_Icon] [HS=HS_Manufacturing]Produktion[/HS] beeinflusst.[BR][BR]Um mit dem Bau eines neuen Schiffes zu beginnen, wählen Sie die [HS=HS_Shipyard]Werft[/HS] aus und drücken dann den [ICON=Menu_ShipyardManagement_Icon] Verwaltungsbutton am Auswahlpanel.[BR][BR]Neues Ziel: Bau eines Kolonieschiffs</Text>
-        </FlavorTextOption>
-    </FlavorTextDef>
-    <FlavorTextDef>
-        <InternalName>Tutorial_ResearchedColonization</InternalName>
-        <FlavorTextOption>
-            <Text>Wir sollten damit beginnen, die Grenzen der Allianz auszuweiten. Der nächste Schritt ist der Bau eines Kolonieschiffs in einer [HS=HS_Shipyard]Werft[/HS].[BR][BR][HS=HS_Shipyard]Werften[/HS] können nur von [HS=HS_CoreWorld]Kernwelten[/HS] aus gebaut werden. Die Geschwindigkeit, mit der eine [HS=HS_Shipyard]Werft[/HS] Schiffe produzieren kann, wird von der zugehörigen [HS=HS_CoreWorld]Kernwelt[/HS] [ICON=Manufacturing_Stat_Icon] [HS=HS_Manufacturing]Produktion[/HS] beeinflusst.[BR][BR]Um mit dem Bau eines neuen Schiffs zu beginnen, wähle die [HS=HS_Shipyard]Werft[/HS] aus und drücke dann den [ICON=Menu_ShipyardManagement_Icon] Verwaltungsbutton im Auswahlpanel.[BR][BR]Neues Ziel: Bau eines Kolonieschiffs</Text>
-        </FlavorTextOption>
-    </FlavorTextDef>
-    <FlavorTextDef>
-        <InternalName>Tutorial_ConstructedColonyShip</InternalName>
-        <FlavorTextOption>
-            <Text>Ein Kolonieschiff wird gebaut, kann aber erst eingesetzt werden, wenn ein Bürger es besetzt. Eine Kolonie muss immer einen Bürger haben. Sie können keinen Bürger auf ein Kolonieschiff setzen, wenn dies der einzige arbeitende Bürger auf dem Planeten ist. Wenn ein Kolonieschiff fertiggestellt wird oder den Orbit verlassen soll, müssen Sie sicherstellen, dass sich ein Bürger darauf befindet.[BR][BR]Sie können im [ICON=Menu_PlanetManagement_Icon] [HS=HS_PlanetManagement]Planetenmanagement-Fenster[/HS] überprüfen, wie viele Bürger Sie haben und wie schnell ihre Zahl wächst.[BR][BR]Abgeschlossenes Ziel: Bau eines Kolonieschiffs[BR]Neues Ziel: Kolonisierung eines Planeten</Text>
-        </FlavorTextOption>
-    </FlavorTextDef>
-    <FlavorTextDef>
-        <InternalName>Tutorial_SelectedColonyShip</InternalName>
-        <FlavorTextOption>
-<<<<<<< HEAD
-            <Text>Niemand kann die gesamte Terranische Allianz alleine verwalten, egal wie kompetent. Mit der entsprechenden Infrastruktur können jetzt [HS=HS_Leaders]Anführer[/HS] rekrutiert werden. Jeder Bewerber hat Stärken und Schwächen, die ihn mehr oder weniger für jede Rolle geeignet machen.[BR][BR][HS=HS_Leaders]Anführer[/HS] können als [HS=HS_Governor]Gouverneure[/HS] dienen und eine [HS=HS_CoreWorld]Kernwelt[/HS] verwalten, [HS=HS_Diplomat]Diplomaten[/HS] werden (wenn Kontakt zu anderen Zivilisationen besteht) und vor allem können sie als [HS=HS_Minister]Minister[/HS] dienen. [HS=HS_Minister]Minister[/HS] konzentrieren sich auf den Nutzen der gesamten Zivilisation. Jedes Ministeramt hat einen Schwerpunkt und bringt einen Vorteil basierend auf einer spezifischen Fähigkeit des Anführers.[BR][BR]Rekrutiere neue [HS=HS_Leaders]Anführer[/HS] aus dem [ICON=Menu_Leader_Icon] [HS=HS_LeaderMenu]Anführer-Menü[/HS] unter dem [HS=HS_RecruitmentScreen]Rekrutierungsbildschirm[/HS]. [HS=HS_Leaders]Anführern[/HS] können dann unter dem [HS=HS_MinistersScreen]Ministerbildschirm[/HS] neuen Rollen zugewiesen werden.[BR][BR]Neues Ziel: Ernenne 3 Minister</Text>
-=======
-            <Text>Kolonieschiff ausgewählt und bereit für Befehle. Einem Kolonieschiff den Befehl zu geben, einen Planeten zu [HS=HS_Colinizing]kolonisieren[/HS], ist wie jeder andere Befehl. Mit einem ausgewählten Kolonieschiff klicke mit der RECHTEN Maustaste auf einen Planeten, um diesen zu [HS=HS_Colinizing]kolonisieren[/HS].[BR][BR]Das Kolonieschiff wird sich dann zum Planeten bewegen und, einmal am Ziel, versuchen, den anvisierten Planeten zu [HS=HS_Colinizing]kolonisieren[/HS].[BR][BR]Nicht alle Planeten können [HS=HS_Colinizing]kolonisiert[/HS] werden. Ein Planet muss eine [HS=HS_PlanetClass]Klasse[/HS] von 1 oder höher haben. Du kannst die [HS=HS_PlanetClass]Klasse[/HS] eines Planeten überprüfen, indem du mit der Maus über den Planeten fährst.[BR][BR]Der Mars ist ein perfekter Kandidat zum [HS=HS_Colinizing]Kolonisieren[/HS].</Text>
->>>>>>> 68f5e467
-        </FlavorTextOption>
-    </FlavorTextDef>
-    <FlavorTextDef>
-        <InternalName>Tutorial_ColonizedFirstPlanetNormal</InternalName>
-        <FlavorTextOption>
-<<<<<<< HEAD
-            <Text>Ein Riesenschritt für die Allianz.[BR][BR]Die Allianz hat ihren ersten Planeten [HS=HS_Colinizing]kolonisiert[/HS]. Jetzt, da die Allianz einen Planeten beansprucht hat, wird er zusätzliche Ressourcen für die nächstgelegene [HS=HS_CoreWorld]Kernwelt[/HS] bereitstellen. Wenn Sie einen Planeten auswählen wird Quelle und Ziel der Bereitstellung mittels feiner Linien verbunden.[BR][BR]Ressourcen wie [ICON=Stat_Minerals_Icon] [HS=HS_Minerals]Mineralien[/HS], [ICON=Stat_Technology_Icon] [HS=HS_Technology]Technologie[/HS] und [ICON=Stat_Wealth_Icon] [HS=HS_Wealth]Vermögen[/HS] sind entscheidend für Expansion und Wachstum. Je mehr Planeten [HS=HS_Colinizing]kolonisiert[/HS] werden, desto besser können die [HS=HS_CoreWorld]Kernwelten[/HS] agieren und Projekte abschließen.[BR][BR]Der nächste Schritt zur Etablierung einer eindrucksvollen Präsenz wird darin bestehen, mehr Planeten zu besiedeln und schließlich eine weitere [HS=HS_CoreWorld]Kernwelt[/HS] zu errichten.[BR]Abgeschlossenes Ziel: Einen Planeten kolonisieren[BR]Neues Ziel: 8 Planeten kolonisieren</Text>
-=======
-            <Text>Ein riesiger Schritt für die Terranische Allianz.[BR][BR]Nun, da wir bewiesen haben, dass wir neue Welten [HS=HS_Colinizing]kolonisieren[/HS] können, ist es Zeit, wahrhaft zu expandieren.[BR][BR]Es wird eine Anstrengung erfordern, die kombiniert, was wir bis jetzt erreicht haben, um neue Kolonieschiffe zu bauen und weitere Planeten zu [HS=HS_Colinizing]kolonisieren[/HS]. Der Aufwand wird sich lohnen, denn mehr Planeten verschaffen der Allianz mehr Ressourcen.[BR][BR]Abgeschlossenes Ziel: Einen Planeten kolonisieren[BR]Neues Ziel: 8 Planeten kolonisieren</Text>
->>>>>>> 68f5e467
-        </FlavorTextOption>
-    </FlavorTextDef>
-    <FlavorTextDef>
-        <InternalName>Tutorial_ColonizedFirstPlanetCoreWorld</InternalName>
-        <FlavorTextOption>
-<<<<<<< HEAD
-            <Text>Ein großer Schritt für die Allianz.[BR][BR]Die Allianz hat ihre erste Welt [HS=HS_Colinizing]kolonisiert[/HS], eine groß genug, um eine größere Kolonie zu unterstützen und eine [HS=HS_CoreWorld]Kernwelt[/HS] zu werden. Viele Planeten sind zu unbedeutend oder haben nicht genug Ressourcen, um sie zu einer [HS=HS_CoreWorld]Kernwelt[/HS] zu machen. Wenn also ein großer Planet besiedelt wird, sollte dies voll ausgenutzt werden.[BR][BR][HS=HS_CoreWorld]Kernwelten[/HS] können eine [HS=HS_Shipyard]Werft[/HS] unterstützen und verbessert werden, aber das erfordert, dass ein [HS=HS_Leaders]Anführer[/HS] als [HS=HS_Governor]Gouverneur[/HS] ernannt wird.[BR][BR]Ein [HS=HS_Leaders]Anführer[/HS] kann über das [ICON=Menu_PlanetManagement_Icon] [HS=HS_PlanetManagement]Planet-Management-Fenster[/HS] ernannt werden, das durch Auswahl des Planeten verfügbar ist.[BR]Abgeschlossenes Ziel: Einen Planeten Kolonisieren[BR]Neues Ziel: 8 Planeten Kolonisieren[BR]Neues Ziel: Einen Gouverneur Ernennen</Text>
-=======
-            <Text>Ein riesiger Schritt für die Allianz.[BR][BR]Die Allianz hat ihren ersten Planeten [HS=HS_Colinizing]kolonisiert[/HS], einen ausreichend großen, um eine größere Kolonie zu unterstützen und zu einem [HS=HS_CoreWorld]Kernwelten[/HS] zu werden. Viele Planeten sind zu unbedeutend oder haben nicht genug Ressourcen, um sie zu einem [HS=HS_CoreWorld]Kernwelt[/HS] zu machen. Wenn also ein ausreichend großer Planet besiedelt wird, sollte dies voll ausgenutzt werden.[BR][BR][HS=HS_CoreWorld]Kernwelten[/HS] können eine [HS=HS_Shipyard]Werft[/HS] unterstützen und verbessert werden, aber das erfordert einen [HS=HS_Leaders]Anführer[/HS], der als [HS=HS_Governor]Gouverneur[/HS] zugewiesen wird.[BR][BR]Ein [HS=HS_Leaders]Anführer[/HS] kann über das [ICON=Menu_PlanetManagement_Icon] [HS=HS_PlanetManagement]Planet-Verwaltungsfenster[/HS] zugewiesen werden, das durch Auswählen des Planeten geöffnet wird.[BR][BR]Abgeschlossenes Ziel: Einen Planeten kolonisieren[BR]Neues Ziel: 8 Planeten kolonisieren[BR]Neues Ziel: Einen Gouverneur ernennen</Text>
->>>>>>> 68f5e467
-        </FlavorTextOption>
-    </FlavorTextDef>
-    <FlavorTextDef>
-        <InternalName>Tutorial_ColonizedNewPlanetNormal</InternalName>
-        <FlavorTextOption>
-<<<<<<< HEAD
-            <Text>Die Allianz hat einen weiteren Planeten [HS=HS_Colinizing]kolonisiert[/HS]. Planeten, die keine [HS=HS_CoreWorld]Kernwelten[/HS] sind, liefern zusätzliche Ressourcen an die nächstgelegene [HS=HS_CoreWorld]Kernwelt[/HS]. Wenn Sie einen Planeten auswählen wird Quelle und Ziel der Bereitstellung mittels feiner Linien verbunden. [BR][BR]Ressourcen wie [ICON=Stat_Minerals_Icon] [HS=HS_Minerals]Mineralien[/HS], [ICON=Stat_Technology_Icon] [HS=HS_Technology]Technologie[/HS] und [ICON=Stat_Wealth_Icon] [HS=HS_Wealth]Vermögen[/HS] sind entscheidend für Expansion und Wachstum. Je mehr Planeten [HS=HS_Colinizing]kolonisiert[/HS] werden, desto besser können die [HS=HS_CoreWorld]Kernwelten[/HS] funktionieren und Projekte abschließen.</Text>
-=======
-            <Text>Beim Auswählen von Planeten zum [HS=HS_Colinizing]Kolonisieren[/HS], kann das Überfahren eines Planeten mit der Maus wichtige Informationen liefern. [BR][BR]Zuerst ist die [HS=HS_PlanetClass]Planetenklasse[/HS]; sie repräsentiert den verfügbaren Raum für die Entwicklung auf einem Planeten. Jeder Planet mit einer [HS=HS_PlanetClass]Planetenklasse[/HS] über 10 kann zu einer [HS=HS_CoreWorld]Kernwelt[/HS] werden, was die Fähigkeiten der Allianz stark erweitert.[BR][BR]Ein weiterer Faktor sind die bereitgestellten Ressourcen. Alle [HS=HS_Colinizing]kolonisierbaren[/HS] Planeten senden Ressourcen zur nächsten [HS=HS_CoreWorld]Kernwelt[/HS] als Planetaren Input, um den Planetaren Output der [HS=HS_CoreWorld]Kernwelt[/HS] zu erhöhen.</Text>
->>>>>>> 68f5e467
-        </FlavorTextOption>
-    </FlavorTextDef>
-    <FlavorTextDef>
-        <InternalName>Tutorial_ColonizedNewPlanetCoreWorld</InternalName>
-        <FlavorTextOption>
-            <Text>Kommandant, wir haben einen Planeten mit einer [HS=HS_PlanetClass]Planet-Klasse[/HS] kolonisiert, die hoch genug ist, um eine neue [HS=HS_CoreWorld]Kernwelt[/HS] zu gründen. [HS=HS_CoreWorld]Kernwelten[/HS] können eine [HS=HS_Shipyard]Werft[/HS] unterstützen und entwickelt werden, um der Allianz zusätzliche Planetare Ausbeute zu liefern. Mehr Planetare Ausbeute bedeutet mehr von den lebenswichtigen Ressourcen, die die Allianz voranbringen.[BR][BR]Um eine [HS=HS_CoreWorld]Kernwelt[/HS] zu etablieren, muss ein [HS=HS_Leaders]Anführer[/HS] als [HS=HS_Governor]Gouverneur[/HS] zugewiesen werden. [HS=HS_Leaders]Anführer[/HS] können über das [HS=HS_LeaderMenu]Anführer-Menü[/HS] angestellt und zugewiesen oder durch Drücken des [ICON=Menu_PlanetManagement_Icon] [HS=HS_PlanetManagement]Planetenverwaltung[/HS]-Knopfs direkt angestellt werden.[BR][BR]Neues Ziel: Weise einen Gouverneur zu.</Text>
-        </FlavorTextOption>
-    </FlavorTextDef>
-    <!--Additional Information after Colonization-->
-    <FlavorTextDef>
-        <InternalName>Tutorial_ColonizedThirdPlanet</InternalName>
-        <FlavorTextOption>
-            <Text>Eine expandierende Zivilisation zu ernähren, kann eine Herausforderung sein. Beim [HS=HS_Colinizing]Kolonisieren[/HS] neuer Planeten und dem Bau von Verbesserungen auf unseren [HS=HS_CoreWorld]Kernwelten[/HS] sollte man stets im Auge behalten, wie viel [ICON=Stat_Food_Icon] [HS=HS_Food]Nahrung[/HS] produziert im Vergleich zum Verbrauch wird. Du kannst die aktuelle Produktions- und Verbrauchsrate überprüfen, indem du die Maus über die [ICON=Stat_Food_Icon] [HS=HS_Food]Nahrungs[/HS]-Statistik in der oberen Ressourcenleiste bewegst.[BR][BR] [HS=HS_Colinizing]Kolonisieren[/HS] von Planeten mit hoher [ICON=Stat_Fertility_Icon] [HS=HS_Farming]Landwirtschafts[/HS]-Eignung ist eine Möglichkeit, die Nahrungsmittelproduktion einer [HS=HS_CoreWorld]Kernwelt[/HS] zu steigern. Eine andere Methode ist der Bau von Verbesserungen auf einer [HS=HS_CoreWorld]Kernwelt[/HS], die die Menge der produzierten [ICON=Stat_Food_Icon] [HS=HS_Food]Nahrung[/HS] erhöht.</Text>
-        </FlavorTextOption>
-    </FlavorTextDef>
-    <FlavorTextDef>
-        <InternalName>Tutorial_ColonizedFourthPlanet</InternalName>
-        <FlavorTextOption>
-            <Text>Ein Vorteil der Expansion auf andere Planeten ist das Auffinden zusätzlicher Ressourcen und Raum, um die [ICON=Stat_Research_Icon] [HS=HS_Research]Forschung[/HS] zu verbessern, was beschleunigt, wie schnell wir neue [HS=HS_Tech]Technologien[/HS] freischalten.[BR][BR][ICON=Stat_Technology_Icon] [HS=HS_Technology]Technologie[/HS], bereitgestellt als planetarer Input von einem [HS=HS_Colinizing]kolonisierten[/HS] Planeten, steigert die [ICON=Stat_Research_Icon] [HS=HS_Research]Forschung[/HS] auf einer [HS=HS_CoreWorld]Kernwelt[/HS]. Zusätzlich können auf einer [HS=HS_CoreWorld]Kernwelt[/HS] Verbesserungen errichtet werden, um die [ICON=Stat_Research_Icon] [HS=HS_Research]Forschung[/HS], die der Planet liefert, zu erhöhen.</Text>
-        </FlavorTextOption>
-    </FlavorTextDef>
-    <FlavorTextDef>
-        <InternalName>Tutorial_ColonizedFifthPlanet</InternalName>
-        <FlavorTextOption>
-            <Text>[HS=HS_Colinizing]Kolonisierung[/HS] neuer Planeten liefert nicht nur Ressourcen, sie erweitert auch die [HS=HS_ZoneOfControl]Kontrollzone[/HS] der Allianz. Die [HS=HS_ZoneOfControl]Kontrollzone[/HS] repräsentiert Abschnitte des Weltraums, die als Teil einer Zivilisation gelten und somit eine Grenze festlegen.[BR][BR]Es gibt spezifische Aktionen, wie den Bau von [HS=HS_Starbase]Sternenbasen[/HS], die nicht in der [HS=HS_ZoneOfControl]Kontrollzone[/HS] einer anderen Zivilisation durchgeführt werden können. Andere Aktionen, wie Asteroidenbergbau, können nur innerhalb der [HS=HS_ZoneOfControl]Kontrollzone[/HS] stattfinden.[BR][BR]Die [HS=HS_ZoneOfControl]Kontrollzone[/HS] dehnt sich im Laufe der Zeit automatisch aus, basierend auf dem [ICON=Stat_Influence_Icon] [HS=HS_Influence]Einfluss[/HS] der [HS=HS_CoreWorld]Kernwelten[/HS].</Text>
-        </FlavorTextOption>
-    </FlavorTextDef>
-    <!--NEEDS A COREWORLD-->
-    <FlavorTextDef>
-        <InternalName>Tutorial_ColonizedCoreworld</InternalName>
-        <FlavorTextOption>
-            <Text>Kommandant, wir haben einen Planeten mit einer [HS=HS_PlanetClass]Planetklasse[/HS], die hoch genug ist, um eine neue [HS=HS_CoreWorld]Kernwelt[/HS] zu gründen, [HS=HS_Colinizing]kolonisiert[/HS]. [HS=HS_CoreWorld]Kernwelten[/HS] können eine [HS=HS_Shipyard]Werft[/HS] unterstützen und entwickelt werden, um der Allianz zusätzlichen planetaren Output zu bieten.[BR][BR]Um eine [HS=HS_CoreWorld]Kernwelt[/HS] zu etablieren, muss ein [HS=HS_Leaders]Anführer[/HS] als [HS=HS_Governor]Gouverneur[/HS] zugewiesen werden. [HS=HS_Leaders]Anführer[/HS] können über das [HS=HS_LeaderMenu]Anführer-Menü[/HS] angeheuert und zugewiesen werden oder direkt durch Drücken des [ICON=Menu_PlanetManagement_Icon] [HS=HS_PlanetManagement]Planetenmanagement[/HS]-Buttons.[BR][BR]Abgeschlossenes Ziel: Kolonisiere einen Planeten der Klasse 10 oder höher[BR]Neues Ziel: Weise einen Gouverneur zu</Text>
-        </FlavorTextOption>
-    </FlavorTextDef>
-    <FlavorTextDef>
-        <InternalName>Tutorial_ColonizeTargetPlanets</InternalName>
-        <FlavorTextOption>
-<<<<<<< HEAD
-            <Text>Die Terranische Allianz wurde damit beauftragt, Planeten zu kolonisieren, um den Standpunkt der Menschheit im Weltraum zu sichern. Niemand kann die Kompetenz der Allianz anzweifeln, da alle Planeten erfolgreich [HS=HS_Colinizing]kolonisiert[/HS] wurden. Nehmen Sie sich einen Moment, um diesen Erfolg zu feiern.[BR][BR]Abgeschlossenes Ziel: Kolonisierung von 8 Planeten</Text>
-=======
-            <Text>Die Terranische Allianz hat viele Planeten durch [HS=HS_Colinizing]Kolonisierung[/HS] beansprucht. Unsere Fähigkeiten und Möglichkeiten wachsen stetig dank eurer Bemühungen.[BR][BR]Abgeschlossenes Ziel: Kolonisiere 8 Planeten</Text>
->>>>>>> 68f5e467
-        </FlavorTextOption>
-    </FlavorTextDef>
-    <FlavorTextDef>
-        <InternalName>Tutorial_ColonizeTargetPlanetsLastCoreworld</InternalName>
-        <FlavorTextOption>
-            <Text>Die Terranische Allianz war beauftragt, Planeten zu kolonisieren, um den Halt der Menschheit im Weltraum zu sichern. Niemand kann die Kompetenz der Allianz bestreiten, da alle Planeten erfolgreich [HS=HS_Colinizing]kolonisiert[/HS] wurden. Nehmen Sie sich einen Moment, um diesen Erfolg zu feiern.[BR][BR]Sie haben auch Ihren ersten Planeten besiedelt, der groß genug ist, um eine neue [HS=HS_CoreWorld]Kernwelt[/HS] zu gründen![BR][BR]Viele Planeten sind nicht groß genug, um Kolonien expandieren zu lassen. Planeten, die zu klein sind, um einen [HS=HS_Shipyard]Raumschiffswerft[/HS] zu unterstützen, eignen sich gut für größere Kolonien. Diese kleineren Kolonien erfordern keine zusätzliche Führung oder Verwaltung.[BR][BR]Aufgrund ihrer Seltenheit ist es ratsam, jeden Planeten mit ausreichenden Ressourcen für größere Kolonien zu nutzen. Dazu muss ein [HS=HS_Leaders]Anführer[/HS] als [HS=HS_Governor]Gouverneur[/HS] des Planeten ernannt werden. Sobald ein [HS=HS_Governor]Gouverneur[/HS] ernannt wurde, kann eine [HS=HS_Shipyard]Raumschiffswerft[/HS] über dem Planeten errichtet und der Planet kann entwickelt werden, um die Ressourcen besser zu nutzen.[BR][BR][HS=HS_Leaders]Anführer[/HS] können über das [ICON=Menu_Leader_Icon] [HS=HS_LeaderMenu]Anführer Menü[/HS] auf dem [HS=HS_RecruitmentScreen]Rekrutierungsbildschirm[/HS] rekrutiert werden. Rekrutierte [HS=HS_Leaders]Anführer[/HS] können dann auf dem [HS=HS_GovernorsScreen]Gouverneursbildschirm[/HS] zur Verwaltung von Planeten zugewiesen werden.[BR][BR]Abgeschlossenes Ziel: Kolonisieren von 8 Planeten[BR]Neues Ziel: Einen Gouverneur ernennen.</Text>
-        </FlavorTextOption>
-    </FlavorTextDef>
-    <FlavorTextDef>
-        <InternalName>Tutorial_ColonzieTargetWorldsNoCoreworld</InternalName>
-        <FlavorTextOption>
-<<<<<<< HEAD
-            <Text>Die Terranische Allianz wurde beauftragt, Planeten zu kolonisieren, um den Einfluss der Menschheit im Weltraum zu sichern. Niemand kann die Kompetenz der Allianz in Frage stellen, da alle Planeten erfolgreich [HS=HS_Colinizing]kolonisiert[/HS] wurden. Nehmen Sie sich einen Moment, um diese Errungenschaft zu feiern.[BR][BR]Es gibt noch Arbeit zu tun. Keiner der [HS=HS_Colinizing]kolonisierten[/HS] Planeten hat eine hohe genug Klasse, um eine Expansion zu rechtfertigen. Suchen Sie weiter nach einem Planeten mit einer [HS=HS_PlanetClass]Planet Klasse[/HS] 10 oder höher, um ihn zu [HS=HS_ColonizeOrder]Kolonisieren[/HS], damit wir eine neue [HS=HS_CoreWorld]Kernwelt[/HS] gründen können.[BR][BR]Abgeschlossenes Ziel: Kolonisierung von 8 Planeten[BR]Neues Ziel: Kolonisierung eines Planeten der Klasse 10 oder höher</Text>
-=======
-            <Text>Die Terranische Allianz hat durch [HS=HS_Colinizing]Kolonisierung[/HS] viele Planeten beansprucht. Unsere Fähigkeiten und Möglichkeiten erweitern sich stetig dank eurer Anstrengungen.[BR][BR]Trotz unserer Bemühungen haben wir noch keinen Planeten [HS=HS_Colinizing]kolonisiert[/HS], der groß genug wäre, um eine neue [HS=HS_CoreWorld]Kernwelt[/HS] zu etablieren. Das Errichten einer [HS=HS_CoreWorld]Kernwelt[/HS] ist nun eine Priorität für die Allianz.[BR][BR]Abgeschlossenes Ziel: Kolonisiere 8 Planeten[BR]Neues Ziel: Kolonisiere einen Planeten der Klasse 10 oder höher</Text>
->>>>>>> 68f5e467
-        </FlavorTextOption>
-    </FlavorTextDef>
-    <!---->
-    <FlavorTextDef>
-        <InternalName>Tutorial_UnlockCultureTrait</InternalName>
-        <FlavorTextOption>
-            <Text>Kommandant, wir haben genug [HS=HS_CulturePoint]Kulturpunkte[/HS] gesammelt, um ein kulturelles Merkmal freizuschalten. Bestimmte planetare Verbesserungen ermöglichen es uns, [HS=HS_CulturePoint]Kulturpunkte[/HS] zu produzieren, wie etwa die Hauptstadt.[BR][BR]Jede Zivilisation hat eine Affinität zu bestimmten [HS=HS_Ideology]Ideologien[/HS]. Affinitäten können sich im Laufe der Zeit basierend auf Entscheidungen und Aktionen ändern.[BR][BR]Der [ICON=Menu_CulturalProgression_Icon] Button für das Menü des kulturellen Fortschritts zum Ausgeben von [HS=HS_CulturePoint]Kulturpunkten[/HS] befindet sich in der Aktionsleiste am unteren Bildschirmrand.[BR][BR]Neues Ziel: Ein kulturelles Merkmal freischalten</Text>
-        </FlavorTextOption>
-    </FlavorTextDef>
-    <FlavorTextDef>
-        <InternalName>Tutorial_OpenedCultureScreen</InternalName>
-        <FlavorTextOption>
-            <Text>Sie haben den Bildschirm Kultureller Fortschritt aufgerufen. Hier können Sie die verschiedenen Ideologie-Bäume durchsehen. Um mehr über ein Kulturelles Merkmal zu erfahren, bewegen Sie die Maus darüber; die Kontextkarte liefert Informationen über die Effekte des Kulturellen Merkmals und die aktuellen [HS=HS_CulturePoint]Kulturpunkte[/HS]-Kosten.[BR][BR]Wenn Sie genügend [HS=HS_CulturePoint]Kulturpunkte[/HS] haben, können Sie ein Kulturelles Merkmal freischalten, um seine Vorteile zu nutzen. Mit einer ausgewählten Ideologie können Sie auch den Ideologie-Rabatt oben auf dem Bildschirm sehen, der Ihre Affinität zu dieser [HS=HS_Ideology]Ideologie[/HS] darstellt. Sie können weitere [HS=HS_CulturePoint]Kulturpunkte[/HS] verdienen, indem Sie bestimmte planetare Verbesserungen errichten.</Text>
-        </FlavorTextOption>
-    </FlavorTextDef>
-    <FlavorTextDef>
-        <InternalName>Tutorial_UnlockedCultureTrait</InternalName>
-        <FlavorTextOption>
-            <Text>Je mehr sich eine Zivilisation entwickelt, desto mehr [HS=HS_CulturePoint]Kulturpunkte[/HS] werden benötigt, um kulturelle Merkmale freizuschalten. Sich auf eine bestimmte [HS=HS_Ideology]Ideologie[/HS] zu konzentrieren und die Affinität dazu zu steigern, ist ein hervorragender Weg, die Kosten an [HS=HS_CulturePoint]Kulturpunkten[/HS] zu senken und vorteilhaftere Merkmale schneller freizuschalten.[BR][BR]Im Bildschirm für kulturellen Fortschritt kannst du einsehen, wie viele [HS=HS_CulturePoint]Kulturpunkte[/HS] verfügbar sind, den aktuellen Ideologie-Rabatt einer [HS=HS_Ideology]Ideologie[/HS], wie viele [HS=HS_CulturePoint]Kulturpunkte[/HS] ein neues kulturelles Merkmal kostet oder die Vorteile bereits freigeschalteter kultureller Merkmale bestätigen.[BR][BR]Abgeschlossenes Ziel: Ein kulturelles Merkmal freischalten</Text>
-        </FlavorTextOption>
-    </FlavorTextDef>
-    <!---->
-    <FlavorTextDef>
-        <InternalName>Tutorial_InstalledGovernor</InternalName>
-        <FlavorTextOption>
-            <Text>Sie haben erfolgreich einen [HS=HS_Governor]Gouverneur[/HS] zugewiesen! Ihre Präsenz verwandelt die Kolonie in eine [HS=HS_CoreWorld]Kernwelt[/HS], auf der ein [HS=HS_Shipyard]Raumschiffswerft[/HS] gebaut und der Planet entwickelt werden kann.[BR][BR]Neue [HS=HS_CoreWorld]Kernwelten[/HS] brauchen Zeit zur Entwicklung, da sie oft mit geringer planetarer Ausbeute und wenigen Ressourcen beginnen. Die Nutzung von [HS=HS_EconomicsStarbase]Wirtschaftsraumstationen[/HS], das [HS=HS_Colinizing]Kolonisieren[/HS] naher Planeten und das Abbauen von Asteroiden sind alles Wege, um [ICON=Manufacturing_Stat_Icon] [HS=HS_Manufacturing]Produktion[/HS] zu steigern und die Entwicklung zu beschleunigen. Sie können auch [ICON=Stat_Credits_Icon] [HS=HS_Credit]Kredite[/HS] einsetzen, um den Bau zu [HS=HS_Rush]beschleunigen[/HS].[BR][BR]Abgeschlossene Aufgabe: Einen Gouverneur ernennen</Text>
-        </FlavorTextOption>
-    </FlavorTextDef>
-    <FlavorTextDef>
-        <InternalName>Tutorial_InformPlayerUnlockedLeaderScreen</InternalName>
-        <FlavorTextOption>
-<<<<<<< HEAD
-            <Text>Niemand kann die gesamte Terranische Allianz alleine verwalten, egal wie kompetent. Mit der entsprechenden Infrastruktur können jetzt [HS=HS_Leaders]Anführer[/HS] rekrutiert werden. Jeder Bewerber hat Stärken und Schwächen, die ihn mehr oder weniger für jede Rolle geeignet machen.[BR][BR][HS=HS_Leaders]Anführer[/HS] können als [HS=HS_Governor]Gouverneure[/HS] dienen und eine [HS=HS_CoreWorld]Kernwelt[/HS] verwalten, [HS=HS_Diplomat]Diplomaten[/HS] werden (wenn Kontakt zu anderen Zivilisationen besteht) und vor allem können sie als [HS=HS_Minister]Minister[/HS] dienen. [HS=HS_Minister]Minister[/HS] konzentrieren sich auf den Nutzen der gesamten Zivilisation. Jedes Ministeramt hat einen Schwerpunkt und bringt einen Vorteil basierend auf einer spezifischen Fähigkeit des Anführers.[BR][BR]Rekrutiere neue [HS=HS_Leaders]Anführer[/HS] aus dem [ICON=Menu_Leader_Icon] [HS=HS_LeaderMenu]Anführer-Menü[/HS] unter dem [HS=HS_RecruitmentScreen]Rekrutierungsbildschirm[/HS]. [HS=HS_Leaders]Anführern[/HS] können dann unter dem [HS=HS_MinistersScreen]Ministerbildschirm[/HS] neuen Rollen zugewiesen werden.[BR][BR]Neues Ziel: Ernenne 3 Minister</Text>
-=======
-            <Text>Kommandant, wir haben nun Zugriff auf [HS=HS_Leaders]Anführer[/HS]. Jeder Bewerber hat Stärken und Schwächen, was sie für verschiedene Rollen mehr oder weniger geeignet macht.[BR][BR][HS=HS_Leaders]Anführer[/HS] können in mehreren Positionen dienen, doch bevor sie zugewiesen werden, müssen sie angestellt werden. Um [HS=HS_Leaders]Anführer[/HS] zu rekrutieren, öffne das [ICON=Menu_Leader_Icon] [HS=HS_LeaderMenu]Anführer-Menü[/HS]. Die Schaltfläche für das [ICON=Menu_Leader_Icon] [HS=HS_LeaderMenu]Anführer-Menü[/HS] befindet sich in der Aktionsleiste am unteren Bildschirmrand.[BR][BR]Neues Ziel: Stelle 2 Anführer ein</Text>
->>>>>>> 68f5e467
-        </FlavorTextOption>
-    </FlavorTextDef>
-    <FlavorTextDef>
-        <InternalName>Tutorial_OpenedLeaderScreen</InternalName>
-        <FlavorTextOption>
-            <Text>Im [ICON=Menu_Leader_Icon] [HS=HS_LeaderMenu]Anführer-Menü[/HS] gibt es mehrere Registerkarten. Um neue [HS=HS_Leaders]Anführer[/HS] anzuheuern, wende dich an die Registerkarte [HS=HS_RecruitmentScreen]Rekrutierung[/HS]. Verfügbare Kandidaten werden hier auf dem Bildschirm aufgelistet, zusammen mit der Anzahl der [HS=HS_Months]Runden[/HS], für die sie zur Rekrutierung zur Verfügung stehen, und ihren relevanten Statistiken. Jede Rolle, die ein [HS=HS_Leaders]Anführer[/HS] übernimmt, profitiert von bestimmten Statistiken, aber keine Rolle erfordert, dass ein [HS=HS_Leaders]Anführer[/HS] in allen Fähigkeiten versiert ist. Also bedeutet eine oder zwei niedrige Statistiken nicht, dass ein [HS=HS_Leaders]Anführer[/HS] ineffektiv sein wird.[BR][BR]Um einen [HS=HS_Leaders]Anführer[/HS] zu rekrutieren, benötigst du ausreichend [ICON=Stat_Credits_Icon] [HS=HS_Credit]Credits[/HS]. [ICON=Stat_Credits_Icon] [HS=HS_Credit]Credits[/HS] werden im Laufe der Zeit basierend auf dem [ICON=Stat_Income_Icon] [HS=HS_ColonyGrossIncome]Einkommen[/HS] aller [HS=HS_CoreWorld]Kernwelten[/HS] verdient. Um einen [HS=HS_Leaders]Anführer[/HS] anzuheuern, doppelklicke mit der linken Maustaste auf ihn.</Text>
-        </FlavorTextOption>
-    </FlavorTextDef>
-    <FlavorTextDef>
-        <InternalName>Tutorial_HiredTargetLeaders</InternalName>
-        <FlavorTextOption>
-            <Text>Führer angestellt und einsatzbereit. Es gibt viele Möglichkeiten, wie ein [HS=HS_Leaders]Führer[/HS] dienen kann, doch eine großartige Weise, der gesamten Allianz zu nutzen, ist es, [HS=HS_Leaders]Führer[/HS] als [HS=HS_Minister]Minister[/HS] einzusetzen.[BR][BR][HS=HS_Minister]Minister[/HS] überwachen spezifische Aspekte einer Zivilisation und bringen einen Vorteil basierend auf einer bestimmten Statistik. Siehe verfügbare Ämter im [HS=HS_LeaderMenu]Führermenü[/HS] unter dem [HS=HS_MinistersScreen]Minister[/HS]-Reiter. Bewege die Maus über ein [HS=HS_Minister]Minister[/HS]-Amt, um zusätzliche Informationen darüber zu erhalten. Weise [HS=HS_Minister]Minister[/HS] zu, indem du [HS=HS_Leaders]Führer[/HS] mit der LINKEN Maustaste ziehst und ablegst.[BR][BR]Abgeschlossenes Ziel: Stelle 2 Führer ein[BR]Neues Ziel: Ernenne 3 Minister</Text>
-        </FlavorTextOption>
-    </FlavorTextDef>
-    <FlavorTextDef>
-        <InternalName>Tutorial_CabinetFilled</InternalName>
-        <FlavorTextOption>
-<<<<<<< HEAD
-            <Text>Sie haben erfolgreich mehrere [HS=HS_Leaders]Anführer[/HS] zu [HS=HS_Minister]Ministern[/HS] ernannt. Ihre Unterstützung wird einen langen Weg gehen, um bei der Erforschung der Galaxie, der Besiedlung neuer Planeten und der Ausweitung des Einflusses der Terranischen Allianz zu helfen. Wenn Sie neue [HS=HS_Leaders]Anführer[/HS] rekrutieren oder sich ihre Fähigkeiten ändern, können Sie immer die Rolle eines [HS=HS_Leaders]Anführers[/HS] im [ICON=Menu_Leader_Icon] [HS=HS_LeaderMenu]Anführer-Menü[/HS] ändern.[BR][BR]Es gibt andere Möglichkeiten, der gesamten Allianz zu helfen. Die aktuelle [HS=HS_Policy]Politik[/HS] kann festgelegt werden, um alle Kolonien und Flotten zu beeinflussen. Um eine [HS=HS_Policy]Politik[/HS] festlegen zu können, muss die entsprechende [HS=HS_Tech]Technologie[/HS] im [HS=HS_ResearchCenter]Forschungszentrum[/HS] erforscht werden. Erforschen Sie Kolonialpolitiken, um auf das [ICON=Menu_CivilizationMenu_Icon] [HS=HS_CivilizationMenu]Zivilisationsmenü[/HS] und einen [HS=HS_Policy]Polotik[/HS]-Slot zuzugreifen.[BR][BR]Abgeschlossenes Ziel: 3 Minister ernennen[BR]Neues Ziel: Kolonialpolitiken erforschen</Text>
-=======
-            <Text>Du hast erfolgreich mehrere [HS=HS_Leaders]Anführer[/HS] als [HS=HS_Minister]Minister[/HS] eingesetzt. Ihre Unterstützung wird der Allianz sehr helfen. Wenn du neue [HS=HS_Leaders]Anführer[/HS] rekrutierst oder sich die Fähigkeiten bestehender [HS=HS_Leaders]Anführer[/HS] ändern, kannst du jederzeit deren Rolle im [ICON=Menu_Leader_Icon] [HS=HS_LeaderMenu]Anführer-Menü[/HS] anpassen.[BR][BR]Alle [HS=HS_Leaders]Anführer[/HS] haben Stärken und Schwächen, daher ist es hilfreich, sie regelmäßig zu überprüfen. Mehr [HS=HS_Leaders]Anführer[/HS] werden verfügbar sein, sobald [HS=HS_Months]Runden[/HS] vergehen.[BR][BR]Abgeschlossenes Ziel: Ernenne 3 Minister</Text>
->>>>>>> 68f5e467
-        </FlavorTextOption>
-    </FlavorTextDef>
-    <FlavorTextDef>
-        <InternalName>Tutorial_CabinetFilledUnlockedPolicyScreen</InternalName>
-        <FlavorTextOption>
-            <Text>Sie haben erfolgreich mehrere [HS=HS_Leaders]Anführer[/HS] zu [HS=HS_Minister]Ministern[/HS] ernannt. Ihre Unterstützung wird einen großen Beitrag zur Erforschung der Galaxie, zur Besiedlung neuer Planeten und zur Erweiterung des Einflusses der Terranischen Allianz leisten. Wenn Sie neue [HS=HS_Leaders]Anführer[/HS] rekrutieren oder sich ihre Fähigkeiten ändern, können Sie jederzeit die Rolle eines [HS=HS_Leaders]Anführers[/HS] im [ICON=Menu_Leader_Icon] [HS=HS_LeaderMenu]Anführer-Menü[/HS] ändern.[BR][BR]Es gibt andere Möglichkeiten, der gesamten Allianz zu nutzen. Die aktuelle [HS=HS_Policy]Politik[/HS] kann festgelegt werden, um alle Kolonien und Flotten zu beeinflussen. Die entsprechende [HS=HS_Tech]Technologie[/HS] ist bereits durch die Erforschung von Kolonialrichtlinien freigeschaltet. Jetzt kann eine [HS=HS_Policy]Politik[/HS] im [ICON=Menu_CivilizationMenu_Icon] [HS=HS_CivilizationMenu]Zivilisations-Menü[/HS] aktiviert werden.[BR][BR]Abgeschlossenes Ziel: 3 Minister ernennen[BR]Neues Ziel: Eine Politik aktivieren</Text>
-        </FlavorTextOption>
-    </FlavorTextDef>
-    <FlavorTextDef>
-        <InternalName>Tutorial_CabinetFilledEnactedAPolicy</InternalName>
-        <FlavorTextOption>                                                             
-            <Text>Sie haben erfolgreich mehrere [HS=HS_Leaders]Anführer[/HS] zu [HS=HS_Minister]Ministern[/HS] ernannt. Ihre Unterstützung wird einen großen Beitrag zur Erforschung der Galaxie, zur Besiedelung neuer Planeten und zur Erweiterung des Einflusses der Terranischen Allianz leisten. Wenn Sie neue [HS=HS_Leaders]Anführer[/HS] rekrutieren oder ihre Fähigkeiten sich ändern, können Sie jederzeit die Rolle eines [HS=HS_Leaders]Anführers[/HS] im [ICON=Menu_Leader_Icon] [HS=HS_LeaderMenu]Anführer Menü[/HS] ändern.[BR][BR]Es gibt andere Möglichkeiten, die gesamte Allianz zu unterstützen. [HS=HS_Policy]Politiken[/HS] sind Regeln, die aktiviert werden können, um alle Kolonien und Flotten zu beeinflussen. Sie haben bereits die [HS=HS_Tech]Technologie[/HS] freigeschaltet, um auf [HS=HS_Policy]Politiken[/HS] zuzugreifen und eine umgesetzt. Denken Sie daran, dass Sie ihre [HS=HS_Policy]Politiken[/HS] ändern können, um den aktuellen Bedürfnissen der Zivilisation im [ICON=Menu_CivilizationMenu_Icon] [HS=HS_CivilizationMenu]Zivilisationsmenü[/HS] besser gerecht zu werden.[BR][BR]Abgeschlossenes Ziel: Ernennung von 3 Ministern</Text>
-        </FlavorTextOption>
-    </FlavorTextDef>
-    <FlavorTextDef>
-        <InternalName>Tutorial_GuideToUnlockPolicyScreen</InternalName>
-        <FlavorTextOption>
-<<<<<<< HEAD
-            <Text>Mit dem Wachstum der Allianz sollten auch ihre Instrumente für das Management wachsen. Wir werden einige zusätzliche Forschungen abschließen müssen, um die Infrastruktur zu entwickeln und das Management der Allianz zu verbessern.[BR][BR]Die [HS=HS_Tech]Technologie[/HS] Kolonialpolitik wird die Fähigkeit freischalten, auf das [ICON=Menu_CivilizationMenu_Icon] [HS=HS_CivilizationMenu]Zivilisationsmenü[/HS] zuzugreifen. Aus dem [ICON=Menu_CivilizationMenu_Icon] [HS=HS_CivilizationMenu]Zivilisationsmenü[/HS] heraus wird es möglich sein, [HS=HS_Taxes]Steuern[/HS] für die gesamte Allianz zu verwalten, einen Überblick über die kumulierte Planetenproduktion zu erhalten und sogar die gewünschte [HS=HS_Policy]Politik[/HS] festzulegen.[BR][BR]Neues Ziel: Forschung Kolonialpolitik</Text>
-=======
-            <Text>Mit dem Wachstum der Allianz sollten auch ihre Verwaltungsinstrumente wachsen. Wir müssen zusätzliche Forschung betreiben, um die Infrastruktur zur besseren Verwaltung der Allianz zu entwickeln.[BR][BR]Die Technologie für Kolonialpolitik [HS=HS_Tech]Tech[/HS] wird die Fähigkeit freischalten, das [ICON=Menu_CivilizationMenu_Icon] [HS=HS_CivilizationMenu]Zivilisationsmenü[/HS] zu nutzen. Vom [ICON=Menu_CivilizationMenu_Icon] [HS=HS_CivilizationMenu]Zivilisationsmenü[/HS] aus wird es möglich sein, [HS=HS_Taxes]Steuern[/HS] für die gesamte Allianz zu verwalten, einen Überblick über die gesamte planetare Produktion zu erhalten und sogar [HS=HS_Policy]Politiken[/HS] zu erlassen.[BR][BR]Neues Ziel: Erforsche Kolonialpolitik</Text>
->>>>>>> 68f5e467
-        </FlavorTextOption>
-    </FlavorTextDef>
-    <FlavorTextDef>
-        <InternalName>Tutorial_UnlockedPolicyScreen</InternalName>
-        <FlavorTextOption>
-<<<<<<< HEAD
-            <Text>Forschung abgeschlossen! Jetzt, da Sie die [HS=HS_Tech]Technologie[/HS] Kolonialpolitik erforscht haben, haben Sie Zugang zum [ICON=Menu_CivilizationMenu_Icon] [HS=HS_CivilizationMenu]Zivilisationsmenü[/HS] mit der [HS=HS_Policy]Politik[/HS].[BR][BR]Im [ICON=Menu_CivilizationMenu_Icon] [HS=HS_CivilizationMenu]Zivilisationsmenü[/HS] können Sie einen Überblick über die Allianz erhalten. Sie können die allgemeine Zustimmung, Zivilisationsausgaben und mehr überprüfen. Das [ICON=Menu_CivilizationMenu_Icon] [HS=HS_CivilizationMenu]Zivilisationsmenü[/HS] bietet auch Zugang zur festgelegten [HS=HS_Policy]Politik[/HS]. Die Anzahl der festlegbaren [HS=HS_Policy]Politiken[/HS] kann durch die Erforschung bestimmter [HS=HS_Tech]Technologien[/HS] erhöht werden. Versuchen Sie jetzt, eine [HS=HS_Policy]Politik[/HS] festzulegen, um die Allianz besser zu organisieren.[BR][BR]Abgeschlossenes Ziel: Erforschung der Kolonialpolitik[BR]Neues Ziel: Eine Politik verabschieden</Text>
-=======
-            <Text>Die Forschung zu Kolonialpolitiken ist abgeschlossen. Du kannst nun auf das [ICON=Menu_CivilizationMenu_Icon] [HS=HS_CivilizationMenu]Zivilisationsmenü[/HS] zugreifen. Das [ICON=Menu_CivilizationMenu_Icon] [HS=HS_CivilizationMenu]Zivilisationsmenü[/HS] bietet eine Fülle nützlicher Informationen und du kannst [HS=HS_Policy]Politiken[/HS] erlassen, die die gesamte Allianz beeinflussen.[BR][BR]Du kannst das [ICON=Menu_CivilizationMenu_Icon] [HS=HS_CivilizationMenu]Zivilisationsmenü[/HS] öffnen, indem du auf den [ICON=Menu_CivilizationMenu_Icon] [HS=HS_CivilizationMenu]Zivilisationsmenü[/HS]-Knopf in der Aktionsleiste drückst.[BR][BR]Abgeschlossenes Ziel: Forschung Kolonialpolitiken[BR]Neues Ziel: Eine Politik erlassen</Text>
->>>>>>> 68f5e467
-        </FlavorTextOption>
-    </FlavorTextDef>
-    <FlavorTextDef>
-        <InternalName>Tutorial_UnlockedPolicyScreenNotObjective</InternalName>
-        <FlavorTextOption>
-<<<<<<< HEAD
-            <Text>Die Forschung zur Kolonialpolitik ist abgeschlossen. Sie können jetzt auf das [ICON=Menu_CivilizationMenu_Icon] [HS=HS_CivilizationMenu]Zivilisationsmenü[/HS] zugreifen. Das [ICON=Menu_CivilizationMenu_Icon] [HS=HS_CivilizationMenu]Zivilisationsmenü[/HS] bietet viele nützliche Informationen und ermöglicht es Ihnen, [HS=HS_Policy]Politiken[/HS] festzulegen, die die gesamte Allianz betreffen.[BR][BR]Sie können das [ICON=Menu_CivilizationMenu_Icon] [HS=HS_CivilizationMenu]Zivilisationsmenü[/HS] öffnen, indem Sie auf die Schaltfläche [ICON=Menu_CivilizationMenu_Icon] [HS=HS_CivilizationMenu]Zivilisationsmenü[/HS] in der Aktionsleiste klicken.[BR][BR]Abgeschlossenes Ziel: Erforschung der Kolonialpolitik[BR]Neues Ziel: Eine Politik verabschieden</Text>
-=======
-            <Text>Die Forschung zu Kolonialpolitiken ist abgeschlossen. Du kannst nun auf das [ICON=Menu_CivilizationMenu_Icon] [HS=HS_CivilizationMenu]Zivilisationsmenü[/HS] zugreifen. Das [ICON=Menu_CivilizationMenu_Icon] [HS=HS_CivilizationMenu]Zivilisationsmenü[/HS] bietet viele nützliche Informationen und ermöglicht es dir, [HS=HS_Policy]Politiken[/HS] zu erlassen, die die gesamte Allianz beeinflussen.[BR][BR]Du kannst das [ICON=Menu_CivilizationMenu_Icon] [HS=HS_CivilizationMenu]Zivilisationsmenü[/HS] öffnen, indem du auf den [ICON=Menu_CivilizationMenu_Icon] [HS=HS_CivilizationMenu]Zivilisationsmenü[/HS]-Button in der Aktionsleiste drückst.[BR][BR]Neues Ziel: Eine Politik erlassen</Text>
->>>>>>> 68f5e467
-        </FlavorTextOption>
-    </FlavorTextDef>
-    <FlavorTextDef>
-        <InternalName>Tutorial_OpenedPolicyScreen</InternalName>
-        <FlavorTextOption>
-<<<<<<< HEAD
-            <Text>Hier im [HS=HS_CivilizationMenu]Zivilisationsmenü[/HS] haben Sie Zugang zu einigen Werkzeugen, um die gesamte Zivilisation besser zu verwalten. Sie können den [HS=HS_Taxes]Steuersatz[/HS] anpassen, der sich direkt auf die [ICON=Approval_Stat_Icon] [HS=HS_Approval]Zustimmung[/HS] und die Veränderung der [ICON=Stat_Credits_Icon] [HS=HS_Credit]Credits[/HS] pro [HS=HS_Months]Runde[/HS] auswirkt.[BR][BR]Sie können nun auch eine [HS=HS_Policy]Politik[/HS] erlassen. [HS=HS_Policy]Politiken[/HS] sind eine Möglichkeit, einen Befehl zu erteilen, der jede Kolonie, jeden Bürger, [HS=HS_Fleet]Flotte[/HS] und manchmal mehr beeinflusst. Sie können zusätzliche Politik-Slots freischalten, indem Sie bestimmte [HS=HS_Tech]Techs[/HS] erforschen.[BR][BR]Um eine [HS=HS_Policy]Politik[/HS] zu erlassen, wählen Sie eine [HS=HS_Policy]Politik[/HS] aus dem Panel "Verfügbare Politiken" aus und ziehen Sie sie dann in einen freigeschalteten Slot.</Text>
-=======
-            <Text>Hier im [ICON=Menu_CivilizationMenu_Icon] [HS=HS_CivilizationMenu]Zivilisationsmenü[/HS] hast du Zugriff auf einige Werkzeuge, um die gesamte Zivilisation besser zu verwalten. Du kannst den [HS=HS_Taxes]Steuersatz[/HS] anpassen, der direkt das [ICON=Approval_Stat_Icon] [HS=HS_Approval]Ansehen[/HS] und die Veränderung der [ICON=Stat_Credits_Icon] [HS=HS_Credit]Kredite[/HS] jeden [HS=HS_Months]Zug[/HS] beeinflusst.[BR][BR]Du kannst jetzt auch eine [HS=HS_Policy]Politik[/HS] erlassen. [HS=HS_Policy]Politiken[/HS] sind eine Möglichkeit, einen Befehl zu erteilen, der jede Kolonie, jeden Bürger, jede [HS=HS_Fleet]Flotte[/HS] und manchmal mehr betrifft. Du kannst zusätzliche Politik-Slots freischalten, indem du bestimmte [HS=HS_Tech]Technologien[/HS] erforschst.[BR][BR]Um eine [HS=HS_Policy]Politik[/HS] zu erlassen, wähle eine [HS=HS_Policy]Politik[/HS] aus dem Verfügbarkeitsbereich und ziehe sie dann in einen freigeschalteten Slot.</Text>
->>>>>>> 68f5e467
-        </FlavorTextOption>
-    </FlavorTextDef>
-    <FlavorTextDef>
-        <InternalName>Tutorial_EnactedAPolicy</InternalName>
-        <FlavorTextOption>
-            <Text>Sie haben erfolgreich eine [HS=HS_Policy]Politik[/HS] eingeführt. Die Änderung wird so schnell wie möglich umgesetzt![BR][BR]Beachten Sie, dass [HS=HS_Policy]Politiken[/HS] jederzeit während Ihrer Runde geändert werden können, um sich besser an wechselnde Ziele anzupassen oder auf spezifische Probleme zu reagieren.[BR][BR]Abgeschlossenes Ziel: Eine Politik einführen</Text>
-        </FlavorTextOption>
-    </FlavorTextDef>
-    <FlavorTextDef>
-        <InternalName>Tutorial_PiratesSpotted</InternalName>
-        <FlavorTextOption>
-            <Text>Kommandant, es wurde bestätigt, dass die [HS=HS_Pirates]Piraten[/HS] ein [HS=HS_Shipyard]Schiffswerft[/HS] im [HS=HS_Sector]Sektor[/HS] errichtet haben. Das Problem wird sich wahrscheinlich noch verschärfen.[BR][BR]Die [HS=HS_Pirates]Piraten[/HS] bedrohen nicht nur unsere Flotten und Kolonien, sondern schaden auch dem Ruf der Terranischen Allianz. Wir sollten ihre Fähigkeit, weitere Schiffe zu bauen, schnellstmöglich unterbinden.[BR][BR]Neues Ziel: Zerstöre eine Piraten-Schiffswerft.</Text>
-        </FlavorTextOption>
-    </FlavorTextDef>
-    <FlavorTextDef>
-        <InternalName>Tutorial_FighterSelected</InternalName>
-        <FlavorTextOption>
-            <Text>Kämpfer ausgewählt und bereit für Befehle![BR][BR]Kämpfer gibt es in vielen Formen mit unterschiedlichen Rumpftypen, Waffen und Panzerungen. Ihre Hauptaufgabe ist Verteidigung und Angriff. Sie können befohlen werden zu [HS=HS_ShipMovement]Bewegen[/HS] zu Kolonien oder Sternenbasen, wo sie in die Umlaufbahn gehen und als Verteidiger dienen, falls eine feindliche Flotte versucht, den Ort anzugreifen.[BR][BR]Um Schiffe zum Angriff zu befehlen, wähle ein Ziel mit der RECHTEN Maustaste. Das Ziel wird zum Bestimmungsort der Bewegung des ausgewählten Schiffes. Sobald es sich auf einem angrenzenden Feld befindet, kann der Kampf stattfinden.[BR][BR][HS=HS_Fleet]Flotten[/HS] sind im Kampf leistungsfähiger als einzelne Kämpfer. Um eine [HS=HS_Fleet]Flotte[/HS] zu erstellen, bewege Schiffe auf dasselbe Feld, wenn sie genug [ICON=ShipLogistics_Icon] [HS=HS_Logistics]Logistik[/HS] haben, werden sich die Schiffe automatisch zusammenschließen.</Text>
-        </FlavorTextOption>
-    </FlavorTextDef>
-    <FlavorTextDef>
-        <InternalName>Tutorial_LostAFight</InternalName>
-        <FlavorTextOption>
-            <Text>Kommandant, wir haben einen Konflikt verloren.[BR][BR]Um unsere Siegchancen zu verbessern, können wir unsere Schiffe zu [HS=HS_Fleet]Flotten[/HS] zusammenstellen. Bildet [HS=HS_Fleet]Flotten[/HS], indem ihr [HS=HS_ShipMovement]Schiffe[/HS] auf dasselbe Feld bewegt. Eine [HS=HS_Fleet]Flotte[/HS] ist in ihrer Größe durch ihre [ICON=ShipLogistics_Icon] [HS=HS_Logistics]Logistik[/HS] begrenzt, also wenn sich eine [HS=HS_Fleet]Flotte[/HS] nicht bildet oder erweitert, ist der [ICON=ShipLogistics_Icon] [HS=HS_Logistics]Logistikwert[/HS] zu hoch.[BR][BR]Kontrolliert zudem, wann Kämpfe stattfinden, indem ihr offensiv bleibt. Leitet Schlachten ein, die stark zu unseren Gunsten gewichtet sind, um Feinde zu schwächen. Meidet Flotten, die zu mächtig sind, um sie schnell zu besiegen, und nutzt Distanztaktiken wie Salven aus Strahlenwaffen und Raketen.</Text>
-        </FlavorTextOption>
-    </FlavorTextDef>
-    <FlavorTextDef>
-        <InternalName>Tutorial_GuideToRushImprovement</InternalName>
-        <FlavorTextOption>
-            <Text>Manchmal, besonders während eines Konflikts, ist es keine Option, einige [HS=HS_Months]Monate[/HS] auf die Fertigstellung von etwas zu warten. In diesen Szenarien können viele Projekte und Bauarbeiten [HS=HS_Rush]beschleunigt[/HS] werden. [HS=HS_Rush]Beschleunigen[/HS] kostet [ICON=Stat_Credits_Icon] [HS=HS_Credit]Credits[/HS], oft eine ganze Menge, aber es wird die benötigte Zeit zur Fertigstellung auf 1 [HS=HS_Months]Monat[/HS] reduzieren.[BR][BR]Einige Kolonien befürchten, dass der Konflikt zu viel Aufmerksamkeit und Ressourcen erfordert. Beruhigen Sie ihre Bedenken, indem Sie eine planetare Verbesserung [HS=HS_Rush]beschleunigen[/HS], um ihnen zu zeigen, dass sie nicht vergessen sind und das Bündnis weiterhin in seine Welten investiert.[BR][BR]Um eine planetare Verbesserung zu [HS=HS_Rush]beschleunigen[/HS], wählen Sie eine [HS=HS_CoreWorld]Kernwelt[/HS] aus und öffnen Sie das Management-Fenster. Ein Linksklick auf einen beliebigen Eintrag in der Bau-Warteschlange öffnet einige Kontextoptionen. Eine davon ist die Option [HS=HS_Rush]Beschleunigen[/HS]. Solange Sie die nötige [ICON=Stat_Control_Icon] [HS=HS_Control]Kontrolle[/HS] und [ICON=Stat_Credits_Icon] [HS=HS_Credit]Credits[/HS] haben, wird die Auswahl der Option [HS=HS_Rush]Beschleunigen[/HS] die spezifische Verbesserung [HS=HS_Rush]beschleunigen[/HS]. Die Option [HS=HS_Rush]Beschleunigen[/HS] wird ausgegraut und unresponsive sein, wenn Sie nicht die notwendigen Ressourcen haben.[BR][BR]Neues Ziel: Beschleunigen Sie eine planetare Verbesserung.</Text>
-        </FlavorTextOption>
-    </FlavorTextDef>
-    <FlavorTextDef>
-        <InternalName>Tutorial_RushedImprovement</InternalName>
-        <FlavorTextOption>
-            <Text>Die Bürger der Allianz werden die in ihre Arbeit investierten Ressourcen zu schätzen wissen. Tolle Arbeit.[BR][BR]Es wird unerlässlich sein zu wissen, dass [HS=HS_Rush]beschleunigen[/HS] nur einmal pro Kolonie und einmal pro [HS=HS_Shipyard]Werft[/HS] in einem [HS=HS_Months]Monat[/HS] verwendet werden kann. Das kommt zu dem oft hohen Preis hinzu. [HS=HS_Rush]Beschleunigen[/HS] ist am besten geeignet, um einen drastischen Vorteil zu erlangen oder schnell auf ein Problem zu reagieren.[BR][BR]Abgeschlossenes Ziel: Beschleunigt eine planetare Verbesserung.</Text>
-        </FlavorTextOption>
-    </FlavorTextDef>
-    <FlavorTextDef>
-        <InternalName>Tutorial_GuideToExecutiveOrder</InternalName>
-        <FlavorTextOption>
-<<<<<<< HEAD
-            <Text>Im Laufe der Zeit gewinnt die Allianz [ICON=Stat_Control_Icon] [HS=HS_Control]Kontrolle[/HS], eine Ressource, die die Fähigkeit repräsentiert, Menschen dazu zu verzaubern oder zu zwingen, bestimmte Befehle auszuführen. [ICON=Stat_Control_Icon] [HS=HS_Control]Kontrolle[/HS] kann auf verschiedene Weisen ausgegeben werden, und eine Methode, die oft am meisten kostet, ist die [ICON=Menu_ExecutiveOrders_Icon] [HS=HS_ExecutiveOrders]Vollzugsanordnung[/HS].[BR][BR][ICON=Menu_ExecutiveOrders_Icon] [HS=HS_ExecutiveOrders]Vollzugsanordnungen[/HS] sind Fähigkeiten, die sofort passieren und verschiedene Auswirkungen haben können. Sie können in allen Arten von Szenarien nützlich sein. Der Befehl 'Kolonisten rekrutieren' könnte am hilfreichsten sein, während die Allianz sich ausbreitet. Nutzen Sie eine [ICON=Menu_ExecutiveOrders_Icon] [HS=HS_ExecutiveOrders]Vollzugsanordnung[/HS], um die aktuellen Ziele der Allianz zu unterstützen.[BR][BR][ICON=Menu_ExecutiveOrders_Icon] [HS=HS_ExecutiveOrders]Vollzugsanordnungen[/HS] werden aus der zugehörigen radialen Optionsleiste ausgewählt. Einige werden ausgeführt, sobald die Verwendung bestätigt wird. Andere erfordern ein Ziel und müssen nach Bestätigung des Befehls gerichtet werden. Bewegen Sie die Maus über die [ICON=Menu_ExecutiveOrders_Icon] [HS=HS_ExecutiveOrders]Vollzuganordnung[/HS] und verwenden Sie dann die LINKE Maustaste, um einen Befehl auszuwählen.[BR][BR]Neues Ziel: Verwenden Sie eine Vollzugsanordnung.</Text>
-=======
-            <Text>Im Laufe der Zeit gewinnt die Allianz Kontrolle, eine Ressource, um deinen Willen durchzusetzen. [ICON=Stat_Control_Icon] [HS=HS_Control]Kontrolle[/HS] kann auf verschiedene Weisen eingesetzt werden, wobei [ICON=Menu_ExecutiveOrders_Icon] [HS=HS_ExecutiveOrders]Exekutivbefehle[/HS] auf vorteilhafte Weise genutzt werden können.[BR][BR][ICON=Menu_ExecutiveOrders_Icon] [HS=HS_ExecutiveOrders]Exekutivbefehl[/HS] sind Fähigkeiten, die verschiedene Auswirkungen haben können. Sie sind in allen Arten von Szenarien nützlich. Der Befehl Kolonisten Entwurf könnte am hilfreichsten sein, während die Allianz expandiert. Um einen [ICON=Menu_ExecutiveOrders_Icon] [HS=HS_ExecutiveOrders]Exekutivbefehl[/HS] zu nutzen, fahre mit der Maus über die [ICON=Menu_ExecutiveOrders_Icon] [HS=HS_ExecutiveOrders]Exekutivbefehl[/HS]-Option und klicke dann mit der LINKEN Maustaste, um einen Befehl auszuwählen.[BR][BR]Neues Ziel: Nutze einen Exekutivbefehl</Text>
->>>>>>> 68f5e467
-        </FlavorTextOption>
-    </FlavorTextDef>
-    <FlavorTextDef>
-        <InternalName>Tutorial_UsedExecutiveOrder</InternalName>
-        <FlavorTextOption>
-<<<<<<< HEAD
-            <Text>Erfolg![BR][BR]Ihre [ICON=Menu_ExecutiveOrders_Icon] [HS=HS_ExecutiveOrders]Vollzugsanordnung[/HS] wurde ausgeführt. Zusätzlich zu den Kosten haben die meisten [ICON=Menu_ExecutiveOrders_Icon] [HS=HS_ExecutiveOrders]Vollzugsanordnungen[/HS] eine Abkühlzeit, die die Anzahl der [HS=HS_Months]Monate[/HS] misst, die vergehen müssen, bevor die [ICON=Menu_ExecutiveOrders_Icon] [HS=HS_ExecutiveOrders]Vollzugsanordnung[/HS] wieder verwendet werden kann. Es ist immer eine gute Idee, dafür zu sorgen, dass genügend [ICON=Stat_Control_Icon] [HS=HS_Control]Kontrolle[/HS] aus den [HS=HS_CoreWorld]Kernwelten[/HS] angesammelt wird, damit [ICON=Menu_ExecutiveOrders_Icon] [HS=HS_ExecutiveOrders]Vollzugsanordnungen[/HS] bei Bedarf genutzt werden können.[BR][BR]Abgeschlossenes Ziel: Eine Vollzugsanordnung verwenden</Text>
-=======
-            <Text>Erfolg![BR][BR]Dein [ICON=Menu_ExecutiveOrders_Icon] [HS=HS_ExecutiveOrders]Exekutivbefehl[/HS] wurde ausgeführt. Neben den Kosten haben die meisten [ICON=Menu_ExecutiveOrders_Icon] [HS=HS_ExecutiveOrders]Exekutivbefehle[/HS] eine Abklingzeit, die angibt, wie viele [HS=HS_Months]Züge[/HS] vergehen müssen, bevor der [ICON=Menu_ExecutiveOrders_Icon] [HS=HS_ExecutiveOrders]Exekutivbefehl[/HS] erneut eingesetzt werden kann. Es ist immer ratsam, für ausreichend [ICON=Stat_Control_Icon] [HS=HS_Control]Kontrolle[/HS] von den [HS=HS_CoreWorld]Kernwelten[/HS] zu sorgen, damit [ICON=Menu_ExecutiveOrders_Icon] [HS=HS_ExecutiveOrders]Exekutivbefehle[/HS] bei Bedarf genutzt werden können.[BR][BR]Abgeschlossenes Ziel: Einen Exekutivbefehl verwenden</Text>
->>>>>>> 68f5e467
-        </FlavorTextOption>
-    </FlavorTextDef>
-    <FlavorTextDef>
-        <InternalName>Tutorial_PirateShipyardDestroyed</InternalName>
-        <FlavorTextOption>
-            <Text>Die Operationsbasis der [HS=HS_Pirates]Piraten[/HS] in diesem [HS=HS_Sector]Sektor[/HS] wurde zerstört. Es mag noch ein paar Nachzügler geben, aber ihre Präsenz in diesem [HS=HS_Sector]Sektor[/HS] wird ohne die Möglichkeit, weitere Schiffe zu erstellen, schwinden.[BR][BR]Großartige Arbeit. Die Terranische Allianz ist dem Ziel, einen soliden Stützpunkt in diesem Sektor zu etablieren, ein Stück näher gekommen.[BR][BR]Abgeschlossenes Ziel: Zerstöre eine Piraten-Werft</Text>
-        </FlavorTextOption>
-    </FlavorTextDef>
-    <FlavorTextDef>
-        <InternalName>Tutorial_NeedsUnlockLeaderScreen</InternalName>
-        <FlavorTextOption>
-            <Text>Mit der Ausweitung des Einflusses der Terranischen Allianz benötigen wir kompetente [HS=HS_Leaders]Anführer[/HS]. [HS=HS_Leaders]Anführer[/HS] können bei der Verwaltung von [HS=HS_CoreWorld]Kernwelten[/HS] helfen, als [HS=HS_Minister]Minister[/HS] dienen, die der gesamten Allianz zugutekommen, und mehr. Die Allianz muss sicherstellen, dass die Infrastruktur vorhanden ist, um [HS=HS_Leaders]Anführer[/HS] zu rekrutieren. Dies kann durch die Durchführung des Projekts zur Kolonialen Führung auf einer [HS=HS_CoreWorld]Kernwelt[/HS] erreicht werden.[BR][BR]Neues Ziel: Führen Sie das Projekt zur Kolonialen Führung durch.</Text>
-        </FlavorTextOption>
-    </FlavorTextDef>
-</FlavorTextDefs>
+<?xml version='1.0' encoding='utf-8'?>
+<FlavorTextDefs xmlns:xsi="http://www.w3.org/2001/XMLSchema-instance" xsi:noNamespaceSchemaLocation="../../Schema/FlavorText.xsd">
+    <FlavorTextDef>
+        <InternalName>Tutorial_GenericConfirm</InternalName>
+        <FlavorTextOption>
+            <Text>Verstanden</Text>
+        </FlavorTextOption>
+    </FlavorTextDef>
+    <!---->
+    <FlavorTextDef>
+        <InternalName>Tutorial_StartOfGame</InternalName>
+        <FlavorTextOption>
+            <Text>Willkommen bei Galactic Civilizations IV. Heute werden wir die ersten Schritte der Menschheit nach Erreichen von Überlichtgeschwindigkeitsreisen betrachten. Als das Vereinte Erden beschloss, mit der Kolonisierung anderer Planeten zu beginnen, gründete es eine Organisation namens Terranische Allianz, die dieses Vorhaben leiten sollte. Ihre erste Mission war es, den Weltraum zu erforschen und nach potenziellen Kolonisationskandidaten Ausschau zu halten. [BR][BR]Das Erforschen und Kennenlernen der Galaxie ist der erste Schritt zur Erweiterung der [HS=HS_ZoneOfControl]Kontrollzone[/HS] der Allianz. Sonden sind der beste Weg, das Universum zu erkunden. Sie haben uneingeschränkte [HS=HS_ShipRange]Reichweite[/HS] und können sich schnell bewegen.[BR][BR][I]Ihre Missionsberichte erscheinen als orangene Symbole auf der LINKEN Seite des Bildschirms. Klicken Sie mit der LINKEN Maustaste darauf, um sie zu überprüfen.[/I][BR][BR]Eine Tiefraumsonde wurde kürzlich in der Erdumlaufbahn gestartet. Wählen Sie diese Sonde mit der LINKEN Maustaste aus und erteilen Sie ihr Befehle zum [HS=HS_ShipMovement]Bewegen[/HS], um mit der Erkundung zu beginnen. Dies kann durch Auswahl des Zielorts für die Sonde auf der Karte mit der RECHTEN Maustaste oder durch Auswahl des [ICON=AutoExplore_Icon] [HS=HS_AutoExplore]Auto-Erkunden[/HS]-Modus in der Schnittstelle der Sonde erfolgen. Ein [HS=HS_Months]Monat[/HS] kann erst abgeschlossen werden, wenn alle Schiffe und Flotten ihre Züge verwendet haben oder in Bereitschaft gesetzt wurden.[BR][BR]Es gab Berichte über ungewöhnliche Signale. Ihre Quelle und Bedeutung sind zu schwach, um sie zu entziffern, aber man glaubt, dass es eine andere Zivilisation ist. Nutzen Sie die Sonde, um sie zu finden.[BR][BR]Neues Ziel: Die andere Zivilisation lokalisieren</Text>
+        </FlavorTextOption>
+    </FlavorTextDef>
+    <!---->
+    <FlavorTextDef>
+        <InternalName>Tutorial_SelectedProbe</InternalName>
+        <FlavorTextOption>
+            <Text>Sonde ausgewählt! Das Schiff ist bereit, Befehle zu empfangen. Das Dirigieren von Schiffen durch die Galaxie ist entscheidend für den Erfolg. Erteile der Sonde ihren ersten Befehl zum [HS=HS_ShipMovement]Bewegen[/HS].[BR][BR]Wähle die Sonde aus und setze ein Ziel, indem du mit der RECHTEN Maustaste auf einen freien Raum klickst. Die Sonde wird dann die direkteste Route zu diesem Ort nutzen, indem sie von einem [HS=HS_Tile]Feld[/HS] zum nächsten fliegt.[BR][BR]Wenn du das Raster nicht siehst, kannst du die Rastersichtbarkeit im Optionsmenü unter Schnittstelle einstellen. Du kannst auch durch Drücken der G-Taste durch die Rastersichtbarkeit wechseln.</Text>
+        </FlavorTextOption>
+    </FlavorTextDef>
+    <FlavorTextDef>
+        <InternalName>Tutorial_CompleteProbeMove</InternalName>
+        <FlavorTextOption>
+            <Text>Erfolg![BR][BR]Beim Erkunden des [HS=HS_Sector]Sektors[/HS] beachten Sie, dass alle Schiffe in einem [HS=HS_Months]Zug[/HS] nur begrenzt weit fliegen können. Alle Schiffe haben eine festgelegte Anzahl von [ICON=Moves_Icon] [HS=HS_Moves]Zügen[/HS], die darstellt, wie viele [HS=HS_Tile]Felder[/HS] sie in einem Zug durchqueren können.[BR][BR]Wenn Sie einen Befehl geben, der weiter ist, als ein Schiff in einem einzigen [HS=HS_Months]Zug[/HS] fliegen kann, wird es diesen Befehl über die Anzahl von [HS=HS_Months]Zügen[/HS] hinweg fortsetzen, die notwendig sind, um den festgelegten Ort zu erreichen.</Text>
+        </FlavorTextOption>
+    </FlavorTextDef>
+    <FlavorTextDef>
+        <InternalName>Tutorial_StartResearchSurveyShips</InternalName>
+        <FlavorTextOption>
+            <Text>Kommandant, das Nächste, was Ihre Aufmerksamkeit erfordert, ist sicherzustellen, dass das [HS=HS_ResearchCenter]Forschungszentrum[/HS] ein aktives Ziel hat.[BR][BR]Es gibt mehrere Optionen, doch es wird empfohlen, sich auf [HS=HS_Tech]Technologien[/HS] zu konzentrieren, die unsere Erkundungsfähigkeiten, wie zum Beispiel Erkundungsmissionen, verbessern. Zugriff auf das Forschungszentrum erhalten Sie durch Auswahl der Forschungsleiste mit der LINKEN Maustaste.[BR][BR]Neues Ziel: Forschung Erkundungsmissionen</Text>
+        </FlavorTextOption>
+    </FlavorTextDef>
+    <FlavorTextDef>
+        <InternalName>Tutorial_OpenResearchScreenFirstTime</InternalName>
+        <FlavorTextOption>
+            <Text>Willkommen im [HS=HS_ResearchCenter]Forschungszentrum[/HS]. Hier leitest du Forschungsarbeiten, um neue [HS=HS_Tech]Technologien[/HS] freizuschalten. Das Abschließen von [HS=HS_Tech]Technologien[/HS] ermöglicht dir Zugang zu neuen Schiffen, Gebäuden, Verwaltungselementen und mehr.[BR][BR]Der Bildschirm ist in drei Bereiche unterteilt – die Beraterempfehlungen in der Mitte, die aktuell erforschte [HS=HS_Tech]Technologie[/HS] unten und alle erforschbaren [HS=HS_Tech]Technologien[/HS] sind rechts im Panel aufgelistet.[BR][BR]Wenn du eine [HS=HS_Tech]Technologie[/HS] mit der linken Maustaste auswählst, wird sie als aktuelles Forschungsziel gesetzt. Versuche jetzt, ein Forschungsziel festzulegen. Es wird empfohlen, mit Erkundungsmissionen zu beginnen.</Text>
+        </FlavorTextOption>
+    </FlavorTextDef>
+    <FlavorTextDef>
+        <InternalName>Tutorial_OnSetFirstResearchTarget</InternalName>
+        <FlavorTextOption>
+            <Text>Forschungsziel festgelegt![BR][BR]Alle [HS=HS_Tech]Technologien[/HS] benötigen eine gewisse Menge an [ICON=Stat_Research_Icon] [HS=HS_Research]Forschung[/HS]. Jeder [HS=HS_Months]Zug[/HS] wird eine festgelegte Menge an [ICON=Stat_Research_Icon] [HS=HS_Research]Forschung[/HS] generiert und auf die Ziel-[HS=HS_Tech]Technologie[/HS] angewandt.[BR][BR]Dies betrifft vor allem die Dauer bis zum Abschluss der Forschung. Du kannst die Anzahl der [HS=HS_Months]Züge[/HS] einsehen, die eine [HS=HS_Tech]Technologie[/HS] benötigt, in ihrer Auflistung. Die Anzahl der verbleibenden [HS=HS_Months]Züge[/HS] wird in der Forschungsleiste angezeigt.[BR][BR]Möglichkeiten, die Menge an [ICON=Stat_Research_Icon] [HS=HS_Research]Forschung[/HS], die pro [HS=HS_Months]Zug[/HS] generiert wird, zu erhöhen, werden behandelt, wenn sich die Terranische Allianz ausweitet.</Text>
+        </FlavorTextOption>
+    </FlavorTextDef>
+    <FlavorTextDef>
+        <InternalName>Tutorial_CompleteResearchSurveyShips</InternalName>
+        <FlavorTextOption>
+            <Text>Die Forschung zu Erkundungsmissionen ist abgeschlossen, und wir haben ein [HS=HS_SurveyShip]Erkundungsschiff[/HS] erhalten.[BR][BR][HS=HS_SurveyShip]Erkundungsschiffe[/HS] werden entscheidend sein, um die Galaxie zu erkunden. [HS=HS_SurveyShip]Erkundungsschiffe[/HS] verfügen über das Modul, das erforderlich ist, um [HS=HS_Anomaly]Anomalien[/HS] zu untersuchen.[BR][BR]Eine [HS=HS_Anomaly]Anomalie[/HS] ist ein unklarer, verlassener oder schwer verständlicher Gegenstand im Weltraum. Das Aufdecken einer [HS=HS_Anomaly]Anomalie[/HS] kann vorteilhaft sein, aber auch gefährlich. Untersuchen Sie eine [HS=HS_Anomaly]Anomalie[/HS] mit dem neuen [HS=HS_SurveyShip]Erkundungsschiff[/HS].[BR][BR]Neues Ziel: Eine Anomalie untersuchen</Text>
+        </FlavorTextOption>
+    </FlavorTextDef>
+    <FlavorTextDef>
+        <InternalName>Tutorial_CompleteResearchSurveyShipsOnObjective</InternalName>
+        <FlavorTextOption>
+            <Text>Die Forschung zu Erkundungsmissionen ist abgeschlossen, und wir haben ein [HS=HS_SurveyShip]Erkundungsschiff[/HS] erhalten.[BR][BR][HS=HS_SurveyShip]Erkundungsschiffe[/HS] werden entscheidend sein, um die Galaxie zu erkunden. [HS=HS_SurveyShip]Erkundungsschiffe[/HS] verfügen über das Modul, das erforderlich ist, um [HS=HS_Anomaly]Anomalien[/HS] zu untersuchen.[BR][BR]Eine [HS=HS_Anomaly]Anomalie[/HS] ist ein unklarer, verlassener oder schwer verständlicher Gegenstand im Weltraum. Das Aufdecken einer [HS=HS_Anomaly]Anomalie[/HS] kann vorteilhaft sein, aber auch gefährlich. Untersuchen Sie eine [HS=HS_Anomaly]Anomalie[/HS] mit dem neuen [HS=HS_SurveyShip]Erkundungsschiff[/HS].[BR][BR]Abgeschlossenes Ziel: Erforschung von Erkundungsmissionen[BR]Neues Ziel: Eine Anomalie untersuchen</Text>
+        </FlavorTextOption>
+    </FlavorTextDef>
+    <!---->
+    <FlavorTextDef>
+        <InternalName>Tutorial_StartPlanetaryManagement</InternalName>
+        <FlavorTextOption>
+            <Text>Es ist der Beginn eines neuen [HS=HS_Months]Turnus[/HS]. Eine weitere häufige Aufgabe ist die Verwaltung unserer [HS=HS_CoreWorld]Kernwelten[/HS]. Eine [HS=HS_CoreWorld]Kernwelt[/HS] ist jeder Planet, der einen [HS=HS_Leaders]Anführer[/HS] hat. Aktuell ist das nur unsere Heimatwelt, die Erde. Wenn sich die Allianz ausweitet, werden wir mehr über [HS=HS_Leaders]Anführer[/HS] sprechen und wie man eine [HS=HS_CoreWorld]Kernwelt[/HS] etabliert, aber konzentrieren wir uns vorerst auf die Erde.[BR][BR]Öffne das [ICON=Menu_PlanetManagement_Icon] [HS=HS_PlanetManagement]Planetenmanagement-Fenster[/HS], indem du die Erde mit der LINKEN Maustaste auswählst und dann auf den [ICON=Menu_PlanetManagement_Icon] [HS=HS_PlanetManagement]Planetenmanagement[/HS]-Knopf drückst.[BR][BR]Neues Ziel: Baue 2 planetare Verbesserungen</Text>
+        </FlavorTextOption>
+    </FlavorTextDef>
+    <FlavorTextDef>
+        <InternalName>Tutorial_OpenedPlanetaryManagement</InternalName>
+        <FlavorTextOption>
+            <Text>Auf diesem Bildschirm können Sie alles Relevante zum Planeten sehen. Aktuell beschäftigen wir uns mit der Planung von Verbesserungen. Verbesserungen können mehrere positive Effekte haben; der häufigste ist ihre Auswirkung auf den Planetaren Output. [ICON=Manufacturing_Stat_Icon] [HS=HS_Manufacturing]Produktion[/HS], [ICON=Stat_Research_Icon] [HS=HS_Research]Forschung[/HS], [ICON=Stat_Income_Icon] [HS=HS_ColonyGrossIncome]Einkommen[/HS], [ICON=Stat_Food_Icon] [HS=HS_Food]Nahrung[/HS] und [ICON=Stat_Influence_Icon] [HS=HS_Influence]Einfluss[/HS] haben alle ihre eigenen Auswirkungen auf die Allianz. Die Verbesserung des Outputs bringt positive Effekte.[BR][BR]Versuchen Sie, die Verbesserung Hauptstadt für die Erde auf ein freies Feld zu platzieren. Sie können dies tun, indem Sie die LINKE Maustaste auf eine einzigartige Verbesserung im rechten Panel gedrückt halten und sie dann auf ein Feld ziehen, bevor Sie die LINKE Maustaste loslassen.</Text>
+        </FlavorTextOption>
+    </FlavorTextDef>
+    <FlavorTextDef>
+        <InternalName>Tutorial_PlacedFirstPlanetaryImprovement</InternalName>
+        <FlavorTextOption>
+            <Text>Platzierung bestätigt, Kommandant. Wenn Sie weitere Verbesserungen und Distrikte platzieren, ist es wichtig, über [HS=HS_Adjacency]Angrenzungsboni[/HS] Bescheid zu wissen. Alle Verbesserungen und Distrikte haben spezifische Effekte basierend auf ihrem Level. Sie können das Level erhöhen, indem Sie etwas mit einem Angrenzungsbonus bauen, der zu den Boni einer Verbesserung passt.[BR][BR]Eine andere Möglichkeit, mehr aus Ihren Verbesserungen zu holen und ihr Level zu steigern, ist der Bau auf Feldern mit bestehenden Vorteilen. Ähnliche Strukturen nah beieinander auf Feldern zu bauen, die ihren Vorteil entsprechen, führt oft zu den besten Ergebnissen.[BR][BR]Sie können vorausplanen, indem Sie die Pläne für mehrere Verbesserungen oder Distrikte gleichzeitig platzieren. Die Reihenfolge, in der der Bau abgeschlossen wird, ist in der Baureihe sichtbar, die Sie bei Bedarf umsortieren können.[BR][BR]Planen Sie einige Distrikte, indem Sie mit der LINKEN Maustaste auf ein Feld klicken und dann einen Distrikt aus der Liste der verfügbaren Optionen auswählen.</Text>
+        </FlavorTextOption>
+    </FlavorTextDef>
+    <FlavorTextDef>
+        <InternalName>Tutorial_FinishedPlanetaryImprovements</InternalName>
+        <FlavorTextOption>
+            <Text>Kolonien melden, dass ein weiteres Planeten-Upgrade abgeschlossen wurde. Es mag nur ein Anfang sein, doch jedes abgeschlossene Upgrade steigert unsere Effizienz. Wir sollten daran denken, auch die kleinen Siege manchmal zu feiern.[BR][BR]Du musst weiterhin die [HS=HS_CoreWorld]Kernwelten[/HS] verwalten. Wenn dir die Position eines Upgrades oder Bezirks nicht gefällt, kannst du den Abbau-Befehl nutzen, um das Feld zu räumen. Wähle das Feld und dann die Option Verbesserung zerstören.[BR][BR]Abgeschlossenes Ziel: Baue 2 Planeten-Upgrades</Text>
+        </FlavorTextOption>
+    </FlavorTextDef>
+    <!---->
+    <FlavorTextDef>
+        <InternalName>Tutorial_OnCompletedExplore</InternalName>
+        <FlavorTextOption>
+            <Text>Kommandant, nach dem Kontakt mit den Drengin können wir bestätigen, dass sie die Quelle des mysteriösen Signals sind.[BR][BR]Wir haben keine weiteren Informationen über sie. Es ist ratsam, vorsichtig vorzugehen und die diplomatischen Beziehungen positiv zu halten. Wir hatten schon genug Probleme mit den Piraten in diesem [HS=HS_Sektor]Sektor[/HS].[BR][BR]Auch wenn es kein aktives Ziel ist, sollten wir mit der Erkundung fortfahren, um unsere anderen Ziele zu erreichen.[BR][BR]Abgeschlossenes Ziel: Erkunde den Sektor</Text>
+        </FlavorTextOption>
+    </FlavorTextDef>
+    <!---->
+    <FlavorTextDef>
+        <InternalName>Tutorial_FinishedFirstTurnActions</InternalName>
+        <FlavorTextOption>
+            <Text>Kommandant, Sie können Ihren Zug beenden, nachdem Sie alle offenen Punkte bearbeitet haben.[BR][BR]In einem Monat, der Einheit eines [HS=HS_Months]Zugs[/HS], kann man nur eine bestimmte Anzahl an Dingen erledigen. Wenn alle Angelegenheiten, die Aufmerksamkeit erfordern, anerkannt oder bearbeitet wurden, können Sie den [HS=HS_Months]Zug[/HS] beenden und zum nächsten Monat fortschreiten, um einen neuen [HS=HS_Months]Zug[/HS] zu beginnen.[BR][BR]Sie können den [HS=HS_Months]Zug[/HS] durch Drücken des Zug-Knopfs oder der TAB-Taste weitergeben.[BR][BR]Wenn Sie bereit sind, geben Sie den Zug weiter; im nächsten [HS=HS_Months]Zug[/HS] gibt es wieder genug zu tun.</Text>
+        </FlavorTextOption>
+    </FlavorTextDef>
+    <!---->
+    <FlavorTextDef>
+        <InternalName>Tutorial_StartSurveyObjective</InternalName>
+        <FlavorTextOption>
+            <Text>Ein wachsames Auge sollte auf die Drengin gelegt werden. Trotzdem müssen wir weiterhin den [HS=HS_Sector]Sektor[/HS] sichern.[BR][BR][HS=HS_SurveyShip]Flaggschiffe[/HS] sind ein weiteres entscheidendes Element zur Erkundung der Galaxie. [HS=HS_SurveyShip]Flaggschiffe[/HS] sind vielleicht langsamer als Sonden und im [HS=HS_ShipRange]Aktionsradius[/HS] eingeschränkt, aber sie können sich verteidigen. Noch wichtiger ist, dass [HS=HS_SurveyShip]Flaggschiffe[/HS] zur Untersuchung von [HS=HS_Anomaly]Anomalien[/HS] eingesetzt werden können.[BR][BR][HS=HS_Anomaly]Anomalien[/HS] nehmen viele Formen an, können aber alle von einem [HS=HS_SurveyShip]Flaggschiff[/HS] gescannt werden. Eine [HS=HS_SurveyOrder]Untersuchung[/HS] dauert einige [HS=HS_Months]Monate[/HS], offenbart aber oft nützliche Ressourcen, Komponenten oder Technologien, sobald sie abgeschlossen ist.[BR][BR]Ein [HS=HS_SurveyShip]Flaggschiff[/HS] kann angeordnet werden, eine [HS=HS_Anomaly]Anomalie[/HS] zu [HS=HS_SurveyOrder]untersuchen[/HS], indem man es zur Position der [HS=HS_Anomaly]Anomalie[/HS] befehligt oder indem man die [ICON=AutoSurvey_Icon] [HS=HS_AutoSurvey]Auto-Untersuchung[/HS]-Funktion des Schiffes nutzt.[BR][BR]Abgeschlossenes Ziel: Finde die andere Zivilisation[BR]Neues Ziel: Scanne eine Anomalie</Text>
+        </FlavorTextOption>
+    </FlavorTextDef>
+    <FlavorTextDef>
+        <InternalName>Tutorial_SelectSurveyShip</InternalName>
+        <FlavorTextOption>
+            <Text>[HS=HS_SurveyShip]Flaggschiff[/HS] ausgewählt und bereit für Befehle. Ein [HS=HS_SurveyShip]Flaggschiff[/HS] zum [HS=HS_SurveyOrder]Scannen[/HS] einer [HS=HS_Anomaly]Anomalie[/HS] zu befehlen, ist ähnlich wie die Erteilung eines [HS=HS_ShipMovement]Bewegungsbefehls[/HS].[BR][BR]Mit ausgewähltem [HS=HS_SurveyShip]Flaggschiff[/HS], wählen Sie eine [HS=HS_Anomaly]Anomalie[/HS] zum [HS=HS_SurveyOrder]Scannen[/HS], indem Sie sie mit der RECHTEN Maustaste auswählen. Dadurch wird die [HS=HS_Anomaly]Anomalie[/HS] als Ziel des Schiffes festgelegt. Das [HS=HS_SurveyShip]Flaggschiff[/HS] wird sich dann zur [HS=HS_Anomaly]Anomalie[/HS] bewegen und nach Ankunft mit dem [HS=HS_SurveyOrder]Scannen[/HS] beginnen.</Text>
+        </FlavorTextOption>
+    </FlavorTextDef>
+    <FlavorTextDef>
+        <InternalName>Tutorial_StartedFirstSurvey</InternalName>
+        <FlavorTextOption>
+            <Text>[HS=HS_SurveyShip]Flaggschiff[/HS] meldet Erreichen des Ziels. Das [HS=HS_SurveyShip]Flaggschiff[/HS] beginnt nun mit der [HS=HS_SurveyOrder]Erkundung[/HS] der [HS=HS_Anomaly]Anomalie[/HS].[BR][BR]Die [HS=HS_SurveyOrder]Erkundung[/HS] dauert mehrere [HS=HS_Months]Runden[/HS]. Wird das [HS=HS_SurveyShip]Flaggschiff[/HS] durch einen anderen Befehl unterbrochen, geht der Fortschritt bei der Aufdeckung der [HS=HS_Anomaly]Anomalie[/HS] verloren.[BR][BR]Es gibt mehr zu verwalten, während das [HS=HS_SurveyShip]Flaggschiff[/HS] arbeitet. Um den Fortschritt des [HS=HS_SurveyShip]Flaggschiffs[/HS] zu überprüfen, wähle das Schiff; die Anzahl der verbleibenden [HS=HS_Months]Runden[/HS] wird im ausgewählten Panel angezeigt.</Text>
+        </FlavorTextOption>
+    </FlavorTextDef>
+    <FlavorTextDef>
+        <InternalName>Tutorial_SurveyedFirstAnomaly</InternalName>
+        <FlavorTextOption>
+            <Text>Erfolg![BR][BR]Das [HS=HS_SurveyShip]Erkundungsschiff[/HS] hat die [HS=HS_SurveyOrder]Erkundung[/HS] einer [HS=HS_Anomaly]Anomalie[/HS] abgeschlossen. Jetzt ist es an der Zeit, sich mit dem zu befassen, was entdeckt wurde.[BR][BR]Die Erforschung der Galaxie ist nur der erste Schritt. Die Ausweitung des Einflusses der Allianz erfordert die Kolonisierung neuer Welten. Nicht alle Planeten gelten als kolonisierbar. Planeten haben eine [HS=HS_PlanetClass]Planetenklasse[/HS], die angibt, wie groß, ressourcenreich und bewohnbar ein Planet ist. Alles, was höher als 0 eingestuft ist, ist kolonisierbar. Planeten mit einer [HS=HS_PlanetClass]Planetenklasse[/HS] von 0 gelten als [HS=HS_DeadWorld]Tote Welt[/HS].[BR][BR][HS=HS_Colinizing]Kolonisierte[/HS] Planeten versorgen die nächstgelegene [HS=HS_CoreWorld]Kernwelt[/HS] mit Ressourcen. Die einzige [HS=HS_CoreWorld]Kernwelt[/HS] der Allianz ist die Heimatwelt, die Erde.[BR][BR]Nutzen Sie das von der Allianz bereitgestellte Kolonieschiff, um einen Planeten zu [HS=HS_ColonizeOrder]kolonisieren[/HS]. Der Mars war schon immer der nächstgelegene geeignete Nachbar. Es ist ratsam, dort zu beginnen. Denken Sie daran, das Universum weiterhin nach [HS=HS_Anomaly]Anomalien[/HS] zu durchsuchen; sie werden unser Verständnis der Galaxie um uns herum weiterhin bereichern und erweitern.[BR][BR]Abgeschlossenes Ziel: Erkundung einer Anomalie[BR]Neues Ziel: Kolonisierung eines Planeten[BR]Neues Ziel: Erkundung von 5 Anomalien</Text>
+        </FlavorTextOption>
+    </FlavorTextDef>
+    <FlavorTextDef>
+        <InternalName>Tutorial_SurveyedTargetAnomalies</InternalName>
+        <FlavorTextOption>
+            <Text>Die Allianz hat ihr Ziel erreicht, 5 [HS=HS_Anomaly]Anomalien[/HS] [HS=HS_SurveyOrder]zu erfassen[/HS]. Jede war eine andere Erfahrung, auch wenn nicht alle sicher waren. Auch wenn es kein Ziel ist, wird das weitere Untersuchen von [HS=HS_Anomaly]Anomalien[/HS] vorteilhaft sein.[BR][BR]Abgeschlossenes Ziel: 5 Anomalien erkundet</Text>
+        </FlavorTextOption>
+    </FlavorTextDef>
+    <!---->
+    <FlavorTextDef>
+        <InternalName>Tutorial_StartStarbaseObjective</InternalName>
+        <FlavorTextOption>
+            <Text>Kolonien sind nicht der einzige Weg, um Ressourcen zu gewinnen oder den Einflussbereich der Allianz [HS=HS_ZoneOfControl]Einflusszone[/HS] auszudehnen. Mit der richtigen [HS=HS_Tech]Technologie[/HS] können wir [HS=HS_Starbase]Sternenbasen[/HS] bauen.[BR][BR][HS=HS_Starbase]Sternenbasen[/HS] gibt es in vier Formen, jede mit einer anderen Spezialisierung. Die vier Arten von [HS=HS_Starbase]Sternenbasen[/HS] sind: [ICON=Icon_MiltaryStarbase] [HS=HS_MilitaryStarbase]Militär[/HS], [ICON=Icon_MiningStarbase] [HS=HS_MiningStarbase]Bergbau[/HS], [ICON=Icon_EconomicsStarbase] [HS=HS_EconomicsStarbase]Wirtschaft[/HS] und [ICON=Icon_CommunicationsStarbase] [HS=HS_CommunicationsStarbase]Kommunikation[/HS].[BR][BR]Zuerst müssen wir die Sternenbasen [HS=HS_Tech]Technologie[/HS] erforschen.[BR][BR]Neues Ziel: Erforsche Sternenbasen</Text>
+        </FlavorTextOption>
+    </FlavorTextDef>
+    <FlavorTextDef>
+        <InternalName>Tutorial_StartAsteroidMiningObjective</InternalName>
+        <FlavorTextOption>
+            <Text>Während sich die Allianz ausdehnt, ist es wichtig, den [ICON=Manufacturing_Stat_Icon] [HS=HS_Manufacturing]Produktions[/HS]-Wert von [HS=HS_CoreWorld]Kernwelten[/HS] zu erhöhen. Der Bau von Produktionsbezirken auf [HS=HS_CoreWorld]Kernwelten[/HS] ist eine Möglichkeit, den Wert zu steigern, doch das führt oft zu mehr [HS=HS_Pollution]Verschmutzung[/HS].[BR][BR]Die Erhöhung des [ICON=Stat_Minerals_Icon] [HS=HS_Minerals]Mineralien[/HS]-Inputs eines Planeten steigert ebenfalls die [ICON=Manufacturing_Stat_Icon] [HS=HS_Manufacturing]Produktion[/HS]. Der Weltraum ist voll von treibenden Gesteinsbrocken, die auf [ICON=Stat_Minerals_Icon] [HS=HS_Minerals]Mineralien[/HS] abgebaut werden könnten. Das Freischalten der Fähigkeit, Asteroiden abzubauen, würde es der Allianz ermöglichen, die [ICON=Manufacturing_Stat_Icon] [HS=HS_Manufacturing]Produktion[/HS] von [HS=HS_CoreWorld]Kernwelten[/HS] zu steigern, ohne die [HS=HS_Pollution]Verschmutzung[/HS] zu erhöhen.[BR][BR]Neues Ziel: Erforsche Asteroidenbergbau</Text>
+        </FlavorTextOption>
+    </FlavorTextDef>
+    <FlavorTextDef>
+        <InternalName>Tutorial_MasteredAsteroidMining</InternalName>
+        <FlavorTextOption>
+            <Text>Durch Forschung wurde die [HS=HS_HS_Tech]Technologie[/HS]Technologie "Asteroiden-Bergbau" freigeschaltet. Diese [HS=HS_HS_Tech]Technologie[/HS] ermöglicht den Bau von Schiffen, die zur Einrichtung von Bergbauoperationen auf Asteroiden in der gesamten Galaxie verwendet werden können. Asteroiden liefern zusätzliche [ICON=Stat_Minerals_Icon] [HS=HS_Minerals]Mineralien[/HS] an die nächstgelegene [HS=HS_CoreWorld]Kernwelt[/HS], um die [ICON=Manufacturing_Stat_Icon] [HS=HS_Manufacturing]Produktion[/HS] zu verbessern.[BR][BR]Um mit dem Asteroidenabbau zu beginnen, wählen Sie einen Asteroid-Schürfer mit der LINKEN Maustaste aus. Schließen Sie dann einen [HS=HS_ShipMovement]Bewegungsbefehl[/HS] ab, indem Sie mit der RECHTEN Maustaste auf einen Asteroiden klicken. Wenn der Asteroid-Schürfer sein Ziel erreicht, richtet er eine Asteroidenmine auf allen Asteroiden im Asteroidengürtel ein.[BR][BR]Neues Ziel: Einen Asteroiden abbauen</Text>
+        </FlavorTextOption>
+    </FlavorTextDef>
+    <FlavorTextDef>
+        <InternalName>Tutorial_MasteredAsteroidMiningOnObjective</InternalName>
+        <FlavorTextOption>
+            <Text>Durch Forschung wurde die [HS=HS_HS_Tech]Technologie[/HS] "Asteroiden-Bergbau"  freigeschaltet. Diese [HS=HS_HS_Tech]Technologie[/HS] ermöglicht den Bau von Schiffen, die zur Einrichtung von Bergbauoperationen auf Asteroiden in der gesamten Galaxie verwendet werden können. Asteroiden liefern zusätzliche [ICON=Stat_Minerals_Icon] [HS=HS_Minerals]Mineralien[/HS] an die nächstgelegene [HS=HS_CoreWorld]Kernwelt[/HS], um die [ICON=Manufacturing_Stat_Icon] [HS=HS_Manufacturing]Produktion[/HS] zu verbessern.[BR][BR]Um mit dem Asteroidenabbau zu beginnen, wählen Sie einen Asteroid-Schürfer mit der LINKEN Maustaste aus. Schließen Sie dann einen [HS=HS_ShipMovement]Bewegungsbefehl[/HS] ab, indem Sie mit der RECHTEN Maustaste auf einen Asteroiden klicken. Wenn der Asteroid-Schürfer sein Ziel erreicht, richtet er eine Asteroidenmine auf allen Asteroiden im Asteroidengürtel ein.[BR][BR]Abgeschlossenes Ziel: Asteroidenabbau erforschen[BR]Neues Ziel: Einen Asteroiden abbauen</Text>
+        </FlavorTextOption>
+    </FlavorTextDef>
+    <FlavorTextDef>
+        <InternalName>Tutorial_UnlockedStarbaseTechOnObjective</InternalName>
+        <FlavorTextOption>
+            <Text>Mit dem Abschluss der Forschung an der [HS=HS_Tech]Technologie[/HS] für Sternenbasen können wir [HS=HS_Constructor]Konstrukteure[/HS] in einer [HS=HS_Shipyard]Werft[/HS] bauen. [HS=HS_Constructor]Konstrukteure[/HS] werden verwendet, um [HS=HS_Starbase]Sternenbasen[/HS] zu errichten. Es gibt mehrere Arten von [HS=HS_Starbase]Sternenbasen[/HS], die genutzt werden können. Versuche, einige [HS=HS_Constructor]Konstrukteure[/HS] in der [HS=HS_Shipyard]Werft[/HS] zu bauen und setze sie ein, um [HS=HS_Starbase]Sternenbasen[/HS] zu errichten.[BR][BR]Abgeschlossenes Ziel: Sternenbasen erforschen[BR]Neues Ziel: Baue eine wirtschaftliche Sternenbasis[BR]Neues Ziel: Baue eine militärische Sternenbasis[BR]Neues Ziel: Baue eine Bergbau-Sternenbasis[BR]Neues Ziel: Baue eine Kommunikations-Sternenbasis</Text>
+        </FlavorTextOption>
+    </FlavorTextDef>
+    <FlavorTextDef>
+        <InternalName>Tutorial_UnlockedStarbaseTech</InternalName>
+        <FlavorTextOption>
+            <Text>Mit der abgeschlossenen Forschung in Sachen [HS=HS_Tech]Technologie[/HS] der Sternenbasen können wir [HS=HS_Constructor]Konstrukteure[/HS] in einer [HS=HS_Shipyard]Werft[/HS] bauen. [HS=HS_Constructor]Konstrukteure[/HS] werden verwendet, um [HS=HS_Starbase]Sternenbasen[/HS] zu errichten. Es gibt mehrere Arten von [HS=HS_Starbase]Sternenbasen[/HS], die genutzt werden können. Versuche, einige [HS=HS_Constructor]Konstrukteure[/HS] in der [HS=HS_Shipyard]Werft[/HS] zu bauen und setze sie ein, um [HS=HS_Starbase]Sternenbasen[/HS] zu errichten.[BR][BR]Neues Ziel: Baue eine Wirtschafts-Sternenbasis[BR]Neues Ziel: Baue eine Militär-Sternenbasis[BR]Neues Ziel: Baue eine Bergbau-Sternenbasis[BR]Neues Ziel: Baue eine Kommunikations-Sternenbasis</Text>
+        </FlavorTextOption>
+    </FlavorTextDef>
+    <FlavorTextDef>
+        <InternalName>Tutorial_SelectedConstructor</InternalName>
+        <FlavorTextOption>
+            <Text>[HS=HS_Constructor]Konstrukteur[/HS] ausgewählt und bereit für Befehle. Positionierung von [HS=HS_Constructor]Konstrukteuren[/HS] ist entscheidend. [HS=HS_Constructor]Konstrukteure[/HS] werden verbraucht, wenn eine [HS=HS_Starbase]Sternenbasis[/HS] gebaut wird.[BR][BR]Um eine [HS=HS_Starbase]Sternenbasis[/HS] zu bauen, drücken Sie die [ICON=Order_ConstructStarbase] [HS=HS_ConstructStarbase]Sternenbasis errichten[/HS]-Taste am ausgewählten Panel. Die [HS=HS_Starbase]Sternenbasis[/HS] wird an der aktuellen Position des [HS=HS_Constructor]Konstrukteurs[/HS] erbaut.[BR][BR]Beachten Sie, dass [HS=HS_EconomicsStarbase]Wirtschafts-Sternenbasen[/HS] nur in der Nähe von [HS=HS_CoreWorld]Kernwelten[/HS] und [HS=HS_MiningStarbase]Abbau-Sternenbasen[/HS] nur in der Nähe von unbeanspruchten [HS=HS_StrategicResource]strategischen Ressourcen[/HS] gebaut werden können. [HS=HS_Starbase]Sternenbasen[/HS] können nicht zu nah an einer anderen [HS=HS_Starbase]Sternenbasis[/HS] gebaut werden, und sie können nicht in einer fremden Zivilisation [HS=HS_ZoneOfControl]Kontrollzone[/HS] gebaut werden.</Text>
+        </FlavorTextOption>
+    </FlavorTextDef>
+    <FlavorTextDef>
+        <InternalName>Tutorial_BuiltEconomicStarbase</InternalName>
+        <FlavorTextOption>
+            <Text>Erste [HS=HS_EconomicsStarbase]Wirtschaftsbasis[/HS] errichtet. Sie steigert die [ICON=Manufacturing_Stat_Icon] [HS=HS_Manufacturing]Produktion[/HS] und das [ICON=Stat_Income_Icon] [HS=HS_ColonyGrossIncome]Einkommen[/HS] von Kolonien innerhalb ihres Einflussbereichs.[BR][BR]Upgrades für [HS=HS_EconomicsStarbase]Wirtschaftsbasen[/HS] konzentrieren sich darauf, die [ICON=Manufacturing_Stat_Icon] [HS=HS_Manufacturing]Produktion[/HS] oder das [ICON=Stat_Income_Icon] [HS=HS_ColonyGrossIncome]Einkommen[/HS] benachbarter Kolonien weiter zu erhöhen. [HS=HS_EconomicsStarbase]Wirtschaftsbasen[/HS] sind eine hervorragende Möglichkeit, die Geschwindigkeit, mit der Bauarbeiten abgeschlossen werden, zu erhöhen, ohne die [HS=HS_Pollution]Verschmutzung[/HS] zu steigern. Um eine Liste betroffener Kolonien zu erhalten, drücken Sie die Verwalten-Taste neben dem ausgewählten Panel für eine [HS=HS_Starbase]Sternenbasis[/HS].[BR][BR]Abgeschlossenes Ziel: Baue eine Wirtschaftsbasis</Text>
+        </FlavorTextOption>
+    </FlavorTextDef>
+    <FlavorTextDef>
+        <InternalName>Tutorial_BuiltMilitaryStarbase</InternalName>
+        <FlavorTextOption>
+            <Text>Erste [ICON=Icon_MilitaryStarbase] [HS=HS_MilitaryStarbase]Militärbasis[/HS] errichtet. Sie erhöht Angriff und Verteidigung aller Schiffe und Flotten in ihrem Wirkungsbereich. Diese [ICON=Icon_MilitaryStarbase] [HS=HS_MilitaryStarbase]Militärbasen[/HS] erhalten oft auch mehr Verteidigungs- und Waffen-Upgrades als andere [HS=HS_Starbase]Sternenbasen[/HS].[BR][BR][ICON=Icon_MilitaryStarbase] [HS=HS_MilitaryStarbase]Militärbasen[/HS] sind vorteilhaft in Gebieten, wo regelmäßig Konflikte stattfinden, und rund um Kolonien, um Angriffe abzuwehren. Für eine Liste betroffener Kolonien, drücke den Verwalten-Knopf neben dem ausgewählten Panel für eine [HS=HS_Starbase]Sternenbasis[/HS].[BR][BR]Abgeschlossenes Ziel: Bau einer Militärbasis</Text>
+        </FlavorTextOption>
+    </FlavorTextDef>
+    <FlavorTextDef>
+        <InternalName>Tutorial_BuiltMiningStarbase</InternalName>
+        <FlavorTextOption>
+            <Text>Erste [HS=HS_MiningStarbase]Bergbau-Sternenbasis[/HS] erbaut. Alle unbeanspruchten [HS=HS_StrategicResource]strategischen Ressourcen[/HS] im Einflussbereich werden von der neuen [HS=HS_Starbase]Sternenbasis[/HS] beansprucht. In jeder Runde fügt die [HS=HS_Starbase]Sternenbasis[/HS] eine Menge der abgebauten [HS=HS_StrategicResource]strategischen Ressourcen[/HS] den verfügbaren Ressourcen der Allianz hinzu. Die abgebaute Menge kann durch Erforschung und Anwendung von Upgrades für [HS=HS_MiningStarbase]Bergbau-Sternenbasen[/HS] erhöht werden[BR][BR][HS=HS_StrategicResource]Strategische Ressourcen[/HS] sind wichtig für den Bau bestimmter planetarer Verbesserungen und Schiffe sowie für bestimmte Upgrades.[BR][BR]Abgeschlossenes Ziel: Bergbau-Sternenbasis bauen</Text>
+        </FlavorTextOption>
+    </FlavorTextDef>
+    <FlavorTextDef>
+        <InternalName>Tutorial_BuiltCommunicationsStarbase</InternalName>
+        <FlavorTextOption>
+            <Text>Erste [ICON=Icon_CommunicationsStarbase] [HS=HS_CommunicationsStarbase]Kommunikations-Sternenbasis[/HS] erbaut. Die [HS=HS_Starbase]Sternenbasis[/HS] beginnt damit, [ICON=Stat_Influence_Icon] [HS=HS_Influence]Einfluss[/HS] zu verstärken. [ICON=Icon_CommunicationsStarbase] [HS=HS_CommunicationsStarbase]Kommunikations-Sternenbasen[/HS] eignen sich, um frühzeitig Ansprüche in einem Gebiet zu erheben oder der Ausbreitung des [ICON=Stat_Influence_Icon] [HS=HS_Influence]Einflusses[/HS] einer anderen Zivilisation entgegenzuwirken und deren [HS=HS_ZoneOfControl]Kontrollzone[/HS] zu kontrollieren.[BR][BR] Wenn eine Kolonie in der [HS=HS_ZoneOfControl]Kontrollzone[/HS] einer anderen Zivilisation landet, besteht die Gefahr, dass sie annektiert wird. Jeder Zug in einer fremden [HS=HS_ZoneOfControl]Kontrollzone[/HS] verringert die Kontrolle über eine Kolonie, bis sie annektiert wird oder die Kolonie zurück in Ihre [HS=HS_ZoneOfControl]Kontrollzone[/HS] gebracht wird.[BR][BR]Abgeschlossenes Ziel: Baue eine Kommunikations-Sternenbasis</Text>
+        </FlavorTextOption>
+    </FlavorTextDef>
+    <FlavorTextDef>
+        <InternalName>Tutorial_CompletedStarbase</InternalName>
+        <FlavorTextOption>
+            <Text>Mit der [ICON=Icon_EconomicsStarbase] [HS=HS_EconomicsStarbase]Wirtschafts-Sternenbasis[/HS], die in der Nähe einer [HS=HS_CoreWorld]Kernwelt[/HS] erstellt wurde, erhält die Wirtschaft einen Schub. Die [HS=HS_EconomicsStarbase]Wirtschafts-Sternenbasis[/HS] ist nur einer von verschiedenen [HS=HS_Starbase]Sternenbasis[/HS]-Typen, die gebaut werden können. Jeder Typ hat seinen eigenen Zweck, der es wert ist, verstanden zu werden.[BR][BR]Abgeschlossenes Ziel: Baue eine Wirtschafts-Sternenbasis</Text>
+        </FlavorTextOption>
+    </FlavorTextDef>
+    <FlavorTextDef>
+        <InternalName>Tutorial_CompletedStarbaseStartAsteroidMining</InternalName>
+        <FlavorTextOption>
+            <Text>Mit der errichteten [ICON=Icon_EconomicsStarbase] [HS=HS_EconomicsStarbase]Wirtschafts-Sternenbasis[/HS] erhält die nahegelegene [HS=HS_CoreWorld]Kernwelt[/HS] einen Wirtschaftsschub. Die [HS=HS_EconomicsStarbase]Wirtschafts-Sternenbasis[/HS] ist nur einer der [HS=HS_Starbase]Sternenbasis[/HS]-Typen, die gebaut werden können. Jeder Typ hat seinen eigenen Zweck, der es wert ist, verstanden zu werden.[BR][BR]Eine weitere Methode, um [HS=HS_CoreWorld]Kernwelten[/HS] zu fördern, ist der Asteroidenabbau. Dies erfordert die Asteroid-Schürfer[HS=HS_HS_Tech]Technologie[/HS], verfügbar im [HS=HS_ResearchCenter]Forschungszentrum[/HS].[BR][BR]Abgeschlossenes Ziel: Baue eine Wirtschafts-Sternenbasis[BR]Neues Ziel: Erforsche Asteroiden-Bergbau</Text>
+        </FlavorTextOption>
+    </FlavorTextDef>
+    <FlavorTextDef>
+        <InternalName>Tutorial_MinedAnAsteroid</InternalName>
+        <FlavorTextOption>
+            <Text>Gratulation![BR][BR]Der Asteroid-Schürfer wurde in eine Asteroiden-Abbaustation umgewandelt. Asteroid-Schürfer sind nur einmalig verwendbar, da das Schiff verbraucht wird, um die Abbaustation einzurichten. Wenn eine Abbaustation installiert wird, bearbeitet sie das gesamten zusammenhängende Asteroidenfeld und beginnt, Ressourcen an die nächstgelegene [HS=HS_CoreWorld]Kernwelt[/HS] zu senden.[BR][BR]Abgeschlossenes Ziel: Mit dem Abbauen eine Asteroiden beginnen</Text>
+        </FlavorTextOption>
+    </FlavorTextDef>
+    <!---->
+    <FlavorTextDef>
+        <InternalName>Tutorial_GuideToShipyard</InternalName>
+        <FlavorTextOption>
+            <Text>Bevor du deinen [HS=HS_Months]Zug[/HS] beendest, stelle sicher, dass das [HS=HS_Shipyard]Schiffswerft[/HS] mit dem Bau eines neuen Schiffes beschäftigt ist.[BR][BR]Eine [HS=HS_Shipyard]Schiffswerft[/HS] darf nicht untätig sein und muss am Ende jedes [HS=HS_Months]Zuges[/HS] an etwas arbeiten. Obwohl alle verfügbaren Optionen gültig sind, wäre es klug, zusätzliche Sonden zu bauen, um unsere Erkundung des [HS=HS_Sector]Sektors[/HS] zu beschleunigen.[BR][BR]Um mit dem Bau eines neuen Schiffes zu beginnen, wähle die [HS=HS_Shipyard]Schiffswerft[/HS] aus und drücke dann den [ICON=Menu_ShipyardManagement_Icon] Verwaltungsbutton am Auswahlpanel. [BR][BR]Wie viele [HS=HS_Months] Züge [/HS] der Abschluss eines Schiffes oder Projektes dauert, wird durch den [ICON=Manufacturing_Stat_Icon] [HS=HS_Manufacturing]Herstellungswert[/HS] der [HS=HS_CoreWorld]Kernwelt[/HS] beeinflusst, die die [HS=HS_Shipyard]Schiffswerft[/HS] umkreist.</Text>
+        </FlavorTextOption>
+    </FlavorTextDef>
+    <FlavorTextDef>
+        <InternalName>Tutorial_OpenedShipyardScreen</InternalName>
+        <FlavorTextOption>
+            <Text>Willkommen im Verwaltungsfenster der Werft. Auf diesem Bildschirm können Sie Schiffe zur Baureihe hinzufügen. Jeden [HS=HS_Months]Zug[/HS] macht die [HS=HS_Shipyard]Werft[/HS] Fortschritte am ersten Schiff in der Reihe, bis es fertig ist. Dann wird es im [HS=HS_Sector]Sektor[/HS] neben der [HS=HS_Shipyard]Werft[/HS] erscheinen.[BR][BR]Die Anzahl der verbleibenden [HS=HS_Months]Züge[/HS] ist auf der Karte des Schiffs in der Warteschlange ersichtlich. Wie lange der Bau eines Schiffs dauert, steht im Panel für verfügbare Projekte am Rand des Bildschirms. Wählen Sie ein Schiff in den verfügbaren Projekten aus und drücken Sie die Schaltfläche Schiff bauen, um es zur Warteschlange hinzuzufügen. Sie können Schiffe auch hinzufügen, indem Sie doppelt auf das Schiff klicken.</Text>
+        </FlavorTextOption>
+    </FlavorTextDef>
+    <!---->
+    <FlavorTextDef>
+        <InternalName>Tutorial_ExplainCitizens</InternalName>
+        <FlavorTextOption>
+            <Text>Bürger sind unerlässlich, damit eine [HS=HS_CoreWorld]Kernwelt[/HS] effektiv funktioniert. Bürger besitzen Statistiken, die die planetare Produktion verbessern. Um einen Bürger auszubilden, wählen Sie ihn mit der LINKEN Maustaste aus und dann einen Job.[BR][BR]Bürger arbeiten besser, wenn sie zufrieden sind. Prüfen Sie regelmäßig ihren [ICON=Approval_Stat_Icon] [HS=HS_Approval]Zustimmungswert[/HS]. Bewegen Sie die Maus über das [ICON=Approval_Stat_Icon] [HS=HS_Approval]Zustimmungs[/HS]-Symbol, um eine Aufschlüsselung der Einflüsse zu erhalten.[BR][BR]Kolonien erzeugen neue Bürger, solange [ICON=Stat_Food_Icon] [HS=HS_Food]Nahrung[/HS] verfügbar ist und die [HS=HS_Pollution]Verschmutzung[/HS] nicht zu hoch ist. Sie können die prognostizierte Anzahl von [HS=HS_Months]Runden[/HS] basierend auf dem aktuellen Zustand der [HS=HS_CoreWorld]Kernwelt[/HS] einsehen.</Text>
+        </FlavorTextOption>
+    </FlavorTextDef>
+    <!---->
+    <FlavorTextDef>
+        <InternalName>Tutorial_StartColonization</InternalName>
+        <FlavorTextOption>
+            <Text>Dank deiner Bemühungen hat die Allianz viele bedeutende Fortschritte gemacht, um sich im [HS=HS_Sector]Sektor[/HS] auszubreiten. Um wirklich voranzukommen, müssen wir anfangen, neue Planeten [HS=HS_Colinizing]zu kolonisieren[/HS].[BR][BR]Das Forschungsteam glaubt, dass wir mit den richtigen Fortschritten perfekte Schiffe für solch ein Unterfangen erschaffen können. Die Kolonisierungs-[HS=HS_Tech]Technologie[/HS] wird die Möglichkeit freischalten, Kolonieschiffe zu bauen. Kehre zum [HS=HS_ResearchCenter]Forschungszentrum[/HS] zurück, um sicherzustellen, dass die [ICON=Stat_Research_Icon] [HS=HS_Research]Forschung[/HS] jedes [HS=HS_Months]Zugs[/HS] der Kolonisierung zugutekommt.[BR][BR]Neues Ziel: Kolonisierung erforschen</Text>
+        </FlavorTextOption>
+    </FlavorTextDef>
+    <FlavorTextDef>
+        <InternalName>Tutorial_ResearchedColonizationOnObjective</InternalName>
+        <FlavorTextOption>
+            <Text>Wir sollten damit beginnen, die Grenzen der Allianz zu erweitern. Der nächste Schritt ist der Bau eines Kolonieschiffs in einer [HS=HS_Shipyard]Werft[/HS].[BR][BR][HS=HS_Shipyard]Werften[/HS] können nur von [HS=HS_CoreWorld]Kernwelten[/HS] aus errichtet werden. Die Geschwindigkeit, mit der eine [HS=HS_Shipyard]Werft[/HS] Schiffe produzieren kann, wird von der zugehörigen [HS=HS_CoreWorld]Kernwelt[/HS] [ICON=Manufacturing_Stat_Icon] [HS=HS_Manufacturing]Produktion[/HS] beeinflusst.[BR][BR]Um mit dem Bau eines neuen Schiffes zu beginnen, wählen Sie die [HS=HS_Shipyard]Werft[/HS] aus und drücken dann den [ICON=Menu_ShipyardManagement_Icon] Verwaltungsbutton am Auswahlpanel.[BR][BR]Neues Ziel: Bau eines Kolonieschiffs</Text>
+        </FlavorTextOption>
+    </FlavorTextDef>
+    <FlavorTextDef>
+        <InternalName>Tutorial_ResearchedColonization</InternalName>
+        <FlavorTextOption>
+            <Text>Wir sollten damit beginnen, die Grenzen der Allianz auszuweiten. Der nächste Schritt ist der Bau eines Kolonieschiffs in einer [HS=HS_Shipyard]Werft[/HS].[BR][BR][HS=HS_Shipyard]Werften[/HS] können nur von [HS=HS_CoreWorld]Kernwelten[/HS] aus gebaut werden. Die Geschwindigkeit, mit der eine [HS=HS_Shipyard]Werft[/HS] Schiffe produzieren kann, wird von der zugehörigen [HS=HS_CoreWorld]Kernwelt[/HS] [ICON=Manufacturing_Stat_Icon] [HS=HS_Manufacturing]Produktion[/HS] beeinflusst.[BR][BR]Um mit dem Bau eines neuen Schiffs zu beginnen, wähle die [HS=HS_Shipyard]Werft[/HS] aus und drücke dann den [ICON=Menu_ShipyardManagement_Icon] Verwaltungsbutton im Auswahlpanel.[BR][BR]Neues Ziel: Bau eines Kolonieschiffs</Text>
+        </FlavorTextOption>
+    </FlavorTextDef>
+    <FlavorTextDef>
+        <InternalName>Tutorial_ConstructedColonyShip</InternalName>
+        <FlavorTextOption>
+            <Text>Ein Kolonieschiff wird gebaut, kann aber erst eingesetzt werden, wenn ein Bürger es besetzt. Eine Kolonie muss immer einen Bürger haben. Sie können keinen Bürger auf ein Kolonieschiff setzen, wenn dies der einzige arbeitende Bürger auf dem Planeten ist. Wenn ein Kolonieschiff fertiggestellt wird oder den Orbit verlassen soll, müssen Sie sicherstellen, dass sich ein Bürger darauf befindet.[BR][BR]Sie können im [ICON=Menu_PlanetManagement_Icon] [HS=HS_PlanetManagement]Planetenmanagement-Fenster[/HS] überprüfen, wie viele Bürger Sie haben und wie schnell ihre Zahl wächst.[BR][BR]Abgeschlossenes Ziel: Bau eines Kolonieschiffs[BR]Neues Ziel: Kolonisierung eines Planeten</Text>
+        </FlavorTextOption>
+    </FlavorTextDef>
+    <FlavorTextDef>
+        <InternalName>Tutorial_SelectedColonyShip</InternalName>
+        <FlavorTextOption>
+            <Text>Kolonieschiff ausgewählt und bereit für Befehle. Einem Kolonieschiff den Befehl zu geben, einen Planeten zu [HS=HS_Colinizing]kolonisieren[/HS], ist wie jeder andere Befehl. Mit einem ausgewählten Kolonieschiff klicke mit der RECHTEN Maustaste auf einen Planeten, um diesen zu [HS=HS_Colinizing]kolonisieren[/HS].[BR][BR]Das Kolonieschiff wird sich dann zum Planeten bewegen und, einmal am Ziel, versuchen, den anvisierten Planeten zu [HS=HS_Colinizing]kolonisieren[/HS].[BR][BR]Nicht alle Planeten können [HS=HS_Colinizing]kolonisiert[/HS] werden. Ein Planet muss eine [HS=HS_PlanetClass]Klasse[/HS] von 1 oder höher haben. Du kannst die [HS=HS_PlanetClass]Klasse[/HS] eines Planeten überprüfen, indem du mit der Maus über den Planeten fährst.[BR][BR]Der Mars ist ein perfekter Kandidat zum [HS=HS_Colinizing]Kolonisieren[/HS].</Text>
+        </FlavorTextOption>
+    </FlavorTextDef>
+    <FlavorTextDef>
+        <InternalName>Tutorial_ColonizedFirstPlanetNormal</InternalName>
+        <FlavorTextOption>
+            <Text>Ein Riesenschritt für die Allianz.[BR][BR]Die Allianz hat ihren ersten Planeten [HS=HS_Colinizing]kolonisiert[/HS]. Jetzt, da die Allianz einen Planeten beansprucht hat, wird er zusätzliche Ressourcen für die nächstgelegene [HS=HS_CoreWorld]Kernwelt[/HS] bereitstellen. Wenn Sie einen Planeten auswählen wird Quelle und Ziel der Bereitstellung mittels feiner Linien verbunden.[BR][BR]Ressourcen wie [ICON=Stat_Minerals_Icon] [HS=HS_Minerals]Mineralien[/HS], [ICON=Stat_Technology_Icon] [HS=HS_Technology]Technologie[/HS] und [ICON=Stat_Wealth_Icon] [HS=HS_Wealth]Vermögen[/HS] sind entscheidend für Expansion und Wachstum. Je mehr Planeten [HS=HS_Colinizing]kolonisiert[/HS] werden, desto besser können die [HS=HS_CoreWorld]Kernwelten[/HS] agieren und Projekte abschließen.[BR][BR]Der nächste Schritt zur Etablierung einer eindrucksvollen Präsenz wird darin bestehen, mehr Planeten zu besiedeln und schließlich eine weitere [HS=HS_CoreWorld]Kernwelt[/HS] zu errichten.[BR]Abgeschlossenes Ziel: Einen Planeten kolonisieren[BR]Neues Ziel: 8 Planeten kolonisieren</Text>
+        </FlavorTextOption>
+    </FlavorTextDef>
+    <FlavorTextDef>
+        <InternalName>Tutorial_ColonizedFirstPlanetCoreWorld</InternalName>
+        <FlavorTextOption>
+            <Text>Ein großer Schritt für die Allianz.[BR][BR]Die Allianz hat ihre erste Welt [HS=HS_Colinizing]kolonisiert[/HS], eine groß genug, um eine größere Kolonie zu unterstützen und eine [HS=HS_CoreWorld]Kernwelt[/HS] zu werden. Viele Planeten sind zu unbedeutend oder haben nicht genug Ressourcen, um sie zu einer [HS=HS_CoreWorld]Kernwelt[/HS] zu machen. Wenn also ein großer Planet besiedelt wird, sollte dies voll ausgenutzt werden.[BR][BR][HS=HS_CoreWorld]Kernwelten[/HS] können eine [HS=HS_Shipyard]Werft[/HS] unterstützen und verbessert werden, aber das erfordert, dass ein [HS=HS_Leaders]Anführer[/HS] als [HS=HS_Governor]Gouverneur[/HS] ernannt wird.[BR][BR]Ein [HS=HS_Leaders]Anführer[/HS] kann über das [ICON=Menu_PlanetManagement_Icon] [HS=HS_PlanetManagement]Planet-Management-Fenster[/HS] ernannt werden, das durch Auswahl des Planeten verfügbar ist.[BR]Abgeschlossenes Ziel: Einen Planeten Kolonisieren[BR]Neues Ziel: 8 Planeten Kolonisieren[BR]Neues Ziel: Einen Gouverneur Ernennen</Text>
+        </FlavorTextOption>
+    </FlavorTextDef>
+    <FlavorTextDef>
+        <InternalName>Tutorial_ColonizedNewPlanetNormal</InternalName>
+        <FlavorTextOption>
+            <Text>Die Allianz hat einen weiteren Planeten [HS=HS_Colinizing]kolonisiert[/HS]. Planeten, die keine [HS=HS_CoreWorld]Kernwelten[/HS] sind, liefern zusätzliche Ressourcen an die nächstgelegene [HS=HS_CoreWorld]Kernwelt[/HS]. Beim Auswählen von Planeten zum [HS=HS_Colinizing]Kolonisieren[/HS], kann der Tooltip zum Planeten, der angezeigt wird, wenn der Mauszeiger sich über dem Planeten befindet, wichtige Informationen liefern. [BR][BR]Zuerst ist die [HS=HS_PlanetClass]Planetenklasse[/HS]; sie repräsentiert den verfügbaren Raum für die Entwicklung auf einem Planeten. Jeder Planet mit einer [HS=HS_PlanetClass]Planetenklasse[/HS] über 10 kann zu einer [HS=HS_CoreWorld]Kernwelt[/HS] werden, was die Fähigkeiten der Allianz stark erweitert.[BR][BR]Ein weiterer Faktor sind die bereitgestellten Ressourcen. Wenn Sie einen Planeten mit einem Mausklick auswählen wird Quelle und Ziel der Bereitstellung der Ressourcen mittels feiner Linien verbunden.[BR][BR]Ressourcen wie [ICON=Stat_Minerals_Icon] [HS=HS_Minerals]Mineralien[/HS], [ICON=Stat_Technology_Icon] [HS=HS_Technology]Technologie[/HS] und [ICON=Stat_Wealth_Icon] [HS=HS_Wealth]Vermögen[/HS] sind entscheidend für Expansion und Wachstum. Je mehr Planeten [HS=HS_Colinizing]kolonisiert[/HS] werden, desto besser können die [HS=HS_CoreWorld]Kernwelten[/HS] funktionieren und Projekte abschließen.</Text>
+        </FlavorTextOption>
+    </FlavorTextDef>
+    <FlavorTextDef>
+        <InternalName>Tutorial_ColonizedNewPlanetCoreWorld</InternalName>
+        <FlavorTextOption>
+            <Text>Kommandant, wir haben einen Planeten mit einer [HS=HS_PlanetClass]Planet-Klasse[/HS] kolonisiert, die hoch genug ist, um eine neue [HS=HS_CoreWorld]Kernwelt[/HS] zu gründen. [HS=HS_CoreWorld]Kernwelten[/HS] können eine [HS=HS_Shipyard]Werft[/HS] unterstützen und entwickelt werden, um der Allianz zusätzliche Planetare Ausbeute zu liefern. Mehr Planetare Ausbeute bedeutet mehr von den lebenswichtigen Ressourcen, die die Allianz voranbringen.[BR][BR]Um eine [HS=HS_CoreWorld]Kernwelt[/HS] zu etablieren, muss ein [HS=HS_Leaders]Anführer[/HS] als [HS=HS_Governor]Gouverneur[/HS] zugewiesen werden. [HS=HS_Leaders]Anführer[/HS] können über das [HS=HS_LeaderMenu]Anführer-Menü[/HS] angestellt und zugewiesen oder durch Drücken des [ICON=Menu_PlanetManagement_Icon] [HS=HS_PlanetManagement]Planetenverwaltung[/HS]-Knopfs direkt angestellt werden.[BR][BR]Neues Ziel: Weise einen Gouverneur zu.</Text>
+        </FlavorTextOption>
+    </FlavorTextDef>
+    <!--Additional Information after Colonization-->
+    <FlavorTextDef>
+        <InternalName>Tutorial_ColonizedThirdPlanet</InternalName>
+        <FlavorTextOption>
+            <Text>Eine expandierende Zivilisation zu ernähren, kann eine Herausforderung sein. Beim [HS=HS_Colinizing]Kolonisieren[/HS] neuer Planeten und dem Bau von Verbesserungen auf unseren [HS=HS_CoreWorld]Kernwelten[/HS] sollte man stets im Auge behalten, wie viel [ICON=Stat_Food_Icon] [HS=HS_Food]Nahrung[/HS] produziert im Vergleich zum Verbrauch wird. Du kannst die aktuelle Produktions- und Verbrauchsrate überprüfen, indem du die Maus über die [ICON=Stat_Food_Icon] [HS=HS_Food]Nahrungs[/HS]-Statistik in der oberen Ressourcenleiste bewegst.[BR][BR] [HS=HS_Colinizing]Kolonisieren[/HS] von Planeten mit hoher [ICON=Stat_Fertility_Icon] [HS=HS_Farming]Landwirtschafts[/HS]-Eignung ist eine Möglichkeit, die Nahrungsmittelproduktion einer [HS=HS_CoreWorld]Kernwelt[/HS] zu steigern. Eine andere Methode ist der Bau von Verbesserungen auf einer [HS=HS_CoreWorld]Kernwelt[/HS], die die Menge der produzierten [ICON=Stat_Food_Icon] [HS=HS_Food]Nahrung[/HS] erhöht.</Text>
+        </FlavorTextOption>
+    </FlavorTextDef>
+    <FlavorTextDef>
+        <InternalName>Tutorial_ColonizedFourthPlanet</InternalName>
+        <FlavorTextOption>
+            <Text>Ein Vorteil der Expansion auf andere Planeten ist das Auffinden zusätzlicher Ressourcen und Raum, um die [ICON=Stat_Research_Icon] [HS=HS_Research]Forschung[/HS] zu verbessern, was beschleunigt, wie schnell wir neue [HS=HS_Tech]Technologien[/HS] freischalten.[BR][BR][ICON=Stat_Technology_Icon] [HS=HS_Technology]Technologie[/HS], bereitgestellt als planetarer Input von einem [HS=HS_Colinizing]kolonisierten[/HS] Planeten, steigert die [ICON=Stat_Research_Icon] [HS=HS_Research]Forschung[/HS] auf einer [HS=HS_CoreWorld]Kernwelt[/HS]. Zusätzlich können auf einer [HS=HS_CoreWorld]Kernwelt[/HS] Verbesserungen errichtet werden, um die [ICON=Stat_Research_Icon] [HS=HS_Research]Forschung[/HS], die der Planet liefert, zu erhöhen.</Text>
+        </FlavorTextOption>
+    </FlavorTextDef>
+    <FlavorTextDef>
+        <InternalName>Tutorial_ColonizedFifthPlanet</InternalName>
+        <FlavorTextOption>
+            <Text>[HS=HS_Colinizing]Kolonisierung[/HS] neuer Planeten liefert nicht nur Ressourcen, sie erweitert auch die [HS=HS_ZoneOfControl]Kontrollzone[/HS] der Allianz. Die [HS=HS_ZoneOfControl]Kontrollzone[/HS] repräsentiert Abschnitte des Weltraums, die als Teil einer Zivilisation gelten und somit eine Grenze festlegen.[BR][BR]Es gibt spezifische Aktionen, wie den Bau von [HS=HS_Starbase]Sternenbasen[/HS], die nicht in der [HS=HS_ZoneOfControl]Kontrollzone[/HS] einer anderen Zivilisation durchgeführt werden können. Andere Aktionen, wie Asteroidenbergbau, können nur innerhalb der [HS=HS_ZoneOfControl]Kontrollzone[/HS] stattfinden.[BR][BR]Die [HS=HS_ZoneOfControl]Kontrollzone[/HS] dehnt sich im Laufe der Zeit automatisch aus, basierend auf dem [ICON=Stat_Influence_Icon] [HS=HS_Influence]Einfluss[/HS] der [HS=HS_CoreWorld]Kernwelten[/HS].</Text>
+        </FlavorTextOption>
+    </FlavorTextDef>
+    <!--NEEDS A COREWORLD-->
+    <FlavorTextDef>
+        <InternalName>Tutorial_ColonizedCoreworld</InternalName>
+        <FlavorTextOption>
+            <Text>Kommandant, wir haben einen Planeten mit einer [HS=HS_PlanetClass]Planetklasse[/HS], die hoch genug ist, um eine neue [HS=HS_CoreWorld]Kernwelt[/HS] zu gründen, [HS=HS_Colinizing]kolonisiert[/HS]. [HS=HS_CoreWorld]Kernwelten[/HS] können eine [HS=HS_Shipyard]Werft[/HS] unterstützen und entwickelt werden, um der Allianz zusätzlichen planetaren Output zu bieten.[BR][BR]Um eine [HS=HS_CoreWorld]Kernwelt[/HS] zu etablieren, muss ein [HS=HS_Leaders]Anführer[/HS] als [HS=HS_Governor]Gouverneur[/HS] zugewiesen werden. [HS=HS_Leaders]Anführer[/HS] können über das [HS=HS_LeaderMenu]Anführer-Menü[/HS] angeheuert und zugewiesen werden oder direkt durch Drücken des [ICON=Menu_PlanetManagement_Icon] [HS=HS_PlanetManagement]Planetenmanagement[/HS]-Buttons.[BR][BR]Abgeschlossenes Ziel: Kolonisiere einen Planeten der Klasse 10 oder höher[BR]Neues Ziel: Weise einen Gouverneur zu</Text>
+        </FlavorTextOption>
+    </FlavorTextDef>
+    <FlavorTextDef>
+        <InternalName>Tutorial_ColonizeTargetPlanets</InternalName>
+        <FlavorTextOption>
+            <Text>Die Terranische Allianz hat viele Planeten durch [HS=HS_Colinizing]Kolonisierung[/HS] beansprucht. Unsere Fähigkeiten und Möglichkeiten wachsen stetig dank eurer Bemühungen.[BR][BR]Abgeschlossenes Ziel: Kolonisiere 8 Planeten</Text>
+        </FlavorTextOption>
+    </FlavorTextDef>
+    <FlavorTextDef>
+        <InternalName>Tutorial_ColonizeTargetPlanetsLastCoreworld</InternalName>
+        <FlavorTextOption>
+            <Text>Die Terranische Allianz war beauftragt, Planeten zu kolonisieren, um den Halt der Menschheit im Weltraum zu sichern. Niemand kann die Kompetenz der Allianz bestreiten, da alle Planeten erfolgreich [HS=HS_Colinizing]kolonisiert[/HS] wurden. Nehmen Sie sich einen Moment, um diesen Erfolg zu feiern.[BR][BR]Sie haben auch Ihren ersten Planeten besiedelt, der groß genug ist, um eine neue [HS=HS_CoreWorld]Kernwelt[/HS] zu gründen![BR][BR]Viele Planeten sind nicht groß genug, um Kolonien expandieren zu lassen. Planeten, die zu klein sind, um einen [HS=HS_Shipyard]Raumschiffswerft[/HS] zu unterstützen, eignen sich gut für größere Kolonien. Diese kleineren Kolonien erfordern keine zusätzliche Führung oder Verwaltung.[BR][BR]Aufgrund ihrer Seltenheit ist es ratsam, jeden Planeten mit ausreichenden Ressourcen für größere Kolonien zu nutzen. Dazu muss ein [HS=HS_Leaders]Anführer[/HS] als [HS=HS_Governor]Gouverneur[/HS] des Planeten ernannt werden. Sobald ein [HS=HS_Governor]Gouverneur[/HS] ernannt wurde, kann eine [HS=HS_Shipyard]Raumschiffswerft[/HS] über dem Planeten errichtet und der Planet kann entwickelt werden, um die Ressourcen besser zu nutzen.[BR][BR][HS=HS_Leaders]Anführer[/HS] können über das [ICON=Menu_Leader_Icon] [HS=HS_LeaderMenu]Anführer Menü[/HS] auf dem [HS=HS_RecruitmentScreen]Rekrutierungsbildschirm[/HS] rekrutiert werden. Rekrutierte [HS=HS_Leaders]Anführer[/HS] können dann auf dem [HS=HS_GovernorsScreen]Gouverneursbildschirm[/HS] zur Verwaltung von Planeten zugewiesen werden.[BR][BR]Abgeschlossenes Ziel: Kolonisieren von 8 Planeten[BR]Neues Ziel: Einen Gouverneur ernennen.</Text>
+        </FlavorTextOption>
+    </FlavorTextDef>
+    <FlavorTextDef>
+        <InternalName>Tutorial_ColonzieTargetWorldsNoCoreworld</InternalName>
+        <FlavorTextOption>
+            <Text>Die Terranische Allianz hat durch [HS=HS_Colinizing]Kolonisierung[/HS] viele Planeten beansprucht. Unsere Fähigkeiten und Möglichkeiten erweitern sich stetig dank eurer Anstrengungen.[BR][BR]Trotz unserer Bemühungen haben wir noch keinen Planeten [HS=HS_Colinizing]kolonisiert[/HS], der groß genug wäre, um eine neue [HS=HS_CoreWorld]Kernwelt[/HS] zu etablieren. Das Errichten einer [HS=HS_CoreWorld]Kernwelt[/HS] ist nun eine Priorität für die Allianz.[BR][BR]Abgeschlossenes Ziel: Kolonisiere 8 Planeten[BR]Neues Ziel: Kolonisiere einen Planeten der Klasse 10 oder höher</Text>
+        </FlavorTextOption>
+    </FlavorTextDef>
+    <!---->
+    <FlavorTextDef>
+        <InternalName>Tutorial_UnlockCultureTrait</InternalName>
+        <FlavorTextOption>
+            <Text>Kommandant, wir haben genug [HS=HS_CulturePoint]Kulturpunkte[/HS] gesammelt, um ein kulturelles Merkmal freizuschalten. Bestimmte planetare Verbesserungen ermöglichen es uns, [HS=HS_CulturePoint]Kulturpunkte[/HS] zu produzieren, wie etwa die Hauptstadt.[BR][BR]Jede Zivilisation hat eine Affinität zu bestimmten [HS=HS_Ideology]Ideologien[/HS]. Affinitäten können sich im Laufe der Zeit basierend auf Entscheidungen und Aktionen ändern.[BR][BR]Der [ICON=Menu_CulturalProgression_Icon] Button für das Menü des kulturellen Fortschritts zum Ausgeben von [HS=HS_CulturePoint]Kulturpunkten[/HS] befindet sich in der Aktionsleiste am unteren Bildschirmrand.[BR][BR]Neues Ziel: Ein kulturelles Merkmal freischalten</Text>
+        </FlavorTextOption>
+    </FlavorTextDef>
+    <FlavorTextDef>
+        <InternalName>Tutorial_OpenedCultureScreen</InternalName>
+        <FlavorTextOption>
+            <Text>Sie haben den Bildschirm Kultureller Fortschritt aufgerufen. Hier können Sie die verschiedenen Ideologie-Bäume durchsehen. Um mehr über ein Kulturelles Merkmal zu erfahren, bewegen Sie die Maus darüber; die Kontextkarte liefert Informationen über die Effekte des Kulturellen Merkmals und die aktuellen [HS=HS_CulturePoint]Kulturpunkte[/HS]-Kosten.[BR][BR]Wenn Sie genügend [HS=HS_CulturePoint]Kulturpunkte[/HS] haben, können Sie ein Kulturelles Merkmal freischalten, um seine Vorteile zu nutzen. Mit einer ausgewählten Ideologie können Sie auch den Ideologie-Rabatt oben auf dem Bildschirm sehen, der Ihre Affinität zu dieser [HS=HS_Ideology]Ideologie[/HS] darstellt. Sie können weitere [HS=HS_CulturePoint]Kulturpunkte[/HS] verdienen, indem Sie bestimmte planetare Verbesserungen errichten.</Text>
+        </FlavorTextOption>
+    </FlavorTextDef>
+    <FlavorTextDef>
+        <InternalName>Tutorial_UnlockedCultureTrait</InternalName>
+        <FlavorTextOption>
+            <Text>Je mehr sich eine Zivilisation entwickelt, desto mehr [HS=HS_CulturePoint]Kulturpunkte[/HS] werden benötigt, um kulturelle Merkmale freizuschalten. Sich auf eine bestimmte [HS=HS_Ideology]Ideologie[/HS] zu konzentrieren und die Affinität dazu zu steigern, ist ein hervorragender Weg, die Kosten an [HS=HS_CulturePoint]Kulturpunkten[/HS] zu senken und vorteilhaftere Merkmale schneller freizuschalten.[BR][BR]Im Bildschirm für kulturellen Fortschritt kannst du einsehen, wie viele [HS=HS_CulturePoint]Kulturpunkte[/HS] verfügbar sind, den aktuellen Ideologie-Rabatt einer [HS=HS_Ideology]Ideologie[/HS], wie viele [HS=HS_CulturePoint]Kulturpunkte[/HS] ein neues kulturelles Merkmal kostet oder die Vorteile bereits freigeschalteter kultureller Merkmale bestätigen.[BR][BR]Abgeschlossenes Ziel: Ein kulturelles Merkmal freischalten</Text>
+        </FlavorTextOption>
+    </FlavorTextDef>
+    <!---->
+    <FlavorTextDef>
+        <InternalName>Tutorial_InstalledGovernor</InternalName>
+        <FlavorTextOption>
+            <Text>Sie haben erfolgreich einen [HS=HS_Governor]Gouverneur[/HS] zugewiesen! Ihre Präsenz verwandelt die Kolonie in eine [HS=HS_CoreWorld]Kernwelt[/HS], auf der ein [HS=HS_Shipyard]Raumschiffswerft[/HS] gebaut und der Planet entwickelt werden kann.[BR][BR]Neue [HS=HS_CoreWorld]Kernwelten[/HS] brauchen Zeit zur Entwicklung, da sie oft mit geringer planetarer Ausbeute und wenigen Ressourcen beginnen. Die Nutzung von [HS=HS_EconomicsStarbase]Wirtschaftsraumstationen[/HS], das [HS=HS_Colinizing]Kolonisieren[/HS] naher Planeten und das Abbauen von Asteroiden sind alles Wege, um [ICON=Manufacturing_Stat_Icon] [HS=HS_Manufacturing]Produktion[/HS] zu steigern und die Entwicklung zu beschleunigen. Sie können auch [ICON=Stat_Credits_Icon] [HS=HS_Credit]Kredite[/HS] einsetzen, um den Bau zu [HS=HS_Rush]beschleunigen[/HS].[BR][BR]Abgeschlossene Aufgabe: Einen Gouverneur ernennen</Text>
+        </FlavorTextOption>
+    </FlavorTextDef>
+    <FlavorTextDef>
+        <InternalName>Tutorial_InformPlayerUnlockedLeaderScreen</InternalName>
+        <FlavorTextOption>
+            <Text>Kommandant, wir haben nun Zugriff auf [HS=HS_Leaders]Anführer[/HS]. Jeder Bewerber hat Stärken und Schwächen, was sie für verschiedene Rollen mehr oder weniger geeignet macht.[BR][BR][HS=HS_Leaders]Anführer[/HS] können in mehreren Positionen dienen, doch bevor sie zugewiesen werden, müssen sie angestellt werden. Um [HS=HS_Leaders]Anführer[/HS] zu rekrutieren, öffne das [ICON=Menu_Leader_Icon] [HS=HS_LeaderMenu]Anführer-Menü[/HS]. Die Schaltfläche für das [ICON=Menu_Leader_Icon] [HS=HS_LeaderMenu]Anführer-Menü[/HS] befindet sich in der Aktionsleiste am unteren Bildschirmrand.[BR][BR]Neues Ziel: Stelle 2 Anführer ein</Text>
+        </FlavorTextOption>
+    </FlavorTextDef>
+    <FlavorTextDef>
+        <InternalName>Tutorial_OpenedLeaderScreen</InternalName>
+        <FlavorTextOption>
+            <Text>Im [ICON=Menu_Leader_Icon] [HS=HS_LeaderMenu]Anführer-Menü[/HS] gibt es mehrere Registerkarten. Um neue [HS=HS_Leaders]Anführer[/HS] anzuheuern, wende dich an die Registerkarte [HS=HS_RecruitmentScreen]Rekrutierung[/HS]. Verfügbare Kandidaten werden hier auf dem Bildschirm aufgelistet, zusammen mit der Anzahl der [HS=HS_Months]Runden[/HS], für die sie zur Rekrutierung zur Verfügung stehen, und ihren relevanten Statistiken. Jede Rolle, die ein [HS=HS_Leaders]Anführer[/HS] übernimmt, profitiert von bestimmten Statistiken, aber keine Rolle erfordert, dass ein [HS=HS_Leaders]Anführer[/HS] in allen Fähigkeiten versiert ist. Also bedeutet eine oder zwei niedrige Statistiken nicht, dass ein [HS=HS_Leaders]Anführer[/HS] ineffektiv sein wird.[BR][BR]Um einen [HS=HS_Leaders]Anführer[/HS] zu rekrutieren, benötigst du ausreichend [ICON=Stat_Credits_Icon] [HS=HS_Credit]Credits[/HS]. [ICON=Stat_Credits_Icon] [HS=HS_Credit]Credits[/HS] werden im Laufe der Zeit basierend auf dem [ICON=Stat_Income_Icon] [HS=HS_ColonyGrossIncome]Einkommen[/HS] aller [HS=HS_CoreWorld]Kernwelten[/HS] verdient. Um einen [HS=HS_Leaders]Anführer[/HS] anzuheuern, doppelklicke mit der linken Maustaste auf ihn.</Text>
+        </FlavorTextOption>
+    </FlavorTextDef>
+    <FlavorTextDef>
+        <InternalName>Tutorial_HiredTargetLeaders</InternalName>
+        <FlavorTextOption>
+            <Text>Führer angestellt und einsatzbereit. Es gibt viele Möglichkeiten, wie ein [HS=HS_Leaders]Führer[/HS] dienen kann, doch eine großartige Weise, der gesamten Allianz zu nutzen, ist es, [HS=HS_Leaders]Führer[/HS] als [HS=HS_Minister]Minister[/HS] einzusetzen.[BR][BR][HS=HS_Minister]Minister[/HS] überwachen spezifische Aspekte einer Zivilisation und bringen einen Vorteil basierend auf einer bestimmten Statistik. Siehe verfügbare Ämter im [HS=HS_LeaderMenu]Führermenü[/HS] unter dem [HS=HS_MinistersScreen]Minister[/HS]-Reiter. Bewege die Maus über ein [HS=HS_Minister]Minister[/HS]-Amt, um zusätzliche Informationen darüber zu erhalten. Weise [HS=HS_Minister]Minister[/HS] zu, indem du [HS=HS_Leaders]Führer[/HS] mit der LINKEN Maustaste ziehst und ablegst.[BR][BR]Abgeschlossenes Ziel: Stelle 2 Führer ein[BR]Neues Ziel: Ernenne 3 Minister</Text>
+        </FlavorTextOption>
+    </FlavorTextDef>
+    <FlavorTextDef>
+        <InternalName>Tutorial_CabinetFilled</InternalName>
+        <FlavorTextOption>
+            <Text>Du hast erfolgreich mehrere [HS=HS_Leaders]Anführer[/HS] als [HS=HS_Minister]Minister[/HS] eingesetzt. Ihre Unterstützung wird der Allianz sehr helfen. Wenn du neue [HS=HS_Leaders]Anführer[/HS] rekrutierst oder sich die Fähigkeiten bestehender [HS=HS_Leaders]Anführer[/HS] ändern, kannst du jederzeit deren Rolle im [ICON=Menu_Leader_Icon] [HS=HS_LeaderMenu]Anführer-Menü[/HS] anpassen.[BR][BR]Alle [HS=HS_Leaders]Anführer[/HS] haben Stärken und Schwächen, daher ist es hilfreich, sie regelmäßig zu überprüfen. Mehr [HS=HS_Leaders]Anführer[/HS] werden verfügbar sein, sobald [HS=HS_Months]Runden[/HS] vergehen.[BR][BR]Abgeschlossenes Ziel: Ernenne 3 Minister</Text>
+        </FlavorTextOption>
+    </FlavorTextDef>
+    <FlavorTextDef>
+        <InternalName>Tutorial_CabinetFilledUnlockedPolicyScreen</InternalName>
+        <FlavorTextOption>
+            <Text>Sie haben erfolgreich mehrere [HS=HS_Leaders]Anführer[/HS] zu [HS=HS_Minister]Ministern[/HS] ernannt. Ihre Unterstützung wird einen großen Beitrag zur Erforschung der Galaxie, zur Besiedlung neuer Planeten und zur Erweiterung des Einflusses der Terranischen Allianz leisten. Wenn Sie neue [HS=HS_Leaders]Anführer[/HS] rekrutieren oder sich ihre Fähigkeiten ändern, können Sie jederzeit die Rolle eines [HS=HS_Leaders]Anführers[/HS] im [ICON=Menu_Leader_Icon] [HS=HS_LeaderMenu]Anführer-Menü[/HS] ändern.[BR][BR]Es gibt andere Möglichkeiten, der gesamten Allianz zu nutzen. Die aktuelle [HS=HS_Policy]Politik[/HS] kann festgelegt werden, um alle Kolonien und Flotten zu beeinflussen. Die entsprechende [HS=HS_Tech]Technologie[/HS] ist bereits durch die Erforschung von Kolonialrichtlinien freigeschaltet. Jetzt kann eine [HS=HS_Policy]Politik[/HS] im [ICON=Menu_CivilizationMenu_Icon] [HS=HS_CivilizationMenu]Zivilisations-Menü[/HS] aktiviert werden.[BR][BR]Abgeschlossenes Ziel: 3 Minister ernennen[BR]Neues Ziel: Eine Politik aktivieren</Text>
+        </FlavorTextOption>
+    </FlavorTextDef>
+    <FlavorTextDef>
+        <InternalName>Tutorial_CabinetFilledEnactedAPolicy</InternalName>
+        <FlavorTextOption>                                                             
+            <Text>Sie haben erfolgreich mehrere [HS=HS_Leaders]Anführer[/HS] zu [HS=HS_Minister]Ministern[/HS] ernannt. Ihre Unterstützung wird einen großen Beitrag zur Erforschung der Galaxie, zur Besiedelung neuer Planeten und zur Erweiterung des Einflusses der Terranischen Allianz leisten. Wenn Sie neue [HS=HS_Leaders]Anführer[/HS] rekrutieren oder ihre Fähigkeiten sich ändern, können Sie jederzeit die Rolle eines [HS=HS_Leaders]Anführers[/HS] im [ICON=Menu_Leader_Icon] [HS=HS_LeaderMenu]Anführer Menü[/HS] ändern.[BR][BR]Es gibt andere Möglichkeiten, die gesamte Allianz zu unterstützen. [HS=HS_Policy]Politiken[/HS] sind Regeln, die aktiviert werden können, um alle Kolonien und Flotten zu beeinflussen. Sie haben bereits die [HS=HS_Tech]Technologie[/HS] freigeschaltet, um auf [HS=HS_Policy]Politiken[/HS] zuzugreifen und eine umgesetzt. Denken Sie daran, dass Sie ihre [HS=HS_Policy]Politiken[/HS] ändern können, um den aktuellen Bedürfnissen der Zivilisation im [ICON=Menu_CivilizationMenu_Icon] [HS=HS_CivilizationMenu]Zivilisationsmenü[/HS] besser gerecht zu werden.[BR][BR]Abgeschlossenes Ziel: Ernennung von 3 Ministern</Text>
+        </FlavorTextOption>
+    </FlavorTextDef>
+    <FlavorTextDef>
+        <InternalName>Tutorial_GuideToUnlockPolicyScreen</InternalName>
+        <FlavorTextOption>
+            <Text>Mit dem Wachstum der Allianz sollten auch ihre Verwaltungsinstrumente wachsen. Wir müssen zusätzliche Forschung betreiben, um die Infrastruktur zur besseren Verwaltung der Allianz zu entwickeln.[BR][BR]Die Technologie für Kolonialpolitik [HS=HS_Tech]Tech[/HS] wird die Fähigkeit freischalten, das [ICON=Menu_CivilizationMenu_Icon] [HS=HS_CivilizationMenu]Zivilisationsmenü[/HS] zu nutzen. Vom [ICON=Menu_CivilizationMenu_Icon] [HS=HS_CivilizationMenu]Zivilisationsmenü[/HS] aus wird es möglich sein, [HS=HS_Taxes]Steuern[/HS] für die gesamte Allianz zu verwalten, einen Überblick über die gesamte planetare Produktion zu erhalten und sogar die gewünschte [HS=HS_Policy]Politik[/HS] festzulegen.[BR][BR]Neues Ziel: Erforsche Kolonialpolitik</Text>
+        </FlavorTextOption>
+    </FlavorTextDef>
+    <FlavorTextDef>
+        <InternalName>Tutorial_UnlockedPolicyScreen</InternalName>
+        <FlavorTextOption>
+            <Text>Die Forschung zu Kolonialpolitiken ist abgeschlossen. Du kannst nun auf das [ICON=Menu_CivilizationMenu_Icon] [HS=HS_CivilizationMenu]Zivilisationsmenü[/HS] zugreifen. Das [ICON=Menu_CivilizationMenu_Icon] [HS=HS_CivilizationMenu]Zivilisationsmenü[/HS] bietet eine Fülle nützlicher Informationen und du kannst deine [HS=HS_Policy]Politik[/HS] festlegen, die die gesamte Allianz beeinflussen.[BR][BR]Du kannst das [ICON=Menu_CivilizationMenu_Icon] [HS=HS_CivilizationMenu]Zivilisationsmenü[/HS] öffnen, indem du auf den [ICON=Menu_CivilizationMenu_Icon] [HS=HS_CivilizationMenu]Zivilisationsmenü[/HS]-Knopf in der Aktionsleiste drückst.[BR][BR]Abgeschlossenes Ziel: Forschung Kolonialpolitiken[BR]Neues Ziel: Eine Politik festlegen</Text>
+        </FlavorTextOption>
+    </FlavorTextDef>
+    <FlavorTextDef>
+        <InternalName>Tutorial_UnlockedPolicyScreenNotObjective</InternalName>
+        <FlavorTextOption>
+            <Text>Die Forschung zu Kolonialpolitiken ist abgeschlossen. Du kannst nun auf das [ICON=Menu_CivilizationMenu_Icon] [HS=HS_CivilizationMenu]Zivilisationsmenü[/HS] zugreifen. Das [ICON=Menu_CivilizationMenu_Icon] [HS=HS_CivilizationMenu]Zivilisationsmenü[/HS] bietet viele nützliche Informationen und ermöglicht es dir, deine [HS=HS_Policy]Politik[/HS] festzulegen, die die gesamte Allianz beeinflussen.[BR][BR]Du kannst das [ICON=Menu_CivilizationMenu_Icon] [HS=HS_CivilizationMenu]Zivilisationsmenü[/HS] öffnen, indem du auf den [ICON=Menu_CivilizationMenu_Icon] [HS=HS_CivilizationMenu]Zivilisationsmenü[/HS]-Button in der Aktionsleiste drückst.[BR][BR]Neues Ziel: Eine Politik festlegen</Text>
+        </FlavorTextOption>
+    </FlavorTextDef>
+    <FlavorTextDef>
+        <InternalName>Tutorial_OpenedPolicyScreen</InternalName>
+        <FlavorTextOption>
+            <Text>Hier im [HS=HS_CivilizationMenu]Zivilisationsmenü[/HS] haben Sie Zugang zu einigen Werkzeugen, um die gesamte Zivilisation besser zu verwalten. Sie können den [HS=HS_Taxes]Steuersatz[/HS] anpassen, der sich direkt auf die [ICON=Approval_Stat_Icon] [HS=HS_Approval]Zustimmung[/HS] und die Veränderung der [ICON=Stat_Credits_Icon] [HS=HS_Credit]Credits[/HS] pro [HS=HS_Months]Runde[/HS] auswirkt.[BR][BR]Sie können nun auch ihre [HS=HS_Policy]Politik[/HS] festlegen. [HS=HS_Policy]Politiken[/HS] sind eine Möglichkeit, einen Befehl zu erteilen, der jede Kolonie, jeden Bürger, [HS=HS_Fleet]Flotte[/HS] und manchmal mehr beeinflusst. Sie können zusätzliche Politik-Slots freischalten, indem Sie bestimmte [HS=HS_Tech]Techs[/HS] erforschen.[BR][BR]Um eine [HS=HS_Policy]Politik[/HS] festzulegen, wählen Sie eine [HS=HS_Policy]Politik[/HS] aus dem Verfügbarkeitsbereich auf der rechten Seite aus und ziehen Sie sie dann in einen freigeschalteten Slot.</Text>
+        </FlavorTextOption>
+    </FlavorTextDef>
+    <FlavorTextDef>
+        <InternalName>Tutorial_EnactedAPolicy</InternalName>
+        <FlavorTextOption>
+            <Text>Sie haben erfolgreich eine [HS=HS_Policy]Politik[/HS] eingeführt. Die Änderung wird so schnell wie möglich umgesetzt![BR][BR]Beachten Sie, dass [HS=HS_Policy]Politiken[/HS] jederzeit während Ihrer Runde geändert werden können, um sich besser an wechselnde Ziele anzupassen oder auf spezifische Probleme zu reagieren.[BR][BR]Abgeschlossenes Ziel: Eine Politik einführen</Text>
+        </FlavorTextOption>
+    </FlavorTextDef>
+    <FlavorTextDef>
+        <InternalName>Tutorial_PiratesSpotted</InternalName>
+        <FlavorTextOption>
+            <Text>Kommandant, es wurde bestätigt, dass die [HS=HS_Pirates]Piraten[/HS] ein [HS=HS_Shipyard]Schiffswerft[/HS] im [HS=HS_Sector]Sektor[/HS] errichtet haben. Das Problem wird sich wahrscheinlich noch verschärfen.[BR][BR]Die [HS=HS_Pirates]Piraten[/HS] bedrohen nicht nur unsere Flotten und Kolonien, sondern schaden auch dem Ruf der Terranischen Allianz. Wir sollten ihre Fähigkeit, weitere Schiffe zu bauen, schnellstmöglich unterbinden.[BR][BR]Neues Ziel: Zerstöre eine Piraten-Schiffswerft.</Text>
+        </FlavorTextOption>
+    </FlavorTextDef>
+    <FlavorTextDef>
+        <InternalName>Tutorial_FighterSelected</InternalName>
+        <FlavorTextOption>
+            <Text>Kämpfer ausgewählt und bereit für Befehle![BR][BR]Kämpfer gibt es in vielen Formen mit unterschiedlichen Rumpftypen, Waffen und Panzerungen. Ihre Hauptaufgabe ist Verteidigung und Angriff. Sie können befohlen werden zu [HS=HS_ShipMovement]Bewegen[/HS] zu Kolonien oder Sternenbasen, wo sie in die Umlaufbahn gehen und als Verteidiger dienen, falls eine feindliche Flotte versucht, den Ort anzugreifen.[BR][BR]Um Schiffe zum Angriff zu befehlen, wähle ein Ziel mit der RECHTEN Maustaste. Das Ziel wird zum Bestimmungsort der Bewegung des ausgewählten Schiffes. Sobald es sich auf einem angrenzenden Feld befindet, kann der Kampf stattfinden.[BR][BR][HS=HS_Fleet]Flotten[/HS] sind im Kampf leistungsfähiger als einzelne Kämpfer. Um eine [HS=HS_Fleet]Flotte[/HS] zu erstellen, bewege Schiffe auf dasselbe Feld, wenn sie genug [ICON=ShipLogistics_Icon] [HS=HS_Logistics]Logistik[/HS] haben, werden sich die Schiffe automatisch zusammenschließen.</Text>
+        </FlavorTextOption>
+    </FlavorTextDef>
+    <FlavorTextDef>
+        <InternalName>Tutorial_LostAFight</InternalName>
+        <FlavorTextOption>
+            <Text>Kommandant, wir haben einen Konflikt verloren.[BR][BR]Um unsere Siegchancen zu verbessern, können wir unsere Schiffe zu [HS=HS_Fleet]Flotten[/HS] zusammenstellen. Bildet [HS=HS_Fleet]Flotten[/HS], indem ihr [HS=HS_ShipMovement]Schiffe[/HS] auf dasselbe Feld bewegt. Eine [HS=HS_Fleet]Flotte[/HS] ist in ihrer Größe durch ihre [ICON=ShipLogistics_Icon] [HS=HS_Logistics]Logistik[/HS] begrenzt, also wenn sich eine [HS=HS_Fleet]Flotte[/HS] nicht bildet oder erweitert, ist der [ICON=ShipLogistics_Icon] [HS=HS_Logistics]Logistikwert[/HS] zu hoch.[BR][BR]Kontrolliert zudem, wann Kämpfe stattfinden, indem ihr offensiv bleibt. Leitet Schlachten ein, die stark zu unseren Gunsten gewichtet sind, um Feinde zu schwächen. Meidet Flotten, die zu mächtig sind, um sie schnell zu besiegen, und nutzt Distanztaktiken wie Salven aus Strahlenwaffen und Raketen.</Text>
+        </FlavorTextOption>
+    </FlavorTextDef>
+    <FlavorTextDef>
+        <InternalName>Tutorial_GuideToRushImprovement</InternalName>
+        <FlavorTextOption>
+            <Text>Manchmal, besonders während eines Konflikts, ist es keine Option, einige [HS=HS_Months]Monate[/HS] auf die Fertigstellung von etwas zu warten. In diesen Szenarien können viele Projekte und Bauarbeiten [HS=HS_Rush]beschleunigt[/HS] werden. [HS=HS_Rush]Beschleunigen[/HS] kostet [ICON=Stat_Credits_Icon] [HS=HS_Credit]Credits[/HS], oft eine ganze Menge, aber es wird die benötigte Zeit zur Fertigstellung auf 1 [HS=HS_Months]Monat[/HS] reduzieren.[BR][BR]Einige Kolonien befürchten, dass der Konflikt zu viel Aufmerksamkeit und Ressourcen erfordert. Beruhigen Sie ihre Bedenken, indem Sie eine planetare Verbesserung [HS=HS_Rush]beschleunigen[/HS], um ihnen zu zeigen, dass sie nicht vergessen sind und das Bündnis weiterhin in seine Welten investiert.[BR][BR]Um eine planetare Verbesserung zu [HS=HS_Rush]beschleunigen[/HS], wählen Sie eine [HS=HS_CoreWorld]Kernwelt[/HS] aus und öffnen Sie das Management-Fenster. Ein Linksklick auf einen beliebigen Eintrag in der Bau-Warteschlange öffnet einige Kontextoptionen. Eine davon ist die Option [HS=HS_Rush]Beschleunigen[/HS]. Solange Sie die nötige [ICON=Stat_Control_Icon] [HS=HS_Control]Kontrolle[/HS] und [ICON=Stat_Credits_Icon] [HS=HS_Credit]Credits[/HS] haben, wird die Auswahl der Option [HS=HS_Rush]Beschleunigen[/HS] die spezifische Verbesserung [HS=HS_Rush]beschleunigen[/HS]. Die Option [HS=HS_Rush]Beschleunigen[/HS] wird ausgegraut und unresponsive sein, wenn Sie nicht die notwendigen Ressourcen haben.[BR][BR]Neues Ziel: Beschleunigen Sie eine planetare Verbesserung.</Text>
+        </FlavorTextOption>
+    </FlavorTextDef>
+    <FlavorTextDef>
+        <InternalName>Tutorial_RushedImprovement</InternalName>
+        <FlavorTextOption>
+            <Text>Die Bürger der Allianz werden die in ihre Arbeit investierten Ressourcen zu schätzen wissen. Tolle Arbeit.[BR][BR]Es wird unerlässlich sein zu wissen, dass [HS=HS_Rush]beschleunigen[/HS] nur einmal pro Kolonie und einmal pro [HS=HS_Shipyard]Werft[/HS] in einem [HS=HS_Months]Monat[/HS] verwendet werden kann. Das kommt zu dem oft hohen Preis hinzu. [HS=HS_Rush]Beschleunigen[/HS] ist am besten geeignet, um einen drastischen Vorteil zu erlangen oder schnell auf ein Problem zu reagieren.[BR][BR]Abgeschlossenes Ziel: Beschleunigt eine planetare Verbesserung.</Text>
+        </FlavorTextOption>
+    </FlavorTextDef>
+    <FlavorTextDef>
+        <InternalName>Tutorial_GuideToExecutiveOrder</InternalName>
+        <FlavorTextOption>
+            <Text>Im Laufe der Zeit gewinnt die Allianz Kontrolle, eine Ressource, um deinen Willen durchzusetzen. [ICON=Stat_Control_Icon] [HS=HS_Control]Kontrolle[/HS] kann auf verschiedene Weisen eingesetzt werden, wobei [ICON=Menu_ExecutiveOrders_Icon] [HS=HS_ExecutiveOrders]Vollzuganordnungen[/HS] auf vorteilhafte Weise genutzt werden können.[BR][BR][ICON=Menu_ExecutiveOrders_Icon] [HS=HS_ExecutiveOrders]Vollzuganordnung[/HS] sind Fähigkeiten, die verschiedene Auswirkungen haben können. Sie sind in allen Arten von Szenarien nützlich. Der Befehl "Kolonisten einziehen" könnte am hilfreichsten sein, während die Allianz expandiert. Um eine [ICON=Menu_ExecutiveOrders_Icon] [HS=HS_ExecutiveOrders]Vollzuganordnung[/HS] zu nutzen, fahre mit der Maus über die [ICON=Menu_ExecutiveOrders_Icon] [HS=HS_ExecutiveOrders]Vollzuganordnung[/HS]-Optionen und klicke dann mit der LINKEN Maustaste, um einen Befehl auszuwählen.[BR][BR]Neues Ziel: Nutze eine Vollzuganordnung</Text>
+        </FlavorTextOption>
+    </FlavorTextDef>
+    <FlavorTextDef>
+        <InternalName>Tutorial_UsedExecutiveOrder</InternalName>
+        <FlavorTextOption>
+            <Text>Erfolg![BR][BR]Ihre [ICON=Menu_ExecutiveOrders_Icon] [HS=HS_ExecutiveOrders]Vollzugsanordnung[/HS] wurde ausgeführt. Zusätzlich zu den Kosten haben die meisten [ICON=Menu_ExecutiveOrders_Icon] [HS=HS_ExecutiveOrders]Vollzugsanordnungen[/HS] eine Abkühlzeit, die die Anzahl der [HS=HS_Months]Monate[/HS] misst, die vergehen müssen, bevor die [ICON=Menu_ExecutiveOrders_Icon] [HS=HS_ExecutiveOrders]Vollzugsanordnung[/HS] wieder verwendet werden kann. Es ist immer eine gute Idee, dafür zu sorgen, dass genügend [ICON=Stat_Control_Icon] [HS=HS_Control]Kontrolle[/HS] aus den [HS=HS_CoreWorld]Kernwelten[/HS] angesammelt wird, damit [ICON=Menu_ExecutiveOrders_Icon] [HS=HS_ExecutiveOrders]Vollzugsanordnungen[/HS] bei Bedarf genutzt werden können.[BR][BR]Abgeschlossenes Ziel: Eine Vollzugsanordnung verwenden</Text>
+        </FlavorTextOption>
+    </FlavorTextDef>
+    <FlavorTextDef>
+        <InternalName>Tutorial_PirateShipyardDestroyed</InternalName>
+        <FlavorTextOption>
+            <Text>Die Operationsbasis der [HS=HS_Pirates]Piraten[/HS] in diesem [HS=HS_Sector]Sektor[/HS] wurde zerstört. Es mag noch ein paar Nachzügler geben, aber ihre Präsenz in diesem [HS=HS_Sector]Sektor[/HS] wird ohne die Möglichkeit, weitere Schiffe zu erstellen, schwinden.[BR][BR]Großartige Arbeit. Die Terranische Allianz ist dem Ziel, einen soliden Stützpunkt in diesem Sektor zu etablieren, ein Stück näher gekommen.[BR][BR]Abgeschlossenes Ziel: Zerstöre eine Piraten-Werft</Text>
+        </FlavorTextOption>
+    </FlavorTextDef>
+    <FlavorTextDef>
+        <InternalName>Tutorial_NeedsUnlockLeaderScreen</InternalName>
+        <FlavorTextOption>
+            <Text>Mit der Ausweitung des Einflusses der Terranischen Allianz benötigen wir kompetente [HS=HS_Leaders]Anführer[/HS]. [HS=HS_Leaders]Anführer[/HS] können bei der Verwaltung von [HS=HS_CoreWorld]Kernwelten[/HS] helfen, als [HS=HS_Minister]Minister[/HS] dienen, die der gesamten Allianz zugutekommen, und mehr. Die Allianz muss sicherstellen, dass die Infrastruktur vorhanden ist, um [HS=HS_Leaders]Anführer[/HS] zu rekrutieren. Dies kann durch die Durchführung des Projekts zur Kolonialen Führung auf einer [HS=HS_CoreWorld]Kernwelt[/HS] erreicht werden.[BR][BR]Neues Ziel: Führen Sie das Projekt zur Kolonialen Führung durch.</Text>
+        </FlavorTextOption>
+    </FlavorTextDef>
+</FlavorTextDefs>