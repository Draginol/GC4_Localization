--- conflicted
+++ resolved
@@ -1,483 +1,479 @@
-<?xml version='1.0' encoding='utf-8'?>
-<FlavorTextDefs xmlns:xsi="http://www.w3.org/2001/XMLSchema-instance" xsi:noNamespaceSchemaLocation="../../Schema/FlavorText.xsd">
-    <FlavorTextDef>
-        <InternalName>Tutorial_GenericConfirm</InternalName>
-        <FlavorTextOption>
-            <Text>Verstanden</Text>
-        </FlavorTextOption>
-    </FlavorTextDef>
-    <!---->
-    <FlavorTextDef>
-        <InternalName>Tutorial_StartOfGame</InternalName>
-        <FlavorTextOption>
-            <Text>Das Erforschen und Kennenlernen der Galaxie ist der erste Schritt zur Ausweitung der [HS=HS_ZoneOfControl]Kontrollzone[/HS] der Allianz. Sonden sind der beste Weg, das Universum zu erforschen. Sie haben uneingeschränkte [HS=HS_ShipRange]Reichweite[/HS] und können sich schnell bewegen.[BR][BR]Die Allianz hat bereits eine Sonde in der Nähe der Erdumlaufbahn bereitgestellt. Wählen Sie diese Sonde mit der LINKEN Maustaste aus und erteilen Sie ihr den Befehl zum [HS=HS_ShipMovement]Bewegen[/HS], um mit der Erkundung zu beginnen. Dies kann durch Auswahl des Ziels auf der Karte mit der RECHTEN Maustaste oder durch Auswahl des Befehls [ICON=AutoExplore_Icon] [HS=HS_AutoExplore]Automatische Erkundung[/HS] in der Sonden-Befehlsschnittstelle erfolgen. Ein [HS=HS_Months]Monat[/HS] kann erst beendet werden, wenn alle Schiffe und Flotten ihre Züge gemacht haben oder in Bereitschaft versetzt wurden.[BR][BR]Es gibt Berichte über ungewöhnliche Signale. Ihre Quelle ist schwach und und die genaue Bedeutung bleibt unklar, aber man glaubt, dass es sich um eine andere Zivilisation handelt. Nutzen Sie die Sonde, um sie zu finden.[BR][BR]Neues Ziel: Finden Sie die andere Zivilisation</Text>
-        </FlavorTextOption>
-    </FlavorTextDef>
-    <!---->
-    <FlavorTextDef>
-        <InternalName>Tutorial_SelectedProbe</InternalName>
-        <FlavorTextOption>
-            <Text>Probe selected! The ship is ready to receive orders. Directing ships around the galaxy is vital to success. Give the Probe its first order to [HS=HS_ShipMovement]Move[/HS].[BR][BR]With the Probe selected, set a destination by clicking the RIGHT Mouse Button with the mouse over an unoccupied space. The Probe will then utilize the most direct route to that location by going from one [HS=HS_Tile]Tile[/HS] to another.[BR][BR]If you do not see the Grid, you can set Grid visibility in the Options Menu under Interface. You can also cycle through Grid visibility by pressing the G key.</Text>
-        </FlavorTextOption>
-    </FlavorTextDef>
-    <FlavorTextDef>
-        <InternalName>Tutorial_CompleteProbeMove</InternalName>
-        <FlavorTextOption>
-            <Text>Success![BR][BR]While exploring the [HS=HS_Sector]Sector[/HS], keep in mind all ships are limited to how far they can move in one [HS=HS_Months]Turn[/HS]. All Ships have a set amount of [ICON=Moves_Icon] [HS=HS_Moves]Moves[/HS] that represents how many [HS=HS_Tile]Tiles[/HS] they can traverse in one turn.[BR][BR]If you give an order that is further than a ship can move in a single [HS=HS_Months]Turn[/HS], it will continue to follow those orders over the number of [HS=HS_Months]Turns[/HS] necessary to reach the set location.</Text>
-        </FlavorTextOption>
-    </FlavorTextDef>
-    <FlavorTextDef>
-        <InternalName>Tutorial_StartResearchSurveyShips</InternalName>
-        <FlavorTextOption>
-            <Text>Commander, The next thing that needs your attention is ensuring the [HS=HS_ResearchCenter]Research Center[/HS] has an active goal.[BR][BR]While there are multiple choices, focusing on [HS=HS_Tech]Techs[/HS] that enhance our exploration abilities such as Survey Missions is advised. Access the Research Center by selecting the Research Bar with the LEFT Mouse Button.[BR][BR]New Objective: Research Survey Missions</Text>
-        </FlavorTextOption>
-    </FlavorTextDef>
-    <FlavorTextDef>
-        <InternalName>Tutorial_OpenResearchScreenFirstTime</InternalName>
-        <FlavorTextOption>
-            <Text>Welcome to the [HS=HS_ResearchCenter]Research Center[/HS]. This is where you direct research efforts to unlock new [HS=HS_Tech]Techs[/HS]. Completing [HS=HS_Tech]Techs[/HS] is how you gain access to new ships, buildings, management elements, and more.[BR][BR]The screen has three sections—the Advisor Suggestions in the middle, the current [HS=HS_Tech]Tech[/HS] being researched is at the bottom and all [HS=HS_Tech]Techs[/HS] that can be researched listed in the panel on the right.[BR][BR]Selecting a [HS=HS_Tech]Tech[/HS] with the LEFT Mouse Button will set it as the current research target. Try setting a research target now. It's advised to start with Survey Missions.</Text>
-        </FlavorTextOption>
-    </FlavorTextDef>
-    <FlavorTextDef>
-        <InternalName>Tutorial_OnSetFirstResearchTarget</InternalName>
-        <FlavorTextOption>
-            <Text>Research target set![BR][BR]All [HS=HS_Tech]Techs[/HS] require an amount of [ICON=Stat_Research_Icon] [HS=HS_Research]Research[/HS]. Every [HS=HS_Months]Turn[/HS] a set amount of [ICON=Stat_Research_Icon] [HS=HS_Research]Research[/HS] is generated and applied to the target [HS=HS_Tech]Tech[/HS].[BR][BR]Primarily, this concerns you regarding how long it will take to complete research. You can see the number of [HS=HS_Months]Turns[/HS] a [HS=HS_Tech]Tech[/HS] will take in its listing. The number of remaining [HS=HS_Months]Turns[/HS] is listed on the Research Bar.[BR][BR]Ways to increase the amount of [ICON=Stat_Research_Icon] [HS=HS_Research]Research[/HS] generated per [HS=HS_Months]Turn[/HS] will be covered as the Alliance expands.</Text>
-        </FlavorTextOption>
-    </FlavorTextDef>
-    <FlavorTextDef>
-        <InternalName>Tutorial_CompleteResearchSurveyShips</InternalName>
-        <FlavorTextOption>
-            <Text>Research into Survey Missions complete, we've gained a [HS=HS_SurveyShip]Survey Ship[/HS].[BR][BR][HS=HS_SurveyShip]Survey Ships[/HS] will prove vital to exploring the galaxy. [HS=HS_SurveyShip]Survey Ships[/HS] have the module necessary to investigate [HS=HS_Anomaly]Anomalies[/HS].[BR][BR]An [HS=HS_Anomaly]Anomaly[/HS] is an object in space that's unclear, abandoned, or obtuse. Uncovering an [HS=HS_Anomaly]Anomaly[/HS] can prove beneficial but can also be dangerous. Survey an [HS=HS_Anomaly]Anomaly[/HS] using the new [HS=HS_SurveyShip]Survey Ship[/HS].[BR][BR]New Objective: Scan an Anomaly</Text>
-        </FlavorTextOption>
-    </FlavorTextDef>
-    <FlavorTextDef>
-        <InternalName>Tutorial_CompleteResearchSurveyShipsOnObjective</InternalName>
-        <FlavorTextOption>
-            <Text>Research into Survey Missions complete, we've gained a [HS=HS_SurveyShip]Survey Ship[/HS].[BR][BR][HS=HS_SurveyShip]Survey Ships[/HS] will prove vital to exploring the galaxy. [HS=HS_SurveyShip]Survey Ships[/HS] have the module necessary to investigate [HS=HS_Anomaly]Anomalies[/HS].[BR][BR]An [HS=HS_Anomaly]Anomaly[/HS] is an object in space that's unclear, abandoned, or obtuse. Uncovering an [HS=HS_Anomaly]Anomaly[/HS] can prove beneficial but can also be dangerous. Survey an [HS=HS_Anomaly]Anomaly[/HS] using the new [HS=HS_SurveyShip]Survey Ship[/HS].[BR][BR]Completed Objective: Research Survey Missions[BR]New Objective: Scan an Anomaly</Text>
-        </FlavorTextOption>
-    </FlavorTextDef>
-    <!---->
-    <FlavorTextDef>
-        <InternalName>Tutorial_StartPlanetaryManagement</InternalName>
-        <FlavorTextOption>
-            <Text>It's the start of a new [HS=HS_Months]Turn[/HS]. Another duty often requiring your attention is managing our [HS=HS_CoreWorld]Core Worlds[/HS]. A [HS=HS_CoreWorld]Core World[/HS] is any planet with a [HS=HS_Leaders]Leader[/HS] in charge. Right now, that's just our Homeworld, Earth. As the Alliance expands, we'll need to talk about [HS=HS_Leaders]Leaders[/HS] more and how to establish a  [HS=HS_CoreWorld]Core World[/HS], but for now, let's focus on Earth.[BR][BR]Access the [ICON=Menu_PlanetManagement_Icon] [HS=HS_PlanetManagement]Planet Management Window[/HS] by selecting Earth with the LEFT Mouse Button and then pressing the [ICON=Menu_PlanetManagement_Icon] [HS=HS_PlanetManagement]Planet Management[/HS] button.[BR][BR]New Objective: Build 2 Planetary Improvements</Text>
-        </FlavorTextOption>
-    </FlavorTextDef>
-    <FlavorTextDef>
-        <InternalName>Tutorial_OpenedPlanetaryManagement</InternalName>
-        <FlavorTextOption>
-            <Text>On this screen, you can see everything relevant to the planet. Right now, we're concerned with planning Improvements. Improvements can have several beneficial effects; the most common is how they affect Planetary Output. [ICON=Manufacturing_Stat_Icon] [HS=HS_Manufacturing]Manufacturing[/HS], [ICON=Stat_Research_Icon] [HS=HS_Research]Research[/HS], [ICON=Stat_Income_Icon] [HS=HS_ColonyGrossIncome]Income[/HS], [ICON=Stat_Food_Icon] [HS=HS_Food]Food[/HS], and [ICON=Stat_Influence_Icon] [HS=HS_Influence]Influence[/HS] all have their own impact on the Alliance. Improving the Output will have beneficial effects.[BR][BR]Try placing the Capital City Improvement for Earth on an open tile. You can do this by holding the LEFT Mouse Button on a unique Improvement from the right-hand panel and dragging it to a tile before releasing the LEFT Mouse Button.</Text>
-        </FlavorTextOption>
-    </FlavorTextDef>
-    <FlavorTextDef>
-        <InternalName>Tutorial_PlacedFirstPlanetaryImprovement</InternalName>
-        <FlavorTextOption>
-            <Text>Placement confirmed, Commander. As you place additional Improvements and Districts, it's important to know about [HS=HS_Adjacency]Adjacency Bonuses[/HS]. All Improvements and Districts have specific effects based on their level. You can increase the level by building something with an Adjacency bonus that applies to the bonuses an Improvement provides.[BR][BR]Another way to get more from your Improvements and increase their level is to build on top of Tiles with an existing benefit. Building similar structures close together on tiles that match their benefit will often yield the best results.[BR][BR]You can plan ahead by placing the plans for several Improvements or Districts at a time. The order construction will be complete is visible in the Build Queue, which you can rearrange as needed.[BR][BR]Plan some Districts by clicking on a tile with the LEFT Mouse Button and then selecting a District from the list of available options.</Text>
-        </FlavorTextOption>
-    </FlavorTextDef>
-    <FlavorTextDef>
-        <InternalName>Tutorial_FinishedPlanetaryImprovements</InternalName>
-        <FlavorTextOption>
-            <Text>Colonies report that another Planetary Improvement has been completed. It may only be a start, but every completed Improvement increases the Alliance's proficiency. We should remember to celebrate the small victories sometimes.[BR][BR]You'll need to continue to manage the [HS=HS_CoreWorld]Core Worlds[/HS]. If you don't like the location of an Improvement or District, you can use the Deconstruct order to clear the tile. Select the tile and then select the Destroy Improvement option.[BR][BR]Completed Objective: Build 2 Planetary Improvements</Text>
-        </FlavorTextOption>
-    </FlavorTextDef>
-    <!---->
-    <FlavorTextDef>
-        <InternalName>Tutorial_OnCompletedExplore</InternalName>
-        <FlavorTextOption>
-            <Text>Commander, having made contact with the Drengin, we can confirm they're the source of the mysterious signal.[BR][BR]We've no additional information on them. It's advisable to approach them carefully and keep diplomatic relations positive. We've had enough problems with the Pirates around this [HS=HS_Sector]Sector[/HS].[BR][BR]Even if we're not making it an active objective, we should continue to explore to help complete our other objectives.[BR][BR]Completed Objective: Explore the Sector</Text>
-        </FlavorTextOption>
-    </FlavorTextDef>
-    <!---->
-    <FlavorTextDef>
-        <InternalName>Tutorial_FinishedFirstTurnActions</InternalName>
-        <FlavorTextOption>
-            <Text>Commander, you can end your turn once you've addressed all outstanding issues.[BR][BR]There are only so many things that can be done in a Month, the measure of a [HS=HS_Months]Turn[/HS]. When all issues that need attention have been acknowledged or addressed, you can pass the [HS=HS_Months]Turn[/HS] and progress to the next month to start a new  [HS=HS_Months]Turn[/HS].[BR][BR]You can Pass the [HS=HS_Months]Turn[/HS] by pressing the Turn Button or by pressing the TAB key.[BR][BR]When you're ready, Pass the turn; there will be plenty more to address next [HS=HS_Months]Turn[/HS].</Text>
-        </FlavorTextOption>
-    </FlavorTextDef>
-    <!---->
-    <FlavorTextDef>
-        <InternalName>Tutorial_StartSurveyObjective</InternalName>
-        <FlavorTextOption>
-            <Text>Ein wachsames Auge sollte auf die Drengin gerichtet sein. Trotzdem muss die Allianz weiterhin den [HS=HS_Sector]Sektor[/HS] sichern.[BR][BR][HS=HS_SurveyShip]Erkundungsschiffe[/HS] sind ein weiterer wichtiger Bestandteil bei der Erforschung der Galaxie. [HS=HS_SurveyShip]Erkundungsschiffe[/HS] mögen langsamer sein als Sonden und in ihrer [HS=HS_ShipRange]Reichweite[/HS] eingeschränkt, aber sie können sich verteidigen. Noch wichtiger ist, dass [HS=HS_SurveyShip]Erkundungsschiffe[/HS] zur Untersuchung von [HS=HS_Anomaly]Anomalien[/HS] verwendet werden können.[BR][BR][HS=HS_Anomaly]Anomalien[/HS] nehmen viele Formen an, können aber alle von einem [HS=HS_SurveyShip]Erkundungsschiff[/HS] gescannt werden. Eine [HS=HS_SurveyOrder]Erkundung[/HS] dauert einige [HS=HS_Months]Monate[/HS] bis zur Fertigstellung, offenbart aber oft nützliche Ressourcen, Komponenten oder Technologien, sobald sie abgeschlossen ist.[BR][BR]Ein [HS=HS_SurveyShip]Erkundungsschiff[/HS] kann befohlen werden, eine [HS=HS_Anomaly]Anomalie[/HS] zu [HS=HS_SurveyOrder]Erkunden[/HS], indem es zur Position der [HS=HS_Anomaly]Anomalie[/HS] kommandiert wird oder indem es die [ICON=AutoSurvey_Icon] [HS=HS_AutoSurvey]Auto-Erkundung[/HS]-Funktion des Schiffes nutzt.[BR][BR]Abgeschlossenes Ziel: Lokalisieren Sie die andere Zivilisation[BR]Neues Ziel: Scannen Sie eine Anomalie</Text>
-        </FlavorTextOption>
-    </FlavorTextDef>
-    <FlavorTextDef>
-        <InternalName>Tutorial_SelectSurveyShip</InternalName>
-        <FlavorTextOption>
-            <Text>[HS=HS_SurveyShip]Survey Ship[/HS] selected and ready for orders. Directing a [HS=HS_SurveyShip]Survey Ship[/HS] to [HS=HS_SurveyOrder]Survey[/HS] an [HS=HS_Anomaly]Anomaly[/HS] is much like ordering the ship to [HS=HS_ShipMovement]Move Order[/HS].[BR][BR]With the [HS=HS_SurveyShip]Survey Ship[/HS] selected, select an [HS=HS_Anomaly]Anomaly[/HS] to [HS=HS_SurveyOrder]Survey[/HS] by selecting it with the RIGHT Mouse Button. Doing so will set the [HS=HS_Anomaly]Anomaly[/HS] as the ship's target. The [HS=HS_SurveyShip]Survey Ship[/HS] will then move to the  [HS=HS_Anomaly]Anomaly[/HS] and, once at the destination, begin the [HS=HS_SurveyOrder]Survey[/HS].</Text>
-        </FlavorTextOption>
-    </FlavorTextDef>
-    <FlavorTextDef>
-        <InternalName>Tutorial_StartedFirstSurvey</InternalName>
-        <FlavorTextOption>
-            <Text>[HS=HS_SurveyShip]Survey Ship[/HS] reports reaching its destination. The [HS=HS_SurveyShip]Survey Ship[/HS] will now begin to [HS=HS_SurveyOrder]Survey[/HS] the target [HS=HS_Anomaly]Anomaly[/HS].[BR][BR][HS=HS_SurveyOrder]Surveying[/HS] takes several [HS=HS_Months]Turns[/HS] to complete. If the [HS=HS_SurveyShip]Survey Ship[/HS] is interrupted by being given another order, they will lose progress in uncovering the [HS=HS_Anomaly]Anomaly[/HS].[BR][BR]There's more to manage while the [HS=HS_SurveyShip]Survey Ship[/HS] works. If you want to check the [HS=HS_SurveyShip]Survey Ships[/HS] progress, select the ship; the number of [HS=HS_Months]Turns[/HS] remaining will be detailed on the selected panel. </Text>
-        </FlavorTextOption>
-    </FlavorTextDef>
-    <FlavorTextDef>
-        <InternalName>Tutorial_SurveyedFirstAnomaly</InternalName>
-        <FlavorTextOption>
-            <Text>Erfolg![BR][BR]Das [HS=HS_SurveyShip]Erkundungsschiff[/HS] hat die [HS=HS_SurveyOrder]Erkundung[/HS] einer [HS=HS_Anomaly]Anomalie[/HS] abgeschlossen. Jetzt ist es an der Zeit, sich mit dem zu befassen, was entdeckt wurde.[BR][BR]Die Erforschung der Galaxie ist nur der erste Schritt. Die Ausweitung des Einflusses der Allianz erfordert die Kolonisierung neuer Welten. Nicht alle Planeten gelten als kolonisierbar. Planeten haben eine [HS=HS_PlanetClass]Planetenklasse[/HS], die angibt, wie groß, ressourcenreich und bewohnbar ein Planet ist. Alles, was höher als 0 eingestuft ist, ist kolonisierbar. Planeten mit einer [HS=HS_PlanetClass]Planetenklasse[/HS] von 0 gelten als [HS=HS_DeadWorld]Tote Welt[/HS].[BR][BR][HS=HS_Colinizing]Kolonisierte[/HS] Planeten versorgen die nächstgelegene [HS=HS_CoreWorld]Kernwelt[/HS] mit Ressourcen. Die einzige [HS=HS_CoreWorld]Kernwelt[/HS] der Allianz ist die Heimatwelt, die Erde.[BR][BR]Nutzen Sie das von der Allianz bereitgestellte Kolonieschiff, um einen Planeten zu [HS=HS_ColonizeOrder]kolonisieren[/HS]. Der Mars war schon immer der nächstgelegene geeignete Nachbar. Es ist ratsam, dort zu beginnen. Denken Sie daran, das Universum weiterhin nach [HS=HS_Anomaly]Anomalien[/HS] zu durchsuchen; sie werden unser Verständnis der Galaxie um uns herum weiterhin bereichern und erweitern.[BR][BR]Abgeschlossenes Ziel: Erkundung einer Anomalie[BR]Neues Ziel: Kolonisierung eines Planeten[BR]Neues Ziel: Erkundung von 5 Anomalien</Text>
-        </FlavorTextOption>
-    </FlavorTextDef>
-    <FlavorTextDef>
-        <InternalName>Tutorial_SurveyedTargetAnomalies</InternalName>
-        <FlavorTextOption>
-            <Text>Die Allianz hat ihr Ziel erreicht, 5 [HS=HS_Anomaly]Anomalien[/HS] [HS=HS_SurveyOrder]zu erfassen[/HS]. Jede war eine andere Erfahrung, auch wenn nicht alle sicher waren. Auch wenn es kein Ziel ist, wird das weitere Scannen von [HS=HS_Anomaly]Anomalien[/HS] vorteilhaft sein.[BR][BR]Abgeschlossenes Ziel: Scan 5 Anomalien</Text>
-        </FlavorTextOption>
-    </FlavorTextDef>
-    <!---->
-    <FlavorTextDef>
-        <InternalName>Tutorial_StartStarbaseObjective</InternalName>
-        <FlavorTextOption>
-            <Text>Es gibt neben [HS=HS_Colonizing]kolonisierten[/HS] Planeten auch andere Möglichkeiten, die [HS=HS_CoreWorld]Kernwelten[/HS] zu stärken.[BR][BR][ICON=Icon_EconomicsStarbase] [HS=HS_EconomicsStarbase]Wirtschafts-Sternenbasen[/HS] können in der Nähe einer [HS=HS_CoreWorld]Kernwelt[/HS] errichtet werden, um die Wirtschaft der [HS=HS_CoreWorld]Kernwelt[/HS] zu verbessern. Der Bau einer [HS=HS_Starbase]Sternenbasis[/HS] beginnt mit der Produktion eines [HS=HS_Constructor]Arbeitsschiffs[/HS] in einer [HS=HS_Shipyard]Werft[/HS]. Sobald gebaut, können [HS=HS_Constructor]Arbeitsschiffs[/HS] in [HS=HS_Starbase]Sternenbasen[/HS] umgewandelt werden, indem der Befehl [HS=HS_ConstructStarbase]Sternenbasis errichten[/HS] verwendet wird.[BR][BR]Neues Ziel: Baue eine Wirtschafts-Sternenbasis</Text>
-        </FlavorTextOption>
-    </FlavorTextDef>
-    <FlavorTextDef>
-        <InternalName>Tutorial_StartAsteroidMiningObjective</InternalName>
-        <FlavorTextOption>
-            <Text>As the Alliance expands, it's important to increase the [ICON=Manufacturing_Stat_Icon] [HS=HS_Manufacturing]Manufacturing[/HS] value of [HS=HS_CoreWorld]Core Worlds[/HS]. Building Manufacturing Districts on [HS=HS_CoreWorld]Core Worlds[/HS] is one way to increase the value, but that often causes an increase in [HS=HS_Pollution]Pollution[/HS].[BR][BR]Increasing the [ICON=Stat_Minerals_Icon] [HS=HS_Minerals]Mineral[/HS] input to a planet will also increase [ICON=Manufacturing_Stat_Icon] [HS=HS_Manufacturing]Manufacturing[/HS]. Space is full of floating rocks that could be mined for [ICON=Stat_Minerals_Icon] [HS=HS_Minerals]Minerals[/HS]. Unlocking the ability to mine asteroids would allow the Alliance to increase the [ICON=Manufacturing_Stat_Icon] [HS=HS_Manufacturing]Manufacturing[/HS] of [HS=HS_CoreWorld]Core Worlds[/HS] without increasing  [HS=HS_Pollution]Pollution[/HS].[BR][BR]New Objective: Research Asteroid Mining</Text>
-        </FlavorTextOption>
-    </FlavorTextDef>
-    <FlavorTextDef>
-        <InternalName>Tutorial_MasteredAsteroidMining</InternalName>
-        <FlavorTextOption>
-            <Text>Durch Forschung wurde die Technologie "Asteroid-Schürfer" [HS=HS_HS_Tech]Tech[/HS] freigeschaltet. Diese [HS=HS_HS_Tech]Technologie[/HS] ermöglicht den Bau von Schiffen, die zur Einrichtung von Bergbauoperationen auf Asteroiden in der gesamten Galaxie verwendet werden können. Asteroiden liefern zusätzliche [ICON=Stat_Minerals_Icon] [HS=HS_Minerals]Mineralien[/HS] an die nächstgelegene [HS=HS_CoreWorld]Kernwelt[/HS], um die [ICON=Manufacturing_Stat_Icon] [HS=HS_Manufacturing]Produktion[/HS] zu verbessern.[BR][BR]Um mit dem Asteroidenabbau zu beginnen, wählen Sie einen Asteroiden-Schürfer mit der LINKEN Maustaste aus. Schließen Sie dann einen [HS=HS_ShipMovement]Bewegungsbefehl[/HS] ab, indem Sie mit der RECHTEN Maustaste auf einen Asteroiden klicken. Wenn der Asteroiden-Schürfer sein Ziel erreicht, richtet er eine Asteroidenmine auf allen Asteroiden im Asteroidengürtel ein.[BR][BR]Neues Ziel: Einen Asteroiden abbauen</Text>
-        </FlavorTextOption>
-    </FlavorTextDef>
-    <FlavorTextDef>
-        <InternalName>Tutorial_MasteredAsteroidMiningOnObjective</InternalName>
-        <FlavorTextOption>
-            <Text>Durch Forschung wurde die Technologie "Asteroid-Schürfer" [HS=HS_HS_Tech]Tech[/HS] freigeschaltet. Diese [HS=HS_HS_Tech]Technologie[/HS] ermöglicht den Bau von Schiffen, die zur Einrichtung von Bergbauoperationen auf Asteroiden in der gesamten Galaxie verwendet werden können. Asteroiden liefern zusätzliche [ICON=Stat_Minerals_Icon] [HS=HS_Minerals]Mineralien[/HS] an die nächstgelegene [HS=HS_CoreWorld]Kernwelt[/HS], um die [ICON=Manufacturing_Stat_Icon] [HS=HS_Manufacturing]Produktion[/HS] zu verbessern.[BR][BR]Um mit dem Asteroidenabbau zu beginnen, wählen Sie einen Asteroiden-Schürfer mit der LINKEN Maustaste aus. Schließen Sie dann einen [HS=HS_ShipMovement]Bewegungsbefehl[/HS] ab, indem Sie mit der RECHTEN Maustaste auf einen Asteroiden klicken. Wenn der Asteroiden-Schürfer sein Ziel erreicht, richtet er eine Asteroidenmine auf allen Asteroiden im Asteroidengürtel ein.[BR][BR]Abgeschlossenes Ziel: Asteroidenabbau erforschen[BR]Neues Ziel: Einen Asteroiden abbauen</Text>
-        </FlavorTextOption>
-    </FlavorTextDef>
-    <FlavorTextDef>
-        <InternalName>Tutorial_UnlockedStarbaseTechOnObjective</InternalName>
-        <FlavorTextOption>
-            <Text>With the research into the Starbases [HS=HS_Tech]Tech[/HS] complete, we can build [HS=HS_Constructor]Constructors[/HS] at a [HS=HS_Shipyard]Shipyard[/HS]. [HS=HS_Constructor]Constructors[/HS] are used to build [HS=HS_Starbase]Starbases[/HS]. There are several types of [HS=HS_Starbase]Starbase[/HS] to take advantage of. Try building a few [HS=HS_Constructor]Constructors[/HS] at the [HS=HS_Shipyard]Shipyard[/HS] and use them to build [HS=HS_Starbase]Starbases[/HS].[BR][BR]Completed Objective: Research Starbases[BR]New Objective: Build an Economic Starbase[BR]New Objective: Build a Military Starbase[BR]New Objective: Build a Mining Starbase[BR]New Objective: Build a Communications Starbase</Text>
-        </FlavorTextOption>
-    </FlavorTextDef>
-    <FlavorTextDef>
-        <InternalName>Tutorial_UnlockedStarbaseTech</InternalName>
-        <FlavorTextOption>
-            <Text>With the research into the Starbases [HS=HS_Tech]Tech[/HS] complete, we can build [HS=HS_Constructor]Constructors[/HS] at a [HS=HS_Shipyard]Shipyard[/HS]. [HS=HS_Constructor]Constructors[/HS] are used to build [HS=HS_Starbase]Starbases[/HS]. There are several types of [HS=HS_Starbase]Starbase[/HS] to take advantage of. Try building a few [HS=HS_Constructor]Constructors[/HS] at the [HS=HS_Shipyard]Shipyard[/HS] and use them to build [HS=HS_Starbase]Starbases[/HS].[BR][BR]New Objective: Build an Economic Starbase[BR]New Objective: Build a Military Starbase[BR]New Objective: Build a Mining Starbase[BR]New Objective: Build a Communications Starbase</Text>
-        </FlavorTextOption>
-    </FlavorTextDef>
-    <FlavorTextDef>
-        <InternalName>Tutorial_SelectedConstructor</InternalName>
-        <FlavorTextOption>
-            <Text>[HS=HS_Constructor]Constructor[/HS] selected and ready for orders. Positioning for [HS=HS_Constructor]Constructors[/HS] is critical. [HS=HS_Constructor]Constructors[/HS] are consumed when a [HS=HS_Starbase]Starbases[/HS] is built.[BR][BR]To build a [HS=HS_Starbase]Starbase[/HS], press the [ICON=Order_ConstructStarbase] [HS=HS_ConstructStarbase]Construct Starbase[/HS] button by the selected panel. The [HS=HS_Starbase]Starbase[/HS] will be built at the [HS=HS_Constructor]Constructors[/HS] current position.[BR][BR]Keep in mind that   [HS=HS_EconomicsStarbase]Economic Starbases[/HS] can only be built near [HS=HS_CoreWorld]Core Worlds[/HS] and [HS=HS_MiningStarbase]Mining Starbases[/HS] can only be built near unclaimed [HS=HS_StrategicResource]Strategic Resources[/HS]. [HS=HS_Starbase]Starbases[/HS] can not be built too close to another [HS=HS_Starbase]Starbase[/HS], and they can not be built in another Civilizaton's [HS=HS_ZoneOfControl]Zone of Control[/HS].</Text>
-        </FlavorTextOption>
-    </FlavorTextDef>
-    <FlavorTextDef>
-        <InternalName>Tutorial_BuiltEconomicStarbase</InternalName>
-        <FlavorTextOption>
-            <Text>First [HS=HS_EconomicsStarbase]Economic Starbase[/HS] built. It will increase the [ICON=Manufacturing_Stat_Icon] [HS=HS_Manufacturing]Manufacturing[/HS] and [ICON=Stat_Income_Icon] [HS=HS_ColonyGrossIncome]Income[/HS] of Colonies within its area of influence.[BR][BR]Upgrades for [HS=HS_EconomicsStarbase]Economic Starbases[/HS] focus on further increasing the [ICON=Manufacturing_Stat_Icon] [HS=HS_Manufacturing]Manufacturing[/HS] or [ICON=Stat_Income_Icon] [HS=HS_ColonyGrossIncome]Income[/HS] of nearby Colonies. [HS=HS_EconomicsStarbase]Economic Starbases[/HS] are a great way to speed up the rate at which construction is completed without increasing [HS=HS_Pollution]Pollution[/HS]. To get a list of affected Colonies, press the Manage button by the selected panel for a [HS=HS_Starbase]Starbase[/HS].[BR][BR]Completed Objective: Build an Economic Starbase</Text>
-        </FlavorTextOption>
-    </FlavorTextDef>
-    <FlavorTextDef>
-        <InternalName>Tutorial_BuiltMilitaryStarbase</InternalName>
-        <FlavorTextOption>
-            <Text>First [ICON=Icon_MiltaryStarbase] [HS=HS_MilitaryStarbase]Military Starbase[/HS] built. It will increase the Attack and Defense of all ships and fleets within its area of effect. These [ICON=Icon_MiltaryStarbase] [HS=HS_MilitaryStarbase]Military Starbases[/HS] also tend to get more defensive and weapon-focused upgrades than other [HS=HS_Starbase]Starbases[/HS].[BR][BR][ICON=Icon_MiltaryStarbase] [HS=HS_MilitaryStarbase]Military Starbases[/HS] are great when built in areas where conflict regularly occurs and around Colonies to help fend off assaults. To get a list of affected Colonies, press the Manage button by the selected panel for a [HS=HS_Starbase]Starbase[/HS].[BR][BR]Completed Objective: Build a Military Starbase</Text>
-        </FlavorTextOption>
-    </FlavorTextDef>
-    <FlavorTextDef>
-        <InternalName>Tutorial_BuiltMiningStarbase</InternalName>
-        <FlavorTextOption>
-            <Text>First [HS=HS_MiningStarbase]Mining Starbase[/HS] built. Any unclaimed [HS=HS_StrategicResource]Strategic Resources[/HS] within the area of effect will be claimed by the new [HS=HS_Starbase]Starbase[/HS]. Each turn, the [HS=HS_Starbase]Starbase[/HS] will add an amount of the mined [HS=HS_StrategicResource]Strategic Resources[/HS] to the Alliance's available resources. The amount mined can be increased by researching and applying upgrades to [HS=HS_MiningStarbase]Mining Starbases[/HS][BR][BR][HS=HS_StrategicResource]Strategic Resources[/HS] are important for constructing certain Planetary Improvements and Ships along with making certain upgrades.[BR][BR]Completed Objective: Build Mining Starbase</Text>
-        </FlavorTextOption>
-    </FlavorTextDef>
-    <FlavorTextDef>
-        <InternalName>Tutorial_BuiltCommunicationsStarbase</InternalName>
-        <FlavorTextOption>
-            <Text>First [ICON=Icon_CommunicationsStarbase] [HS=HS_CommunicationsStarbase]Communications Starbase[/HS] built. The [HS=HS_Starbase]Starbase[/HS] will begin to increase [ICON=Stat_Influence_Icon] [HS=HS_Influence]Influence[/HS]. [ICON=Icon_CommunicationsStarbase] [HS=HS_CommunicationsStarbase]Communications Starbases[/HS] are good for trying to lay early claim to an area or attempt to resist the spread of another Civilization's [ICON=Stat_Influence_Icon] [HS=HS_Influence]Influence[/HS] to keep their [HS=HS_ZoneOfControl]Zone of Control[/HS] under control.[BR][BR] If a Colony ends up in another Civilization's [HS=HS_ZoneOfControl]Zone of Control[/HS], it becomes at risk of being annexed. Each turn spent in a foreign [HS=HS_ZoneOfControl]Zone of Control[/HS] reduces control over a Colony until it is annexed or the Colony brought back into your [HS=HS_ZoneOfControl]Zone of Control[/HS].[BR][BR]Completed Objective: Build a Communications Starbase</Text>
-        </FlavorTextOption>
-    </FlavorTextDef>
-    <FlavorTextDef>
-        <InternalName>Tutorial_CompletedStarbase</InternalName>
-        <FlavorTextOption>
-            <Text>Mit der [ICON=Icon_EconomicsStarbase] [HS=HS_EconomicsStarbase]Wirtschafts-Sternenbasis[/HS], die in der Nähe einer [HS=HS_CoreWorld]Kernwelt[/HS] erstellt wurde, erhält die Wirtschaft einen Schub. Die [HS=HS_EconomicsStarbase]Wirtschafts-Sternenbasis[/HS] ist nur einer von verschiedenen [HS=HS_Starbase]Sternenbasis[/HS]-Typen, die gebaut werden können. Jeder Typ hat seinen eigenen Zweck, der es wert ist, verstanden zu werden.[BR][BR]Abgeschlossenes Ziel: Baue eine Wirtschafts-Sternenbasis</Text>
-        </FlavorTextOption>
-    </FlavorTextDef>
-    <FlavorTextDef>
-        <InternalName>Tutorial_CompletedStarbaseStartAsteroidMining</InternalName>
-        <FlavorTextOption>
-            <Text>Mit der errichteten [ICON=Icon_EconomicsStarbase] [HS=HS_EconomicsStarbase]Wirtschafts-Sternenbasis[/HS] erhält die nahegelegene [HS=HS_CoreWorld]Kernwelt[/HS] einen Wirtschaftsschub. Die [HS=HS_EconomicsStarbase]Wirtschafts-Sternenbasis[/HS] ist nur einer der [HS=HS_Starbase]Sternenbasis[/HS]-Typen, die gebaut werden können. Jeder Typ hat seinen eigenen Zweck, der es wert ist, verstanden zu werden.[BR][BR]Eine weitere Methode, um [HS=HS_CoreWorld]Kernwelten[/HS] zu fördern, ist der Asteroidenabbau. Dies erfordert die Asteroid-Schürfer[HS=HS_HS_Tech]Technologie[/HS], verfügbar im [HS=HS_ResearchCenter]Forschungszentrum[/HS].[BR][BR]Abgeschlossenes Ziel: Baue eine Wirtschafts-Sternenbasis[BR]Neues Ziel: Asteroid-Schürfer erforschen</Text>
-        </FlavorTextOption>
-    </FlavorTextDef>
-    <FlavorTextDef>
-        <InternalName>Tutorial_MinedAnAsteroid</InternalName>
-        <FlavorTextOption>
-            <Text>Gratulation![BR][BR]Der Asteroid-Schürfer wurde in eine Asteroiden-Bergbaustation umgewandelt. Asteroiden-Schürfer sind nur einmalig verwendbar, da das Schiff verbraucht wird, um die Bergbaustation einzurichten. Wenn eine Bergbaustation installiert wird, bearbeitet sie das gesamten zusammenhängende Asteroidenfeld und beginnt, Ressourcen an die nächstgelegene [HS=HS_CoreWorld]Kernwelt[/HS] zu senden.[BR][BR]Abgeschlossenes Ziel: Einen Asteroid-Schürfer abbauen</Text>
-        </FlavorTextOption>
-    </FlavorTextDef>
-    <!---->
-    <FlavorTextDef>
-        <InternalName>Tutorial_GuideToShipyard</InternalName>
-        <FlavorTextOption>
-            <Text>Before you end your [HS=HS_Months]Turn[/HS], make sure the [HS=HS_Shipyard]Shipyard[/HS] is working on constructing a new ship.[BR][BR]A [HS=HS_Shipyard]Shipyard[/HS] can't be allowed to idle and must be working on something at the end of every [HS=HS_Months]Turn[/HS]. While all available options are valid, it'd be wise to construct additional Probes to speed up our exploration of the [HS=HS_Sector]Sector[/HS].[BR][BR]To start constructing a new Ship, access the [HS=HS_Shipyard]Shipyard[/HS] by selecting it and then pressing the [ICON=Menu_ShipyardManagement_Icon] Management button by the selection panel. [BR][BR]How many [HS=HS_Months] Turns [/HS] it takes to complete a ship or project is influenced by the [ICON=Manufacturing_Stat_Icon] [HS=HS_Manufacturing]Manufacturing[/HS] value on the [HS=HS_CoreWorld]Core World[/HS] the [HS=HS_Shipyard]Shipyard[/HS] orbits.</Text>
-        </FlavorTextOption>
-    </FlavorTextDef>
-    <FlavorTextDef>
-        <InternalName>Tutorial_OpenedShipyardScreen</InternalName>
-        <FlavorTextOption>
-            <Text>Welcome to the Shipyard Management Window. On this screen, you can add ships to the Build Queue. Each [HS=HS_Months]Turn[/HS] the [HS=HS_Shipyard]Shipyard[/HS] will add progress to the ship at the front of the queue until it is complete, at which point it will be spawned into the [HS=HS_Sector]Sector[/HS] next to the [HS=HS_Shipyard]Shipyard[/HS].[BR][BR]The number of [HS=HS_Months]Turns[/HS] remaining can be seen on the ship's card in the queue. How long a ship takes from the start is listed on its entry in the Available Projects panel on the side of the screen. Select a ship in the Available Projects and press the Build Ship button to add a Ship to the queue. You can also add ships by Double-Clicking on the ship.</Text>
-        </FlavorTextOption>
-    </FlavorTextDef>
-    <!---->
-    <FlavorTextDef>
-        <InternalName>Tutorial_ExplainCitizens</InternalName>
-        <FlavorTextOption>
-            <Text>Citizens are vital to helping a [HS=HS_CoreWorld]Core World[/HS] function effectively. Citizens have stats that help improve Planetary Output. To train a Citizen, select them with the LEFT Mouse Button and then select a job.[BR][BR]Citizens work better when kept happy. Check on their [ICON=Approval_Stat_Icon] [HS=HS_Approval]Approval[/HS] often. Hover the Mouse over their [ICON=Approval_Stat_Icon] [HS=HS_Approval]Approval[/HS] icon to get a breakdown of what is affecting them.[BR][BR]Colonies will produce new Citizens as long as [ICON=Stat_Food_Icon] [HS=HS_Food]Food[/HS] is available and [HS=HS_Pollution]Pollution[/HS] isn't too high. You can see the projected number of [HS=HS_Months]Turns[/HS] based on the current state of the [HS=HS_CoreWorld]Core World[/HS].</Text>
-        </FlavorTextOption>
-    </FlavorTextDef>
-    <!---->
-    <FlavorTextDef>
-        <InternalName>Tutorial_StartColonization</InternalName>
-        <FlavorTextOption>
-            <Text>Thanks to your efforts, the Alliance has made many notable advancements toward expanding across the [HS=HS_Sector]Sector[/HS]. To truly develop, we must start [HS=HS_Colinizing]Colonizing[/HS] new planets.[BR][BR]The research team believes we can create ships perfect for such an effort with the proper advancements. The Colonization [HS=HS_Tech]Tech[/HS] will unlock the ability to construct Colony Ships. Return to the [HS=HS_ResearchCenter]Research Center[/HS] to ensure that the [ICON=Stat_Research_Icon] [HS=HS_Research]Research[/HS] generated each [HS=HS_Months]Turn[/HS] goes toward Colonizing.[BR][BR]New Objective: Research Colonization</Text>
-        </FlavorTextOption>
-    </FlavorTextDef>
-    <FlavorTextDef>
-        <InternalName>Tutorial_ResearchedColonizationOnObjective</InternalName>
-        <FlavorTextOption>
-            <Text>We should start working to expand the Alliance's borders. The next step is constructing a Colony Ship at a [HS=HS_Shipyard]Shipyard[/HS].[BR][BR][HS=HS_Shipyard]Shipyards[/HS] can only be constructed from [HS=HS_CoreWorld]Core Worlds[/HS]. The speed at which a [HS=HS_Shipyard]Shipyard[/HS] can produce ships is influenced by the associated [HS=HS_CoreWorld]Core World's[/HS] [ICON=Manufacturing_Stat_Icon] [HS=HS_Manufacturing]Manufacturing[/HS].[BR][BR]To start constructing a new Ship, access the [HS=HS_Shipyard]Shipyard[/HS] by selecting it and then pressing the [ICON=Menu_ShipyardManagement_Icon] Management button by the selection panel.[BR][BR]New Objective: Construct a Colony Ship</Text>
-        </FlavorTextOption>
-    </FlavorTextDef>
-    <FlavorTextDef>
-        <InternalName>Tutorial_ResearchedColonization</InternalName>
-        <FlavorTextOption>
-            <Text>We should start working to expand the Alliance's borders. The next step is constructing a Colony Ship at a [HS=HS_Shipyard]Shipyard[/HS].[BR][BR][HS=HS_Shipyard]Shipyards[/HS] can only be constructed from [HS=HS_CoreWorld]Core Worlds[/HS]. The speed at which a [HS=HS_Shipyard]Shipyard[/HS] can produce ships is influenced by the associated [HS=HS_CoreWorld]Core World's[/HS] [ICON=Manufacturing_Stat_Icon] [HS=HS_Manufacturing]Manufacturing[/HS].[BR][BR]To start constructing a new Ship, access the [HS=HS_Shipyard]Shipyard[/HS] by selecting it and then pressing the [ICON=Menu_ShipyardManagement_Icon] Management button by the selection panel.[BR][BR]New Objective: Construct a Colony Ship</Text>
-        </FlavorTextOption>
-    </FlavorTextDef>
-    <FlavorTextDef>
-        <InternalName>Tutorial_ConstructedColonyShip</InternalName>
-        <FlavorTextOption>
-            <Text>A Colony Ship is constructed but can only be deployed once a Citizen staffs it. A Colony must always have one Citizen. You cannot put a Citizen on a Colony Ship if they're the only working Citizen on the planet. When a Colony Ship is finished or attempts to leave the orbit, you will need to ensure there is a Citizen on it.[BR][BR]You can check on your Citizens and how quickly their number is increasing on the [ICON=Menu_PlanetManagement_Icon] [HS=HS_PlanetManagement]Planet Management Window[/HS].[BR][BR]Completed Objective: Construct a Colony Ship[BR]New Objective: Colonize a Planet</Text>
-        </FlavorTextOption>
-    </FlavorTextDef>
-    <FlavorTextDef>
-        <InternalName>Tutorial_SelectedColonyShip</InternalName>
-        <FlavorTextOption>
-            <Text>Colony Ship selected and ready for orders. Directing a Colony Ship to [HS=HS_Colinizing]Colonize[/HS] a planet is much like giving any order. With a Colony Ship selected, select a planet to [HS=HS_Colinizing]Colonize[/HS] with the RIGHT Mouse Button.[BR][BR]The Colony Ship will then move toward the planet, and once at the destination, it will attempt to [HS=HS_Colinizing]Colonize[/HS] the targeted planet.[BR][BR]Not all Planets can be [HS=HS_Colinizing]Colonized[/HS]. A Planet must have a [HS=HS_PlanetClass]Class[/HS] of 1 or greater. You can check a Planet's [HS=HS_PlanetClass]Class[/HS] by hovering the Mouse over the planet.[BR][BR]Mars is a perfect candidate to [HS=HS_Colinizing]Colonize[/HS].</Text>
-        </FlavorTextOption>
-    </FlavorTextDef>
-    <FlavorTextDef>
-        <InternalName>Tutorial_ColonizedFirstPlanetNormal</InternalName>
-        <FlavorTextOption>
-            <Text>Ein Riesenschritt für die Allianz.[BR][BR]Die Allianz hat ihren ersten Planeten [HS=HS_Colinizing]kolonisiert[/HS]. Jetzt, da die Allianz einen Planeten beansprucht hat, wird er zusätzliche Ressourcen für die nächstgelegene [HS=HS_CoreWorld]Kernwelt[/HS] bereitstellen. Wenn Sie einen Planeten auswählen wird Quelle und Ziel der Bereitstellung mittels feiner Linien verbunden.[BR][BR]Ressourcen wie [ICON=Stat_Minerals_Icon] [HS=HS_Minerals]Mineralien[/HS], [ICON=Stat_Technology_Icon] [HS=HS_Technology]Technologie[/HS] und [ICON=Stat_Wealth_Icon] [HS=HS_Wealth]Vermögen[/HS] sind entscheidend für Expansion und Wachstum. Je mehr Planeten [HS=HS_Colinizing]kolonisiert[/HS] werden, desto besser können die [HS=HS_CoreWorld]Kernwelten[/HS] agieren und Projekte abschließen.[BR][BR]Der nächste Schritt zur Etablierung einer eindrucksvollen Präsenz wird darin bestehen, mehr Planeten zu besiedeln und schließlich eine weitere [HS=HS_CoreWorld]Kernwelt[/HS] zu errichten.[BR]Abgeschlossenes Ziel: Einen Planeten kolonisieren[BR]Neues Ziel: 8 Planeten kolonisieren</Text>
-        </FlavorTextOption>
-    </FlavorTextDef>
-    <FlavorTextDef>
-        <InternalName>Tutorial_ColonizedFirstPlanetCoreWorld</InternalName>
-        <FlavorTextOption>
-            <Text>Ein großer Schritt für die Allianz.[BR][BR]Die Allianz hat ihre erste Welt [HS=HS_Colinizing]Kolonisiert[/HS], eine groß genug, um eine größere Kolonie zu unterstützen und eine [HS=HS_CoreWorld]Kernwelt[/HS] zu werden. Viele Planeten sind zu unbedeutend oder haben nicht genug Ressourcen, um sie zu einer [HS=HS_CoreWorld]Kernwelt[/HS] zu machen. Wenn also ein großer Planet besiedelt wird, sollte dies voll ausgenutzt werden.[BR][BR][HS=HS_CoreWorld]Kernwelten[/HS] können eine [HS=HS_Shipyard]Werft[/HS] unterstützen und verbessert werden, aber das erfordert, dass ein [HS=HS_Leaders]Anführer[/HS] als [HS=HS_Governor]Gouverneur[/HS] ernannt wird.[BR][BR]Ein [HS=HS_Leaders]Anführer[/HS] kann über das [ICON=Menu_PlanetManagement_Icon] [HS=HS_PlanetManagement]Planet-Management-Fenster[/HS] ernannt werden, das durch Auswahl des Planeten verfügbar ist.[BR]Abgeschlossenes Ziel: Einen Planeten Kolonisieren[BR]Neues Ziel: 8 Planeten Kolonisieren[BR]Neues Ziel: Einen Gouverneur Ernennen</Text>
-        </FlavorTextOption>
-    </FlavorTextDef>
-    <FlavorTextDef>
-        <InternalName>Tutorial_ColonizedNewPlanetNormal</InternalName>
-        <FlavorTextOption>
-            <Text>Die Allianz hat einen weiteren Planeten [HS=HS_Colinizing]kolonisiert[/HS]. Planeten, die keine [HS=HS_CoreWorld]Kernwelten[/HS] sind, liefern zusätzliche Ressourcen an die nächstgelegene [HS=HS_CoreWorld]Kernwelt[/HS]. Wenn Sie einen Planeten auswählen wird Quelle und Ziel der Bereitstellung mittels feiner Linien verbunden. [BR][BR]Ressourcen wie [ICON=Stat_Minerals_Icon] [HS=HS_Minerals]Mineralien[/HS], [ICON=Stat_Technology_Icon] [HS=HS_Technology]Technologie[/HS] und [ICON=Stat_Wealth_Icon] [HS=HS_Wealth]Vermögen[/HS] sind entscheidend für Expansion und Wachstum. Je mehr Planeten [HS=HS_Colinizing]kolonisiert[/HS] werden, desto besser können die [HS=HS_CoreWorld]Kernwelten[/HS] funktionieren und Projekte abschließen.</Text>
-        </FlavorTextOption>
-    </FlavorTextDef>
-    <FlavorTextDef>
-        <InternalName>Tutorial_ColonizedNewPlanetCoreWorld</InternalName>
-        <FlavorTextOption>
-            <Text>Sie haben Ihren ersten Planeten besiedelt, der groß genug ist, um eine neue [HS=HS_CoreWorld]Kernwelt[/HS] zu gründen![BR][BR]Viele Planeten sind nicht groß genug, um den Ausbau von Kolonien zu ermöglichen. Planeten, die zu klein sind, um eine [HS=HS_Shipyard]Werft[/HS] zu unterstützen, eignen sich gut zur Unterstützung größerer Kolonien. Diese kleineren Kolonien benötigen keine zusätzliche Führung oder Verwaltung.[BR][BR]Aufgrund ihrer Seltenheit ist es ratsam, jede planetare Ressource, die reich genug ist, um größere Kolonien zu rechtfertigen, auszunutzen. Um dies zu tun, muss ein [HS=HS_Leaders]Anführer[/HS] als [HS=HS_Governor]Gouverneur[/HS] dem Planeten zugewiesen werden. Sobald ein [HS=HS_Governor]Gouverneur[/HS] ernannt ist, kann eine [HS=HS_Shipyard]Werft[/HS] über dem Planeten gebaut und der Planet kann entwickelt werden, um die Ressourcen besser zu nutzen.[BR][BR][HS=HS_Leaders]Anführer[/HS] können aus dem [ICON=Menu_Leader_Icon] [HS=HS_LeaderMenu]Anführer-Menü[/HS] unter dem [HS=HS_RecruitmentScreen]Rekrutierungsbildschirm[/HS] rekrutiert werden. Rekrutierte [HS=HS_Leaders]Anführer[/HS] können dann unter dem [HS=HS_GovernorsScreen]Gouverneursbildschirm[/HS] zur Verwaltung von Planeten zugewiesen werden.[BR][BR]Neues Ziel: Ernennen Sie einen Gouverneur</Text>
-        </FlavorTextOption>
-    </FlavorTextDef>
-    <!--Additional Information after Colonization-->
-    <FlavorTextDef>
-        <InternalName>Tutorial_ColonizedThirdPlanet</InternalName>
-        <FlavorTextOption>
-            <Text>Keeping an expanding civilization fed can be a challenge. While [HS=HS_Colinizing]Colonizing[/HS] new planets and building Improvements on our [HS=HS_CoreWorld]Core Worlds[/HS], it's best to keep in mind how much [ICON=Stat_Food_Icon] [HS=HS_Food]Food[/HS] is being produced versus being consumed. You can check the current rate of production versus the current rate of consumption by hovering the Mouse over the [ICON=Stat_Food_Icon] [HS=HS_Food]Food[/HS] stat on the top resource bar.[BR][BR] [HS=HS_Colinizing]Colonizing[/HS] planets with high [ICON=Stat_Fertility_Icon] [HS=HS_Farming]Farming[/HS] is one way to boost the amount of food produced from a [HS=HS_CoreWorld]Core World[/HS]. Another way is to construct Improvements on a [HS=HS_CoreWorld]Core World[/HS] that boosts the amount of [ICON=Stat_Food_Icon] [HS=HS_Food]Food[/HS] produced.</Text>
-        </FlavorTextOption>
-    </FlavorTextDef>
-    <FlavorTextDef>
-        <InternalName>Tutorial_ColonizedFourthPlanet</InternalName>
-        <FlavorTextOption>
-            <Text>A benefit to expanding to other planets is finding additional resources and space to improve [ICON=Stat_Research_Icon] [HS=HS_Research]Research[/HS], which speeds up how quickly we unlock new [HS=HS_Tech]Techs[/HS].[BR][BR][ICON=Stat_Technology_Icon] [HS=HS_Technology]Technology[/HS] provided as Planetary Input by a [HS=HS_Colinizing]Colonized[/HS] planet increases [ICON=Stat_Research_Icon] [HS=HS_Research]Research[/HS] on a [HS=HS_CoreWorld]Core World[/HS]. In addition, Improvements can be built on [HS=HS_CoreWorld]Core World[/HS] to increase the [ICON=Stat_Research_Icon] [HS=HS_Research]Research[/HS] that planet provides.</Text>
-        </FlavorTextOption>
-    </FlavorTextDef>
-    <FlavorTextDef>
-        <InternalName>Tutorial_ColonizedFifthPlanet</InternalName>
-        <FlavorTextOption>
-            <Text>[HS=HS_Colinizing]Colonizing[/HS] new planets doesn't just provide resources, it expands the Alliance's [HS=HS_ZoneOfControl]Zone of Control[/HS]. The [HS=HS_ZoneOfControl]Zone of Control[/HS] represents sections of space that are considered part of a Civilization, essentially establishing a border.[BR][BR]There are specific actions, like building [HS=HS_Starbase]Starbases[/HS], that can not be done in another Civilization's [HS=HS_ZoneOfControl]Zone of Control[/HS]. Other actions, like Asteroid Mining, can only be done within the  [HS=HS_ZoneOfControl]Zone of Control[/HS].[BR][BR]The  [HS=HS_ZoneOfControl]Zone of Control[/HS] expands naturally over time based on the [ICON=Stat_Influence_Icon] [HS=HS_Influence]Influence[/HS] of [HS=HS_CoreWorld]Core Worlds[/HS].</Text>
-        </FlavorTextOption>
-    </FlavorTextDef>
-    <!--NEEDS A COREWORLD-->
-    <FlavorTextDef>
-        <InternalName>Tutorial_ColonizedCoreworld</InternalName>
-        <FlavorTextOption>
-            <Text>Sie haben Ihren ersten Planeten besiedelt, der groß genug ist, um eine neue [HS=HS_CoreWorld]Kernwelt[/HS] zu gründen![BR][BR]Viele Planeten sind nicht groß genug, um Kolonien zu erweitern. Planeten, die zu klein sind, um eine [HS=HS_Shipyard]Raumschiffswerft[/HS] zu unterstützen, eignen sich gut für größere Kolonien. Diese kleineren Kolonien benötigen keine zusätzliche Führung oder Verwaltung. [BR][BR]Aufgrund ihrer Seltenheit ist es ratsam, jede planetare Ressource, die reich genug ist, um größere Kolonien zu rechtfertigen, zu nutzen. Dazu muss ein [HS=HS_Leaders]Anführer[/HS] als [HS=HS_Governor]Gouverneur[/HS] dem Planeten zugewiesen werden. Sobald ein [HS=HS_Governor]Gouverneur[/HS] ernannt wurde, kann über dem Planeten eine [HS=HS_Shipyard]Raumschiffswerft[/HS] errichtet werden, und der Planet kann entwickelt werden, um die Ressourcen besser zu nutzen.[BR][BR][HS=HS_Leaders]Anführer[/HS] können aus dem [ICON=Menu_Leader_Icon] [HS=HS_LeaderMenu]Anführer-Menü[/HS] unter dem [HS=HS_RecruitmentScreen]Rekrutierungsbildschirm[/HS] rekrutiert werden. Rekrutierte [HS=HS_Leaders]Anführer[/HS] können dann unter dem [HS=HS_GovernorsScreen]Gouverneursbildschirm[/HS] zur Verwaltung von Planeten zugewiesen werden.[BR][BR]Abgeschlossenes Ziel: Besiedeln Sie einen Planeten der Klasse 10 oder höher[BR]Neues Ziel: Ernennen Sie einen Gouverneur</Text>
-        </FlavorTextOption>
-    </FlavorTextDef>
-    <FlavorTextDef>
-        <InternalName>Tutorial_ColonizeTargetPlanets</InternalName>
-        <FlavorTextOption>
-            <Text>Die Terranische Allianz wurde damit beauftragt, Planeten zu kolonisieren, um den Standpunkt der Menschheit im Weltraum zu sichern. Niemand kann die Kompetenz der Allianz anzweifeln, da alle Planeten erfolgreich [HS=HS_Colinizing]Kolonisiert[/HS] wurden. Nehmen Sie sich einen Moment, um diesen Erfolg zu feiern.[BR][BR]Abgeschlossenes Ziel: Kolonisierung von 8 Planeten</Text>
-        </FlavorTextOption>
-    </FlavorTextDef>
-    <FlavorTextDef>
-        <InternalName>Tutorial_ColonizeTargetPlanetsLastCoreworld</InternalName>
-        <FlavorTextOption>
-            <Text>Die Terranische Allianz war beauftragt, Planeten zu kolonisieren, um den Halt der Menschheit im Weltraum zu sichern. Niemand kann die Kompetenz der Allianz bestreiten, da alle Planeten erfolgreich [HS=HS_Colinizing]Kolonisiert[/HS] wurden. Nehmen Sie sich einen Moment, um diesen Erfolg zu feiern.[BR][BR]Sie haben auch Ihren ersten Planeten besiedelt, der groß genug ist, um eine neue [HS=HS_CoreWorld]Kernwelt[/HS] zu gründen![BR][BR]Viele Planeten sind nicht groß genug, um Kolonien expandieren zu lassen. Planeten, die zu klein sind, um einen [HS=HS_Shipyard]Raumschiffswerft[/HS] zu unterstützen, eignen sich gut für größere Kolonien. Diese kleineren Kolonien erfordern keine zusätzliche Führung oder Verwaltung.[BR][BR]Aufgrund ihrer Seltenheit ist es ratsam, jeden Planeten mit ausreichenden Ressourcen für größere Kolonien zu nutzen. Dazu muss ein [HS=HS_Leaders]Anführer[/HS] als [HS=HS_Governor]Gouverneur[/HS] des Planeten ernannt werden. Sobald ein [HS=HS_Governor]Gouverneur[/HS] ernannt wurde, kann eine [HS=HS_Shipyard]Raumschiffswerft[/HS] über dem Planeten errichtet und der Planet kann entwickelt werden, um die Ressourcen besser zu nutzen.[BR][BR][HS=HS_Leaders]Anführer[/HS] können über das [ICON=Menu_Leader_Icon] [HS=HS_LeaderMenu]Anführer Menü[/HS] auf dem [HS=HS_RecruitmentScreen]Rekrutierungsbildschirm[/HS] rekrutiert werden. Rekrutierte [HS=HS_Leaders]Anführer[/HS] können dann auf dem [HS=HS_GovernorsScreen]Gouverneursbildschirm[/HS] zur Verwaltung von Planeten zugewiesen werden.[BR][BR]Abgeschlossenes Ziel: Kolonisieren von 8 Planeten[BR]Neues Ziel: Einen Gouverneur ernennen.</Text>
-        </FlavorTextOption>
-    </FlavorTextDef>
-    <FlavorTextDef>
-        <InternalName>Tutorial_ColonzieTargetWorldsNoCoreworld</InternalName>
-        <FlavorTextOption>
-            <Text>Die Terranische Allianz wurde beauftragt, Planeten zu kolonisieren, um den Einfluss der Menschheit im Weltraum zu sichern. Niemand kann die Kompetenz der Allianz in Frage stellen, da alle Planeten erfolgreich [HS=HS_Colinizing]Kolonisiert[/HS] wurden. Nehmen Sie sich einen Moment, um diese Errungenschaft zu feiern.[BR][BR]Es gibt noch Arbeit zu tun. Keiner der [HS=HS_Colinizing]Kolonisierten[/HS] Planeten hat eine hohe genug Klasse, um eine Expansion zu rechtfertigen. Suchen Sie weiter nach einem Planeten mit einer [HS=HS_PlanetClass]Planet Klasse[/HS] 10 oder höher, um ihn zu [HS=HS_ColonizeOrder]Kolonisieren[/HS], damit wir eine neue [HS=HS_CoreWorld]Kernwelt[/HS] gründen können.[BR][BR]Abgeschlossenes Ziel: Kolonisierung von 8 Planeten[BR]Neues Ziel: Kolonisierung eines Planeten der Klasse 10 oder höher</Text>
-        </FlavorTextOption>
-    </FlavorTextDef>
-    <!---->
-    <FlavorTextDef>
-        <InternalName>Tutorial_UnlockCultureTrait</InternalName>
-        <FlavorTextOption>
-            <Text>Commander, we've earned enough [HS=HS_CulturePoint]Culture Points[/HS] to unlock a Cultural Trait. Specific Planetary improvements allow us to produce [HS=HS_CulturePoint]Culture Points[/HS], such as the Capital City.[BR][BR]Every Civilization has an affinity toward certain [HS=HS_Ideology]Ideologies[/HS]. Affinities can change over time based on decisions made and actions taken.[BR][BR]The [ICON=Menu_CulturalProgression_Icon] button for the Cultural Progression Menu to spend [HS=HS_CulturePoint]Culture Points[/HS] is located on the action bar at the bottom of the screen.[BR][BR]New Objective: Unlock a Cultural Trait</Text>
-        </FlavorTextOption>
-    </FlavorTextDef>
-    <FlavorTextDef>
-        <InternalName>Tutorial_OpenedCultureScreen</InternalName>
-        <FlavorTextOption>
-            <Text>You've accessed the Cultural Progression screen. This screen is where you can check through the various Ideology trees. To learn about a Cultural Trait, hover the Mouse over the Cultural Trait; the context card will give information on the effects of the Cultural Trait and the current [HS=HS_CulturePoint]Culture Points[/HS] cost.[BR][BR]If you have enough [HS=HS_CulturePoint]Culture Points[/HS], you can unlock a Cultural Trait to gain its benefits. With an Ideology selected, you can also see the Ideology Discount at the top of the screen, representing your affinity for that [HS=HS_Ideology]Ideology[/HS]. You can earn more [HS=HS_CulturePoint]Culture Points[/HS] by constructing certain Planetary Improvements.</Text>
-        </FlavorTextOption>
-    </FlavorTextDef>
-    <FlavorTextDef>
-        <InternalName>Tutorial_UnlockedCultureTrait</InternalName>
-        <FlavorTextOption>
-            <Text>As a Civilization grows, it takes more [HS=HS_CulturePoint]Culture Points[/HS] to unlock Cultural Traits. Focusing on a specific [HS=HS_Ideology]Ideology[/HS] and increasing affinity toward that [HS=HS_Ideology]Ideology[/HS] is an excellent way to bring the [HS=HS_CulturePoint]Culture Point[/HS] cost down and unlock the more beneficial traits quicker.[BR][BR]You can check the Cultural Progression screen to see how many [HS=HS_CulturePoint]Culture Points[/HS] are available, the current Ideology Discount of an [HS=HS_Ideology]Ideology[/HS], how many [HS=HS_CulturePoint]Culture Points[/HS] a new Cultural Trait costs or confirm the benefits of previously unlocked Cultural Traits.[BR][BR]Completed Objective: Unlock a Cultural Trait</Text>
-        </FlavorTextOption>
-    </FlavorTextDef>
-    <!---->
-    <FlavorTextDef>
-        <InternalName>Tutorial_InstalledGovernor</InternalName>
-        <FlavorTextOption>
-            <Text>Du hast erfolgreich einen [HS=HS_Governor]Gouverneur[/HS] zugewiesen! Ihre Anwesenheit verwandelt die Kolonie in eine [HS=HS_CoreWorld]Kernwelt[/HS], auf der ein [HS=HS_Shipyard]Raumschiffswerft[/HS] gebaut und der Planet entwickelt werden kann.[BR][BR]Es gibt leider schlechte Nachrichten. Berichte haben die Anwesenheit von Piraten im Sektor bestätigt. Solange sie einen Stützpunkt im Weltraum haben und einen Ort zum Bau von Schiffen, sind sie eine Bedrohung. Wir müssen ihre [HS=HS_Shipyard]Raumschiffswerft[/HS] zerstören, um die Sicherheit unserer Kolonien zu gewährleisten.[BR][BR]Abgeschlossenes Ziel: Einen Gouverneur ernennen[BR]Neues Ziel: Eine Piraten-Raumschiffswerft zerstören</Text>
-        </FlavorTextOption>
-    </FlavorTextDef>
-    <FlavorTextDef>
-        <InternalName>Tutorial_InformPlayerUnlockedLeaderScreen</InternalName>
-        <FlavorTextOption>
-            <Text>Niemand kann die gesamte Terranische Allianz alleine verwalten, egal wie kompetent. Mit der entsprechenden Infrastruktur können jetzt [HS=HS_Leaders]Anführer[/HS] rekrutiert werden. Jeder Bewerber hat Stärken und Schwächen, die ihn mehr oder weniger für jede Rolle geeignet machen.[BR][BR][HS=HS_Leaders]Anführer[/HS] können als [HS=HS_Governor]Gouverneure[/HS] dienen und eine [HS=HS_CoreWorld]Kernwelt[/HS] verwalten, [HS=HS_Diplomat]Diplomaten[/HS] werden (wenn Kontakt zu anderen Zivilisationen besteht) und vor allem können sie als [HS=HS_Minister]Minister[/HS] dienen. [HS=HS_Minister]Minister[/HS] konzentrieren sich auf den Nutzen der gesamten Zivilisation. Jedes Ministeramt hat einen Schwerpunkt und bringt einen Vorteil basierend auf einer spezifischen Fähigkeit des Anführers.[BR][BR]Rekrutiere neue [HS=HS_Leaders]Anführer[/HS] aus dem [ICON=Menu_Leader_Icon] [HS=HS_LeaderMenu]Anführer-Menü[/HS] unter dem [HS=HS_RecruitmentScreen]Rekrutierungsbildschirm[/HS]. [HS=HS_Leaders]Anführern[/HS] können dann unter dem [HS=HS_MinistersScreen]Ministerbildschirm[/HS] neuen Rollen zugewiesen werden.[BR][BR]Neues Ziel: Ernenne 3 Minister</Text>
-        </FlavorTextOption>
-    </FlavorTextDef>
-    <FlavorTextDef>
-        <InternalName>Tutorial_OpenedLeaderScreen</InternalName>
-        <FlavorTextOption>
-            <Text>Here in the [ICON=Menu_Leader_Icon] [HS=HS_LeaderMenu]Leaders Menu[/HS] are multiple tabs. To hire new [HS=HS_Leaders]Leaders[/HS] focus on the [HS=HS_RecruitmentScreen]Recruitment[/HS] tab. Available candidates will be listed on the screen here with how many [HS=HS_Months]Turns[/HS] they will be available for recruitment and their relevant stats. Any role a [HS=HS_Leaders]Leader[/HS] takes will benefit from specific stats, but no role requires a [HS=HS_Leaders]Leader[/HS] to be proficient in all skills. So a low stat or two does not mean a [HS=HS_Leaders]Leader[/HS] will be ineffective.[BR][BR]To Hire a [HS=HS_Leaders]Leader[/HS] you will need to have enough [ICON=Stat_Credits_Icon] [HS=HS_Credit]Credits[/HS]. [ICON=Stat_Credits_Icon] [HS=HS_Credit]Credits[/HS] are gained over time based on the [ICON=Stat_Income_Icon] [HS=HS_ColonyGrossIncome]Income[/HS] of all [HS=HS_CoreWorld]Core Worlds[/HS]. To hire a [HS=HS_Leaders]Leader[/HS], double-click on them with the LEFT Mouse Button.</Text>
-        </FlavorTextOption>
-    </FlavorTextDef>
-    <FlavorTextDef>
-        <InternalName>Tutorial_HiredTargetLeaders</InternalName>
-        <FlavorTextOption>
-            <Text>Leaders hired and ready for duty. There are many ways a [HS=HS_Leaders]Leader[/HS] can serve, but a great way to benefit the entire Alliance is to assign [HS=HS_Leaders]Leaders[/HS] as [HS=HS_Minister]Ministers[/HS].[BR][BR][HS=HS_Minister]Ministers[/HS] oversee specific aspects of a Civilization and provide a benefit based on a specific stat. See available offices in the [HS=HS_LeaderMenu]Leaders Menu[/HS] under the [HS=HS_MinistersScreen]Ministers[/HS] tab. Hovering the Mouse over a [HS=HS_Minister]Ministers[/HS] Office will provide additional information about the Office. Assign [HS=HS_Minister]Ministers[/HS] by dragging and dropping [HS=HS_Leaders]Leaders[/HS] with the LEFT Mouse Button.[BR][BR]Completed Objective: Hire 2 Leaders[BR]New Objective: Appoint 3 Ministers</Text>
-        </FlavorTextOption>
-    </FlavorTextDef>
-    <FlavorTextDef>
-        <InternalName>Tutorial_CabinetFilled</InternalName>
-        <FlavorTextOption>
-            <Text>Sie haben erfolgreich mehrere [HS=HS_Leaders]Anführer[/HS] zu [HS=HS_Minister]Ministern[/HS] ernannt. Ihre Unterstützung wird einen langen Weg gehen, um bei der Erforschung der Galaxie, der Besiedlung neuer Planeten und der Ausweitung des Einflusses der Terranischen Allianz zu helfen. Wenn Sie neue [HS=HS_Leaders]Anführer[/HS] rekrutieren oder sich ihre Fähigkeiten ändern, können Sie immer die Rolle eines [HS=HS_Leaders]Anführers[/HS] im [ICON=Menu_Leader_Icon] [HS=HS_LeaderMenu]Anführer-Menü[/HS] ändern.[BR][BR]Es gibt andere Möglichkeiten, der gesamten Allianz zu helfen. [HS=HS_Policy]Policies[/HS] sind Regeln, die erlassen werden können, um alle Kolonien und Flotten zu beeinflussen. Um eine [HS=HS_Policy]Policy[/HS] zu erlassen, muss die entsprechende [HS=HS_Tech]Technologie[/HS] im [HS=HS_ResearchCenter]Forschungszentrum[/HS] erforscht werden. Erforschen Sie Kolonialpolitiken, um auf das [ICON=Menu_CivilizationMenu_Icon] [HS=HS_CivilizationMenu]Zivilisationsmenü[/HS] und einen [HS=HS_Policy]Policy[/HS]-Slot zuzugreifen.[BR][BR]Abgeschlossenes Ziel: 3 Minister ernennen[BR]Neues Ziel: Kolonialpolitiken erforschen</Text>
-        </FlavorTextOption>
-    </FlavorTextDef>
-    <FlavorTextDef>
-        <InternalName>Tutorial_CabinetFilledUnlockedPolicyScreen</InternalName>
-        <FlavorTextOption>
-            <Text>Sie haben erfolgreich mehrere [HS=HS_Leaders]Anführer[/HS] zu [HS=HS_Minister]Ministern[/HS] ernannt. Ihre Unterstützung wird einen großen Beitrag zur Erforschung der Galaxie, zur Besiedlung neuer Planeten und zur Erweiterung des Einflusses der Terranischen Allianz leisten. Wenn Sie neue [HS=HS_Leaders]Anführer[/HS] rekrutieren oder sich ihre Fähigkeiten ändern, können Sie jederzeit die Rolle eines [HS=HS_Leaders]Anführers[/HS] im [ICON=Menu_Leader_Icon] [HS=HS_LeaderMenu]Anführer-Menü[/HS] ändern.[BR][BR]Es gibt andere Möglichkeiten, der gesamten Allianz zu nutzen. Die aktuelle [HS=HS_Policy]Politik[/HS] kann festgelegt werden, um alle Kolonien und Flotten zu beeinflussen. Die entsprechende [HS=HS_Tech]Technologie[/HS] ist bereits durch die Erforschung von Kolonialrichtlinien freigeschaltet. Jetzt kann eine [HS=HS_Policy]Politik[/HS] im [ICON=Menu_CivilizationMenu_Icon] [HS=HS_CivilizationMenu]Zivilisations-Menü[/HS] aktiviert werden.[BR][BR]Abgeschlossenes Ziel: 3 Minister ernennen[BR]Neues Ziel: Eine Politik aktivieren</Text>
-        </FlavorTextOption>
-    </FlavorTextDef>
-    <FlavorTextDef>
-        <InternalName>Tutorial_CabinetFilledEnactedAPolicy</InternalName>
-        <FlavorTextOption>
-            <Text>Sie haben erfolgreich mehrere [HS=HS_Leaders]Führer[/HS] zu [HS=HS_Minister]Ministern[/HS] ernannt. Ihre Unterstützung wird einen großen Beitrag zur Erforschung der Galaxie, zur Besiedelung neuer Planeten und zur Erweiterung des Einflusses der Terranischen Allianz leisten. Wenn Sie neue [HS=HS_Leaders]Führer[/HS] rekrutieren oder ihre Fähigkeiten sich ändern, können Sie jederzeit die Rolle eines [HS=HS_Leaders]Führers[/HS] im [ICON=Menu_Leader_Icon] [HS=HS_LeaderMenu]Führer Menü[/HS] ändern.[BR][BR]Es gibt andere Möglichkeiten, die gesamte Allianz zu unterstützen. [HS=HS_Policy]Politiken[/HS] sind Regeln, die aktiviert werden können, um alle Kolonien und Flotten zu beeinflussen. Sie haben bereits die [HS=HS_Tech]Technologie[/HS] freigeschaltet, um auf [HS=HS_Policy]Richtlinien[/HS] zuzugreifen und eine umgesetzt. Denken Sie daran, dass Sie [HS=HS_Policy]Richtlinien[/HS] ändern können, um den aktuellen Bedürfnissen der Zivilisation im [ICON=Menu_CivilizationMenu_Icon] [HS=HS_CivilizationMenu]Zivilisationsmenü[/HS] besser gerecht zu werden.[BR][BR]Abgeschlossenes Ziel: Ernennung von 3 Ministern</Text>
-        </FlavorTextOption>
-    </FlavorTextDef>
-    <FlavorTextDef>
-        <InternalName>Tutorial_GuideToUnlockPolicyScreen</InternalName>
-        <FlavorTextOption>
-            <Text>As the Alliance grows, so should its tools for management. We'll need to complete some additional research to develop the infrastructure to manage the Alliance better.[BR][BR]The Colonial Policies [HS=HS_Tech]Tech[/HS] will unlock the ability to access the [ICON=Menu_CivilizationMenu_Icon] [HS=HS_CivilizationMenu]Civilization Menu[/HS]. From the [ICON=Menu_CivilizationMenu_Icon] [HS=HS_CivilizationMenu]Civilization Menu[/HS], it will be possible to manage [HS=HS_Taxes]Taxes[/HS] for the entire Alliance, get an overview of the cumulative Planetary Output, and even enact  [HS=HS_Policy]Policies[/HS].[BR][BR]New Objective: Research Colonial Policies</Text>
-        </FlavorTextOption>
-    </FlavorTextDef>
-    <FlavorTextDef>
-        <InternalName>Tutorial_UnlockedPolicyScreen</InternalName>
-        <FlavorTextOption>
-            <Text>Forschung abgeschlossen! Jetzt, da Sie die Kolonialpolitik [HS=HS_Tech]Tech[/HS] erforscht haben, haben Sie Zugang zum [ICON=Menu_CivilizationMenu_Icon] [HS=HS_CivilizationMenu]Zivilisationsmenü[/HS] und [HS=HS_Policy]Politik[/HS].[BR][BR]Im [ICON=Menu_CivilizationMenu_Icon] [HS=HS_CivilizationMenu]Zivilisationsmenü[/HS] können Sie einen Überblick über die Allianz erhalten. Sie können die allgemeine Zustimmung, Zivilisationsausgaben und mehr überprüfen. Das [ICON=Menu_CivilizationMenu_Icon] [HS=HS_CivilizationMenu]Zivilisationsmenü[/HS] bietet auch Zugang zu Zivilisations[HS=HS_Policy]Politik[/HS]. Die Anzahl der umsetzbaren [HS=HS_Policy]Politiken[/HS] kann durch die Erforschung bestimmter [HS=HS_Tech]Techs[/HS] erhöht werden. Versuchen Sie jetzt, eine [HS=HS_Policy]Politik[/HS] zu verabschieden, um die Allianz besser zu organisieren.[BR][BR]Abgeschlossenes Ziel: Erforschung der Kolonialpolitik[BR]Neues Ziel: Eine Politik verabschieden</Text>
-        </FlavorTextOption>
-    </FlavorTextDef>
-    <FlavorTextDef>
-        <InternalName>Tutorial_UnlockedPolicyScreenNotObjective</InternalName>
-        <FlavorTextOption>
-            <Text>The research into Colonial Policies is complete. You can now access the [ICON=Menu_CivilizationMenu_Icon] [HS=HS_CivilizationMenu]Civilization Menu[/HS]. The [ICON=Menu_CivilizationMenu_Icon] [HS=HS_CivilizationMenu]Civilization Menu[/HS] provides plenty of useful information and it allows you to enact [HS=HS_Policy]Policies[/HS] that affect the entire Alliance.[BR][BR]You can open the  [ICON=Menu_CivilizationMenu_Icon] [HS=HS_CivilizationMenu]Civilization Menu[/HS] by pressing the  [ICON=Menu_CivilizationMenu_Icon] [HS=HS_CivilizationMenu]Civilization Menu[/HS] button on the action bar.[BR][BR]New Objective: Enact a Policy</Text>
-        </FlavorTextOption>
-    </FlavorTextDef>
-    <FlavorTextDef>
-        <InternalName>Tutorial_OpenedPolicyScreen</InternalName>
-        <FlavorTextOption>
-            <Text>Here in the [ICON=Menu_CivilizationMenu_Icon] [HS=HS_CivilizationMenu]Civilization Menu[/HS], you have access to a few tools to manage the entire Civilization better. You can adjust the [HS=HS_Taxes]Tax Rate[/HS] which directly affects [ICON=Approval_Stat_Icon] [HS=HS_Approval]Approval[/HS] and the change in [ICON=Stat_Credits_Icon] [HS=HS_Credit]Credits[/HS] each [HS=HS_Months]Turn[/HS].[BR][BR]You can also now enact a [HS=HS_Policy]Policy[/HS]. [HS=HS_Policy]Policies[/HS] are a way to issue a command that will affect every Colony, Citizen, [HS=HS_Fleet]Fleet[/HS], and sometimes more. You can unlock additional Policy Slots by researching certain [HS=HS_Tech]Techs[/HS].[BR][BR]To enact a [HS=HS_Policy]Policy[/HS], choose a [HS=HS_Policy]Policy[/HS] from the Available Policy panel then drag and drop it into an unlocked slot.</Text>
-        </FlavorTextOption>
-    </FlavorTextDef>
-    <FlavorTextDef>
-        <InternalName>Tutorial_EnactedAPolicy</InternalName>
-        <FlavorTextOption>
-            <Text>Sie haben erfolgreich eine [HS=HS_Policy]Politik[/HS] eingeführt. Die Änderung wird so schnell wie möglich umgesetzt![BR][BR]Beachten Sie, dass [HS=HS_Policy]Politiken[/HS] jederzeit während Ihrer Runde geändert werden können, um sich besser an wechselnde Ziele anzupassen oder auf spezifische Probleme zu reagieren.[BR][BR]Abgeschlossenes Ziel: Eine Politik einführen</Text>
-        </FlavorTextOption>
-    </FlavorTextDef>
-    <FlavorTextDef>
-        <InternalName>Tutorial_PiratesSpotted</InternalName>
-        <FlavorTextOption>
-            <Text>TKTKTKTKTKTKTKTKTK</Text>
-        </FlavorTextOption>
-    </FlavorTextDef>
-    <FlavorTextDef>
-        <InternalName>Tutorial_FighterSelected</InternalName>
-        <FlavorTextOption>
-            <Text>Fighter selected and ready for orders![BR][BR]Fighters come in many forms with different hull types, weapons, and armor. Their primary purpose is to defend and attack. They can be ordered to [HS=HS_ShipMovement]Move[/HS] to colonies or Starbases where they'll move into orbit and serve as defenders if any hostile fleet attempts to attack the location.[BR][BR]To order ships to attack, select a target with the RIGHT Mouse Button. The target will become the destination of the chosen ship's movement. Once in an adjacent tile, combat can take place.[BR][BR][HS=HS_Fleet]Fleets[/HS] perform better in combat than lone fighters. To create a [HS=HS_Fleet]Fleet[/HS] move ships onto the same tile, if they have enough [ICON=ShipLogistics_Icon] [HS=HS_Logistics]Logistics[/HS] the ships will join up automatically.</Text>
-        </FlavorTextOption>
-    </FlavorTextDef>
-    <FlavorTextDef>
-        <InternalName>Tutorial_LostAFight</InternalName>
-        <FlavorTextOption>
-            <Text>Commander, we've lost a conflict.[BR][BR]In the future, we can improve our odds of victory by putting our ships into [HS=HS_Fleet]Fleets[/HS]. Form [HS=HS_Fleet]Fleets[/HS] by [HS=HS_ShipMovement]Moving[/HS] Ships onto the same tile. A [HS=HS_Fleet]Fleet[/HS] is restricted in size by its [ICON=ShipLogistics_Icon] [HS=HS_Logistics]Logistics[/HS], so if a [HS=HS_Fleet]Fleet[/HS] isn't forming or expanding, the [ICON=ShipLogistics_Icon] [HS=HS_Logistics]Logistics[/HS] score is too high.[BR][BR]Additionally, control when fights occur by staying on the offensive. Initiate battles heavily weighted in our favor to weaken enemies. Avoid fleets too powerful to quickly take down and utilize distance tactics such as the Beam Volley and Missile Volley.</Text>
-        </FlavorTextOption>
-    </FlavorTextDef>
-    <FlavorTextDef>
-        <InternalName>Tutorial_GuideToRushImprovement</InternalName>
-        <FlavorTextOption>
-            <Text>Manchmal, besonders während eines Konflikts, ist es keine Option, einige [HS=HS_Months]Monate[/HS] auf die Fertigstellung von etwas zu warten. In diesen Szenarien können viele Projekte und Bauarbeiten [HS=HS_Rush]beschleunigt[/HS] werden. [HS=HS_Rush]Beschleunigen[/HS] kostet [ICON=Stat_Credits_Icon] [HS=HS_Credit]Credits[/HS], oft eine ganze Menge, aber es wird die benötigte Zeit zur Fertigstellung auf 1 [HS=HS_Months]Monat[/HS] reduzieren.[BR][BR]Einige Kolonien befürchten, dass der Konflikt zu viel Aufmerksamkeit und Ressourcen erfordert. Beruhigen Sie ihre Bedenken, indem Sie eine planetare Verbesserung [HS=HS_Rush]beschleunigen[/HS], um ihnen zu zeigen, dass sie nicht vergessen sind und das Bündnis weiterhin in seine Welten investiert.[BR][BR]Um eine planetare Verbesserung zu [HS=HS_Rush]beschleunigen[/HS], wählen Sie eine [HS=HS_CoreWorld]Kernwelt[/HS] aus und öffnen Sie das Management-Fenster. Ein Linksklick auf einen beliebigen Eintrag in der Bau-Warteschlange öffnet einige Kontextoptionen. Eine davon ist die Option [HS=HS_Rush]Beschleunigen[/HS]. Solange Sie die nötige [ICON=Stat_Control_Icon] [HS=HS_Control]Kontrolle[/HS] und [ICON=Stat_Credits_Icon] [HS=HS_Credit]Credits[/HS] haben, wird die Auswahl der Option [HS=HS_Rush]Beschleunigen[/HS] die spezifische Verbesserung [HS=HS_Rush]beschleunigen[/HS]. Die Option [HS=HS_Rush]Beschleunigen[/HS] wird ausgegraut und unresponsive sein, wenn Sie nicht die notwendigen Ressourcen haben.[BR][BR]Neues Ziel: Beschleunigen Sie eine planetare Verbesserung.</Text>
-        </FlavorTextOption>
-    </FlavorTextDef>
-    <FlavorTextDef>
-        <InternalName>Tutorial_RushedImprovement</InternalName>
-        <FlavorTextOption>
-            <Text>Die Bürger der Allianz werden die in ihre Arbeit investierten Ressourcen zu schätzen wissen. Tolle Arbeit.[BR][BR]Es wird unerlässlich sein zu wissen, dass [HS=HS_Rush]Rush[/HS] nur einmal pro Kolonie und einmal pro [HS=HS_Shipyard]Werft[/HS] in einem [HS=HS_Months]Monat[/HS] verwendet werden kann. Das kommt zu dem oft hohen Preis hinzu. [HS=HS_Rush]Rush[/HS] ist am besten geeignet, um einen drastischen Vorteil zu erlangen oder schnell auf ein Problem zu reagieren.[BR][BR]Abgeschlossenes Ziel: Eile eine planetare Verbesserung.</Text>
-        </FlavorTextOption>
-    </FlavorTextDef>
-    <FlavorTextDef>
-        <InternalName>Tutorial_GuideToExecutiveOrder</InternalName>
-        <FlavorTextOption>
-<<<<<<< HEAD
-            <Text>Im Laufe der Zeit gewinnt die Allianz [ICON=Stat_Control_Icon] [HS=HS_Control]Kontrolle[/HS], eine Ressource, die die Fähigkeit darstellt, Menschen durch Charme oder Zwang zu spezifischen Befehlen zu bewegen. [ICON=Stat_Control_Icon] [HS=HS_Control]Kontrolle[/HS] kann auf verschiedene Weisen ausgegeben werden, und eine Methode, die oft am meisten kostet, ist die Verwendung von [ICON=Menu_ExecutiveOrders_Icon] [HS=HS_ExecutiveOrders]Vollzugsanordnungen[/HS].[BR][BR][ICON=Menu_ExecutiveOrders_Icon] [HS=HS_ExecutiveOrders]Vollzugsanordnungen[/HS] sind Fähigkeiten, die sofort wirken und verschiedene Auswirkungen haben können. Sie können in allen Arten von Szenarien vorteilhaft sein. Der Befehl Kolonisten einziehen könnte am hilfreichsten sein, wenn die Allianz sich ausdehnt. Verwenden Sie eine [ICON=Menu_ExecutiveOrders_Icon] [HS=HS_ExecutiveOrders]Vollzugsanordnung[/HS], um den aktuellen Zielen der Allianz zu helfen.[BR][BR][ICON=Menu_ExecutiveOrders_Icon] [HS=HS_ExecutiveOrders]Vollzugsanordnungen[/HS] werden aus der zugehörigen radialen Optionleiste ausgewählt. Einige werden sofort ausgeführt, sobald die Verwendung bestätigt wurde. Andere erfordern ein Ziel und müssen nach Bestätigung des Befehls gerichtet werden. Bewegen Sie die Maus über die gewünschte [ICON=Menu_ExecutiveOrders_Icon] [HS=HS_ExecutiveOrders]Vollzugsanordnung[/HS] und verwenden Sie dann die linke Maustaste, um einen Befehl auszuwählen.[BR][BR]Neues Ziel: Verwenden Sie eine Vollzugsanordnung.</Text>
-=======
-            <Text>Im Laufe der Zeit gewinnt die Allianz [ICON=Stat_Control_Icon] [HS=HS_Control]Kontrolle[/HS], eine Ressource, die die Fähigkeit repräsentiert, Menschen dazu zu verzaubern oder zu zwingen, bestimmte Befehle auszuführen. [ICON=Stat_Control_Icon] [HS=HS_Control]Kontrolle[/HS] kann auf verschiedene Weisen ausgegeben werden, und eine Methode, die oft am meisten kostet, ist [ICON=Menu_ExecutiveOrders_Icon] [HS=HS_ExecutiveOrders]Exekutivbefehl[/HS].[BR][BR][ICON=Menu_ExecutiveOrders_Icon] [HS=HS_ExecutiveOrders]Exekutivbefehle[/HS] sind Fähigkeiten, die sofort passieren und verschiedene Auswirkungen haben können. Sie können in allen Arten von Szenarien nützlich sein. Der Befehl 'Kolonisten rekrutieren' könnte am hilfreichsten sein, während die Allianz sich ausbreitet. Nutzen Sie einen [ICON=Menu_ExecutiveOrders_Icon] [HS=HS_ExecutiveOrders]Exekutivbefehl[/HS], um die aktuellen Ziele der Allianz zu unterstützen.[BR][BR][ICON=Menu_ExecutiveOrders_Icon] [HS=HS_ExecutiveOrders]Exekutivbefehle[/HS] werden aus der zugehörigen Radialoption ausgewählt. Einige werden ausgeführt, sobald die Verwendung bestätigt wird. Andere erfordern ein Ziel und müssen nach Bestätigung des Befehls gerichtet werden. Bewegen Sie die Maus über die [ICON=Menu_ExecutiveOrders_Icon] [HS=HS_ExecutiveOrders]Exekutivbefehl[/HS] Option und verwenden Sie dann die LINKE Maustaste, um einen Befehl auszuwählen.[BR][BR]Neues Ziel: Verwenden Sie einen Exekutivbefehl.</Text>
->>>>>>> 20e98bdd
-        </FlavorTextOption>
-    </FlavorTextDef>
-    <FlavorTextDef>
-        <InternalName>Tutorial_UsedExecutiveOrder</InternalName>
-        <FlavorTextOption>
-            <Text>Erfolg![BR][BR]Ihr [ICON=Menu_ExecutiveOrders_Icon] [HS=HS_ExecutiveOrders]Exekutivbefehl[/HS] wurde ausgeführt. Zusätzlich zu den Kosten haben die meisten [ICON=Menu_ExecutiveOrders_Icon] [HS=HS_ExecutiveOrders]Exekutivbefehle[/HS] eine Abkühlzeit, die die Anzahl der [HS=HS_Months]Monate[/HS] misst, die vergehen müssen, bevor der [ICON=Menu_ExecutiveOrders_Icon] [HS=HS_ExecutiveOrders]Exekutivbefehl[/HS] wieder verwendet werden kann. Es ist immer eine gute Idee, dafür zu sorgen, dass genügend [ICON=Stat_Control_Icon] [HS=HS_Control]Kontrolle[/HS] aus den [HS=HS_CoreWorld]Kernwelten[/HS] angesammelt wird, damit [ICON=Menu_ExecutiveOrders_Icon] [HS=HS_ExecutiveOrders]Exekutivbefehle[/HS] bei Bedarf genutzt werden können.[BR][BR]Abgeschlossenes Ziel: Ein Exekutivbefehl verwenden</Text>
-        </FlavorTextOption>
-    </FlavorTextDef>
-    <FlavorTextDef>
-        <InternalName>Tutorial_PirateShipyardDestroyed</InternalName>
-        <FlavorTextOption>
-            <Text>Die Operationsbasis der [HS=HS_Pirates]Piraten[/HS] in diesem [HS=HS_Sector]Sektor[/HS] wurde zerstört. Es mag noch ein paar Nachzügler geben, aber ihre Präsenz in diesem [HS=HS_Sector]Sektor[/HS] wird ohne die Möglichkeit, weitere Schiffe zu erstellen, schwinden.[BR][BR]Großartige Arbeit. Die Terranische Allianz ist dem Ziel, einen soliden Stützpunkt in diesem Sektor zu etablieren, ein Stück näher gekommen.[BR][BR]Abgeschlossenes Ziel: Zerstöre eine Piraten-Werft</Text>
-        </FlavorTextOption>
-    </FlavorTextDef>
-    <FlavorTextDef>
-        <InternalName>Tutorial_NeedsUnlockLeaderScreen</InternalName>
-        <FlavorTextOption>
-            <Text>Mit der Ausweitung des Einflusses der Terranischen Allianz benötigen wir kompetente [HS=HS_Leaders]Führer[/HS]. [HS=HS_Leaders]Führer[/HS] können bei der Verwaltung von [HS=HS_CoreWorld]Kernwelten[/HS] helfen, als [HS=HS_Minister]Minister[/HS] dienen, die der gesamten Allianz zugutekommen, und mehr. Die Allianz muss sicherstellen, dass die Infrastruktur vorhanden ist, um [HS=HS_Leaders]Führer[/HS] zu rekrutieren. Dies kann durch die Durchführung des Projekts zur Kolonialen Führung auf einer [HS=HS_CoreWorld]Kernwelt[/HS] erreicht werden.[BR][BR]Neues Ziel: Führen Sie das Projekt zur Kolonialen Führung durch.</Text>
-        </FlavorTextOption>
-    </FlavorTextDef>
-</FlavorTextDefs>
+<?xml version='1.0' encoding='utf-8'?>
+<FlavorTextDefs xmlns:xsi="http://www.w3.org/2001/XMLSchema-instance" xsi:noNamespaceSchemaLocation="../../Schema/FlavorText.xsd">
+    <FlavorTextDef>
+        <InternalName>Tutorial_GenericConfirm</InternalName>
+        <FlavorTextOption>
+            <Text>Verstanden</Text>
+        </FlavorTextOption>
+    </FlavorTextDef>
+    <!---->
+    <FlavorTextDef>
+        <InternalName>Tutorial_StartOfGame</InternalName>
+        <FlavorTextOption>
+            <Text>Das Erforschen und Kennenlernen der Galaxie ist der erste Schritt zur Ausweitung der [HS=HS_ZoneOfControl]Kontrollzone[/HS] der Allianz. Sonden sind der beste Weg, das Universum zu erforschen. Sie haben uneingeschränkte [HS=HS_ShipRange]Reichweite[/HS] und können sich schnell bewegen.[BR][BR]Die Allianz hat bereits eine Sonde in der Nähe der Erdumlaufbahn bereitgestellt. Wählen Sie diese Sonde mit der LINKEN Maustaste aus und erteilen Sie ihr den Befehl zum [HS=HS_ShipMovement]Bewegen[/HS], um mit der Erkundung zu beginnen. Dies kann durch Auswahl des Ziels auf der Karte mit der RECHTEN Maustaste oder durch Auswahl des Modus [ICON=AutoExplore_Icon] [HS=HS_AutoExplore]Automatische Erkundung[/HS] in der Sonde-Schnittstelle erfolgen. Ein [HS=HS_Months]Monat[/HS] kann erst beendet werden, wenn alle Schiffe und Flotten alle ihre Züge gemacht haben oder in Bereitschaft versetzt wurden.[BR][BR]Es gibt Berichte über ungewöhnliche Signale. Ihre Quelle und Bedeutung sind zu schwach, um sie zu erkennen, aber man glaubt, dass es sich um eine andere Zivilisation handelt. Nutzen Sie die Sonde, um sie zu finden.[BR][BR]Neues Ziel: Finden Sie die andere Zivilisation</Text>
+        </FlavorTextOption>
+    </FlavorTextDef>
+    <!---->
+    <FlavorTextDef>
+        <InternalName>Tutorial_SelectedProbe</InternalName>
+        <FlavorTextOption>
+            <Text>Probe selected! The ship is ready to receive orders. Directing ships around the galaxy is vital to success. Give the Probe its first order to [HS=HS_ShipMovement]Move[/HS].[BR][BR]With the Probe selected, set a destination by clicking the RIGHT Mouse Button with the mouse over an unoccupied space. The Probe will then utilize the most direct route to that location by going from one [HS=HS_Tile]Tile[/HS] to another.[BR][BR]If you do not see the Grid, you can set Grid visibility in the Options Menu under Interface. You can also cycle through Grid visibility by pressing the G key.</Text>
+        </FlavorTextOption>
+    </FlavorTextDef>
+    <FlavorTextDef>
+        <InternalName>Tutorial_CompleteProbeMove</InternalName>
+        <FlavorTextOption>
+            <Text>Success![BR][BR]While exploring the [HS=HS_Sector]Sector[/HS], keep in mind all ships are limited to how far they can move in one [HS=HS_Months]Turn[/HS]. All Ships have a set amount of [ICON=Moves_Icon] [HS=HS_Moves]Moves[/HS] that represents how many [HS=HS_Tile]Tiles[/HS] they can traverse in one turn.[BR][BR]If you give an order that is further than a ship can move in a single [HS=HS_Months]Turn[/HS], it will continue to follow those orders over the number of [HS=HS_Months]Turns[/HS] necessary to reach the set location.</Text>
+        </FlavorTextOption>
+    </FlavorTextDef>
+    <FlavorTextDef>
+        <InternalName>Tutorial_StartResearchSurveyShips</InternalName>
+        <FlavorTextOption>
+            <Text>Commander, The next thing that needs your attention is ensuring the [HS=HS_ResearchCenter]Research Center[/HS] has an active goal.[BR][BR]While there are multiple choices, focusing on [HS=HS_Tech]Techs[/HS] that enhance our exploration abilities such as Survey Missions is advised. Access the Research Center by selecting the Research Bar with the LEFT Mouse Button.[BR][BR]New Objective: Research Survey Missions</Text>
+        </FlavorTextOption>
+    </FlavorTextDef>
+    <FlavorTextDef>
+        <InternalName>Tutorial_OpenResearchScreenFirstTime</InternalName>
+        <FlavorTextOption>
+            <Text>Welcome to the [HS=HS_ResearchCenter]Research Center[/HS]. This is where you direct research efforts to unlock new [HS=HS_Tech]Techs[/HS]. Completing [HS=HS_Tech]Techs[/HS] is how you gain access to new ships, buildings, management elements, and more.[BR][BR]The screen has three sections—the Advisor Suggestions in the middle, the current [HS=HS_Tech]Tech[/HS] being researched is at the bottom and all [HS=HS_Tech]Techs[/HS] that can be researched listed in the panel on the right.[BR][BR]Selecting a [HS=HS_Tech]Tech[/HS] with the LEFT Mouse Button will set it as the current research target. Try setting a research target now. It's advised to start with Survey Missions.</Text>
+        </FlavorTextOption>
+    </FlavorTextDef>
+    <FlavorTextDef>
+        <InternalName>Tutorial_OnSetFirstResearchTarget</InternalName>
+        <FlavorTextOption>
+            <Text>Research target set![BR][BR]All [HS=HS_Tech]Techs[/HS] require an amount of [ICON=Stat_Research_Icon] [HS=HS_Research]Research[/HS]. Every [HS=HS_Months]Turn[/HS] a set amount of [ICON=Stat_Research_Icon] [HS=HS_Research]Research[/HS] is generated and applied to the target [HS=HS_Tech]Tech[/HS].[BR][BR]Primarily, this concerns you regarding how long it will take to complete research. You can see the number of [HS=HS_Months]Turns[/HS] a [HS=HS_Tech]Tech[/HS] will take in its listing. The number of remaining [HS=HS_Months]Turns[/HS] is listed on the Research Bar.[BR][BR]Ways to increase the amount of [ICON=Stat_Research_Icon] [HS=HS_Research]Research[/HS] generated per [HS=HS_Months]Turn[/HS] will be covered as the Alliance expands.</Text>
+        </FlavorTextOption>
+    </FlavorTextDef>
+    <FlavorTextDef>
+        <InternalName>Tutorial_CompleteResearchSurveyShips</InternalName>
+        <FlavorTextOption>
+            <Text>Research into Survey Missions complete, we've gained a [HS=HS_SurveyShip]Survey Ship[/HS].[BR][BR][HS=HS_SurveyShip]Survey Ships[/HS] will prove vital to exploring the galaxy. [HS=HS_SurveyShip]Survey Ships[/HS] have the module necessary to investigate [HS=HS_Anomaly]Anomalies[/HS].[BR][BR]An [HS=HS_Anomaly]Anomaly[/HS] is an object in space that's unclear, abandoned, or obtuse. Uncovering an [HS=HS_Anomaly]Anomaly[/HS] can prove beneficial but can also be dangerous. Survey an [HS=HS_Anomaly]Anomaly[/HS] using the new [HS=HS_SurveyShip]Survey Ship[/HS].[BR][BR]New Objective: Scan an Anomaly</Text>
+        </FlavorTextOption>
+    </FlavorTextDef>
+    <FlavorTextDef>
+        <InternalName>Tutorial_CompleteResearchSurveyShipsOnObjective</InternalName>
+        <FlavorTextOption>
+            <Text>Research into Survey Missions complete, we've gained a [HS=HS_SurveyShip]Survey Ship[/HS].[BR][BR][HS=HS_SurveyShip]Survey Ships[/HS] will prove vital to exploring the galaxy. [HS=HS_SurveyShip]Survey Ships[/HS] have the module necessary to investigate [HS=HS_Anomaly]Anomalies[/HS].[BR][BR]An [HS=HS_Anomaly]Anomaly[/HS] is an object in space that's unclear, abandoned, or obtuse. Uncovering an [HS=HS_Anomaly]Anomaly[/HS] can prove beneficial but can also be dangerous. Survey an [HS=HS_Anomaly]Anomaly[/HS] using the new [HS=HS_SurveyShip]Survey Ship[/HS].[BR][BR]Completed Objective: Research Survey Missions[BR]New Objective: Scan an Anomaly</Text>
+        </FlavorTextOption>
+    </FlavorTextDef>
+    <!---->
+    <FlavorTextDef>
+        <InternalName>Tutorial_StartPlanetaryManagement</InternalName>
+        <FlavorTextOption>
+            <Text>It's the start of a new [HS=HS_Months]Turn[/HS]. Another duty often requiring your attention is managing our [HS=HS_CoreWorld]Core Worlds[/HS]. A [HS=HS_CoreWorld]Core World[/HS] is any planet with a [HS=HS_Leaders]Leader[/HS] in charge. Right now, that's just our Homeworld, Earth. As the Alliance expands, we'll need to talk about [HS=HS_Leaders]Leaders[/HS] more and how to establish a  [HS=HS_CoreWorld]Core World[/HS], but for now, let's focus on Earth.[BR][BR]Access the [ICON=Menu_PlanetManagement_Icon] [HS=HS_PlanetManagement]Planet Management Window[/HS] by selecting Earth with the LEFT Mouse Button and then pressing the [ICON=Menu_PlanetManagement_Icon] [HS=HS_PlanetManagement]Planet Management[/HS] button.[BR][BR]New Objective: Build 2 Planetary Improvements</Text>
+        </FlavorTextOption>
+    </FlavorTextDef>
+    <FlavorTextDef>
+        <InternalName>Tutorial_OpenedPlanetaryManagement</InternalName>
+        <FlavorTextOption>
+            <Text>On this screen, you can see everything relevant to the planet. Right now, we're concerned with planning Improvements. Improvements can have several beneficial effects; the most common is how they affect Planetary Output. [ICON=Manufacturing_Stat_Icon] [HS=HS_Manufacturing]Manufacturing[/HS], [ICON=Stat_Research_Icon] [HS=HS_Research]Research[/HS], [ICON=Stat_Income_Icon] [HS=HS_ColonyGrossIncome]Income[/HS], [ICON=Stat_Food_Icon] [HS=HS_Food]Food[/HS], and [ICON=Stat_Influence_Icon] [HS=HS_Influence]Influence[/HS] all have their own impact on the Alliance. Improving the Output will have beneficial effects.[BR][BR]Try placing the Capital City Improvement for Earth on an open tile. You can do this by holding the LEFT Mouse Button on a unique Improvement from the right-hand panel and dragging it to a tile before releasing the LEFT Mouse Button.</Text>
+        </FlavorTextOption>
+    </FlavorTextDef>
+    <FlavorTextDef>
+        <InternalName>Tutorial_PlacedFirstPlanetaryImprovement</InternalName>
+        <FlavorTextOption>
+            <Text>Placement confirmed, Commander. As you place additional Improvements and Districts, it's important to know about [HS=HS_Adjacency]Adjacency Bonuses[/HS]. All Improvements and Districts have specific effects based on their level. You can increase the level by building something with an Adjacency bonus that applies to the bonuses an Improvement provides.[BR][BR]Another way to get more from your Improvements and increase their level is to build on top of Tiles with an existing benefit. Building similar structures close together on tiles that match their benefit will often yield the best results.[BR][BR]You can plan ahead by placing the plans for several Improvements or Districts at a time. The order construction will be complete is visible in the Build Queue, which you can rearrange as needed.[BR][BR]Plan some Districts by clicking on a tile with the LEFT Mouse Button and then selecting a District from the list of available options.</Text>
+        </FlavorTextOption>
+    </FlavorTextDef>
+    <FlavorTextDef>
+        <InternalName>Tutorial_FinishedPlanetaryImprovements</InternalName>
+        <FlavorTextOption>
+            <Text>Colonies report that another Planetary Improvement has been completed. It may only be a start, but every completed Improvement increases the Alliance's proficiency. We should remember to celebrate the small victories sometimes.[BR][BR]You'll need to continue to manage the [HS=HS_CoreWorld]Core Worlds[/HS]. If you don't like the location of an Improvement or District, you can use the Deconstruct order to clear the tile. Select the tile and then select the Destroy Improvement option.[BR][BR]Completed Objective: Build 2 Planetary Improvements</Text>
+        </FlavorTextOption>
+    </FlavorTextDef>
+    <!---->
+    <FlavorTextDef>
+        <InternalName>Tutorial_OnCompletedExplore</InternalName>
+        <FlavorTextOption>
+            <Text>Commander, having made contact with the Drengin, we can confirm they're the source of the mysterious signal.[BR][BR]We've no additional information on them. It's advisable to approach them carefully and keep diplomatic relations positive. We've had enough problems with the Pirates around this [HS=HS_Sector]Sector[/HS].[BR][BR]Even if we're not making it an active objective, we should continue to explore to help complete our other objectives.[BR][BR]Completed Objective: Explore the Sector</Text>
+        </FlavorTextOption>
+    </FlavorTextDef>
+    <!---->
+    <FlavorTextDef>
+        <InternalName>Tutorial_FinishedFirstTurnActions</InternalName>
+        <FlavorTextOption>
+            <Text>Commander, you can end your turn once you've addressed all outstanding issues.[BR][BR]There are only so many things that can be done in a Month, the measure of a [HS=HS_Months]Turn[/HS]. When all issues that need attention have been acknowledged or addressed, you can pass the [HS=HS_Months]Turn[/HS] and progress to the next month to start a new  [HS=HS_Months]Turn[/HS].[BR][BR]You can Pass the [HS=HS_Months]Turn[/HS] by pressing the Turn Button or by pressing the TAB key.[BR][BR]When you're ready, Pass the turn; there will be plenty more to address next [HS=HS_Months]Turn[/HS].</Text>
+        </FlavorTextOption>
+    </FlavorTextDef>
+    <!---->
+    <FlavorTextDef>
+        <InternalName>Tutorial_StartSurveyObjective</InternalName>
+        <FlavorTextOption>
+            <Text>Ein wachsames Auge sollte auf die Drengin gerichtet sein. Trotzdem muss die Allianz weiterhin den [HS=HS_Sector]Sektor[/HS] sichern.[BR][BR][HS=HS_SurveyShip]Erkundungsschiffe[/HS] sind ein weiterer wichtiger Bestandteil bei der Erforschung der Galaxie. [HS=HS_SurveyShip]Erkundungsschiffe[/HS] mögen langsamer sein als Sonden und in ihrer [HS=HS_ShipRange]Reichweite[/HS] eingeschränkt, aber sie können sich verteidigen. Noch wichtiger ist, dass [HS=HS_SurveyShip]Erkundungsschiffe[/HS] zur Untersuchung von [HS=HS_Anomaly]Anomalien[/HS] verwendet werden können.[BR][BR][HS=HS_Anomaly]Anomalien[/HS] nehmen viele Formen an, können aber alle von einem [HS=HS_SurveyShip]Erkundungsschiff[/HS] gescannt werden. Eine [HS=HS_SurveyOrder]Erkundung[/HS] dauert einige [HS=HS_Months]Monate[/HS] bis zur Fertigstellung, offenbart aber oft nützliche Ressourcen, Komponenten oder Technologien, sobald sie abgeschlossen ist.[BR][BR]Ein [HS=HS_SurveyShip]Erkundungsschiff[/HS] kann befohlen werden, eine [HS=HS_Anomaly]Anomalie[/HS] zu [HS=HS_SurveyOrder]Erkunden[/HS], indem es zur Position der [HS=HS_Anomaly]Anomalie[/HS] kommandiert wird oder indem es die [ICON=AutoSurvey_Icon] [HS=HS_AutoSurvey]Auto-Erkundung[/HS]-Funktion des Schiffes nutzt.[BR][BR]Abgeschlossenes Ziel: Lokalisieren Sie die andere Zivilisation[BR]Neues Ziel: Scannen Sie eine Anomalie</Text>
+        </FlavorTextOption>
+    </FlavorTextDef>
+    <FlavorTextDef>
+        <InternalName>Tutorial_SelectSurveyShip</InternalName>
+        <FlavorTextOption>
+            <Text>[HS=HS_SurveyShip]Survey Ship[/HS] selected and ready for orders. Directing a [HS=HS_SurveyShip]Survey Ship[/HS] to [HS=HS_SurveyOrder]Survey[/HS] an [HS=HS_Anomaly]Anomaly[/HS] is much like ordering the ship to [HS=HS_ShipMovement]Move Order[/HS].[BR][BR]With the [HS=HS_SurveyShip]Survey Ship[/HS] selected, select an [HS=HS_Anomaly]Anomaly[/HS] to [HS=HS_SurveyOrder]Survey[/HS] by selecting it with the RIGHT Mouse Button. Doing so will set the [HS=HS_Anomaly]Anomaly[/HS] as the ship's target. The [HS=HS_SurveyShip]Survey Ship[/HS] will then move to the  [HS=HS_Anomaly]Anomaly[/HS] and, once at the destination, begin the [HS=HS_SurveyOrder]Survey[/HS].</Text>
+        </FlavorTextOption>
+    </FlavorTextDef>
+    <FlavorTextDef>
+        <InternalName>Tutorial_StartedFirstSurvey</InternalName>
+        <FlavorTextOption>
+            <Text>[HS=HS_SurveyShip]Survey Ship[/HS] reports reaching its destination. The [HS=HS_SurveyShip]Survey Ship[/HS] will now begin to [HS=HS_SurveyOrder]Survey[/HS] the target [HS=HS_Anomaly]Anomaly[/HS].[BR][BR][HS=HS_SurveyOrder]Surveying[/HS] takes several [HS=HS_Months]Turns[/HS] to complete. If the [HS=HS_SurveyShip]Survey Ship[/HS] is interrupted by being given another order, they will lose progress in uncovering the [HS=HS_Anomaly]Anomaly[/HS].[BR][BR]There's more to manage while the [HS=HS_SurveyShip]Survey Ship[/HS] works. If you want to check the [HS=HS_SurveyShip]Survey Ships[/HS] progress, select the ship; the number of [HS=HS_Months]Turns[/HS] remaining will be detailed on the selected panel. </Text>
+        </FlavorTextOption>
+    </FlavorTextDef>
+    <FlavorTextDef>
+        <InternalName>Tutorial_SurveyedFirstAnomaly</InternalName>
+        <FlavorTextOption>
+            <Text>Erfolg![BR][BR]Das [HS=HS_SurveyShip]Erkundungsschiff[/HS] hat die [HS=HS_SurveyOrder]Erkundung[/HS] einer [HS=HS_Anomaly]Anomalie[/HS] abgeschlossen. Jetzt ist es an der Zeit, sich mit dem zu befassen, was entdeckt wurde.[BR][BR]Die Erforschung der Galaxie ist nur der erste Schritt. Die Ausweitung des Einflusses der Allianz erfordert die Kolonisierung neuer Welten. Nicht alle Planeten gelten als kolonisierbar. Planeten haben eine [HS=HS_PlanetClass]Planetenklasse[/HS], die angibt, wie groß, ressourcenreich und bewohnbar ein Planet ist. Alles, was höher als 0 eingestuft ist, ist kolonisierbar. Planeten mit einer [HS=HS_PlanetClass]Planetenklasse[/HS] von 0 gelten als [HS=HS_DeadWorld]Tote Welt[/HS].[BR][BR][HS=HS_Colinizing]Kolonisierte[/HS] Planeten versorgen die nächstgelegene [HS=HS_CoreWorld]Kernwelt[/HS] mit Ressourcen. Die einzige [HS=HS_CoreWorld]Kernwelt[/HS] der Allianz ist die Heimatwelt, die Erde.[BR][BR]Nutzen Sie das von der Allianz bereitgestellte Kolonieschiff, um einen Planeten zu [HS=HS_ColonizeOrder]kolonisieren[/HS]. Der Mars war schon immer der nächstgelegene geeignete Nachbar. Es ist ratsam, dort zu beginnen. Denken Sie daran, das Universum weiterhin nach [HS=HS_Anomaly]Anomalien[/HS] zu durchsuchen; sie werden unser Verständnis der Galaxie um uns herum weiterhin bereichern und erweitern.[BR][BR]Abgeschlossenes Ziel: Scan einer Anomalie[BR]Neues Ziel: Kolonisierung eines Planeten[BR]Neues Ziel: Scan von 5 Anomalien</Text>
+        </FlavorTextOption>
+    </FlavorTextDef>
+    <FlavorTextDef>
+        <InternalName>Tutorial_SurveyedTargetAnomalies</InternalName>
+        <FlavorTextOption>
+            <Text>Die Allianz hat ihr Ziel erreicht, 5 [HS=HS_Anomaly]Anomalien[/HS] [HS=HS_SurveyOrder]zu erfassen[/HS]. Jede war eine andere Erfahrung, auch wenn nicht alle sicher waren. Auch wenn es kein Ziel ist, wird das weitere Scannen von [HS=HS_Anomaly]Anomalien[/HS] vorteilhaft sein.[BR][BR]Abgeschlossenes Ziel: Scan 5 Anomalien</Text>
+        </FlavorTextOption>
+    </FlavorTextDef>
+    <!---->
+    <FlavorTextDef>
+        <InternalName>Tutorial_StartStarbaseObjective</InternalName>
+        <FlavorTextOption>
+            <Text>Dies ist ein Platzhaltertext, in dem der Spieler 4 Planeten kolonisiert hat und sich am Anfang eines Zuges während des Tutorials befindet. Er erhält das Ziel, eine wirtschaftliche Sternenbasis zu errichten, mit klaren Anweisungen, wie man einen Konstruktor erstellt und in eine Sternenbasis umwandelt.</Text>
+        </FlavorTextOption>
+    </FlavorTextDef>
+    <FlavorTextDef>
+        <InternalName>Tutorial_StartAsteroidMiningObjective</InternalName>
+        <FlavorTextOption>
+            <Text>As the Alliance expands, it's important to increase the [ICON=Manufacturing_Stat_Icon] [HS=HS_Manufacturing]Manufacturing[/HS] value of [HS=HS_CoreWorld]Core Worlds[/HS]. Building Manufacturing Districts on [HS=HS_CoreWorld]Core Worlds[/HS] is one way to increase the value, but that often causes an increase in [HS=HS_Pollution]Pollution[/HS].[BR][BR]Increasing the [ICON=Stat_Minerals_Icon] [HS=HS_Minerals]Mineral[/HS] input to a planet will also increase [ICON=Manufacturing_Stat_Icon] [HS=HS_Manufacturing]Manufacturing[/HS]. Space is full of floating rocks that could be mined for [ICON=Stat_Minerals_Icon] [HS=HS_Minerals]Minerals[/HS]. Unlocking the ability to mine asteroids would allow the Alliance to increase the [ICON=Manufacturing_Stat_Icon] [HS=HS_Manufacturing]Manufacturing[/HS] of [HS=HS_CoreWorld]Core Worlds[/HS] without increasing  [HS=HS_Pollution]Pollution[/HS].[BR][BR]New Objective: Research Asteroid Mining</Text>
+        </FlavorTextOption>
+    </FlavorTextDef>
+    <FlavorTextDef>
+        <InternalName>Tutorial_MasteredAsteroidMining</InternalName>
+        <FlavorTextOption>
+            <Text>(PLATZHALTER) Dieses Ereignis tritt auf, wenn der Spieler das Asteroidenabbau gemeistert hat und sich noch nicht auf dem Zielpfad befindet, um einen Asteroidengürtel abzubauen. Dieses Ereignis gibt das Ziel vor, einen Asteroidengürtel mit klaren Anweisungen, wie es zu tun ist, abzubauen.</Text>
+        </FlavorTextOption>
+    </FlavorTextDef>
+    <FlavorTextDef>
+        <InternalName>Tutorial_MasteredAsteroidMiningOnObjective</InternalName>
+        <FlavorTextOption>
+            <Text>(PLATZHALTER) Dieses Ereignis tritt auf, wenn der Spieler das Asteroidenabbau gemeistert hat und aktiv auf dem Zielzweig ist, um einen Asteroidengürtel abzubauen. Dieses Ereignis gibt das Ziel vor, einen Asteroidengürtel mit klaren Anweisungen abzubauen. Erkennt das Abschließen des Ziels 'Meistere Asteroiden-Abbau-Technik'</Text>
+        </FlavorTextOption>
+    </FlavorTextDef>
+    <FlavorTextDef>
+        <InternalName>Tutorial_UnlockedStarbaseTechOnObjective</InternalName>
+        <FlavorTextOption>
+            <Text>With the research into the Starbases [HS=HS_Tech]Tech[/HS] complete, we can build [HS=HS_Constructor]Constructors[/HS] at a [HS=HS_Shipyard]Shipyard[/HS]. [HS=HS_Constructor]Constructors[/HS] are used to build [HS=HS_Starbase]Starbases[/HS]. There are several types of [HS=HS_Starbase]Starbase[/HS] to take advantage of. Try building a few [HS=HS_Constructor]Constructors[/HS] at the [HS=HS_Shipyard]Shipyard[/HS] and use them to build [HS=HS_Starbase]Starbases[/HS].[BR][BR]Completed Objective: Research Starbases[BR]New Objective: Build an Economic Starbase[BR]New Objective: Build a Military Starbase[BR]New Objective: Build a Mining Starbase[BR]New Objective: Build a Communications Starbase</Text>
+        </FlavorTextOption>
+    </FlavorTextDef>
+    <FlavorTextDef>
+        <InternalName>Tutorial_UnlockedStarbaseTech</InternalName>
+        <FlavorTextOption>
+            <Text>With the research into the Starbases [HS=HS_Tech]Tech[/HS] complete, we can build [HS=HS_Constructor]Constructors[/HS] at a [HS=HS_Shipyard]Shipyard[/HS]. [HS=HS_Constructor]Constructors[/HS] are used to build [HS=HS_Starbase]Starbases[/HS]. There are several types of [HS=HS_Starbase]Starbase[/HS] to take advantage of. Try building a few [HS=HS_Constructor]Constructors[/HS] at the [HS=HS_Shipyard]Shipyard[/HS] and use them to build [HS=HS_Starbase]Starbases[/HS].[BR][BR]New Objective: Build an Economic Starbase[BR]New Objective: Build a Military Starbase[BR]New Objective: Build a Mining Starbase[BR]New Objective: Build a Communications Starbase</Text>
+        </FlavorTextOption>
+    </FlavorTextDef>
+    <FlavorTextDef>
+        <InternalName>Tutorial_SelectedConstructor</InternalName>
+        <FlavorTextOption>
+            <Text>[HS=HS_Constructor]Constructor[/HS] selected and ready for orders. Positioning for [HS=HS_Constructor]Constructors[/HS] is critical. [HS=HS_Constructor]Constructors[/HS] are consumed when a [HS=HS_Starbase]Starbases[/HS] is built.[BR][BR]To build a [HS=HS_Starbase]Starbase[/HS], press the [ICON=Order_ConstructStarbase] [HS=HS_ConstructStarbase]Construct Starbase[/HS] button by the selected panel. The [HS=HS_Starbase]Starbase[/HS] will be built at the [HS=HS_Constructor]Constructors[/HS] current position.[BR][BR]Keep in mind that   [HS=HS_EconomicsStarbase]Economic Starbases[/HS] can only be built near [HS=HS_CoreWorld]Core Worlds[/HS] and [HS=HS_MiningStarbase]Mining Starbases[/HS] can only be built near unclaimed [HS=HS_StrategicResource]Strategic Resources[/HS]. [HS=HS_Starbase]Starbases[/HS] can not be built too close to another [HS=HS_Starbase]Starbase[/HS], and they can not be built in another Civilizaton's [HS=HS_ZoneOfControl]Zone of Control[/HS].</Text>
+        </FlavorTextOption>
+    </FlavorTextDef>
+    <FlavorTextDef>
+        <InternalName>Tutorial_BuiltEconomicStarbase</InternalName>
+        <FlavorTextOption>
+            <Text>First [HS=HS_EconomicsStarbase]Economic Starbase[/HS] built. It will increase the [ICON=Manufacturing_Stat_Icon] [HS=HS_Manufacturing]Manufacturing[/HS] and [ICON=Stat_Income_Icon] [HS=HS_ColonyGrossIncome]Income[/HS] of Colonies within its area of influence.[BR][BR]Upgrades for [HS=HS_EconomicsStarbase]Economic Starbases[/HS] focus on further increasing the [ICON=Manufacturing_Stat_Icon] [HS=HS_Manufacturing]Manufacturing[/HS] or [ICON=Stat_Income_Icon] [HS=HS_ColonyGrossIncome]Income[/HS] of nearby Colonies. [HS=HS_EconomicsStarbase]Economic Starbases[/HS] are a great way to speed up the rate at which construction is completed without increasing [HS=HS_Pollution]Pollution[/HS]. To get a list of affected Colonies, press the Manage button by the selected panel for a [HS=HS_Starbase]Starbase[/HS].[BR][BR]Completed Objective: Build an Economic Starbase</Text>
+        </FlavorTextOption>
+    </FlavorTextDef>
+    <FlavorTextDef>
+        <InternalName>Tutorial_BuiltMilitaryStarbase</InternalName>
+        <FlavorTextOption>
+            <Text>First [ICON=Icon_MiltaryStarbase] [HS=HS_MilitaryStarbase]Military Starbase[/HS] built. It will increase the Attack and Defense of all ships and fleets within its area of effect. These [ICON=Icon_MiltaryStarbase] [HS=HS_MilitaryStarbase]Military Starbases[/HS] also tend to get more defensive and weapon-focused upgrades than other [HS=HS_Starbase]Starbases[/HS].[BR][BR][ICON=Icon_MiltaryStarbase] [HS=HS_MilitaryStarbase]Military Starbases[/HS] are great when built in areas where conflict regularly occurs and around Colonies to help fend off assaults. To get a list of affected Colonies, press the Manage button by the selected panel for a [HS=HS_Starbase]Starbase[/HS].[BR][BR]Completed Objective: Build a Military Starbase</Text>
+        </FlavorTextOption>
+    </FlavorTextDef>
+    <FlavorTextDef>
+        <InternalName>Tutorial_BuiltMiningStarbase</InternalName>
+        <FlavorTextOption>
+            <Text>First [HS=HS_MiningStarbase]Mining Starbase[/HS] built. Any unclaimed [HS=HS_StrategicResource]Strategic Resources[/HS] within the area of effect will be claimed by the new [HS=HS_Starbase]Starbase[/HS]. Each turn, the [HS=HS_Starbase]Starbase[/HS] will add an amount of the mined [HS=HS_StrategicResource]Strategic Resources[/HS] to the Alliance's available resources. The amount mined can be increased by researching and applying upgrades to [HS=HS_MiningStarbase]Mining Starbases[/HS][BR][BR][HS=HS_StrategicResource]Strategic Resources[/HS] are important for constructing certain Planetary Improvements and Ships along with making certain upgrades.[BR][BR]Completed Objective: Build Mining Starbase</Text>
+        </FlavorTextOption>
+    </FlavorTextDef>
+    <FlavorTextDef>
+        <InternalName>Tutorial_BuiltCommunicationsStarbase</InternalName>
+        <FlavorTextOption>
+            <Text>First [ICON=Icon_CommunicationsStarbase] [HS=HS_CommunicationsStarbase]Communications Starbase[/HS] built. The [HS=HS_Starbase]Starbase[/HS] will begin to increase [ICON=Stat_Influence_Icon] [HS=HS_Influence]Influence[/HS]. [ICON=Icon_CommunicationsStarbase] [HS=HS_CommunicationsStarbase]Communications Starbases[/HS] are good for trying to lay early claim to an area or attempt to resist the spread of another Civilization's [ICON=Stat_Influence_Icon] [HS=HS_Influence]Influence[/HS] to keep their [HS=HS_ZoneOfControl]Zone of Control[/HS] under control.[BR][BR] If a Colony ends up in another Civilization's [HS=HS_ZoneOfControl]Zone of Control[/HS], it becomes at risk of being annexed. Each turn spent in a foreign [HS=HS_ZoneOfControl]Zone of Control[/HS] reduces control over a Colony until it is annexed or the Colony brought back into your [HS=HS_ZoneOfControl]Zone of Control[/HS].[BR][BR]Completed Objective: Build a Communications Starbase</Text>
+        </FlavorTextOption>
+    </FlavorTextDef>
+    <FlavorTextDef>
+        <InternalName>Tutorial_CompletedStarbase</InternalName>
+        <FlavorTextOption>
+            <Text>(PLATZHALTER) Dieses Ereignis tritt auf, nachdem der Spieler die Wirtschafts-Sternenbasis in diesem Schritt gebaut hat. Erkennt den Bau der Wirtschafts-Sternenbasis und verstärkt die Anwendungen.</Text>
+        </FlavorTextOption>
+    </FlavorTextDef>
+    <FlavorTextDef>
+        <InternalName>Tutorial_CompletedStarbaseStartAsteroidMining</InternalName>
+        <FlavorTextOption>
+            <Text>(PLATZHALTER) Dieses Ereignis tritt auf, nachdem der Spieler die wirtschaftliche Sternenbasis auf dieser Stufe errichtet hat. Erkennt das Abschließen des Baus der wirtschaftlichen Sternenbasis und verstärkt die Nutzung. Führt Asteroidenabbau ein und gibt das Ziel vor, die Technologie des Asteroidenabbaus zu meistern.</Text>
+        </FlavorTextOption>
+    </FlavorTextDef>
+    <FlavorTextDef>
+        <InternalName>Tutorial_MinedAnAsteroid</InternalName>
+        <FlavorTextOption>
+            <Text>(PLATZHALTER) Dieses Ereignis tritt auf, nachdem der Spieler einen Asteroiden abgebaut und den Schritt 'einen Asteroiden abbauen' abgeschlossen hat.</Text>
+        </FlavorTextOption>
+    </FlavorTextDef>
+    <!---->
+    <FlavorTextDef>
+        <InternalName>Tutorial_GuideToShipyard</InternalName>
+        <FlavorTextOption>
+            <Text>Before you end your [HS=HS_Months]Turn[/HS], make sure the [HS=HS_Shipyard]Shipyard[/HS] is working on constructing a new ship.[BR][BR]A [HS=HS_Shipyard]Shipyard[/HS] can't be allowed to idle and must be working on something at the end of every [HS=HS_Months]Turn[/HS]. While all available options are valid, it'd be wise to construct additional Probes to speed up our exploration of the [HS=HS_Sector]Sector[/HS].[BR][BR]To start constructing a new Ship, access the [HS=HS_Shipyard]Shipyard[/HS] by selecting it and then pressing the [ICON=Menu_ShipyardManagement_Icon] Management button by the selection panel. [BR][BR]How many [HS=HS_Months] Turns [/HS] it takes to complete a ship or project is influenced by the [ICON=Manufacturing_Stat_Icon] [HS=HS_Manufacturing]Manufacturing[/HS] value on the [HS=HS_CoreWorld]Core World[/HS] the [HS=HS_Shipyard]Shipyard[/HS] orbits.</Text>
+        </FlavorTextOption>
+    </FlavorTextDef>
+    <FlavorTextDef>
+        <InternalName>Tutorial_OpenedShipyardScreen</InternalName>
+        <FlavorTextOption>
+            <Text>Welcome to the Shipyard Management Window. On this screen, you can add ships to the Build Queue. Each [HS=HS_Months]Turn[/HS] the [HS=HS_Shipyard]Shipyard[/HS] will add progress to the ship at the front of the queue until it is complete, at which point it will be spawned into the [HS=HS_Sector]Sector[/HS] next to the [HS=HS_Shipyard]Shipyard[/HS].[BR][BR]The number of [HS=HS_Months]Turns[/HS] remaining can be seen on the ship's card in the queue. How long a ship takes from the start is listed on its entry in the Available Projects panel on the side of the screen. Select a ship in the Available Projects and press the Build Ship button to add a Ship to the queue. You can also add ships by Double-Clicking on the ship.</Text>
+        </FlavorTextOption>
+    </FlavorTextDef>
+    <!---->
+    <FlavorTextDef>
+        <InternalName>Tutorial_ExplainCitizens</InternalName>
+        <FlavorTextOption>
+            <Text>Citizens are vital to helping a [HS=HS_CoreWorld]Core World[/HS] function effectively. Citizens have stats that help improve Planetary Output. To train a Citizen, select them with the LEFT Mouse Button and then select a job.[BR][BR]Citizens work better when kept happy. Check on their [ICON=Approval_Stat_Icon] [HS=HS_Approval]Approval[/HS] often. Hover the Mouse over their [ICON=Approval_Stat_Icon] [HS=HS_Approval]Approval[/HS] icon to get a breakdown of what is affecting them.[BR][BR]Colonies will produce new Citizens as long as [ICON=Stat_Food_Icon] [HS=HS_Food]Food[/HS] is available and [HS=HS_Pollution]Pollution[/HS] isn't too high. You can see the projected number of [HS=HS_Months]Turns[/HS] based on the current state of the [HS=HS_CoreWorld]Core World[/HS].</Text>
+        </FlavorTextOption>
+    </FlavorTextDef>
+    <!---->
+    <FlavorTextDef>
+        <InternalName>Tutorial_StartColonization</InternalName>
+        <FlavorTextOption>
+            <Text>Thanks to your efforts, the Alliance has made many notable advancements toward expanding across the [HS=HS_Sector]Sector[/HS]. To truly develop, we must start [HS=HS_Colinizing]Colonizing[/HS] new planets.[BR][BR]The research team believes we can create ships perfect for such an effort with the proper advancements. The Colonization [HS=HS_Tech]Tech[/HS] will unlock the ability to construct Colony Ships. Return to the [HS=HS_ResearchCenter]Research Center[/HS] to ensure that the [ICON=Stat_Research_Icon] [HS=HS_Research]Research[/HS] generated each [HS=HS_Months]Turn[/HS] goes toward Colonizing.[BR][BR]New Objective: Research Colonization</Text>
+        </FlavorTextOption>
+    </FlavorTextDef>
+    <FlavorTextDef>
+        <InternalName>Tutorial_ResearchedColonizationOnObjective</InternalName>
+        <FlavorTextOption>
+            <Text>We should start working to expand the Alliance's borders. The next step is constructing a Colony Ship at a [HS=HS_Shipyard]Shipyard[/HS].[BR][BR][HS=HS_Shipyard]Shipyards[/HS] can only be constructed from [HS=HS_CoreWorld]Core Worlds[/HS]. The speed at which a [HS=HS_Shipyard]Shipyard[/HS] can produce ships is influenced by the associated [HS=HS_CoreWorld]Core World's[/HS] [ICON=Manufacturing_Stat_Icon] [HS=HS_Manufacturing]Manufacturing[/HS].[BR][BR]To start constructing a new Ship, access the [HS=HS_Shipyard]Shipyard[/HS] by selecting it and then pressing the [ICON=Menu_ShipyardManagement_Icon] Management button by the selection panel.[BR][BR]New Objective: Construct a Colony Ship</Text>
+        </FlavorTextOption>
+    </FlavorTextDef>
+    <FlavorTextDef>
+        <InternalName>Tutorial_ResearchedColonization</InternalName>
+        <FlavorTextOption>
+            <Text>We should start working to expand the Alliance's borders. The next step is constructing a Colony Ship at a [HS=HS_Shipyard]Shipyard[/HS].[BR][BR][HS=HS_Shipyard]Shipyards[/HS] can only be constructed from [HS=HS_CoreWorld]Core Worlds[/HS]. The speed at which a [HS=HS_Shipyard]Shipyard[/HS] can produce ships is influenced by the associated [HS=HS_CoreWorld]Core World's[/HS] [ICON=Manufacturing_Stat_Icon] [HS=HS_Manufacturing]Manufacturing[/HS].[BR][BR]To start constructing a new Ship, access the [HS=HS_Shipyard]Shipyard[/HS] by selecting it and then pressing the [ICON=Menu_ShipyardManagement_Icon] Management button by the selection panel.[BR][BR]New Objective: Construct a Colony Ship</Text>
+        </FlavorTextOption>
+    </FlavorTextDef>
+    <FlavorTextDef>
+        <InternalName>Tutorial_ConstructedColonyShip</InternalName>
+        <FlavorTextOption>
+            <Text>A Colony Ship is constructed but can only be deployed once a Citizen staffs it. A Colony must always have one Citizen. You cannot put a Citizen on a Colony Ship if they're the only working Citizen on the planet. When a Colony Ship is finished or attempts to leave the orbit, you will need to ensure there is a Citizen on it.[BR][BR]You can check on your Citizens and how quickly their number is increasing on the [ICON=Menu_PlanetManagement_Icon] [HS=HS_PlanetManagement]Planet Management Window[/HS].[BR][BR]Completed Objective: Construct a Colony Ship[BR]New Objective: Colonize a Planet</Text>
+        </FlavorTextOption>
+    </FlavorTextDef>
+    <FlavorTextDef>
+        <InternalName>Tutorial_SelectedColonyShip</InternalName>
+        <FlavorTextOption>
+            <Text>Colony Ship selected and ready for orders. Directing a Colony Ship to [HS=HS_Colinizing]Colonize[/HS] a planet is much like giving any order. With a Colony Ship selected, select a planet to [HS=HS_Colinizing]Colonize[/HS] with the RIGHT Mouse Button.[BR][BR]The Colony Ship will then move toward the planet, and once at the destination, it will attempt to [HS=HS_Colinizing]Colonize[/HS] the targeted planet.[BR][BR]Not all Planets can be [HS=HS_Colinizing]Colonized[/HS]. A Planet must have a [HS=HS_PlanetClass]Class[/HS] of 1 or greater. You can check a Planet's [HS=HS_PlanetClass]Class[/HS] by hovering the Mouse over the planet.[BR][BR]Mars is a perfect candidate to [HS=HS_Colinizing]Colonize[/HS].</Text>
+        </FlavorTextOption>
+    </FlavorTextDef>
+    <FlavorTextDef>
+        <InternalName>Tutorial_ColonizedFirstPlanetNormal</InternalName>
+        <FlavorTextOption>
+            <Text>Ein Riesenschritt für die Allianz.[BR][BR]Die Allianz hat ihren ersten Planeten [HS=HS_Colinizing]kolonisiert[/HS]. Jetzt, da die Allianz einen Planeten beansprucht hat, wird sie zusätzliche Ressourcen für die nächste [HS=HS_CoreWorld]Kernwelt[/HS] bereitstellen. Die Auswahl des Planeten zeigt den Pfad des Outputs.[BR][BR]Ressourcen wie [ICON=Stat_Minerals_Icon] [HS=HS_Minerals]Mineralien[/HS], [ICON=Stat_Technology_Icon] [HS=HS_Technology]Technologie[/HS] und [ICON=Stat_Wealth_Icon] [HS=HS_Wealth]Reichtum[/HS] sind entscheidend für Expansion und Wachstum. Je mehr Planeten [HS=HS_Colinizing]kolonisiert[/HS] werden, desto besser können die [HS=HS_CoreWorld]Kernwelten[/HS] agieren und Projekte abschließen.[BR][BR]Der nächste Schritt zur Etablierung eines Fußabdrucks wird darin bestehen, mehr Planeten zu besiedeln und schließlich eine weitere [HS=HS_CoreWorld]Kernwelt[/HS] zu errichten.[BR]Abgeschlossenes Ziel: Einen Planeten kolonisieren[BR]Neues Ziel: 8 Planeten kolonisieren</Text>
+        </FlavorTextOption>
+    </FlavorTextDef>
+    <FlavorTextDef>
+        <InternalName>Tutorial_ColonizedFirstPlanetCoreWorld</InternalName>
+        <FlavorTextOption>
+            <Text>Ein großer Schritt für die Allianz.[BR][BR]Die Allianz hat ihre erste Welt [HS=HS_Colinizing]Kolonisiert[/HS], eine groß genug, um eine größere Kolonie zu unterstützen und eine [HS=HS_CoreWorld]Kernwelt[/HS] zu werden. Viele Planeten sind zu unbedeutend oder haben nicht genug Ressourcen, um sie zu einer [HS=HS_CoreWorld]Kernwelt[/HS] zu machen. Wenn also ein großer Planet besiedelt wird, sollte dies voll ausgenutzt werden.[BR][BR][HS=HS_CoreWorld]Kernwelten[/HS] können eine [HS=HS_Shipyard]Werft[/HS] unterstützen und verbessert werden, aber das erfordert, dass ein [HS=HS_Leaders]Anführer[/HS] als [HS=HS_Governor]Gouverneur[/HS] ernannt wird.[BR][BR]Ein [HS=HS_Leaders]Anführer[/HS] kann über das [ICON=Menu_PlanetManagement_Icon] [HS=HS_PlanetManagement]Planet-Management-Fenster[/HS] ernannt werden, das durch Auswahl des Planeten verfügbar ist.[BR]Abgeschlossenes Ziel: Einen Planeten Kolonisieren[BR]Neues Ziel: 8 Planeten Kolonisieren[BR]Neues Ziel: Einen Gouverneur Ernennen</Text>
+        </FlavorTextOption>
+    </FlavorTextDef>
+    <FlavorTextDef>
+        <InternalName>Tutorial_ColonizedNewPlanetNormal</InternalName>
+        <FlavorTextOption>
+            <Text>Die Allianz hat einen weiteren Planeten [HS=HS_Colinizing]kolonisiert[/HS]. Planeten, die keine [HS=HS_CoreWorld]Kernwelten[/HS] sind, liefern zusätzliche Ressourcen an die nächstgelegene [HS=HS_CoreWorld]Kernwelt[/HS]. Die Auswahl des Planeten zeigt den Weg der Ausgabe. [BR][BR]Ressourcen wie [ICON=Stat_Minerals_Icon] [HS=HS_Minerals]Mineralien[/HS], [ICON=Stat_Technology_Icon] [HS=HS_Technology]Technologie[/HS] und [ICON=Stat_Wealth_Icon] [HS=HS_Wealth]Reichtum[/HS] sind entscheidend für Expansion und Wachstum. Je mehr Planeten [HS=HS_Colinizing]kolonisiert[/HS] werden, desto besser können die [HS=HS_CoreWorld]Kernwelten[/HS] funktionieren und Projekte abschließen.</Text>
+        </FlavorTextOption>
+    </FlavorTextDef>
+    <FlavorTextDef>
+        <InternalName>Tutorial_ColonizedNewPlanetCoreWorld</InternalName>
+        <FlavorTextOption>
+            <Text>Sie haben Ihren ersten Planeten besiedelt, der groß genug ist, um eine neue [HS=HS_CoreWorld]Kernwelt[/HS] zu gründen![BR][BR]Viele Planeten sind nicht groß genug, um den Ausbau von Kolonien zu ermöglichen. Planeten, die zu klein sind, um eine [HS=HS_Shipyard]Werft[/HS] zu unterstützen, eignen sich gut zur Unterstützung größerer Kolonien. Diese kleineren Kolonien benötigen keine zusätzliche Führung oder Verwaltung.[BR][BR]Aufgrund ihrer Seltenheit ist es ratsam, jede planetare Ressource, die reich genug ist, um größere Kolonien zu rechtfertigen, auszunutzen. Um dies zu tun, muss ein [HS=HS_Leaders]Anführer[/HS] als [HS=HS_Governor]Gouverneur[/HS] dem Planeten zugewiesen werden. Sobald ein [HS=HS_Governor]Gouverneur[/HS] ernannt ist, kann eine [HS=HS_Shipyard]Werft[/HS] über dem Planeten gebaut und der Planet kann entwickelt werden, um die Ressourcen besser zu nutzen.[BR][BR][HS=HS_Leaders]Anführer[/HS] können aus dem [ICON=Menu_Leader_Icon] [HS=HS_LeaderMenu]Anführer-Menü[/HS] unter dem [HS=HS_RecruitmentScreen]Rekrutierungsbildschirm[/HS] rekrutiert werden. Rekrutierte [HS=HS_Leaders]Anführer[/HS] können dann unter dem [HS=HS_GovernorsScreen]Gouverneursbildschirm[/HS] zur Verwaltung von Planeten zugewiesen werden.[BR][BR]Neues Ziel: Ernennen Sie einen Gouverneur</Text>
+        </FlavorTextOption>
+    </FlavorTextDef>
+    <!--Additional Information after Colonization-->
+    <FlavorTextDef>
+        <InternalName>Tutorial_ColonizedThirdPlanet</InternalName>
+        <FlavorTextOption>
+            <Text>Keeping an expanding civilization fed can be a challenge. While [HS=HS_Colinizing]Colonizing[/HS] new planets and building Improvements on our [HS=HS_CoreWorld]Core Worlds[/HS], it's best to keep in mind how much [ICON=Stat_Food_Icon] [HS=HS_Food]Food[/HS] is being produced versus being consumed. You can check the current rate of production versus the current rate of consumption by hovering the Mouse over the [ICON=Stat_Food_Icon] [HS=HS_Food]Food[/HS] stat on the top resource bar.[BR][BR] [HS=HS_Colinizing]Colonizing[/HS] planets with high [ICON=Stat_Fertility_Icon] [HS=HS_Farming]Farming[/HS] is one way to boost the amount of food produced from a [HS=HS_CoreWorld]Core World[/HS]. Another way is to construct Improvements on a [HS=HS_CoreWorld]Core World[/HS] that boosts the amount of [ICON=Stat_Food_Icon] [HS=HS_Food]Food[/HS] produced.</Text>
+        </FlavorTextOption>
+    </FlavorTextDef>
+    <FlavorTextDef>
+        <InternalName>Tutorial_ColonizedFourthPlanet</InternalName>
+        <FlavorTextOption>
+            <Text>A benefit to expanding to other planets is finding additional resources and space to improve [ICON=Stat_Research_Icon] [HS=HS_Research]Research[/HS], which speeds up how quickly we unlock new [HS=HS_Tech]Techs[/HS].[BR][BR][ICON=Stat_Technology_Icon] [HS=HS_Technology]Technology[/HS] provided as Planetary Input by a [HS=HS_Colinizing]Colonized[/HS] planet increases [ICON=Stat_Research_Icon] [HS=HS_Research]Research[/HS] on a [HS=HS_CoreWorld]Core World[/HS]. In addition, Improvements can be built on [HS=HS_CoreWorld]Core World[/HS] to increase the [ICON=Stat_Research_Icon] [HS=HS_Research]Research[/HS] that planet provides.</Text>
+        </FlavorTextOption>
+    </FlavorTextDef>
+    <FlavorTextDef>
+        <InternalName>Tutorial_ColonizedFifthPlanet</InternalName>
+        <FlavorTextOption>
+            <Text>[HS=HS_Colinizing]Colonizing[/HS] new planets doesn't just provide resources, it expands the Alliance's [HS=HS_ZoneOfControl]Zone of Control[/HS]. The [HS=HS_ZoneOfControl]Zone of Control[/HS] represents sections of space that are considered part of a Civilization, essentially establishing a border.[BR][BR]There are specific actions, like building [HS=HS_Starbase]Starbases[/HS], that can not be done in another Civilization's [HS=HS_ZoneOfControl]Zone of Control[/HS]. Other actions, like Asteroid Mining, can only be done within the  [HS=HS_ZoneOfControl]Zone of Control[/HS].[BR][BR]The  [HS=HS_ZoneOfControl]Zone of Control[/HS] expands naturally over time based on the [ICON=Stat_Influence_Icon] [HS=HS_Influence]Influence[/HS] of [HS=HS_CoreWorld]Core Worlds[/HS].</Text>
+        </FlavorTextOption>
+    </FlavorTextDef>
+    <!--NEEDS A COREWORLD-->
+    <FlavorTextDef>
+        <InternalName>Tutorial_ColonizedCoreworld</InternalName>
+        <FlavorTextOption>
+            <Text>Sie haben Ihren ersten Planeten besiedelt, der groß genug ist, um eine neue [HS=HS_CoreWorld]Kernwelt[/HS] zu gründen![BR][BR]Viele Planeten sind nicht groß genug, um Kolonien zu erweitern. Planeten, die zu klein sind, um eine [HS=HS_Shipyard]Raumschiffswerft[/HS] zu unterstützen, eignen sich gut für größere Kolonien. Diese kleineren Kolonien benötigen keine zusätzliche Führung oder Verwaltung. [BR][BR]Aufgrund ihrer Seltenheit ist es ratsam, jede planetare Ressource, die reich genug ist, um größere Kolonien zu rechtfertigen, zu nutzen. Dazu muss ein [HS=HS_Leaders]Anführer[/HS] als [HS=HS_Governor]Gouverneur[/HS] dem Planeten zugewiesen werden. Sobald ein [HS=HS_Governor]Gouverneur[/HS] ernannt wurde, kann über dem Planeten eine [HS=HS_Shipyard]Raumschiffswerft[/HS] errichtet werden, und der Planet kann entwickelt werden, um die Ressourcen besser zu nutzen.[BR][BR][HS=HS_Leaders]Anführer[/HS] können aus dem [ICON=Menu_Leader_Icon] [HS=HS_LeaderMenu]Anführer-Menü[/HS] unter dem [HS=HS_RecruitmentScreen]Rekrutierungsbildschirm[/HS] rekrutiert werden. Rekrutierte [HS=HS_Leaders]Anführer[/HS] können dann unter dem [HS=HS_GovernorsScreen]Gouverneursbildschirm[/HS] zur Verwaltung von Planeten zugewiesen werden.[BR][BR]Abgeschlossenes Ziel: Besiedeln Sie einen Planeten der Klasse 10 oder höher[BR]Neues Ziel: Ernennen Sie einen Gouverneur</Text>
+        </FlavorTextOption>
+    </FlavorTextDef>
+    <FlavorTextDef>
+        <InternalName>Tutorial_ColonizeTargetPlanets</InternalName>
+        <FlavorTextOption>
+            <Text>Die Terranische Allianz wurde damit beauftragt, Planeten zu kolonisieren, um den Standpunkt der Menschheit im Weltraum zu sichern. Niemand kann die Kompetenz der Allianz anzweifeln, da alle Planeten erfolgreich [HS=HS_Colinizing]Kolonisiert[/HS] wurden. Nehmen Sie sich einen Moment, um diesen Erfolg zu feiern.[BR][BR]Abgeschlossenes Ziel: Kolonisierung von 8 Planeten</Text>
+        </FlavorTextOption>
+    </FlavorTextDef>
+    <FlavorTextDef>
+        <InternalName>Tutorial_ColonizeTargetPlanetsLastCoreworld</InternalName>
+        <FlavorTextOption>
+            <Text>Die Terranische Allianz war beauftragt, Planeten zu kolonisieren, um den Halt der Menschheit im Weltraum zu sichern. Niemand kann die Kompetenz der Allianz bestreiten, da alle Planeten erfolgreich [HS=HS_Colinizing]Kolonisiert[/HS] wurden. Nehmen Sie sich einen Moment, um diesen Erfolg zu feiern.[BR][BR]Sie haben auch Ihren ersten Planeten besiedelt, der groß genug ist, um eine neue [HS=HS_CoreWorld]Kernwelt[/HS] zu gründen![BR][BR]Viele Planeten sind nicht groß genug, um Kolonien expandieren zu lassen. Planeten, die zu klein sind, um einen [HS=HS_Shipyard]Raumschiffswerft[/HS] zu unterstützen, eignen sich gut für größere Kolonien. Diese kleineren Kolonien erfordern keine zusätzliche Führung oder Verwaltung.[BR][BR]Aufgrund ihrer Seltenheit ist es ratsam, jeden Planeten mit ausreichenden Ressourcen für größere Kolonien zu nutzen. Dazu muss ein [HS=HS_Leaders]Anführer[/HS] als [HS=HS_Governor]Gouverneur[/HS] des Planeten ernannt werden. Sobald ein [HS=HS_Governor]Gouverneur[/HS] ernannt wurde, kann eine [HS=HS_Shipyard]Raumschiffswerft[/HS] über dem Planeten errichtet und der Planet kann entwickelt werden, um die Ressourcen besser zu nutzen.[BR][BR][HS=HS_Leaders]Anführer[/HS] können über das [ICON=Menu_Leader_Icon] [HS=HS_LeaderMenu]Anführer Menü[/HS] auf dem [HS=HS_RecruitmentScreen]Rekrutierungsbildschirm[/HS] rekrutiert werden. Rekrutierte [HS=HS_Leaders]Anführer[/HS] können dann auf dem [HS=HS_GovernorsScreen]Gouverneursbildschirm[/HS] zur Verwaltung von Planeten zugewiesen werden.[BR][BR]Abgeschlossenes Ziel: Kolonisieren von 8 Planeten[BR]Neues Ziel: Einen Gouverneur ernennen.</Text>
+        </FlavorTextOption>
+    </FlavorTextDef>
+    <FlavorTextDef>
+        <InternalName>Tutorial_ColonzieTargetWorldsNoCoreworld</InternalName>
+        <FlavorTextOption>
+            <Text>Die Terranische Allianz wurde beauftragt, Planeten zu kolonisieren, um den Einfluss der Menschheit im Weltraum zu sichern. Niemand kann die Kompetenz der Allianz in Frage stellen, da alle Planeten erfolgreich [HS=HS_Colinizing]Kolonisiert[/HS] wurden. Nehmen Sie sich einen Moment, um diese Errungenschaft zu feiern.[BR][BR]Es gibt noch Arbeit zu tun. Keiner der [HS=HS_Colinizing]Kolonisierten[/HS] Planeten hat eine hohe genug Klasse, um eine Expansion zu rechtfertigen. Suchen Sie weiter nach einem Planeten mit einer [HS=HS_PlanetClass]Planet Klasse[/HS] 10 oder höher, um ihn zu [HS=HS_ColonizeOrder]Kolonisieren[/HS], damit wir eine neue [HS=HS_CoreWorld]Kernwelt[/HS] gründen können.[BR][BR]Abgeschlossenes Ziel: Kolonisierung von 8 Planeten[BR]Neues Ziel: Kolonisierung eines Planeten der Klasse 10 oder höher</Text>
+        </FlavorTextOption>
+    </FlavorTextDef>
+    <!---->
+    <FlavorTextDef>
+        <InternalName>Tutorial_UnlockCultureTrait</InternalName>
+        <FlavorTextOption>
+            <Text>Commander, we've earned enough [HS=HS_CulturePoint]Culture Points[/HS] to unlock a Cultural Trait. Specific Planetary improvements allow us to produce [HS=HS_CulturePoint]Culture Points[/HS], such as the Capital City.[BR][BR]Every Civilization has an affinity toward certain [HS=HS_Ideology]Ideologies[/HS]. Affinities can change over time based on decisions made and actions taken.[BR][BR]The [ICON=Menu_CulturalProgression_Icon] button for the Cultural Progression Menu to spend [HS=HS_CulturePoint]Culture Points[/HS] is located on the action bar at the bottom of the screen.[BR][BR]New Objective: Unlock a Cultural Trait</Text>
+        </FlavorTextOption>
+    </FlavorTextDef>
+    <FlavorTextDef>
+        <InternalName>Tutorial_OpenedCultureScreen</InternalName>
+        <FlavorTextOption>
+            <Text>You've accessed the Cultural Progression screen. This screen is where you can check through the various Ideology trees. To learn about a Cultural Trait, hover the Mouse over the Cultural Trait; the context card will give information on the effects of the Cultural Trait and the current [HS=HS_CulturePoint]Culture Points[/HS] cost.[BR][BR]If you have enough [HS=HS_CulturePoint]Culture Points[/HS], you can unlock a Cultural Trait to gain its benefits. With an Ideology selected, you can also see the Ideology Discount at the top of the screen, representing your affinity for that [HS=HS_Ideology]Ideology[/HS]. You can earn more [HS=HS_CulturePoint]Culture Points[/HS] by constructing certain Planetary Improvements.</Text>
+        </FlavorTextOption>
+    </FlavorTextDef>
+    <FlavorTextDef>
+        <InternalName>Tutorial_UnlockedCultureTrait</InternalName>
+        <FlavorTextOption>
+            <Text>As a Civilization grows, it takes more [HS=HS_CulturePoint]Culture Points[/HS] to unlock Cultural Traits. Focusing on a specific [HS=HS_Ideology]Ideology[/HS] and increasing affinity toward that [HS=HS_Ideology]Ideology[/HS] is an excellent way to bring the [HS=HS_CulturePoint]Culture Point[/HS] cost down and unlock the more beneficial traits quicker.[BR][BR]You can check the Cultural Progression screen to see how many [HS=HS_CulturePoint]Culture Points[/HS] are available, the current Ideology Discount of an [HS=HS_Ideology]Ideology[/HS], how many [HS=HS_CulturePoint]Culture Points[/HS] a new Cultural Trait costs or confirm the benefits of previously unlocked Cultural Traits.[BR][BR]Completed Objective: Unlock a Cultural Trait</Text>
+        </FlavorTextOption>
+    </FlavorTextDef>
+    <!---->
+    <FlavorTextDef>
+        <InternalName>Tutorial_InstalledGovernor</InternalName>
+        <FlavorTextOption>
+            <Text>Du hast erfolgreich einen [HS=HS_Governor]Gouverneur[/HS] zugewiesen! Ihre Anwesenheit verwandelt die Kolonie in eine [HS=HS_CoreWorld]Kernwelt[/HS], auf der ein [HS=HS_Shipyard]Raumschiffswerft[/HS] gebaut und der Planet entwickelt werden kann.[BR][BR]Es gibt leider schlechte Nachrichten. Berichte haben die Anwesenheit von Piraten im Sektor bestätigt. Solange sie einen Stützpunkt im Weltraum haben und einen Ort zum Bau von Schiffen, sind sie eine Bedrohung. Wir müssen ihre [HS=HS_Shipyard]Raumschiffswerft[/HS] zerstören, um die Sicherheit unserer Kolonien zu gewährleisten.[BR][BR]Abgeschlossenes Ziel: Einen Gouverneur ernennen[BR]Neues Ziel: Eine Piraten-Raumschiffswerft zerstören</Text>
+        </FlavorTextOption>
+    </FlavorTextDef>
+    <FlavorTextDef>
+        <InternalName>Tutorial_InformPlayerUnlockedLeaderScreen</InternalName>
+        <FlavorTextOption>
+            <Text>Niemand kann die gesamte Terranische Allianz alleine verwalten, egal wie kompetent. Mit der entsprechenden Infrastruktur können jetzt [HS=HS_Leaders]Führungskräfte[/HS] rekrutiert werden. Jeder Bewerber hat Stärken und Schwächen, die ihn mehr oder weniger für jede Rolle geeignet machen.[BR][BR][HS=HS_Leaders]Führungskräfte[/HS] können als [HS=HS_Governor]Gouverneure[/HS] dienen und eine [HS=HS_CoreWorld]Kernwelt[/HS] verwalten, [HS=HS_Diplomat]Diplomaten[/HS] werden (wenn Kontakt zu anderen Gruppen besteht) und vor allem können sie als [HS=HS_Minister]Minister[/HS] dienen. [HS=HS_Minister]Minister[/HS] konzentrieren sich auf den Nutzen der gesamten Zivilisation. Jedes Ministeramt hat einen Schwerpunkt und bringt einen Vorteil basierend auf einer spezifischen Fähigkeit des Anführers.[BR][BR]Rekrutiere neue [HS=HS_Leaders]Führungskräfte[/HS] aus dem [ICON=Menu_Leader_Icon] [HS=HS_LeaderMenu]Führungsmenü[/HS] unter dem [HS=HS_RecruitmentScreen]Rekrutierungsbildschirm[/HS]. [HS=HS_Leaders]Führungskräfte[/HS] können dann unter dem [HS=HS_MinistersScreen]Ministerbildschirm[/HS] neuen Rollen zugewiesen werden.[BR][BR]Neues Ziel: Ernenne 3 Minister</Text>
+        </FlavorTextOption>
+    </FlavorTextDef>
+    <FlavorTextDef>
+        <InternalName>Tutorial_OpenedLeaderScreen</InternalName>
+        <FlavorTextOption>
+            <Text>Here in the [ICON=Menu_Leader_Icon] [HS=HS_LeaderMenu]Leaders Menu[/HS] are multiple tabs. To hire new [HS=HS_Leaders]Leaders[/HS] focus on the [HS=HS_RecruitmentScreen]Recruitment[/HS] tab. Available candidates will be listed on the screen here with how many [HS=HS_Months]Turns[/HS] they will be available for recruitment and their relevant stats. Any role a [HS=HS_Leaders]Leader[/HS] takes will benefit from specific stats, but no role requires a [HS=HS_Leaders]Leader[/HS] to be proficient in all skills. So a low stat or two does not mean a [HS=HS_Leaders]Leader[/HS] will be ineffective.[BR][BR]To Hire a [HS=HS_Leaders]Leader[/HS] you will need to have enough [ICON=Stat_Credits_Icon] [HS=HS_Credit]Credits[/HS]. [ICON=Stat_Credits_Icon] [HS=HS_Credit]Credits[/HS] are gained over time based on the [ICON=Stat_Income_Icon] [HS=HS_ColonyGrossIncome]Income[/HS] of all [HS=HS_CoreWorld]Core Worlds[/HS]. To hire a [HS=HS_Leaders]Leader[/HS], double-click on them with the LEFT Mouse Button.</Text>
+        </FlavorTextOption>
+    </FlavorTextDef>
+    <FlavorTextDef>
+        <InternalName>Tutorial_HiredTargetLeaders</InternalName>
+        <FlavorTextOption>
+            <Text>Leaders hired and ready for duty. There are many ways a [HS=HS_Leaders]Leader[/HS] can serve, but a great way to benefit the entire Alliance is to assign [HS=HS_Leaders]Leaders[/HS] as [HS=HS_Minister]Ministers[/HS].[BR][BR][HS=HS_Minister]Ministers[/HS] oversee specific aspects of a Civilization and provide a benefit based on a specific stat. See available offices in the [HS=HS_LeaderMenu]Leaders Menu[/HS] under the [HS=HS_MinistersScreen]Ministers[/HS] tab. Hovering the Mouse over a [HS=HS_Minister]Ministers[/HS] Office will provide additional information about the Office. Assign [HS=HS_Minister]Ministers[/HS] by dragging and dropping [HS=HS_Leaders]Leaders[/HS] with the LEFT Mouse Button.[BR][BR]Completed Objective: Hire 2 Leaders[BR]New Objective: Appoint 3 Ministers</Text>
+        </FlavorTextOption>
+    </FlavorTextDef>
+    <FlavorTextDef>
+        <InternalName>Tutorial_CabinetFilled</InternalName>
+        <FlavorTextOption>
+            <Text>Sie haben erfolgreich mehrere [HS=HS_Leaders]Leader[/HS] zu [HS=HS_Minister]Ministern[/HS] ernannt. Ihre Unterstützung wird einen langen Weg gehen, um bei der Erforschung der Galaxie, der Besiedlung neuer Planeten und der Ausweitung des Einflusses der Terranischen Allianz zu helfen. Wenn Sie neue [HS=HS_Leaders]Leader[/HS] rekrutieren oder sich ihre Fähigkeiten ändern, können Sie immer die Rolle eines [HS=HS_Leaders]Leaders[/HS] im [ICON=Menu_Leader_Icon] [HS=HS_LeaderMenu]Leader-Menü[/HS] ändern.[BR][BR]Es gibt andere Möglichkeiten, der gesamten Allianz zu helfen. [HS=HS_Policy]Policies[/HS] sind Regeln, die erlassen werden können, um alle Kolonien und Flotten zu beeinflussen. Um eine [HS=HS_Policy]Policy[/HS] zu erlassen, muss die entsprechende [HS=HS_Tech]Technologie[/HS] im [HS=HS_ResearchCenter]Forschungszentrum[/HS] erforscht werden. Erforschen Sie Kolonialpolitiken, um auf das [ICON=Menu_CivilizationMenu_Icon] [HS=HS_CivilizationMenu]Zivilisationsmenü[/HS] und einen [HS=HS_Policy]Policy[/HS]-Slot zuzugreifen.[BR][BR]Abgeschlossenes Ziel: 3 Minister ernennen[BR]Neues Ziel: Kolonialpolitiken erforschen</Text>
+        </FlavorTextOption>
+    </FlavorTextDef>
+    <FlavorTextDef>
+        <InternalName>Tutorial_CabinetFilledUnlockedPolicyScreen</InternalName>
+        <FlavorTextOption>
+            <Text>Sie haben erfolgreich mehrere [HS=HS_Leaders]Anführer[/HS] zu [HS=HS_Minister]Ministern[/HS] ernannt. Ihre Unterstützung wird einen großen Beitrag zur Erforschung der Galaxie, zur Besiedlung neuer Planeten und zur Erweiterung des Einflusses der Terranischen Allianz leisten. Wenn Sie neue [HS=HS_Leaders]Anführer[/HS] rekrutieren oder sich ihre Fähigkeiten ändern, können Sie jederzeit die Rolle eines [HS=HS_Leaders]Anführers[/HS] im [ICON=Menu_Leader_Icon] [HS=HS_LeaderMenu]Anführer-Menü[/HS] ändern.[BR][BR]Es gibt andere Möglichkeiten, der gesamten Allianz zu nutzen. [HS=HS_Policy]Richtlinien[/HS] sind Regeln, die erlassen werden können, um alle Kolonien und Flotten zu beeinflussen. Die entsprechende [HS=HS_Tech]Technologie[/HS] ist bereits durch die Erforschung von Kolonialrichtlinien freigeschaltet. Jetzt kann eine [HS=HS_Policy]Richtlinie[/HS] im [ICON=Menu_CivilizationMenu_Icon] [HS=HS_CivilizationMenu]Zivilisations-Menü[/HS] erlassen werden.[BR][BR]Abgeschlossenes Ziel: 3 Minister ernennen[BR]Neues Ziel: Eine Richtlinie erlassen</Text>
+        </FlavorTextOption>
+    </FlavorTextDef>
+    <FlavorTextDef>
+        <InternalName>Tutorial_CabinetFilledEnactedAPolicy</InternalName>
+        <FlavorTextOption>
+            <Text>Sie haben erfolgreich mehrere [HS=HS_Leaders]Führer[/HS] zu [HS=HS_Minister]Ministern[/HS] ernannt. Ihre Unterstützung wird einen großen Beitrag zur Erforschung der Galaxie, zur Besiedelung neuer Planeten und zur Erweiterung des Einflusses der Terranischen Allianz leisten. Wenn Sie neue [HS=HS_Leaders]Führer[/HS] rekrutieren oder ihre Fähigkeiten sich ändern, können Sie jederzeit die Rolle eines [HS=HS_Leaders]Führers[/HS] im [ICON=Menu_Leader_Icon] [HS=HS_LeaderMenu]Führer Menü[/HS] ändern.[BR][BR]Es gibt andere Möglichkeiten, die gesamte Allianz zu unterstützen. [HS=HS_Policy]Richtlinien[/HS] sind Regeln, die erlassen werden können, um alle Kolonien und Flotten zu beeinflussen. Sie haben bereits die [HS=HS_Tech]Technologie[/HS] freigeschaltet, um auf [HS=HS_Policy]Richtlinien[/HS] zuzugreifen und eine umgesetzt. Denken Sie daran, dass Sie [HS=HS_Policy]Richtlinien[/HS] ändern können, um den aktuellen Bedürfnissen der Zivilisation im [ICON=Menu_CivilizationMenu_Icon] [HS=HS_CivilizationMenu]Zivilisationsmenü[/HS] besser gerecht zu werden.[BR][BR]Abgeschlossenes Ziel: Ernennung von 3 Ministern</Text>
+        </FlavorTextOption>
+    </FlavorTextDef>
+    <FlavorTextDef>
+        <InternalName>Tutorial_GuideToUnlockPolicyScreen</InternalName>
+        <FlavorTextOption>
+            <Text>As the Alliance grows, so should its tools for management. We'll need to complete some additional research to develop the infrastructure to manage the Alliance better.[BR][BR]The Colonial Policies [HS=HS_Tech]Tech[/HS] will unlock the ability to access the [ICON=Menu_CivilizationMenu_Icon] [HS=HS_CivilizationMenu]Civilization Menu[/HS]. From the [ICON=Menu_CivilizationMenu_Icon] [HS=HS_CivilizationMenu]Civilization Menu[/HS], it will be possible to manage [HS=HS_Taxes]Taxes[/HS] for the entire Alliance, get an overview of the cumulative Planetary Output, and even enact  [HS=HS_Policy]Policies[/HS].[BR][BR]New Objective: Research Colonial Policies</Text>
+        </FlavorTextOption>
+    </FlavorTextDef>
+    <FlavorTextDef>
+        <InternalName>Tutorial_UnlockedPolicyScreen</InternalName>
+        <FlavorTextOption>
+            <Text>Forschung abgeschlossen! Jetzt, da Sie die Kolonialpolitik [HS=HS_Tech]Tech[/HS] erforscht haben, haben Sie Zugang zum [ICON=Menu_CivilizationMenu_Icon] [HS=HS_CivilizationMenu]Zivilisationsmenü[/HS] und [HS=HS_Policy]Politik[/HS].[BR][BR]Im [ICON=Menu_CivilizationMenu_Icon] [HS=HS_CivilizationMenu]Zivilisationsmenü[/HS] können Sie einen Überblick über die Allianz erhalten. Sie können die allgemeine Zustimmung, Zivilisationsausgaben und mehr überprüfen. Das [ICON=Menu_CivilizationMenu_Icon] [HS=HS_CivilizationMenu]Zivilisationsmenü[/HS] bietet auch Zugang zu Zivilisations[HS=HS_Policy]Politik[/HS]. Die Anzahl der umsetzbaren [HS=HS_Policy]Politiken[/HS] kann durch die Erforschung bestimmter [HS=HS_Tech]Techs[/HS] erhöht werden. Versuchen Sie jetzt, eine [HS=HS_Policy]Politik[/HS] zu verabschieden, um die Allianz besser zu organisieren.[BR][BR]Abgeschlossenes Ziel: Erforschung der Kolonialpolitik[BR]Neues Ziel: Eine Politik verabschieden</Text>
+        </FlavorTextOption>
+    </FlavorTextDef>
+    <FlavorTextDef>
+        <InternalName>Tutorial_UnlockedPolicyScreenNotObjective</InternalName>
+        <FlavorTextOption>
+            <Text>The research into Colonial Policies is complete. You can now access the [ICON=Menu_CivilizationMenu_Icon] [HS=HS_CivilizationMenu]Civilization Menu[/HS]. The [ICON=Menu_CivilizationMenu_Icon] [HS=HS_CivilizationMenu]Civilization Menu[/HS] provides plenty of useful information and it allows you to enact [HS=HS_Policy]Policies[/HS] that affect the entire Alliance.[BR][BR]You can open the  [ICON=Menu_CivilizationMenu_Icon] [HS=HS_CivilizationMenu]Civilization Menu[/HS] by pressing the  [ICON=Menu_CivilizationMenu_Icon] [HS=HS_CivilizationMenu]Civilization Menu[/HS] button on the action bar.[BR][BR]New Objective: Enact a Policy</Text>
+        </FlavorTextOption>
+    </FlavorTextDef>
+    <FlavorTextDef>
+        <InternalName>Tutorial_OpenedPolicyScreen</InternalName>
+        <FlavorTextOption>
+            <Text>Here in the [ICON=Menu_CivilizationMenu_Icon] [HS=HS_CivilizationMenu]Civilization Menu[/HS], you have access to a few tools to manage the entire Civilization better. You can adjust the [HS=HS_Taxes]Tax Rate[/HS] which directly affects [ICON=Approval_Stat_Icon] [HS=HS_Approval]Approval[/HS] and the change in [ICON=Stat_Credits_Icon] [HS=HS_Credit]Credits[/HS] each [HS=HS_Months]Turn[/HS].[BR][BR]You can also now enact a [HS=HS_Policy]Policy[/HS]. [HS=HS_Policy]Policies[/HS] are a way to issue a command that will affect every Colony, Citizen, [HS=HS_Fleet]Fleet[/HS], and sometimes more. You can unlock additional Policy Slots by researching certain [HS=HS_Tech]Techs[/HS].[BR][BR]To enact a [HS=HS_Policy]Policy[/HS], choose a [HS=HS_Policy]Policy[/HS] from the Available Policy panel then drag and drop it into an unlocked slot.</Text>
+        </FlavorTextOption>
+    </FlavorTextDef>
+    <FlavorTextDef>
+        <InternalName>Tutorial_EnactedAPolicy</InternalName>
+        <FlavorTextOption>
+            <Text>Sie haben erfolgreich eine [HS=HS_Policy]Politik[/HS] eingeführt. Die Änderung wird so schnell wie möglich umgesetzt![BR][BR]Beachten Sie, dass [HS=HS_Policy]Politiken[/HS] jederzeit während Ihrer Runde geändert werden können, um sich besser an wechselnde Ziele anzupassen oder auf spezifische Probleme zu reagieren.[BR][BR]Abgeschlossenes Ziel: Eine Politik einführen</Text>
+        </FlavorTextOption>
+    </FlavorTextDef>
+    <FlavorTextDef>
+        <InternalName>Tutorial_PiratesSpotted</InternalName>
+        <FlavorTextOption>
+            <Text>TKTKTKTKTKTKTKTKTK</Text>
+        </FlavorTextOption>
+    </FlavorTextDef>
+    <FlavorTextDef>
+        <InternalName>Tutorial_FighterSelected</InternalName>
+        <FlavorTextOption>
+            <Text>Fighter selected and ready for orders![BR][BR]Fighters come in many forms with different hull types, weapons, and armor. Their primary purpose is to defend and attack. They can be ordered to [HS=HS_ShipMovement]Move[/HS] to colonies or Starbases where they'll move into orbit and serve as defenders if any hostile fleet attempts to attack the location.[BR][BR]To order ships to attack, select a target with the RIGHT Mouse Button. The target will become the destination of the chosen ship's movement. Once in an adjacent tile, combat can take place.[BR][BR][HS=HS_Fleet]Fleets[/HS] perform better in combat than lone fighters. To create a [HS=HS_Fleet]Fleet[/HS] move ships onto the same tile, if they have enough [ICON=ShipLogistics_Icon] [HS=HS_Logistics]Logistics[/HS] the ships will join up automatically.</Text>
+        </FlavorTextOption>
+    </FlavorTextDef>
+    <FlavorTextDef>
+        <InternalName>Tutorial_LostAFight</InternalName>
+        <FlavorTextOption>
+            <Text>Commander, we've lost a conflict.[BR][BR]In the future, we can improve our odds of victory by putting our ships into [HS=HS_Fleet]Fleets[/HS]. Form [HS=HS_Fleet]Fleets[/HS] by [HS=HS_ShipMovement]Moving[/HS] Ships onto the same tile. A [HS=HS_Fleet]Fleet[/HS] is restricted in size by its [ICON=ShipLogistics_Icon] [HS=HS_Logistics]Logistics[/HS], so if a [HS=HS_Fleet]Fleet[/HS] isn't forming or expanding, the [ICON=ShipLogistics_Icon] [HS=HS_Logistics]Logistics[/HS] score is too high.[BR][BR]Additionally, control when fights occur by staying on the offensive. Initiate battles heavily weighted in our favor to weaken enemies. Avoid fleets too powerful to quickly take down and utilize distance tactics such as the Beam Volley and Missile Volley.</Text>
+        </FlavorTextOption>
+    </FlavorTextDef>
+    <FlavorTextDef>
+        <InternalName>Tutorial_GuideToRushImprovement</InternalName>
+        <FlavorTextOption>
+            <Text>Manchmal, besonders während eines Konflikts, ist es keine Option, einige [HS=HS_Months]Monate[/HS] auf die Fertigstellung von etwas zu warten. In diesen Szenarien können viele Projekte und Bauarbeiten [HS=HS_Rush]beschleunigt[/HS] werden. [HS=HS_Rush]Beschleunigen[/HS] kostet [ICON=Stat_Credits_Icon] [HS=HS_Credit]Credits[/HS], oft eine ganze Menge, aber es wird die benötigte Zeit zur Fertigstellung auf 1 [HS=HS_Months]Monat[/HS] reduzieren.[BR][BR]Einige Kolonien befürchten, dass der Konflikt zu viel Aufmerksamkeit und Ressourcen erfordert. Beruhigen Sie ihre Bedenken, indem Sie eine planetare Verbesserung [HS=HS_Rush]beschleunigen[/HS], um ihnen zu zeigen, dass sie nicht vergessen sind und das Bündnis weiterhin in seine Welten investiert.[BR][BR]Um eine planetare Verbesserung zu [HS=HS_Rush]beschleunigen[/HS], wählen Sie eine [HS=HS_CoreWorld]Kernwelt[/HS] aus und öffnen Sie das Management-Fenster. Ein Linksklick auf einen beliebigen Eintrag in der Bau-Warteschlange öffnet einige Kontextoptionen. Eine davon ist die Option [HS=HS_Rush]Beschleunigen[/HS]. Solange Sie die nötige [ICON=Stat_Control_Icon] [HS=HS_Control]Kontrolle[/HS] und [ICON=Stat_Credits_Icon] [HS=HS_Credit]Credits[/HS] haben, wird die Auswahl der Option [HS=HS_Rush]Beschleunigen[/HS] die spezifische Verbesserung [HS=HS_Rush]beschleunigen[/HS]. Die Option [HS=HS_Rush]Beschleunigen[/HS] wird ausgegraut und unresponsive sein, wenn Sie nicht die notwendigen Ressourcen haben.[BR][BR]Neues Ziel: Beschleunigen Sie eine planetare Verbesserung.</Text>
+        </FlavorTextOption>
+    </FlavorTextDef>
+    <FlavorTextDef>
+        <InternalName>Tutorial_RushedImprovement</InternalName>
+        <FlavorTextOption>
+            <Text>Die Bürger der Allianz werden die in ihre Arbeit investierten Ressourcen zu schätzen wissen. Tolle Arbeit.[BR][BR]Es wird unerlässlich sein zu wissen, dass [HS=HS_Rush]Rush[/HS] nur einmal pro Kolonie und einmal pro [HS=HS_Shipyard]Werft[/HS] in einem [HS=HS_Months]Monat[/HS] verwendet werden kann. Das kommt zu dem oft hohen Preis hinzu. [HS=HS_Rush]Rush[/HS] ist am besten geeignet, um einen drastischen Vorteil zu erlangen oder schnell auf ein Problem zu reagieren.[BR][BR]Abgeschlossenes Ziel: Eile eine planetare Verbesserung.</Text>
+        </FlavorTextOption>
+    </FlavorTextDef>
+    <FlavorTextDef>
+        <InternalName>Tutorial_GuideToExecutiveOrder</InternalName>
+        <FlavorTextOption>
+            <Text>Im Laufe der Zeit gewinnt die Allianz [ICON=Stat_Control_Icon] [HS=HS_Control]Kontrolle[/HS], eine Ressource, die die Fähigkeit repräsentiert, Menschen dazu zu verzaubern oder zu zwingen, bestimmte Befehle auszuführen. [ICON=Stat_Control_Icon] [HS=HS_Control]Kontrolle[/HS] kann auf verschiedene Weisen ausgegeben werden, und eine Methode, die oft am meisten kostet, ist [ICON=Menu_ExecutiveOrders_Icon] [HS=HS_ExecutiveOrders]Exekutivbefehl[/HS].[BR][BR][ICON=Menu_ExecutiveOrders_Icon] [HS=HS_ExecutiveOrders]Exekutivbefehle[/HS] sind Fähigkeiten, die sofort passieren und verschiedene Auswirkungen haben können. Sie können in allen Arten von Szenarien nützlich sein. Der Befehl 'Kolonisten rekrutieren' könnte am hilfreichsten sein, während die Allianz sich ausbreitet. Nutzen Sie einen [ICON=Menu_ExecutiveOrders_Icon] [HS=HS_ExecutiveOrders]Exekutivbefehl[/HS], um die aktuellen Ziele der Allianz zu unterstützen.[BR][BR][ICON=Menu_ExecutiveOrders_Icon] [HS=HS_ExecutiveOrders]Exekutivbefehle[/HS] werden aus der zugehörigen Radialoption ausgewählt. Einige werden ausgeführt, sobald die Verwendung bestätigt wird. Andere erfordern ein Ziel und müssen nach Bestätigung des Befehls gerichtet werden. Bewegen Sie die Maus über die [ICON=Menu_ExecutiveOrders_Icon] [HS=HS_ExecutiveOrders]Exekutivbefehl[/HS] Option und verwenden Sie dann die LINKE Maustaste, um einen Befehl auszuwählen.[BR][BR]Neues Ziel: Verwenden Sie einen Exekutivbefehl.</Text>
+        </FlavorTextOption>
+    </FlavorTextDef>
+    <FlavorTextDef>
+        <InternalName>Tutorial_UsedExecutiveOrder</InternalName>
+        <FlavorTextOption>
+            <Text>Erfolg![BR][BR]Ihr [ICON=Menu_ExecutiveOrders_Icon] [HS=HS_ExecutiveOrders]Exekutivbefehl[/HS] wurde ausgeführt. Zusätzlich zu den Kosten haben die meisten [ICON=Menu_ExecutiveOrders_Icon] [HS=HS_ExecutiveOrders]Exekutivbefehle[/HS] eine Abkühlzeit, die die Anzahl der [HS=HS_Months]Monate[/HS] misst, die vergehen müssen, bevor der [ICON=Menu_ExecutiveOrders_Icon] [HS=HS_ExecutiveOrders]Exekutivbefehl[/HS] wieder verwendet werden kann. Es ist immer eine gute Idee, dafür zu sorgen, dass genügend [ICON=Stat_Control_Icon] [HS=HS_Control]Kontrolle[/HS] aus den [HS=HS_CoreWorld]Kernwelten[/HS] angesammelt wird, damit [ICON=Menu_ExecutiveOrders_Icon] [HS=HS_ExecutiveOrders]Exekutivbefehle[/HS] bei Bedarf genutzt werden können.[BR][BR]Abgeschlossenes Ziel: Ein Exekutivbefehl verwenden</Text>
+        </FlavorTextOption>
+    </FlavorTextDef>
+    <FlavorTextDef>
+        <InternalName>Tutorial_PirateShipyardDestroyed</InternalName>
+        <FlavorTextOption>
+            <Text>Die Operationsbasis der [HS=HS_Pirates]Piraten[/HS] in diesem [HS=HS_Sector]Sektor[/HS] wurde zerstört. Es mag noch ein paar Nachzügler geben, aber ihre Präsenz in diesem [HS=HS_Sector]Sektor[/HS] wird ohne die Möglichkeit, weitere Schiffe zu erstellen, schwinden.[BR][BR]Großartige Arbeit. Die Terranische Allianz ist dem Ziel, einen soliden Stützpunkt in diesem Sektor zu etablieren, ein Stück näher gekommen.[BR][BR]Abgeschlossenes Ziel: Zerstöre eine Piraten-Werft</Text>
+        </FlavorTextOption>
+    </FlavorTextDef>
+    <FlavorTextDef>
+        <InternalName>Tutorial_NeedsUnlockLeaderScreen</InternalName>
+        <FlavorTextOption>
+            <Text>Mit der Ausweitung des Einflusses der Terranischen Allianz benötigen wir kompetente [HS=HS_Leaders]Führer[/HS]. [HS=HS_Leaders]Führer[/HS] können bei der Verwaltung von [HS=HS_CoreWorld]Kernwelten[/HS] helfen, als [HS=HS_Minister]Minister[/HS] dienen, die der gesamten Allianz zugutekommen, und mehr. Die Allianz muss sicherstellen, dass die Infrastruktur vorhanden ist, um [HS=HS_Leaders]Führer[/HS] zu rekrutieren. Dies kann durch die Durchführung des Projekts zur Kolonialen Führung auf einer [HS=HS_CoreWorld]Kernwelt[/HS] erreicht werden.[BR][BR]Neues Ziel: Führen Sie das Projekt zur Kolonialen Führung durch.</Text>
+        </FlavorTextOption>
+    </FlavorTextDef>
+</FlavorTextDefs>