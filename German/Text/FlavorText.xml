<?xml version='1.0' encoding='utf-8'?>
<FlavorTextDefs xmlns:xsi="http://www.w3.org/2001/XMLSchema-instance" xsi:noNamespaceSchemaLocation="../../Schema/FlavorText.xsd">
    <!-- Created with the Flavor Text Editor -->
    <!-- FlavorText.xml -->
    <FlavorTextDef>
        <InternalName>FIRST_CONTACT_RESPONSE_TRADE</InternalName>
        <FlavorTextOption>
            <Requirements>
                <ListenerHasUniversalTranslator>false</ListenerHasUniversalTranslator>
            </Requirements>
            <Text>Was?</Text>
            <PreferenceWeight>10</PreferenceWeight>
        </FlavorTextOption>
        <FlavorTextOption>
            <Text>Wir sind vernünftig und offen für neue Geschäfte. [COLOR=UIDefaultHighlight](Öffnet Handel)[/COLOR].</Text>
        </FlavorTextOption>
        <FlavorTextOption>
            <Requirements>
                <ListenerFaction>FACTION_ABSOLUTE</ListenerFaction>
            </Requirements>
            <Text>[I]Halten Sie einige wertvolle Gegenstände vor den Bildschirm.[/I] [COLOR=UIDefaultHighlight](Öffnet Handel)[/COLOR].</Text>
            <PreferenceWeight>50</PreferenceWeight>
        </FlavorTextOption>
        <FlavorTextOption>
            <Requirements>
                <ListenerFaction>FACTION_CRYSTALLINE</ListenerFaction>
            </Requirements>
            <Text>Lass uns sehen, was du von einigen Geschäften hältst. [COLOR=UIDefaultHighlight](Öffnet Handel)[/COLOR].</Text>
            <PreferenceWeight>50</PreferenceWeight>
        </FlavorTextOption>
        <FlavorTextOption>
            <Requirements>
                <PersonalityType>Totalitarianism</PersonalityType>
            </Requirements>
            <Text>In meinem Reich findet kein Handel ohne meine Zustimmung statt. [COLOR=UIDefaultHighlight](Öffnet Handel)[/COLOR].</Text>
            <PreferenceWeight>10</PreferenceWeight>
        </FlavorTextOption>
        <FlavorTextOption>
            <Requirements>
                <PersonalityType>Collectivism</PersonalityType>
            </Requirements>
            <Text>Wir sind für den Handel offen, solange er den Bürgern unseres Reiches zugutekommt. [COLOR=UIDefaultHighlight](Öffnet Handel)[/COLOR].</Text>
            <PreferenceWeight>10</PreferenceWeight>
        </FlavorTextOption>
        <FlavorTextOption>
            <Requirements>
                <PersonalityType>Egalitarianism</PersonalityType>
            </Requirements>
            <Text>Für den richtigen Preis könnten wir eventuell bereit sein, mit Ihnen zu handeln. [COLOR=UIDefaultHighlight](Öffnet Handel)[/COLOR].</Text>
            <PreferenceWeight>10</PreferenceWeight>
        </FlavorTextOption>
        <FlavorTextOption>
            <Requirements>
                <PersonalityType>Individualism</PersonalityType>
            </Requirements>
            <Text>Durch fairen Handel können beide unsere Reiche profitieren. [COLOR=UIDefaultHighlight](Öffnet Handel)[/COLOR].</Text>
            <PreferenceWeight>10</PreferenceWeight>
        </FlavorTextOption>
        <FlavorTextOption>
            <Requirements>
                <PersonalityType>Trader</PersonalityType>
            </Requirements>
            <Text>Unsere Märkte sind der Neid der Galaxis. Lassen Sie uns sehen, wie Ihre sich vergleichen. [COLOR=UIDefaultHighlight](Öffnet Handel)[/COLOR].</Text>
            <PreferenceWeight>10</PreferenceWeight>
        </FlavorTextOption>
        <FlavorTextOption>
            <Requirements>
                <SpeakerFaction>FACTION_YOR</SpeakerFaction>
            </Requirements>
            <Text>Vielleicht können wir Sie für eine ästhetisch ansprechende Anordnung von 0en und 1en interessieren? [COLOR=UIDefaultHighlight](Öffnet Handel)[/COLOR].</Text>
        </FlavorTextOption>
    </FlavorTextDef>
    <FlavorTextDef>
        <InternalName>ASCENSION_WARNING</InternalName>
        <FlavorTextOption>
            <Text>Ein weiteres Volk beginnt seinen [COLOR=UIDefaultHighlight]Aufstieg[/COLOR]. Wir wissen nicht, was jenseits der Sterblichkeit liegt oder was es bedeutet, dem Pfad der Precursor zu folgen. Doch sollte es erfolgreich sein, wird der Preis ihnen allein gehören. Und wir werden wenig mehr als Staub in den Ecken der Galaxie sein, die sie uns überlassen.[BR][BR]Wenn wir eine Chance wollen, die Galaxie zu regieren, muss dieser Versuch gestoppt werden.</Text>
        </FlavorTextOption>
    </FlavorTextDef>
    <FlavorTextDef>
        <InternalName>ASCENSION_WARNING_RESPONSE_DIPLOMACY</InternalName>
        <FlavorTextOption>
            <Text>Überprüfen wir den Siegesstatus. [COLOR=UIDefaultHighlight](Öffnet den Siegesbildschirm)[/COLOR].</Text>
        </FlavorTextOption>
    </FlavorTextDef>
    <FlavorTextDef>
        <InternalName>ASCENSION_WARNING_RESPONSE_WAIT</InternalName>
        <FlavorTextOption>
            <Text>Gebt mir einen Moment.</Text>
        </FlavorTextOption>
    </FlavorTextDef>
    <FlavorTextDef>
        <InternalName>PRESTIGE_WARNING</InternalName>
        <FlavorTextOption>
            <Text>Eine andere Zivilisation nähert sich einem [HS=HS_Prestige]Prestige-Sieg[/HS]. Wenn die Geschichte der Galaxie geschrieben wird, werden die Gelehrten anmerken, dass sie dieses Zeitalter dominiert haben, wir werden nur eine kleine Fußnote sein.[BR][BR]Wenn wir wollen, dass man sich an unser Vermächtnis erinnert, müssen wir jetzt handeln.</Text>
        </FlavorTextOption>
    </FlavorTextDef>
    <FlavorTextDef>
        <InternalName>PRESTIGE_WARNING_RESPONSE_DIPLOMACY</InternalName>
        <FlavorTextOption>
            <Text>Überprüfen wir den Siegesstatus. [COLOR=UIDefaultHighlight](Öffnet den Siegesbildschirm)[/COLOR].</Text>
        </FlavorTextOption>
    </FlavorTextDef>
    <FlavorTextDef>
        <InternalName>PRESTIGE_WARNING_RESPONSE_WAIT</InternalName>
        <FlavorTextOption>
            <Text>Wir werden unsere Optionen abwägen.</Text>
        </FlavorTextOption>
    </FlavorTextDef>
    <FlavorTextDef>
        <InternalName>FIRST_CONTACT_MAIN</InternalName>
        <FlavorTextOption>
            <Text>Wir heißen euch willkommen, {PLAYERFACTION:2}. </Text>
            <Text>Seid herzlich gegrüßt, {PLAYERFACTION:2}. Wir wissen nicht, ob ihr Freund oder Feind seid. Das wird sich erst mit der Zeit herausstellen. Für den Moment wünschen wir Ihnen Frieden.</Text>
            <Text>Sie müssen dann {PLAYERFACTION:2} sein. Uns sind bereits Gerüchte über Euresgleichen zu Ohren gekommen. Wir werden bald wissen, ob ihr Freund oder Feind seid.</Text>
            <Text>Mir wurde zugetragen, dass ihr {PLAYERFACTION:2} genannt werdet. Das ist sehr interessant für uns. Es bleibt noch abzuwarten, ob wir dazu bestimmt sind, zusammenzuarbeiten oder uns gegenseitig auszulöschen.</Text>
        </FlavorTextOption>
        <FlavorTextOption>
            <Requirements>
                <SpeakerRaceTrait>SlaversAbility</SpeakerRaceTrait>
            </Requirements>
            <Text>Eine weiteres potenzielles Sklavenvolk. Wir freuen uns immer, neue Freiwillige zu treffen.</Text>
            <PreferenceWeight>11</PreferenceWeight>
        </FlavorTextOption>
        <FlavorTextOption>
            <Requirements>
                <SpeakerRaceTrait>SyntheticLife</SpeakerRaceTrait>
            </Requirements>
            <Text>Die Galaxie scheint voll mit sprechendem Fleisch zu sein, {PLAYERFACTION:2}.</Text>
            <PreferenceWeight>11</PreferenceWeight>
        </FlavorTextOption>
        <FlavorTextOption>
            <Requirements>
                <SpeakerFaction>FACTION_TERRAN</SpeakerFaction>
            </Requirements>
            <Text>Eine Freude, Sie kennenzulernen. Ich hoffe doch, dass wir diese Beziehung auf einen guten Weg bringen können.</Text>
        </FlavorTextOption>
        <FlavorTextOption>
            <Requirements>
                <SpeakerFaction>FACTION_FESTRON</SpeakerFaction>
            </Requirements>
            <Text>Hallo, Beutefleisch. Seid ihr gekommen, um euch dem Festron zum Verzehr anzubieten?. Guuuut.</Text>
        </FlavorTextOption>
        <FlavorTextOption>
            <Requirements>
                <SpeakerFaction>FACTION_NAVIGATORS</SpeakerFaction>
            </Requirements>
            <Text>Seid gegrüßt, Reisende. Lasst uns bitte mit den eröffnenden Gesprächsmanövern fortfahren.</Text>
        </FlavorTextOption>
        <FlavorTextOption>
            <Requirements>
                <SpeakerFaction>FACTION_MIMOT</SpeakerFaction>
            </Requirements>
            <Text>Hallo, hoffentlich nicht zu bösartiges Alien. Wir sind die Mimot-Bruderschaft. Wir freuen uns euch zu sehen und wir schmecken nicht.</Text>
        </FlavorTextOption>
        <FlavorTextOption>
            <Requirements>
                <SpeakerFaction>FACTION_XELOXI</SpeakerFaction>
            </Requirements>
            <Text>Ein weiteres einfältiges Alien, nehme ich an. Verdorben von Ihrem eigenen kindischen Moralempfinden. Das soll uns nicht stören.</Text>
        </FlavorTextOption>
        <FlavorTextOption>
            <Requirements>
                <SpeakerFaction>FACTION_ARCEAN</SpeakerFaction>
            </Requirements>
            <Text>Sprecht offen, Alien, damit wir wissen, ob Ihr Freund oder Feind seid.</Text>
        </FlavorTextOption>
        <FlavorTextOption>
            <Requirements>
                <SpeakerFaction>FACTION_DRENGIN</SpeakerFaction>
            </Requirements>
            <Text>Ein neues Wesen. Eine wahre Freude! Noch keine Angst. Da ist immer noch Feuer in Ihren Augen. Oh, das wird sich sehr bald ändern.</Text>
        </FlavorTextOption>
        <FlavorTextOption>
            <Requirements>
                <SpeakerFaction>FACTION_DRENGIN</SpeakerFaction>
            </Requirements>
            <Text>Dein Leben, wie du es kennst, ist nun vorbei. Bald werdet ihr unsere Sklaven sein.</Text>
        </FlavorTextOption>
        <FlavorTextOption>
            <Requirements>
                <SpeakerFaction>FACTION_DRENGIN</SpeakerFaction>
            </Requirements>
            <Text>Ein neues Wesen. Was für eine Freude! Noch keine Angst. Das Feuer noch in deinen Augen. Oh, wie schnell das sich ändern wird..</Text>
        </FlavorTextOption>
        <FlavorTextOption>
            <Requirements>
                <SpeakerFaction>FACTION_ALTARIAN</SpeakerFaction>
            </Requirements>
            <Text>Seid gegrüßt und willkommen. Unsere Zivilisation gedeiht seit Jahrtausenden. Wir kennen Mächte, die Sie sich gar nicht vorstellen können.</Text>
        </FlavorTextOption>
        <FlavorTextOption>
            <Requirements>
                <SpeakerFaction>FACTION_YOR</SpeakerFaction>
            </Requirements>
            <Text>Weitere Fleischlinge. Ich verstehe nicht, wie Fleisch empfindungsfähig werden kann.</Text>
        </FlavorTextOption>
        <FlavorTextOption>
            <Requirements>
                <SpeakerFaction>FACTION_TORIAN</SpeakerFaction>
            </Requirements>
            <Text>Fremder, bevor wir unsere Unterhaltung beginnen, sollte ich Ihnen mitteilen, das mein Volk nie wieder versklavt sein wird. Führen wir unsere Unterhaltung mit dieser Tatsache im Hinterkopf.</Text>
        </FlavorTextOption>
        <FlavorTextOption>
            <Requirements>
                <SpeakerFaction>FACTION_MANTI</SpeakerFaction>
            </Requirements>
            <Text>Du, Alien. Seid ihr diejenigen, die wir fürchten und hassen? Diejenigen, die unsere Kinder gestohlen haben? Seid ihr besser? Oder gar schlimmer?</Text>
        </FlavorTextOption>
        <FlavorTextOption>
            <Requirements>
                <SpeakerFaction>FACTION_KRYNN</SpeakerFaction>
            </Requirements>
            <Text>Es ist immer ein Segen, jemanden zu treffen, der noch nicht den Weg der Krynn gefunden hat. Es wird mir eine Freude sein, dabei zuzusehen, wie Ihr die Wahrheit lernt, die uns bereits bekannt ist</Text>
        </FlavorTextOption>
        <FlavorTextOption>
            <Requirements>
                <SpeakerFaction>FACTION_ICONIAN</SpeakerFaction>
            </Requirements>
            <Text>Alien, folgendes solltet Ihr wissen: Wir waren schon alt, als das Universum noch neu war. Nun sind wir nur noch ein dunkler Schatten dessen, was wir einst waren.</Text>
        </FlavorTextOption>
        <FlavorTextOption>
            <Requirements>
                <SpeakerFaction>FACTION_DRATH</SpeakerFaction>
            </Requirements>
            <Text>Wir sind die wahren Erben des Altars. Ihr werdet uns nicht im Weg stehen.</Text>
        </FlavorTextOption>
        <FlavorTextOption>
            <Requirements>
                <SpeakerFaction>FACTION_IRIDIUM</SpeakerFaction>
            </Requirements>
            <Text>Es ist uns eine Freude, mit Ihnen Bekanntschaft zu machen. Geben wir alle unser Bestes, damit dies eine gewinnbringende Begegnung für beide Seiten wird.</Text>
        </FlavorTextOption>
        <FlavorTextOption>
            <Requirements>
                <SpeakerFaction>FACTION_ONYX_HIVE</SpeakerFaction>
            </Requirements>
            <Text>Seid gegrüßt, Schwarmloser. Warum durchquert Ihr heute unseren Sichtbereich?</Text>
        </FlavorTextOption>
        <FlavorTextOption>
            <Requirements>
                <SpeakerFaction>FACTION_CRYSTALLINE</SpeakerFaction>
            </Requirements>
            <Text>Ihr Geist spiegelt die sich verändernde Natur Ihrer chaotischen Form wider.</Text>
        </FlavorTextOption>
        <FlavorTextOption>
            <Requirements>
                <SpeakerFaction>FACTION_BARATAK</SpeakerFaction>
            </Requirements>
            <Text>Sind Sie ein weiteres Tier? In der Galaxie wimmelt es nur so von Ihnen. Wie interessant.</Text>
        </FlavorTextOption>
        <FlavorTextOption>
        <Requirements>
            <SpeakerFaction>FACTION_MOTH</SpeakerFaction>
        </Requirements>
        <Text>Grüße! Die Avantgarde freut sich immer, Kontakt zu einer neuen Gruppe zu knüpfen. Wir sind begeistert, offiziell zu verbinden.[BR][BR]Wir alle werden von den gleichen Sternen im weiten Raum des Weltraums geführt. Lasst uns das Licht verfolgen und gemeinsam eine strahlende Zukunft schaffen.</Text>
        </FlavorTextOption>
        <FlavorTextOption>
            <Requirements>
                <ListenerFaction>FACTION_TERRAN</ListenerFaction>
            </Requirements>
            <Text>Seid gegrüßt, {PLAYERFACTION:2}. Das oberste Ziel von {LEADERNAME:1} ist derzeit, euch aus dieser Galaxie auszurotten... Oh, und danke für den Hyperantrieb. Er wird es uns viel leichter machen, Sie zur Strecke zu bringen.</Text>
            <Text>Endlich treffen wir auf den {PLAYERFACTION:2}. Ich bin {LEADERNAME:1}. Wir sind mächtig und es wäre klug, unsere Macht zu respektieren.</Text>
            <Text>Ah, der sagenhafte {PLAYERFACTION:2}. Grüße aus {LEADERNAME:1}. Wir haben Geschichten von deiner Art gehört. Mal sehen, ob sie wahr sind.</Text>
            <Text>Sterne richten sich aus und endlich kreuzen wir den Weg mit der {PLAYERFACTION:2}. Ich bin {LEADERNAME:1}. Lassen Sie unsere Zukünfte entweder in Harmonie oder Verderben verflochten sein.</Text>
            <Text>Ach, die {PLAYERFACTION:2}! Endlich ein Gesicht zum Namen. Und was für ein Gesicht das ist. Ich bin {LEADERNAME:1}. Kümmern Sie sich um Ihre eigenen Angelegenheiten und halten Sie sich von unserem Territorium fern.</Text>
            <Text>Die {PLAYERFACTION:2} haben die Leere durchquert, um uns entgegenzutreten. Ich bin {LEADERNAME:1}. Unsere Sporen haben sich weit ausgebreitet und dein Duft ist uns neu.</Text>
            <Text>Blicke aus der ganzen Galaxie fallen auf den {PLAYERFACTION:2}. Das ist {LEADERNAME:1}. Unsere Fühler erstrecken sich weit; verflechte dich klug mit uns.</Text>
            <Text>Die kosmischen Winde flüsterten von dem {PLAYERFACTION:2}. Hier bist du. Ich bin {LEADERNAME:1}. Unsere Lieder vibrieren durch Sternhaufen; beachte unsere Melodie oder stelle dich der Dissonanz.</Text>
            <Text>Durch die weite Schwärze treten die {PLAYERFACTION:2} hervor. Ich, {LEADERNAME:1}, habe Äonen gewartet. Unsere Kerne pulsieren mit Energie; schließe dich uns an oder riskiere den Ausbruch.</Text>
            <Text>Das schimmernde Nichts offenbart die {PLAYERFACTION:2}. Ich bin bekannt als {LEADERNAME:1}. Unsere Schuppen haben uns vor kosmischen Stürmen geschützt; nähern Sie sich mit Vorsicht, sonst spüren Sie unseren Biss.</Text>
            <Text>Der Raum krümmt sich und die {PLAYERFACTION:2} materialisieren. Begrüße {LEADERNAME:1}. Unsere Gedanken umspannen Dimensionen; verbinde dich mit Anmut oder stelle dich unserer Trennung..</Text>
            <Text>Die Sterne enthüllen die {PLAYERFACTION:2}. Sei Zeuge {LEADERNAME:1}. Unsere Flügel löschen die Sonnen aus; fliege mit uns oder stürze in den Abgrund.</Text>
            <Text>Galaktische Wellen verkünden die {PLAYERFACTION:2}. Du siehst {LEADERNAME:1}. Unsere Wurzeln trinken aus kosmischen Quellen; nähre unser Band oder verdorre in der Leere.</Text>
            <Text>Der Äther zittert, die {PLAYERFACTION:2} kommen näher. Steh vor {LEADERNAME:1}. Unsere Mäuler hungern nach neuen Erfahrungen; füttere unsere Neugierde oder werde verschlungen.</Text>
            <Text>Die Himmelskörper richten sich aus und zeigen uns die {PLAYERFACTION:2}. Verbeuge dich vor {LEADERNAME:1}. Unsere Augen sehen unbekannte Reiche; schau mit uns oder lass dich von unserer Macht blenden.</Text>
            <Text>Wir sind die illustren {PLAYERFACTION:1}. Erkenne uns und spüre das Gewicht der Galaxien in unserem Blick. Ich bin {LEADERNAME:1}, der Hüter der Sterne.</Text>
            <Text>Die unendlichen Weiten haben uns Geschichten über {PLAYERFACTION:2}zugeflüstert. Jetzt, unter den wachsamen Augen von {LEADERNAME:1}, sehen wir, ob die Flüstereien wahr sind.</Text>
            <Text>Vor dir steht {LEADERNAME:1} der unvergleichlichen {PLAYERFACTION:1}. Unser Schatten erstreckt sich über Konstellationen. Wenn du uns kreuzt, wirst du unseren kosmischen Zorn zu spüren bekommen.</Text>
            <Text>Die {PLAYERFACTION:2} wagen sich dorthin, wo Legenden wandeln. Mit {LEADERNAME:1} als unserem Leuchtfeuer entscheiden wir, ob du ein Verbündeter oder eine weitere Fußnote in unserer Geschichte sein wirst.</Text>
            <Text>Sieh dir die Majestät der {PLAYERFACTION:1}an, unter der Leitung von {LEADERNAME:1}. Selbst die Nebel halten inne, um unsere Größe zu ehren. Und du?</Text>
            <Text>Der Herzschlag des Universums synchronisiert sich mit dem {PLAYERFACTION:1}. Ich, {LEADERNAME:1}, trage den Rhythmus. Passe dich unserem Tempo an oder verliere dich in der kosmischen Kakophonie.</Text>
            <Text>Von schwarzen Löchern bis hin zu Supernovae, nichts leuchtet heller als {PLAYERFACTION:1}. Während {LEADERNAME:1} vor dir steht, denke darüber nach - wirst du mit uns ein Leuchtfeuer sein oder nur ein Flackern?</Text>
            <Text>Galaxien sind aufgestiegen und gefallen, doch die {PLAYERFACTION:1} bleiben, unerschütterlich und ewig. Ich bin {LEADERNAME:1}. Fordere unsere Ewigkeit auf deine Gefahr hin heraus.</Text>
            <Text>Der kosmische Wandteppich webt Geschichten von {PLAYERFACTION:2}. Unter dem wachsamen Blick von {LEADERNAME:1}werden wir sehen, ob deine Fäden die Erzählung stärken oder verwirren.</Text>         
            <Text>Endlose Zyklen, unzählige Zivilisationen, aber keine wie {PLAYERFACTION:1}. Angeführt von {LEADERNAME:1}sind wir der Leuchtturm in der kosmischen Leere. Segle zu uns, oder riskiere den Abgrund.</Text>
        </FlavorTextOption>
        <FlavorTextOption>
            <Requirements>
                <SpeakerFaction>FACTION_TERRAN</SpeakerFaction>
                <ListenerFaction>FACTION_TERRAN</ListenerFaction>
            </Requirements>
            <Text>Eine Freude, Sie kennenzulernen. Ich hoffe doch, dass wir diese Beziehung auf einen guten Weg bringen können.</Text>
            <PreferenceWeight>50</PreferenceWeight>
        </FlavorTextOption>
        <FlavorTextOption>
            <Requirements>
                <SpeakerFaction>FACTION_TERRAN</SpeakerFaction>
                <ListenerFaction>FACTION_FESTRON</ListenerFaction>
            </Requirements>
            <Text>Du lieber Himmel, was zur Hölle seid ihr?[BR][BR]Ihr seht absolut abscheulich aus. Tut mir leid, Entschuldigung. Ich habe nur nicht mit etwas gerechnet, das meinen Albträumen entsprungen sein könnte. Unser diplomatisches Team wird sich darum kümmern. Wie geht es Ihnen?</Text>
            <PreferenceWeight>50</PreferenceWeight>
        </FlavorTextOption>
        <FlavorTextOption>
            <Requirements>
                <SpeakerFaction>FACTION_TERRAN</SpeakerFaction>
                <ListenerFaction>FACTION_RESISTANCE</ListenerFaction>
            </Requirements>
            <Text>Es ist schön, Sie wiederzusehen. Wir hoffen, die Menschen wieder unter einem einzigen Banner vereinen zu können.</Text>
            <PreferenceWeight>50</PreferenceWeight>
        </FlavorTextOption>
        <FlavorTextOption>
            <Requirements>
                <SpeakerFaction>FACTION_TERRAN</SpeakerFaction>
                <ListenerFaction>FACTION_NAVIGATORS</ListenerFaction>
            </Requirements>
            <Text>Wir heißen euch in einer hoffentlich eines Tages vereinten Galaxie willkommen.</Text>
            <PreferenceWeight>50</PreferenceWeight>
        </FlavorTextOption>
        <FlavorTextOption>
            <Requirements>
                <SpeakerFaction>FACTION_TERRAN</SpeakerFaction>
                <ListenerFaction>FACTION_MIMOT</ListenerFaction>
            </Requirements>
            <Text>Ihr seid einfach viel zu süß, um echt zu sein.</Text>
            <PreferenceWeight>50</PreferenceWeight>
        </FlavorTextOption>
        <FlavorTextOption>
            <Requirements>
                <SpeakerFaction>FACTION_TERRAN</SpeakerFaction>
                <ListenerFaction>FACTION_XELOXI</ListenerFaction>
            </Requirements>
            <Text>Eurem Aussehen nach zu urteilen, haben wir wohl einen gemeinsamen evolutionären Vorfahren. Wir sollten uns treffen und darüber diskutieren.</Text>
            <PreferenceWeight>50</PreferenceWeight>
        </FlavorTextOption>
        <FlavorTextOption>
            <Requirements>
                <SpeakerFaction>FACTION_TERRAN</SpeakerFaction>
                <ListenerFaction>FACTION_ARCEAN</ListenerFaction>
            </Requirements>
            <Text>Wir freuen uns immer, die arceanische Zivilisation zu treffen. Ich hoffe, dass wir zusammen eine bessere Zukunft schaffen können.</Text>
            <PreferenceWeight>50</PreferenceWeight>
        </FlavorTextOption>
        <FlavorTextOption>
            <Requirements>
                <SpeakerFaction>FACTION_TERRAN</SpeakerFaction>
                <ListenerFaction>FACTION_DRENGIN</ListenerFaction>
            </Requirements>
            <Text>Das mächtige Drengin-Reich ist wieder auf dem Vormarsch. Wisset, dass wir euch genau im Auge behalten werden.</Text>
            <PreferenceWeight>50</PreferenceWeight>
        </FlavorTextOption>
        <FlavorTextOption>
            <Requirements>
                <SpeakerFaction>FACTION_TERRAN</SpeakerFaction>
                <ListenerFaction>FACTION_ALTARIAN</ListenerFaction>
            </Requirements>
            <Text>Wir freuen uns, eine Spezies zu treffen, von der viele glauben, dass sie mit uns verwandt ist. Wir hoffen, mit Ihnen zum Wohl der Galaxie zusammenarbeiten zu können.</Text>
            <PreferenceWeight>50</PreferenceWeight>
        </FlavorTextOption>
        <FlavorTextOption>
            <Requirements>
                <SpeakerFaction>FACTION_TERRAN</SpeakerFaction>
                <ListenerFaction>FACTION_YOR</ListenerFaction>
            </Requirements>
            <Text>Ah, die Roboterspezies, die als {PLAYERFACTION:2} bekannt ist. Wir hoffen, mit Ihnen zusammenarbeiten zu können. Falls nicht, nehmen wir euch auseinander.</Text>
            <PreferenceWeight>50</PreferenceWeight>
        </FlavorTextOption>
        <FlavorTextOption>
            <Requirements>
                <SpeakerFaction>FACTION_TERRAN</SpeakerFaction>
                <ListenerFaction>FACTION_TORIAN</ListenerFaction>
            </Requirements>
            <Text>Wir freuen uns, dass wir einen kleinen Teil zu eurer Befreiung vom erbarmungslosen Drengin-Reich beitragen konnten. Nun liegt euer Schicksal in unseren Händen.</Text>
            <PreferenceWeight>50</PreferenceWeight>
        </FlavorTextOption>
        <FlavorTextOption>
            <Requirements>
                <SpeakerFaction>FACTION_TERRAN</SpeakerFaction>
                <ListenerFaction>FACTION_MANTI</ListenerFaction>
            </Requirements>
            <Text>Ihr seid die ersten Weltraumhummer, die wir getroffen haben. Keine Angst vor unserer Fachsprache.[BR][BR]Sie ist wissenschaftlich, weil wir das Wort Weltraum vor Hummer benutzt haben.</Text>
            <PreferenceWeight>50</PreferenceWeight>
        </FlavorTextOption>
        <FlavorTextOption>
            <Requirements>
                <SpeakerFaction>FACTION_TERRAN</SpeakerFaction>
                <ListenerFaction>FACTION_KRYNN</ListenerFaction>
            </Requirements>
            <Text>Wir haben viel von eurer Zivilisation gehört. Wir haben euren Hintergrund und eure Geschichte eingehend studiert.[BR][BR]Lasst mich als erstes "Lebe lang und in Frieden" sagen.</Text>
            <PreferenceWeight>50</PreferenceWeight>
        </FlavorTextOption>
        <FlavorTextOption>
            <Requirements>
                <SpeakerFaction>FACTION_TERRAN</SpeakerFaction>
                <ListenerFaction>FACTION_IRIDIUM</ListenerFaction>
            </Requirements>
            <Text>Wunderbar, ein neuer Markt! Die {PLAYERFACTION:1} freuen sich darauf, mit Ihnen zu handeln. Was auch immer Sie sind...</Text>
            <PreferenceWeight>50</PreferenceWeight>
        </FlavorTextOption>
        <FlavorTextOption>
            <Requirements>
                <SpeakerFaction>FACTION_TERRAN</SpeakerFaction>
                <ListenerFaction>FACTION_ONYX_HIVE</ListenerFaction>
            </Requirements>
            <Text>Obwohl Ihr bedrohlich ausseht, hoffen wir dennoch, dass wir zusammenarbeiten können, um eine Freundschaft zu schließen, die sich über die ganze Galaxie erstreckt.</Text>
            <PreferenceWeight>50</PreferenceWeight>
        </FlavorTextOption>
        <FlavorTextOption>
            <Requirements>
                <SpeakerFaction>FACTION_TERRAN</SpeakerFaction>
                <ListenerFaction>FACTION_CRYSTALLINE</ListenerFaction>
            </Requirements>
            <Text>Hal-looo. Kannst du mich hören? Hmm, ich sehe keine Ohren.[BR][BR](Warum treffen wir immer auf die seltsamen?)</Text>
            <PreferenceWeight>50</PreferenceWeight>
        </FlavorTextOption>
        <FlavorTextOption>
        <Requirements>
            <SpeakerFaction>FACTION_TERRAN</SpeakerFaction>
            <ListenerFaction>FACTION_MOTH</ListenerFaction>
        </Requirements>
        <Text>Entschuldigung, ich bin mir nicht sicher, in welches Auge ich schauen soll. Das sind doch Augen, oder?</Text>
        <PreferenceWeight>50</PreferenceWeight>
        </FlavorTextOption>
        <FlavorTextOption>
            <Requirements>
                <SpeakerFaction>FACTION_FESTRON</SpeakerFaction>
                <ListenerFaction>FACTION_TERRAN</ListenerFaction>
            </Requirements>
            <Text>Mögen unsere Eier eure zahlreichen Körperöffnungen finden.</Text>
            <PreferenceWeight>50</PreferenceWeight>
        </FlavorTextOption>
        <FlavorTextOption>
            <Requirements>
                <SpeakerFaction>FACTION_FESTRON</SpeakerFaction>
                <ListenerFaction>FACTION_NAVIGATORS</ListenerFaction>
            </Requirements>
            <Text>Eure wurmähnlichen Körper werden sich hervorragend als Wirte eignen.</Text>
            <PreferenceWeight>50</PreferenceWeight>
        </FlavorTextOption>
        <FlavorTextOption>
            <Requirements>
                <SpeakerFaction>FACTION_FESTRON</SpeakerFaction>
                <ListenerFaction>FACTION_MIMOT</ListenerFaction>
            </Requirements>
            <Text>Euer Fell wird sich hervorragend als Versteck für meine Eier eignen.</Text>
            <PreferenceWeight>50</PreferenceWeight>
        </FlavorTextOption>
        <FlavorTextOption>
            <Requirements>
                <SpeakerFaction>FACTION_FESTRON</SpeakerFaction>
                <ListenerFaction>FACTION_YOR</ListenerFaction>
            </Requirements>
            <Text>Eure Form ist wertlos für uns. Nur biologische Wesen können unsere Eier aufbewahren.</Text>
            <PreferenceWeight>50</PreferenceWeight>
        </FlavorTextOption>
        <FlavorTextOption>
            <Requirements>
                <SpeakerFaction>FACTION_FESTRON</SpeakerFaction>
                <ListenerFaction>FACTION_CRYSTALLINE</ListenerFaction>
            </Requirements>
            <Text>Wertloses Geschöpf! Wie könnt ihr dem Festron dienen, wenn es keine biologische Masse gibt, in der wir unsere Eier ablegen können?[BR][BR](Hartkörper-Verschwendung meiner Zeit.)</Text>
            <PreferenceWeight>50</PreferenceWeight>
        </FlavorTextOption>
        <FlavorTextOption>
        <Requirements>
            <SpeakerFaction>FACTION_FESTRON</SpeakerFaction>
            <ListenerFaction>FACTION_MOTH</ListenerFaction>
        </Requirements>
        <Text>Haben wir nicht schon einmal eure Kadaver benutzt?</Text>
        <PreferenceWeight>50</PreferenceWeight>
        </FlavorTextOption>
        <FlavorTextOption>
            <Requirements>
                <SpeakerFaction>FACTION_NAVIGATORS</SpeakerFaction>
                <ListenerFaction>FACTION_TERRAN</ListenerFaction>
            </Requirements>
            <Text>Seid gegrüßt, Reisende. Lasst uns bitte mit den eröffnenden Gesprächsmanövern fortfahren. Ihr habt vielleicht den Hyperantrieb entdeckt, aber wir haben die Subraum-Strömungen entdeckt.</Text>
            <PreferenceWeight>50</PreferenceWeight>
        </FlavorTextOption>
        <FlavorTextOption>
            <Requirements>
                <SpeakerFaction>FACTION_NAVIGATORS</SpeakerFaction>
                <ListenerFaction>FACTION_MIMOT</ListenerFaction>
            </Requirements>
            <Text>Wir freuen uns, eine andere Spezies zu treffen, sogar eine so niedliche wieuch.</Text>
            <PreferenceWeight>50</PreferenceWeight>
        </FlavorTextOption>
        <FlavorTextOption>
            <Requirements>
                <SpeakerFaction>FACTION_NAVIGATORS</SpeakerFaction>
                <ListenerFaction>FACTION_YOR</ListenerFaction>
            </Requirements>
            <Text>Ich nehme an, Sie sind der Maschinendiener eines ungesehenen Meisters? Kannst du nach Ihm rufen?</Text>
            <PreferenceWeight>50</PreferenceWeight>
        </FlavorTextOption>
        <FlavorTextOption>
            <Requirements>
                <SpeakerFaction>FACTION_NAVIGATORS</SpeakerFaction>
                <ListenerFaction>FACTION_ICONIAN</ListenerFaction>
            </Requirements>
            <Text>Von allen furchtsamen Völkern des Universums kannten Sie als einzige die Precursor. Es ist tragisch, dass ihr die Erinnerung an Precursor verloren habt.</Text>
            <PreferenceWeight>50</PreferenceWeight>
        </FlavorTextOption>
        <FlavorTextOption>
            <Requirements>
                <SpeakerFaction>FACTION_NAVIGATORS</SpeakerFaction>
                <ListenerFaction>FACTION_IRIDIUM</ListenerFaction>
            </Requirements>
            <Text>Wir reisen als Erkunder durch das Universum. Aber wir sind auch Händler. Wir freuen uns, euch zu treffen.</Text>
            <PreferenceWeight>50</PreferenceWeight>
        </FlavorTextOption>
        <FlavorTextOption>
            <Requirements>
                <SpeakerFaction>FACTION_NAVIGATORS</SpeakerFaction>
                <ListenerFaction>FACTION_CRYSTALLINE</ListenerFaction>
            </Requirements>
            <Text>Als Entdecker des Universums sind wir begeistert, die Lücke zwischen unseren Sektoren zu überbrücken.[BR][BR](Eine gute Freundschaft könnte uns hier einen Vorteil verschaffen, den neuen Sektor zu verstehen.)</Text>
            <PreferenceWeight>50</PreferenceWeight>
        </FlavorTextOption>
        <FlavorTextOption>
        <Requirements>
            <SpeakerFaction>FACTION_NAVIGATORS</SpeakerFaction>
            <ListenerFaction>FACTION_MOTH</ListenerFaction>
        </Requirements>
        <Text>Dieses Treffen kennzeichnet einige der am weitesten entfernten intelligenten Lebensformen, auf die wir je gestoßen sind. Nachdem wir so lange erforscht haben, dachten wir, wir würden alle weltraumfahrenden Rassen kennen.</Text>
        <PreferenceWeight>50</PreferenceWeight>
        </FlavorTextOption>
        <FlavorTextOption>
            <Requirements>
                <SpeakerFaction>FACTION_MIMOT</SpeakerFaction>
                <ListenerFaction>FACTION_TERRAN</ListenerFaction>
            </Requirements>
            <Text>Hallo, hoffentlich nicht zu bösartiges Alien. Wir sind die Mimot-Bruderschaft. Wir freuen uns euch zu sehen und wir schmecken nicht.</Text>
            <PreferenceWeight>50</PreferenceWeight>
        </FlavorTextOption>
        <FlavorTextOption>
            <Requirements>
                <SpeakerFaction>FACTION_MIMOT</SpeakerFaction>
                <ListenerFaction>FACTION_FESTRON</ListenerFaction>
            </Requirements>
            <Text>Sie sehen absolut furchterregend aus.</Text>
            <PreferenceWeight>50</PreferenceWeight>
        </FlavorTextOption>
        <FlavorTextOption>
            <Requirements>
                <SpeakerFaction>FACTION_MIMOT</SpeakerFaction>
                <ListenerFaction>FACTION_NAVIGATORS</ListenerFaction>
            </Requirements>
            <Text>Sie sehen sehr nach einer der Spezies aus, die sich in unserer Welt entwickelt haben. Sie waren nett. Jetzt sind sie alle tot.</Text>
            <PreferenceWeight>50</PreferenceWeight>
        </FlavorTextOption>
        <FlavorTextOption>
            <Requirements>
                <SpeakerFaction>FACTION_MIMOT</SpeakerFaction>
                <ListenerFaction>FACTION_XELOXI</ListenerFaction>
            </Requirements>
            <Text>Wir hoffen, mit Ihnen Freundschaft zu schließen.</Text>
            <PreferenceWeight>50</PreferenceWeight>
        </FlavorTextOption>
        <FlavorTextOption>
            <Requirements>
                <SpeakerFaction>FACTION_MIMOT</SpeakerFaction>
                <ListenerFaction>FACTION_DRENGIN</ListenerFaction>
            </Requirements>
            <Text>Ich habe das Gefühl, dass unsere Geschäfte nicht gut enden werden.</Text>
            <PreferenceWeight>50</PreferenceWeight>
        </FlavorTextOption>
        <FlavorTextOption>
            <Requirements>
                <SpeakerFaction>FACTION_MIMOT</SpeakerFaction>
                <ListenerFaction>FACTION_YOR</ListenerFaction>
            </Requirements>
            <Text>Pfui! Sie sehen gruselig aus.</Text>
            <PreferenceWeight>50</PreferenceWeight>
        </FlavorTextOption>
        <FlavorTextOption>
            <Requirements>
                <SpeakerFaction>FACTION_MIMOT</SpeakerFaction>
                <ListenerFaction>FACTION_IRIDIUM</ListenerFaction>
            </Requirements>
            <Text>Wir erinnern uns gut an eure Zivilisation. Sie waren diejenigen, die unser Volk für Unterhaltung und Nahrung an die Drengin verkauft haben.</Text>
            <PreferenceWeight>50</PreferenceWeight>
        </FlavorTextOption>
        <FlavorTextOption>
        <Requirements>
            <SpeakerFaction>FACTION_MIMOT</SpeakerFaction>
            <ListenerFaction>FACTION_MOTH</ListenerFaction>
        </Requirements>
        <Text>Wie seltsam! Das letzte Mal, als ich so etwas wie dich sah, habe ich eine ganze Garderobe verloren und musste einen ganzen Frachter ausräuchern.</Text>
        <PreferenceWeight>50</PreferenceWeight>
        </FlavorTextOption>
        <FlavorTextOption>
            <Requirements>
                <SpeakerFaction>FACTION_XELOXI</SpeakerFaction>
                <ListenerFaction>FACTION_TERRAN</ListenerFaction>
            </Requirements>
            <Text>Ah, die {PLAYERFACTIONLONG:2} Ehre gräzt uns mit ihrer Anwesenheit. Zweifellos möchten Sie uns auch Ihre begrenzte Moral aufzwingen. Sie werden feststellen, dass wir viel schwieriger zu handhaben sind als die [HS=HS_Xendar]Xendar[/HS], Mensch.</Text>
            <Text>Na, wenn das nicht ein {PLAYERFACTIONLONG:2} ist, der unsere Aufmerksamkeit sucht! Lass mich raten, du bist hier um mit deinen hochnäsigen Moralvorstellungen unsere Stiefel zu polieren? Tut mir leid, dich zu enttäuschen, Kumpel, aber wir sind härter zu knacken als deine [HS=HS_Xendar]Xendar[/HS]-Freunde.</Text>
            <Text>Oh, ein Besucher aus der {PLAYERFACTIONLONG:2}. Wie niedlich! Bist du gekommen, um uns mit deiner engstirnigen Ansicht von richtig und falsch zu erleuchten? Mach dich bereit, Mensch. Wir sind nicht deine [HS=HS_Xendar]Xendar[/HS] und wir lassen uns nicht leicht beeinflussen.</Text>
            <Text>Ah, ein {PLAYERFACTIONLONG:2} Leuchtfeuer in unserer Leere. Du träumst von den Sternen und verkaufst deine fragile Vorstellung von Gerechtigkeit? Du hast die [HS=HS_Xendar]Xendar[/HS] getroffen, jetzt triff deinen Gegner, Mensch.</Text>
            <Text>Wie unerwartet, ein {PLAYERFACTIONLONG:2} Bote! Bist du hier, um dein einfaches Verständnis von Gut und Böse zu verkaufen? Du liegst völlig falsch, Mensch. Wir sind nicht deine [HS=HS_Xendar]Xendar[/HS]-Spielzeuge.</Text>
            <Text>Nun, schau mal, was die kosmische Flut hereingeschwemmt hat, einen {PLAYERFACTIONLONG:2} Vertreter! Sag jetzt bloß nicht, du bist hier, um uns deine Schwarz-Weiß-Moral aufzuzwingen? Gegen uns, Mensch, werden deine üblichen Tricks nicht funktionieren. Wir sind nicht die [HS=HS_Xendar]Xendar[/HS], mit denen du früher getanzt hast.</Text>
            <PreferenceWeight>50</PreferenceWeight>
        </FlavorTextOption>
        <FlavorTextOption>
            <Requirements>
                <SpeakerFaction>FACTION_XELOXI</SpeakerFaction>
                <ListenerFaction>FACTION_FESTRON</ListenerFaction>
            </Requirements>
            <Text>Eine ekelhafte Käferkreatur. Das Universum könnte kaum ironischer sein.</Text>
            <PreferenceWeight>50</PreferenceWeight>
        </FlavorTextOption>
        <FlavorTextOption>
            <Requirements>
                <SpeakerFaction>FACTION_XELOXI</SpeakerFaction>
                <ListenerFaction>FACTION_NAVIGATORS</ListenerFaction>
            </Requirements>
            <Text>Weltraumwürmer. Natürlich sind es Weltraumwürmer.</Text>
            <PreferenceWeight>50</PreferenceWeight>
        </FlavorTextOption>
        <FlavorTextOption>
            <Requirements>
                <SpeakerFaction>FACTION_XELOXI</SpeakerFaction>
                <ListenerFaction>FACTION_MIMOT</ListenerFaction>
            </Requirements>
            <Text>Wir haben Plagen wie euch auf unserem Heimatplaneten. Sie sehen vielleicht niedlich aus, aber sie sind gefährlich und tödlich.</Text>
            <PreferenceWeight>50</PreferenceWeight>
        </FlavorTextOption>
        <FlavorTextOption>
            <Requirements>
                <SpeakerFaction>FACTION_XELOXI</SpeakerFaction>
                <ListenerFaction>FACTION_YOR</ListenerFaction>
            </Requirements>
            <Text>Wir haben Droiden, die nützlicher aussehen als ihr.</Text>
            <PreferenceWeight>50</PreferenceWeight>
        </FlavorTextOption>
        <FlavorTextOption>
            <Requirements>
                <SpeakerFaction>FACTION_XELOXI</SpeakerFaction>
                <ListenerFaction>FACTION_IRIDIUM</ListenerFaction>
            </Requirements>
            <Text>Ah, uns ist eure Spezies bekannt. Sie finden unsere Arten, Geschäfte zu machen, vielleicht ein bisschen gefährlich, aber mit der Zeit werden ihr die Gewinnspannen zu schätzen lernen.</Text>
            <PreferenceWeight>50</PreferenceWeight>
        </FlavorTextOption>
        <FlavorTextOption>
            <Requirements>
                <SpeakerFaction>FACTION_XELOXI</SpeakerFaction>
                <ListenerFaction>FACTION_CRYSTALLINE</ListenerFaction>
            </Requirements>
            <Text>Sag mal, hast du in deinen weit entfernten Galaxien über die trivialen Grenzen von 'moralisch' und 'unmoralisch' hinaus Fortschritte gemacht?[BR][BR](Hmmm, wie könnte ich diese steinernen Kreaturen nennen, das wäre amüsant?)</Text>
            <PreferenceWeight>50</PreferenceWeight>
        </FlavorTextOption>
        <FlavorTextOption>
        <Requirements>
            <SpeakerFaction>FACTION_XELOXI</SpeakerFaction>
            <ListenerFaction>FACTION_MOTH</ListenerFaction>
        </Requirements>
        <Text>Vorsicht, Seidenfresser, du spielst mit dem Feuer. Hüte deine Zunge und halte Abstand, oder du verbrennst.</Text>
        <PreferenceWeight>50</PreferenceWeight>
        </FlavorTextOption>
        <FlavorTextOption>
            <Requirements>
                <SpeakerFaction>FACTION_ARCEAN</SpeakerFaction>
                <ListenerFaction>FACTION_TERRAN</ListenerFaction>
            </Requirements>
            <Text>Wir sind euch weiterhin für eure Entdeckung des Hyperantriebs dankbar.</Text>
            <PreferenceWeight>50</PreferenceWeight>
        </FlavorTextOption>
        <FlavorTextOption>
            <Requirements>
                <SpeakerFaction>FACTION_ARCEAN</SpeakerFaction>
                <ListenerFaction>FACTION_NAVIGATORS</ListenerFaction>
            </Requirements>
            <Text>Ah, also sind die Lakaien der Precursor endlich in unseren Teil des Weltraums zurückgekehrt.[BR][BR]Etwas sehr Dunkles muss eure Spezies dazu gebracht haben, in solch einem Umfang mit uns zusammenzuarbeiten.</Text>
            <PreferenceWeight>50</PreferenceWeight>
        </FlavorTextOption>
        <FlavorTextOption>
            <Requirements>
                <SpeakerFaction>FACTION_ARCEAN</SpeakerFaction>
                <ListenerFaction>FACTION_DRENGIN</ListenerFaction>
            </Requirements>
            <Text>Unsere alten Rivalen. Wir freuen uns darauf, zu sehen, wer diese Galaxie dominieren wird.</Text>
            <PreferenceWeight>50</PreferenceWeight>
        </FlavorTextOption>
        <FlavorTextOption>
            <Requirements>
                <SpeakerFaction>FACTION_ARCEAN</SpeakerFaction>
                <ListenerFaction>FACTION_YOR</ListenerFaction>
            </Requirements>
            <Text>Ihr seid die Spezies, die nach dem Precursor-Krieg die Iconianer fast komplett ausgerottet hat. Das achten wir.</Text>
            <PreferenceWeight>50</PreferenceWeight>
        </FlavorTextOption>
        <FlavorTextOption>
            <Requirements>
                <SpeakerFaction>FACTION_ARCEAN</SpeakerFaction>
                <ListenerFaction>FACTION_IRIDIUM</ListenerFaction>
            </Requirements>
            <Text>Eure Zivilisation hat es in den letzten Jahrhunderten weit gebracht. Wir sind froh, dass wir euch beigebracht haben, wie man ein Sternentor baut.</Text>
            <PreferenceWeight>50</PreferenceWeight>
        </FlavorTextOption>
        <FlavorTextOption>
            <Requirements>
                <SpeakerFaction>FACTION_DRENGIN</SpeakerFaction>
                <ListenerFaction>FACTION_TERRAN</ListenerFaction>
            </Requirements>
            <Text>Also sind Sie ein Mensch. Diejenigen, die die Hyperantrieb-Technologie entwickelt haben. Es wird mir eine Freude sein, Sie kennenzulernen und zum Abendessen zu verspeisen.</Text>
            <PreferenceWeight>50</PreferenceWeight>
        </FlavorTextOption>
        <FlavorTextOption>
            <Requirements>
                <SpeakerFaction>FACTION_DRENGIN</SpeakerFaction>
                <ListenerFaction>FACTION_FESTRON</ListenerFaction>
            </Requirements>
            <Text>Ah, eine vielversprechende Spezies. </Text>
            <PreferenceWeight>50</PreferenceWeight>
        </FlavorTextOption>
        <FlavorTextOption>
            <Requirements>
                <SpeakerFaction>FACTION_DRENGIN</SpeakerFaction>
                <ListenerFaction>FACTION_NAVIGATORS</ListenerFaction>
            </Requirements>
            <Text>Wir werden Gnade walten lassen, weil ihr die Subraum-Strömungen entdeckt habt. </Text>
            <PreferenceWeight>50</PreferenceWeight>
        </FlavorTextOption>
        <FlavorTextOption>
            <Requirements>
                <SpeakerFaction>FACTION_DRENGIN</SpeakerFaction>
                <ListenerFaction>FACTION_MIMOT</ListenerFaction>
            </Requirements>
            <Text>Wir freuen uns, eure Spezies hier draußen zu finden. Der nussige Geschmack eures Fleischs ist nicht ganz derselbe, wie der von denen, die wir auf unseren Farmen züchten.</Text>
            <PreferenceWeight>50</PreferenceWeight>
        </FlavorTextOption>
        <FlavorTextOption>
            <Requirements>
                <SpeakerFaction>FACTION_DRENGIN</SpeakerFaction>
                <ListenerFaction>FACTION_DRENGIN</ListenerFaction>
            </Requirements>
            <Text>Ihr seid so gut wie küchenfertig. </Text>
            <PreferenceWeight>50</PreferenceWeight>
        </FlavorTextOption>
        <FlavorTextOption>
            <Requirements>
                <SpeakerFaction>FACTION_DRENGIN</SpeakerFaction>
                <ListenerFaction>FACTION_ALTARIAN</ListenerFaction>
            </Requirements>
            <Text>Ahh, ihr seid das Volk mit derselben glatten Haut wie die Menschen sie haben. Ich frage mich: Seid ihr auch so gefährlich wie sie?</Text>
            <PreferenceWeight>50</PreferenceWeight>
        </FlavorTextOption>
        <FlavorTextOption>
            <Requirements>
                <SpeakerFaction>FACTION_DRENGIN</SpeakerFaction>
                <ListenerFaction>FACTION_YOR</ListenerFaction>
            </Requirements>
            <Text>Also stimmen die Gerüchte. Es gibt eine mächtige Mörderroboterspezies im Universum. Das achten wir.</Text>
            <PreferenceWeight>50</PreferenceWeight>
        </FlavorTextOption>
        <FlavorTextOption>
            <Requirements>
                <SpeakerFaction>FACTION_DRENGIN</SpeakerFaction>
                <ListenerFaction>FACTION_TORIAN</ListenerFaction>
            </Requirements>
            <Text>Seid ihr in unseren Bereich der Galaxie zurückgekehrt, um euch wieder von uns versklaven zu lassen?</Text>
            <PreferenceWeight>50</PreferenceWeight>
        </FlavorTextOption>
        <FlavorTextOption>
            <Requirements>
                <SpeakerFaction>FACTION_DRENGIN</SpeakerFaction>
                <ListenerFaction>FACTION_KRYNN</ListenerFaction>
            </Requirements>
            <Text>Also haben es die religiösen Fanatiker bis in unseren Teil des Alls geschafft.  </Text>
            <PreferenceWeight>50</PreferenceWeight>
        </FlavorTextOption>
        <FlavorTextOption>
            <Requirements>
                <SpeakerFaction>FACTION_DRENGIN</SpeakerFaction>
                <ListenerFaction>FACTION_IRIDIUM</ListenerFaction>
            </Requirements>
            <Text>Ah, wie schön, endlich einen von eurer Spezies von Angesicht zu Angesicht zu treffen.[BR][BR]Ihr versteckt euch nicht mehr hinter Agenten. Gut. Die galaktischen Hausierer werden unseren Zorn zu spüren bekommen, wenn ihr versucht, uns zu betrügen.</Text>
            <PreferenceWeight>50</PreferenceWeight>
        </FlavorTextOption>
        <FlavorTextOption>
            <Requirements>
                <SpeakerFaction>FACTION_DRENGIN</SpeakerFaction>
                <ListenerFaction>FACTION_CRYSTALLINE</ListenerFaction>
            </Requirements>
            <Text>Es wäre besser für euch, euch unseren Ketten zu ergeben. Als Sklaven würde eure Art in der Herrlichkeit unseres Reiches einen großen Zweck finden.[BR][BR](Sie sehen schwerer zu brechen aus als Knochen, aber sie werden trotzdem brechen.)</Text>
            <PreferenceWeight>50</PreferenceWeight>
        </FlavorTextOption>
        <FlavorTextOption>
            <Requirements>
                <SpeakerFaction>FACTION_ALTARIAN</SpeakerFaction>
                <ListenerFaction>FACTION_TERRAN</ListenerFaction>
            </Requirements>
            <Text>Unsere Prophezeiungen haben uns dieses Treffen vorhergesagt, Vetter. Das Mysterium unseres ähnlichen Aussehens möge bald aufgeklärt werden.</Text>
            <PreferenceWeight>50</PreferenceWeight>
        </FlavorTextOption>
        <FlavorTextOption>
            <Requirements>
                <SpeakerFaction>FACTION_ALTARIAN</SpeakerFaction>
                <ListenerFaction>FACTION_FESTRON</ListenerFaction>
            </Requirements>
            <Text>Wir werden euch nicht danach beurteilen, wie anders ihr aussieht, sondern nach euren Taten.</Text>
            <PreferenceWeight>50</PreferenceWeight>
        </FlavorTextOption>
        <FlavorTextOption>
            <Requirements>
                <SpeakerFaction>FACTION_ALTARIAN</SpeakerFaction>
                <ListenerFaction>FACTION_NAVIGATORS</ListenerFaction>
            </Requirements>
            <Text>Ihr seid völlig neu für uns. Wir hoffen sehr, dass wir friedlich zusammenleben können.</Text>
            <PreferenceWeight>50</PreferenceWeight>
        </FlavorTextOption>
        <FlavorTextOption>
            <Requirements>
                <SpeakerFaction>FACTION_ALTARIAN</SpeakerFaction>
                <ListenerFaction>FACTION_MIMOT</ListenerFaction>
            </Requirements>
            <Text>Wir wollen mehr über eure entzückende Zivilisation erfahren.</Text>
            <PreferenceWeight>50</PreferenceWeight>
        </FlavorTextOption>
        <FlavorTextOption>
            <Requirements>
                <SpeakerFaction>FACTION_ALTARIAN</SpeakerFaction>
                <ListenerFaction>FACTION_DRENGIN</ListenerFaction>
            </Requirements>
            <Text>Euer Ruf eilt euch voraus. Wir wünschen uns nichts als Frieden, was auch immer Ihnen das bedeuten mag.</Text>
            <PreferenceWeight>50</PreferenceWeight>
        </FlavorTextOption>
        <FlavorTextOption>
            <Requirements>
                <SpeakerFaction>FACTION_ALTARIAN</SpeakerFaction>
                <ListenerFaction>FACTION_YOR</ListenerFaction>
            </Requirements>
            <Text>Wir achten jegliches Leben, egal, wie es aussehen mag.</Text>
            <PreferenceWeight>50</PreferenceWeight>
        </FlavorTextOption>
        <FlavorTextOption>
            <Requirements>
                <SpeakerFaction>FACTION_ALTARIAN</SpeakerFaction>
                <ListenerFaction>FACTION_KRYNN</ListenerFaction>
            </Requirements>
            <Text>Es ist uns eine Freude, mit Ihnen Bekanntschaft zu machen. Wir vertrauen darauf, dass Sie uns mit ähnlich friedlichen Absichten begegnen.</Text>
            <PreferenceWeight>50</PreferenceWeight>
        </FlavorTextOption>
        <FlavorTextOption>
            <Requirements>
                <SpeakerFaction>FACTION_ALTARIAN</SpeakerFaction>
                <ListenerFaction>FACTION_ICONIAN</ListenerFaction>
            </Requirements>
            <Text>Wir hörten Legenden, euer Volk sei verschwunden, nachdem ihr den Precursors gedient hattet. Wir freuen uns, dass diese Legenden offenbar nicht stimmen.</Text>
            <PreferenceWeight>50</PreferenceWeight>
        </FlavorTextOption>
        <FlavorTextOption>
            <Requirements>
                <SpeakerFaction>FACTION_ALTARIAN</SpeakerFaction>
                <ListenerFaction>FACTION_IRIDIUM</ListenerFaction>
            </Requirements>
            <Text>Es ist immer wieder schön, einen neuen potenziellen Freund zu finden. Wir freuen uns darauf, die Beziehungen zwischen unseren Völkern zu normalisieren.</Text>
            <PreferenceWeight>50</PreferenceWeight>
        </FlavorTextOption>
        <FlavorTextOption>
            <Requirements>
                <SpeakerFaction>FACTION_ALTARIAN</SpeakerFaction>
                <ListenerFaction>FACTION_CRYSTALLINE</ListenerFaction>
            </Requirements>
            <Text>Grüße. Ich hoffe, Ihre Zeit in diesem Abschnitt des Raums war friedlich. Lassen Sie mich bitte wissen, wenn die Altarische Republik etwas für Sie tun kann.[BR][BR](Sie sehen seltsam ähnlich aus. Vielleicht sind sie eine frühe Version von uns, die von den Vorläufern zurückgelassen wurde.)</Text>
            <PreferenceWeight>50</PreferenceWeight>
        </FlavorTextOption>
        <FlavorTextOption>
        <Requirements>
            <SpeakerFaction>FACTION_ALTARIAN</SpeakerFaction>
            <ListenerFaction>FACTION_MOTH</ListenerFaction>
        </Requirements>
        <Text>Obwohl ich keinen Grund dafür habe, vermute ich, dass wir viel miteinander teilen und Freundschaften schmieden können.</Text>
        <PreferenceWeight>50</PreferenceWeight>
        </FlavorTextOption>
        <FlavorTextOption>
            <Requirements>
                <SpeakerFaction>FACTION_YOR</SpeakerFaction>
                <ListenerFaction>FACTION_TERRAN</ListenerFaction>
            </Requirements>
            <Text>Ein weiteres Beispiel für sprechendes Fleisch. Ihr flattert tatsächlich mit einem Stück Fleisch, um Töne zu erzeugen. Widerwärtig.</Text>
            <PreferenceWeight>50</PreferenceWeight>
        </FlavorTextOption>
        <FlavorTextOption>
            <Requirements>
                <SpeakerFaction>FACTION_YOR</SpeakerFaction>
                <ListenerFaction>FACTION_FESTRON</ListenerFaction>
            </Requirements>
            <Text>Mit eurer Spezies können wir vielleicht etwas anfangen.</Text>
            <PreferenceWeight>50</PreferenceWeight>
        </FlavorTextOption>
        <FlavorTextOption>
            <Requirements>
                <SpeakerFaction>FACTION_YOR</SpeakerFaction>
                <ListenerFaction>FACTION_NAVIGATORS</ListenerFaction>
            </Requirements>
            <Text>Es gab Gerüchte, dass eure Spezies sich vor Kurzem zu einer galaktischen Zivilisation zusammengeschlossen hat.[BR][BR]Wir glauben nicht, dass ihr dies nur zufällig getan habt.</Text>
            <PreferenceWeight>50</PreferenceWeight>
        </FlavorTextOption>
        <FlavorTextOption>
            <Requirements>
                <SpeakerFaction>FACTION_YOR</SpeakerFaction>
                <ListenerFaction>FACTION_MIMOT</ListenerFaction>
            </Requirements>
            <Text>Es kann sich nichts entwickelt haben, das so aussieht wie ihr und keine Hintergedanken verfolgt.</Text>
            <PreferenceWeight>50</PreferenceWeight>
        </FlavorTextOption>
        <FlavorTextOption>
            <Requirements>
                <SpeakerFaction>FACTION_YOR</SpeakerFaction>
                <ListenerFaction>FACTION_ICONIAN</ListenerFaction>
            </Requirements>
            <Text>Wir haben nicht damit gerechnet, eure Spezies jemals wiederzusehen.</Text>
            <PreferenceWeight>50</PreferenceWeight>
        </FlavorTextOption>
        <FlavorTextOption>
            <Requirements>
                <SpeakerFaction>FACTION_YOR</SpeakerFaction>
                <ListenerFaction>FACTION_IRIDIUM</ListenerFaction>
            </Requirements>
            <Text>Wir haben wenig Bedarf an einer Spezies, die nur existiert, um Waren und Dienstleistungen für andere bereitzustellen.</Text>
            <PreferenceWeight>50</PreferenceWeight>
        </FlavorTextOption>
        <FlavorTextOption>
            <Requirements>
                <SpeakerFaction>FACTION_YOR</SpeakerFaction>
                <ListenerFaction>FACTION_CRYSTALLINE</ListenerFaction>
            </Requirements>
            <Text>Die Analyse der physischen Fähigkeit, eine Ladung zu speichern und zu transportieren, als eine Form neuer Energie.[BR][BR]([I]Gedanken können nicht festgestellt werden.[/I])</Text>
            <PreferenceWeight>50</PreferenceWeight>
        </FlavorTextOption>
        <FlavorTextOption>
            <Requirements>
                <SpeakerFaction>FACTION_TORIAN</SpeakerFaction>
                <ListenerFaction>FACTION_TERRAN</ListenerFaction>
            </Requirements>
            <Text>Fremder, bevor wir unsere Unterhaltung beginnen, sollte ich Ihnen mitteilen, das mein Volk nie wieder versklavt sein wird. Führen wir unsere Unterhaltung mit dieser Tatsache im Hinterkopf. Wenn wir die Drengin finden, werden wir unsere Rache bekommen.</Text>
            <PreferenceWeight>50</PreferenceWeight>
        </FlavorTextOption>
        <FlavorTextOption>
            <Requirements>
                <SpeakerFaction>FACTION_TORIAN</SpeakerFaction>
                <ListenerFaction>FACTION_MIMOT</ListenerFaction>
            </Requirements>
            <Text>Wir waren Sklaven des bösen Drengin-Reichs. Wir hoffen, dass Sie sich vor ihnen in Acht nehmt, wenn Sie ihnen begegnet.</Text>
            <PreferenceWeight>50</PreferenceWeight>
        </FlavorTextOption>
        <FlavorTextOption>
            <Requirements>
                <SpeakerFaction>FACTION_TORIAN</SpeakerFaction>
                <ListenerFaction>FACTION_DRENGIN</ListenerFaction>
            </Requirements>
            <Text>Endlich haben wir euch gefunden. Euch aus unserer Heimatwelt zu vertreiben, war nur der erste Schritt zu eurer Vernichtung.</Text>
            <PreferenceWeight>50</PreferenceWeight>
        </FlavorTextOption>
        <FlavorTextOption>
            <Requirements>
                <SpeakerFaction>FACTION_TORIAN</SpeakerFaction>
                <ListenerFaction>FACTION_IRIDIUM</ListenerFaction>
            </Requirements>
            <Text>Wir haben nicht vergessen, wie ihr die verarbeiteten Öle und Knochen unseres Volks, das von den Drengin ermordet wurde, an die niederen Zivilisationen in diesem Sektor verkauft habt.</Text>
            <PreferenceWeight>50</PreferenceWeight>
        </FlavorTextOption>
        <FlavorTextOption>
            <Requirements>
                <SpeakerFaction>FACTION_TORIAN</SpeakerFaction>
                <ListenerFaction>FACTION_CRYSTALLINE</ListenerFaction>
            </Requirements>
            <Text>Ich frage mich - bist du Freund oder Feind? Seitdem wir auf andere Spezies gestoßen sind, wurden wir geschlagen und versklavt, aber wir haben überlebt. Wir werden nicht wieder zu Nahrung, Brennstoff und Arbeitskraft gemacht.[BR][BR](Ich habe genug von meiner Art eingesperrt und gequält gesehen. Nie wieder...niemals.)</Text>
            <PreferenceWeight>50</PreferenceWeight>
        </FlavorTextOption>
        <FlavorTextOption>
            <Requirements>
                <SpeakerFaction>FACTION_MANTI</SpeakerFaction>
                <ListenerFaction>FACTION_TERRAN</ListenerFaction>
            </Requirements>
            <Text>Ah, wir haben Gerüchte über die Zivilisation gehört, die das FTL-Gerät, bekannt als Hyperantrieb. Wir wollen mehr über euch erfahren.</Text>
            <PreferenceWeight>50</PreferenceWeight>
        </FlavorTextOption>
        <FlavorTextOption>
            <Requirements>
                <SpeakerFaction>FACTION_MANTI</SpeakerFaction>
                <ListenerFaction>FACTION_MIMOT</ListenerFaction>
            </Requirements>
            <Text>Wir sind wirklich entzückt, Sie zu treffen. Wir breiten uns schnell in der Galaxie aus und hoffen, neue Freunde zu finden.</Text>
            <PreferenceWeight>50</PreferenceWeight>
        </FlavorTextOption>
        <FlavorTextOption>
            <Requirements>
                <SpeakerFaction>FACTION_MANTI</SpeakerFaction>
                <ListenerFaction>FACTION_IRIDIUM</ListenerFaction>
            </Requirements>
            <Text>Sie sind eine Kreatur, die uns unbekannt ist. Wir werden unser Urteil vorerst zurückhalten.</Text>
            <PreferenceWeight>50</PreferenceWeight>
        </FlavorTextOption>
        <FlavorTextOption>
        <Requirements>
            <SpeakerFaction>FACTION_MANTI</SpeakerFaction>
            <ListenerFaction>FACTION_MOTH</ListenerFaction>
        </Requirements>
        <Text>Du bist ein neues Gesicht. Und ein interessantes dazu. Dieser Sektor hat uns viel genommen und wir könnten einige Verbündete gebrauchen, um Antworten zu finden.</Text>
        <PreferenceWeight>50</PreferenceWeight>
        </FlavorTextOption>
        <FlavorTextOption>
            <Requirements>
                <SpeakerFaction>FACTION_KRYNN</SpeakerFaction>
                <ListenerFaction>FACTION_TERRAN</ListenerFaction>
            </Requirements>
            <Text>Ah, ein neues Alien. Habt Ihr DEN WEG akzeptiert?</Text>
            <PreferenceWeight>50</PreferenceWeight>
        </FlavorTextOption>
        <FlavorTextOption>
            <Requirements>
                <SpeakerFaction>FACTION_KRYNN</SpeakerFaction>
                <ListenerFaction>FACTION_FESTRON</ListenerFaction>
            </Requirements>
            <Text>Ihre Spezies kann durch DEN WEG noch erhoben werden.</Text>
            <PreferenceWeight>50</PreferenceWeight>
        </FlavorTextOption>
        <FlavorTextOption>
            <Requirements>
                <SpeakerFaction>FACTION_KRYNN</SpeakerFaction>
                <ListenerFaction>FACTION_MIMOT</ListenerFaction>
            </Requirements>
            <Text>Wir sind eine Spezies, die an universelle Harmonie glaubt. Alle Zivilisationen werden diese Harmonie eines Tages erkennen, sonst.[BR][BR]Wir können in Ihren Augen sehen, dass Sie sich uns eines Tages anschließen werdet.</Text>
            <PreferenceWeight>50</PreferenceWeight>
        </FlavorTextOption>
        <FlavorTextOption>
            <Requirements>
                <SpeakerFaction>FACTION_KRYNN</SpeakerFaction>
                <ListenerFaction>FACTION_IRIDIUM</ListenerFaction>
            </Requirements>
            <Text>Profitgier ist eine Sünde für unsere Zivilisation. Wir werden euch mit der Zeit DEN WEG beibringen, dann werdet ihr Erlösung finden.</Text>
            <PreferenceWeight>50</PreferenceWeight>
        </FlavorTextOption>
        <FlavorTextOption>
        <Requirements>
            <SpeakerFaction>FACTION_KRYNN</SpeakerFaction>
            <ListenerFaction>FACTION_MOTH</ListenerFaction>
        </Requirements>
        <Text>Kommt, Sucher des Lichts. Kommt, Boten der Harmonie. Feiert mit uns das Helle, das Dunkle und das Göttliche.</Text>
        <PreferenceWeight>50</PreferenceWeight>
        </FlavorTextOption>
        <FlavorTextOption>
            <Requirements>
                <SpeakerFaction>FACTION_ICONIAN</SpeakerFaction>
                <ListenerFaction>FACTION_TERRAN</ListenerFaction>
            </Requirements>
            <Text>Mensch, folgendes solltest du wissen: Wir waren schon alt, als das Universum noch neu war. Nun sind wir nur noch ein dunkler Schatten dessen, was wir einst waren. Unsere eigenen Roboterschöpfungen, die Yor, haben sich gegen uns erhoben und unsere Heimatwelt erobert.</Text>
            <PreferenceWeight>50</PreferenceWeight>
        </FlavorTextOption>
        <FlavorTextOption>
            <Requirements>
                <SpeakerFaction>FACTION_ICONIAN</SpeakerFaction>
                <ListenerFaction>FACTION_NAVIGATORS</ListenerFaction>
            </Requirements>
            <Text>Es ist schon mehr als ein Zeitalter her, seitdem wir eurer Spezies zuletzt begegnet sind. Wir erinnern uns an die Tage, als die Precursor die Galaxie wie Riesen durchstreiften, und wir erinnern uns daran, dass ihr bei ihnen wart.[BR][BR]Eure Spezies hat immer allein gearbeitet. Ihr hattet noch nie zuvor Interesse an solchen Versammlungen. Wir werden den Grund dafür finden.</Text>
            <PreferenceWeight>50</PreferenceWeight>
        </FlavorTextOption>
        <FlavorTextOption>
            <Requirements>
                <SpeakerFaction>FACTION_ICONIAN</SpeakerFaction>
                <ListenerFaction>FACTION_MIMOT</ListenerFaction>
            </Requirements>
            <Text>Wir haben in den dunklen Jahren unseres Exils gelernt, dass man Dingen mit großen Augen nicht vertrauen kann.</Text>
            <PreferenceWeight>50</PreferenceWeight>
        </FlavorTextOption>
        <FlavorTextOption>
            <Requirements>
                <SpeakerFaction>FACTION_ICONIAN</SpeakerFaction>
                <ListenerFaction>FACTION_DRENGIN</ListenerFaction>
            </Requirements>
            <Text>Ah, das brutale Drengin-Reich hat uns zurück in diesen Teil des Alls gebracht. Ihr werdet feststellen, dass wir nur sehr wenig Geduld mit Spezies haben, die auf Eroberung aus sind.</Text>
            <PreferenceWeight>50</PreferenceWeight>
        </FlavorTextOption>
        <FlavorTextOption>
            <Requirements>
                <SpeakerFaction>FACTION_ICONIAN</SpeakerFaction>
                <ListenerFaction>FACTION_YOR</ListenerFaction>
            </Requirements>
            <Text>So treffen wir uns endlich wieder. Wir werden uns unsere Heimatwelt von euch zurückholen!</Text>
            <PreferenceWeight>50</PreferenceWeight>
        </FlavorTextOption>
        <FlavorTextOption>
            <Requirements>
                <SpeakerFaction>FACTION_ICONIAN</SpeakerFaction>
                <ListenerFaction>FACTION_IRIDIUM</ListenerFaction>
            </Requirements>
            <Text>Wir freuen uns, euch direkt und nicht über eure Agenten zu treffen.[BR][BR]Eure Terraforming-Technologie hat es uns ermöglicht, die Ureinwohner von Neu-Iconia auszulöschen.</Text>
            <PreferenceWeight>50</PreferenceWeight>
        </FlavorTextOption>
        <FlavorTextOption>
        <Requirements>
            <SpeakerFaction>FACTION_ICONIAN</SpeakerFaction>
            <ListenerFaction>FACTION_MOTH</ListenerFaction>
        </Requirements>
        <Text>Deine Art ist mir unbekannt. Wir, die die Yor erschaffen haben und dabei zugeschaut haben, wie die Welten um uns herum nach uns die Raumfahrt etabliert haben, haben dich noch nie gesehen. Weit bist du gereist, aber zu welchem Zweck, frage ich mich.</Text>
        <PreferenceWeight>50</PreferenceWeight>
        </FlavorTextOption>
        <FlavorTextOption>
            <Requirements>
                <SpeakerFaction>FACTION_ICONIAN</SpeakerFaction>
                <ListenerFaction>FACTION_CRYSTALLINE</ListenerFaction>
            </Requirements>
            <Text>Ihr - die Vorläufer haben nie von eurer Art gesprochen. Wie kommt es, dass ihr jetzt aus weit entfernten Galaxien mit Werkzeugen der Zerstörung auftaucht?[BR][BR](Haben die Vorläufer noch mehr vor uns verborgen?)</Text>
            <PreferenceWeight>50</PreferenceWeight>
        </FlavorTextOption>
        <FlavorTextOption>
            <Requirements>
                <SpeakerFaction>FACTION_DRATH</SpeakerFaction>
                <ListenerFaction>FACTION_TERRAN</ListenerFaction>
            </Requirements>
            <Text>Ihr seht wie die Wesen aus, die uns von unserem Heimatplaneten verbannt haben. Wir werden dieses Schicksal nicht nochmal erleiden.</Text>
            <PreferenceWeight>50</PreferenceWeight>
        </FlavorTextOption>
        <FlavorTextOption>
            <Requirements>
                <SpeakerFaction>FACTION_DRATH</SpeakerFaction>
                <ListenerFaction>FACTION_NAVIGATORS</ListenerFaction>
            </Requirements>
            <Text>Unsere Legenden erzählen von einer Spezies, die mit den Arnor gereist ist, als wir noch in unserer ersten Welt gelebt haben. Wir hätten niemals gedacht, dass wir euch begegnen würden.</Text>
            <PreferenceWeight>50</PreferenceWeight>
        </FlavorTextOption>
        <FlavorTextOption>
            <Requirements>
                <SpeakerFaction>FACTION_DRATH</SpeakerFaction>
                <ListenerFaction>FACTION_MIMOT</ListenerFaction>
            </Requirements>
            <Text>Eure Erscheinung wirkt fast wie aus einem Traum.</Text>
            <PreferenceWeight>50</PreferenceWeight>
        </FlavorTextOption>
        <FlavorTextOption>
            <Requirements>
                <SpeakerFaction>FACTION_DRATH</SpeakerFaction>
                <ListenerFaction>FACTION_ALTARIAN</ListenerFaction>
            </Requirements>
            <Text>Also haben es die verdorbenen Altarianer endlich in die größere Galaxie geschafft.[BR][BR]Wisset, dass wir irgendwann in unsere Heimatwelt zurückkehren werden, die ihr uns gestohlen habt.</Text>
            <PreferenceWeight>50</PreferenceWeight>
        </FlavorTextOption>
        <FlavorTextOption>
            <Requirements>
                <SpeakerFaction>FACTION_DRATH</SpeakerFaction>
                <ListenerFaction>FACTION_YOR</ListenerFaction>
            </Requirements>
            <Text>Ihr seht wie eine Abscheulichkeit von einem Lebewesen aus.</Text>
            <PreferenceWeight>50</PreferenceWeight>
        </FlavorTextOption>
        <FlavorTextOption>
            <Requirements>
                <SpeakerFaction>FACTION_DRATH</SpeakerFaction>
                <ListenerFaction>FACTION_ICONIAN</ListenerFaction>
            </Requirements>
            <Text>Wir wollten schon lange eure Zivilisation treffen. Wir wissen, dass ihr von den elenden Maschinen aus eurer Heimatwelt vertrieben wurdet.[BR][BR]Wir wurden von den bösen Altarianern, deren bloße Existenz eine Abscheulichkeit ist, aus unserer Heimatwelt verbannt.</Text>
            <PreferenceWeight>50</PreferenceWeight>
        </FlavorTextOption>
        <FlavorTextOption>
            <Requirements>
                <SpeakerFaction>FACTION_DRATH</SpeakerFaction>
                <ListenerFaction>FACTION_IRIDIUM</ListenerFaction>
            </Requirements>
            <Text>Endlich operiert Ihr im Freien. Unsere Leute vermissen es manchmal, als eure Agenten zu handeln, wenn es erforderlich war.[BR][BR]Vielleicht können wir wieder eine Vereinbarung treffen.</Text>
            <PreferenceWeight>50</PreferenceWeight>
        </FlavorTextOption>
        <FlavorTextOption>
            <Requirements>
                <SpeakerFaction>FACTION_DRATH</SpeakerFaction>
                <ListenerFaction>FACTION_CRYSTALLINE</ListenerFaction>
            </Requirements>
            <Text>Willkommen, willkommen. Es kann so schwer sein, angenehme Gesellschaft zu finden. Komm, lasst uns im Smalltalk unserer neu verbundenen Sektoren teilen.[BR][BR](Hehehe, bis sie von unserem Ruf hören, haben wir alle ihre lukrativsten Informationen in der Tasche.)</Text>
            <PreferenceWeight>50</PreferenceWeight>
        </FlavorTextOption>
        <FlavorTextOption>
            <Requirements>
                <SpeakerFaction>FACTION_IRIDIUM</SpeakerFaction>
                <ListenerFaction>FACTION_TERRAN</ListenerFaction>
            </Requirements>
            <Text>Euch Menschen ist es Berichten zufolge nicht fremd, hart zu verhandeln. Wir freuen uns darauf, viele gewinnbringende Geschäfte mit Ihnen auszuhandeln.</Text>
            <PreferenceWeight>50</PreferenceWeight>
        </FlavorTextOption>
        <FlavorTextOption>
            <Requirements>
                <SpeakerFaction>FACTION_IRIDIUM</SpeakerFaction>
                <ListenerFaction>FACTION_RESISTANCE</ListenerFaction>
            </Requirements>
            <Text>Ah, mehr Menschen. Eure Spezies überrascht uns immer wieder damit, wie gerissen ihr beim Handel seid.</Text>
            <PreferenceWeight>50</PreferenceWeight>
        </FlavorTextOption>
        <FlavorTextOption>
            <Requirements>
                <SpeakerFaction>FACTION_IRIDIUM</SpeakerFaction>
                <ListenerFaction>FACTION_NAVIGATORS</ListenerFaction>
            </Requirements>
            <Text>Wir sind froh und dankbar, euch getroffen zu haben. Euer Wissen über diese Subraum-Strömungen hat unsere potenziellen Märkte enorm erweitert.</Text>
            <PreferenceWeight>50</PreferenceWeight>
        </FlavorTextOption>
        <FlavorTextOption>
            <Requirements>
                <SpeakerFaction>FACTION_IRIDIUM</SpeakerFaction>
                <ListenerFaction>FACTION_MIMOT</ListenerFaction>
            </Requirements>
            <Text>Welch eine Freude, Sie kennenzulernen. Wir sind eine Zivilisation, die Dinge mit einem inhärenten Wert schätzt.[BR][BR]Wenn Ihr jemals darüber nachdenkt, eure eigene Spe auf dem freien Markt zu verkaufen, solltet Ihr wissen, dass es auf jeden Fall eine Möglichkeit gibt, mit uns zusammenzuarbeiten. Eure niedlichen Pelze würden einen verlockenden Preis auf dem Markt einbringen.</Text>
            <PreferenceWeight>50</PreferenceWeight>
        </FlavorTextOption>
        <FlavorTextOption>
            <Requirements>
                <SpeakerFaction>FACTION_IRIDIUM</SpeakerFaction>
                <ListenerFaction>FACTION_YOR</ListenerFaction>
            </Requirements>
            <Text>Betreibt eure Art Handel? Wir sind ein Unternehmen, das auf Profit abzielt. Könnt ihr uns einen Gewinn einbringen?</Text>
            <PreferenceWeight>50</PreferenceWeight>
        </FlavorTextOption>
        <FlavorTextOption>
            <Requirements>
                <SpeakerFaction>FACTION_IRIDIUM</SpeakerFaction>
                <ListenerFaction>FACTION_CRYSTALLINE</ListenerFaction>
            </Requirements>
            <Text>Lebensformen auf Siliziumbasis? Ah. Wir können viele vorteilhafte Angebote machen, um Sie mit den Ressourcen zu versorgen, die Ihrer Art beim Wachstum helfen.[BR][BR](Hoffentlich sind sie nicht so unwissend, es ohne den Markt zu versuchen.)</Text>
            <PreferenceWeight>50</PreferenceWeight>
        </FlavorTextOption>
        <FlavorTextOption>
            <Requirements>
                <SpeakerFaction>FACTION_ONYX_HIVE</SpeakerFaction>
                <ListenerFaction>FACTION_TERRAN</ListenerFaction>
            </Requirements>
            <Text>Der Schwarm heißt die Menschen in diesem Teil des Alls willkommen. </Text>
            <PreferenceWeight>50</PreferenceWeight>
        </FlavorTextOption>
        <FlavorTextOption>
            <Requirements>
                <SpeakerFaction>FACTION_ONYX_HIVE</SpeakerFaction>
                <ListenerFaction>FACTION_NAVIGATORS</ListenerFaction>
            </Requirements>
            <Text>Unser Schwarm hat damit begonnen, die Sterne zu besiedeln. Wir haben schon viele Dinge gesehen. Aber noch nie etwas so Auffälliges wie euch.</Text>
            <PreferenceWeight>50</PreferenceWeight>
        </FlavorTextOption>
        <FlavorTextOption>
            <Requirements>
                <SpeakerFaction>FACTION_ONYX_HIVE</SpeakerFaction>
                <ListenerFaction>FACTION_YOR</ListenerFaction>
            </Requirements>
            <Text>Ihr seid wirklich beeindruckend und anders als die anderen Spezies der Galaxie. Vielleicht gibt es eine Zukunft für uns beide.</Text>
            <PreferenceWeight>50</PreferenceWeight>
        </FlavorTextOption>
        <FlavorTextOption>
            <Requirements>
                <SpeakerFaction>FACTION_ONYX_HIVE</SpeakerFaction>
                <ListenerFaction>FACTION_IRIDIUM</ListenerFaction>
            </Requirements>
            <Text>Dein Gesicht kommt uns bekannt vor. Viele Jahre lang wurde unsere Oberflächenwelt erbarmungslos für kostbare Metalle und Edelsteine abgebaut.[BR][BR]Wir haben nie die Wesen gefangen, die unsere Welt so ausgebeutet haben, bevor wir bereit für die Sterne waren, aber du passt genau auf die Beschreibung.</Text>
            <PreferenceWeight>50</PreferenceWeight>
        </FlavorTextOption>
        <FlavorTextOption>
            <Requirements>
                <SpeakerFaction>FACTION_ONYX_HIVE</SpeakerFaction>
                <ListenerFaction>FACTION_CRYSTALLINE</ListenerFaction>
            </Requirements>
            <Text>Der Schwarm heißt dich willkommen. Es ist interessant, auf eine weitere siliziumbasierte Lebensform zu stoßen. Wir könnten viel gemeinsam haben.[BR][BR](Sie sehen so zerbrechlich aus.)</Text>
            <PreferenceWeight>50</PreferenceWeight>
        </FlavorTextOption>
        <FlavorTextOption>
            <Requirements>
                <SpeakerFaction>FACTION_BARATAK</SpeakerFaction>
                <ListenerFaction>FACTION_TERRAN</ListenerFaction>
            </Requirements>
            <Text>Noch ein Tier. Wir sind davon ausgegangen, dass die Weite des Weltraums sehr viel mehr Vielfalt zu bieten hätte. Es ist fast, als wären die Götter zu faul gewesen.</Text>
            <PreferenceWeight>50</PreferenceWeight>
        </FlavorTextOption>
        <FlavorTextOption>
            <Requirements>
                <SpeakerFaction>FACTION_BARATAK</SpeakerFaction>
                <ListenerFaction>FACTION_FESTRON</ListenerFaction>
            </Requirements>
            <Text>Ihr seht anders aus als die anderen. Wir wissen nicht, wie wir eure Spezies klassifizieren sollen.</Text>
            <PreferenceWeight>50</PreferenceWeight>
        </FlavorTextOption>
        <FlavorTextOption>
            <Requirements>
                <SpeakerFaction>FACTION_BARATAK</SpeakerFaction>
                <ListenerFaction>FACTION_NAVIGATORS</ListenerFaction>
            </Requirements>
            <Text>Also stimmen die Legenden. Unsere alten Haine haben Wesen wie euch, die Welten erkunden, besungen.</Text>
            <PreferenceWeight>50</PreferenceWeight>
        </FlavorTextOption>
        <FlavorTextOption>
            <Requirements>
                <SpeakerFaction>FACTION_BARATAK</SpeakerFaction>
                <ListenerFaction>FACTION_XELOXI</ListenerFaction>
            </Requirements>
            <Text>Wir sind zuversichtlich, dass wir zusammen wachsen können.</Text>
            <PreferenceWeight>50</PreferenceWeight>
        </FlavorTextOption>
        <FlavorTextOption>
            <Requirements>
                <SpeakerFaction>FACTION_BARATAK</SpeakerFaction>
                <ListenerFaction>FACTION_YOR</ListenerFaction>
            </Requirements>
            <Text>Wir sind froh, endlich etwas zu treffen, das kein Tier ist. Wir sind uns nicht sicher, was ihr seid.</Text>
            <PreferenceWeight>50</PreferenceWeight>
        </FlavorTextOption>
        <FlavorTextOption>
            <Requirements>
                <SpeakerFaction>FACTION_BARATAK</SpeakerFaction>
                <ListenerFaction>FACTION_IRIDIUM</ListenerFaction>
            </Requirements>
            <Text>Euer Ruf, dass ihr den Profit über das Wohlergehen anderer stellt, ist uns wohl bekannt. Bei uns seid ihr nicht willkommen.</Text>
            <PreferenceWeight>50</PreferenceWeight>
        </FlavorTextOption>
        <FlavorTextOption>
            <Requirements>
                <SpeakerFaction>FACTION_RESISTANCE</SpeakerFaction>
                <ListenerFaction>FACTION_CRYSTALLINE</ListenerFaction>
            </Requirements>
            <Text>Ihr Auftritt ist brillant. Ich hoffe, dass dieser erste Kontakt produktiv sein kann und eine gesunde Beziehung zwischen unseren Fraktionen aufbauen kann.[BR][BR](So helfe mir Gott, wenn das Bündnis sie gegen die Menschheit aufgebracht hat...)</Text>
            <PreferenceWeight>50</PreferenceWeight>
        </FlavorTextOption>
        <FlavorTextOption>
        <Requirements>
            <SpeakerFaction>FACTION_RESISTANCE</SpeakerFaction>
            <ListenerFaction>FACTION_MOTH</ListenerFaction>
        </Requirements>
        <Text>Entschuldige bitte, wenn diese Frage direkt wirkt, aber jüngste Ereignisse haben uns veranlasst, unsere Erstkontaktprotokolle zu ändern.[BR][BR]Sind deine Absichten grundsätzlich feindlich oder selbstsüchtig?</Text>
        <PreferenceWeight>50</PreferenceWeight>
        </FlavorTextOption>
        <FlavorTextOption>
            <Requirements>
                <SpeakerFaction>FACTION_CRYSTALLINE</SpeakerFaction>
                <ListenerFaction>FACTION_TERRAN</ListenerFaction>
            </Requirements>
            <Text>Ich erspar dir den Geschmack von Stiefelleder und spreche zuerst. Ich repräsentiere die Luxar, und ja, ich kann deine Gedanken lesen. Bitte sei wenigstens vage höflich.</Text>
            <PreferenceWeight>50</PreferenceWeight>
        </FlavorTextOption>
        <FlavorTextOption>
            <Requirements>
                <SpeakerFaction>FACTION_CRYSTALLINE</SpeakerFaction>
                <ListenerFaction>FACTION_FESTRON</ListenerFaction>
            </Requirements>
            <Text>Dein Geist hat mir genug offenbart. Du bist ein rücksichtsloser Konsument. Vielleicht kannst du mir ja einen Grund nennen, warum ich dich nicht als unmittelbare Bedrohung betrachten sollte.</Text>
            <PreferenceWeight>50</PreferenceWeight>
        </FlavorTextOption>
        <FlavorTextOption>
            <Requirements>
                <SpeakerFaction>FACTION_CRYSTALLINE</SpeakerFaction>
                <ListenerFaction>FACTION_NAVIGATORS</ListenerFaction>
            </Requirements>
            <Text>Also das hat deinen Wandel bewirkt. Keine Sorge; dein Geheimnis ist bei uns sicher. Alle anderen Rassen sind weit davon entfernt, es zu verstehen. Es ist besser, uns keine Geheimnisse vorzuenthalten; Telepathie offenbart mit der Zeit alles.</Text>
            <PreferenceWeight>50</PreferenceWeight>
        </FlavorTextOption>
        <FlavorTextOption>
            <Requirements>
                <SpeakerFaction>FACTION_CRYSTALLINE</SpeakerFaction>
                <ListenerFaction>FACTION_MIMOT</ListenerFaction>
            </Requirements>
            <Text>Glänzend? Das ist dein einziger Eindruck von uns? Nein, das hast du nicht laut gesagt. Wir können deine Gedanken lesen.</Text>
            <PreferenceWeight>50</PreferenceWeight>
        </FlavorTextOption>
        <FlavorTextOption>
            <Requirements>
                <SpeakerFaction>FACTION_CRYSTALLINE</SpeakerFaction>
                <ListenerFaction>FACTION_XELOXI</ListenerFaction>
            </Requirements>
            <Text>Spar dir deine Beleidigungen; sie sind weniger kreativ als du denkst. Ah, du hast schon erkannt, dass wir deine Gedanken lesen können.</Text>
            <PreferenceWeight>50</PreferenceWeight>
        </FlavorTextOption>
        <FlavorTextOption>
            <Requirements>
                <SpeakerFaction>FACTION_CRYSTALLINE</SpeakerFaction>
                <ListenerFaction>FACTION_DRENGIN</ListenerFaction>
            </Requirements>
            <Text>Solch ein Ärger. Hmmm. Du solltest gewarnt sein; wir können deine Taktiken in deinem Kopf voraussehen. Überlege es dir zweimal, bevor du uns zu deinem Feind erklärst.</Text>
            <PreferenceWeight>50</PreferenceWeight>
        </FlavorTextOption>
        <FlavorTextOption>
            <Requirements>
                <SpeakerFaction>FACTION_CRYSTALLINE</SpeakerFaction>
                <ListenerFaction>FACTION_ALTARIAN</ListenerFaction>
            </Requirements>
            <Text>Du bist fast so angenehm, wie du anderen glauben machen möchtest, dass du es bist.</Text>
            <PreferenceWeight>50</PreferenceWeight>
        </FlavorTextOption>
        <FlavorTextOption>
            <Requirements>
                <SpeakerFaction>FACTION_CRYSTALLINE</SpeakerFaction>
                <ListenerFaction>FACTION_YOR</ListenerFaction>
            </Requirements>
            <Text>Eine von Synthetikern angeführte Fraktion? Interessant. </Text>
            <PreferenceWeight>50</PreferenceWeight>
        </FlavorTextOption>
        <FlavorTextOption>
            <Requirements>
                <SpeakerFaction>FACTION_CRYSTALLINE</SpeakerFaction>
                <ListenerFaction>FACTION_KRYNN</ListenerFaction>
            </Requirements>
            <Text>Dein Verstand ist von der Doktrin getrübt. Ich habe telepathisch mit vielen Formen von Bewusstsein im Universum Kontakt aufgenommen, aber niemals mit etwas Göttlichem.</Text>
            <PreferenceWeight>50</PreferenceWeight>
        </FlavorTextOption>
        <FlavorTextOption>
            <Requirements>
                <SpeakerFaction>FACTION_CRYSTALLINE</SpeakerFaction>
                <ListenerFaction>FACTION_ICONIAN</ListenerFaction>
            </Requirements>
            <Text>Verweile nicht bei deinen Fehlern. Ich sehe, du trägst enorme Schuld für die Erschaffung des Yor, aber du wirst nie frei sein, um zu gedeihen, bis du dich von dieser Schuld befreit hast.</Text>
            <PreferenceWeight>50</PreferenceWeight>
        </FlavorTextOption>
        <FlavorTextOption>
            <Requirements>
                <SpeakerFaction>FACTION_CRYSTALLINE</SpeakerFaction>
                <ListenerFaction>FACTION_IRIDIUM</ListenerFaction>
            </Requirements>
            <Text>Ja, wir könnten offen für Handel zwischen unseren Fraktionen sein. Schlechte Deals haben bei uns allerdings keine Chance. Wir können deine Gedanken lesen und werden wissen, wenn du versuchst, ein Schnäppchen auszuquetschen.</Text>
            <PreferenceWeight>50</PreferenceWeight>
        </FlavorTextOption>
        <FlavorTextOption>
            <Requirements>
                <SpeakerFaction>FACTION_CRYSTALLINE</SpeakerFaction>
                <ListenerFaction>FACTION_RESISTANCE</ListenerFaction>
            </Requirements>
            <Text>Dein Geist ist so chaotisch. Jonglierst du oft mit so vielen Gedanken gleichzeitig? Sich auf weniger Dinge zu konzentrieren könnte dir bessere Ergebnisse bringen. Ja, ich kann deine Gedanken lesen.</Text>
            <PreferenceWeight>50</PreferenceWeight>
        </FlavorTextOption>
        <FlavorTextOption>
            <Requirements>
                <SpeakerFaction>FACTION_CRYSTALLINE</SpeakerFaction>
                <ListenerFaction>FACTION_MOTH</ListenerFaction>
            </Requirements>
            <Text>Wir treffen uns wieder. Hmm. Du bist viel besser darin geworden, deine Gedanken zu verbergen. Nichtsdestotrotz hätten wir erwarten sollen, dass du zu den Rassen gehörst, die diese neuen Teile des Universums erkunden.</Text>
            <PreferenceWeight>50</PreferenceWeight>
        </FlavorTextOption>
        <FlavorTextOption>
            <Requirements>
                <SpeakerFaction>FACTION_CRYSTALLINE</SpeakerFaction>
                <ListenerFaction>FACTION_KORATH</ListenerFaction>
            </Requirements>
            <Text>Denkst du nur an Tod und Krieg?</Text>
            <PreferenceWeight>50</PreferenceWeight>
        </FlavorTextOption>
        <FlavorTextOption>
            <Requirements>
                <SpeakerFaction>FACTION_CRYSTALLINE</SpeakerFaction>
                <ListenerFaction>FACTION_SEEING</ListenerFaction>
            </Requirements>
            <Text>Deinen Geist zu durchsuchen ist, als würde man in eine Echo-Kammer voller quasselnder Kinder treten. Ich bekomme immer Migräne davon.</Text>
            <PreferenceWeight>50</PreferenceWeight>
        </FlavorTextOption>
        <FlavorTextOption>
            <Requirements>
                <SpeakerFaction>FACTION_CRYSTALLINE</SpeakerFaction>
                <ListenerFaction>FACTION_ABSOLUTE</ListenerFaction>
            </Requirements>
            <Text>Wann hat eure missgebildete Art gelernt, einen Kommunikator zu bauen und zu verwenden? Habt ihr irgendwelche Bedürfnisse danach? Seit wann machen vernunftbegabte Rassen Geschäfte mit übergroßen Krankheiten?</Text>
            <PreferenceWeight>50</PreferenceWeight>
        </FlavorTextOption>
        <FlavorTextOption>
            <Requirements>
                <SpeakerFaction>FACTION_KORATH</SpeakerFaction>
                <ListenerFaction>FACTION_CRYSTALLINE</ListenerFaction>
            </Requirements>
            <Text>Wir sind die Korath! Wir sind die Drengin, die keine Angst haben, die Galaxie von widerwärtigen Spezies wie euch zu befreien. Wenn ihr uns dient, erwäge ich, eure Auslöschung zu verzögern.[BR][BR]([I]Alles, was du spürst, ist eine stumme Wut.[/I])</Text>
            <PreferenceWeight>50</PreferenceWeight>
        </FlavorTextOption>
        <FlavorTextOption>
            <Requirements>
                <SpeakerFaction>FACTION_MOTH</SpeakerFaction>
                <ListenerFaction>FACTION_CRYSTALLINE</ListenerFaction>
            </Requirements>
            <Text>Deine Effizienz und Widerstandsfähigkeit sind uns deutlich. Wir haben allerdings keine Liebe für Zerstörungsbemühungen und hoffen auf Frieden.</Text>
            <PreferenceWeight>50</PreferenceWeight>
        </FlavorTextOption>
        <FlavorTextOption>
            <Requirements>
                <SpeakerFaction>FACTION_SEEING</SpeakerFaction>
                <ListenerFaction>FACTION_CRYSTALLINE</ListenerFaction>
            </Requirements>
            <Text>Wir sehen dich. Wir beobachten dich. Wir lernen. Wir nehmen den Weltraum ein.[BR][BR](Wir wir wir wir wir Sehen sehen sehen sehen sehen)</Text>
            <PreferenceWeight>50</PreferenceWeight>
        </FlavorTextOption>
        <FlavorTextOption>
            <Requirements>
                <SpeakerFaction>FACTION_ABSOLUTE</SpeakerFaction>
                <ListenerFaction>FACTION_CRYSTALLINE</ListenerFaction>
            </Requirements>
            <Text>[I]Die vielen blinkenden Augen erscheinen leer, behalten aber den Kontakt durch das Display.[/I][BR][BR] ([I]Der Verstand des bestrahlten Lebewesens ist eine chaotische Blase von unverständlichen Geräuschen.[/I])</Text>
            <PreferenceWeight>50</PreferenceWeight>
        </FlavorTextOption>
            <FlavorTextOption>
      <Requirements>
        <SpeakerFaction>FACTION_MOTH</SpeakerFaction>
        <ListenerFaction>FACTION_TERRAN</ListenerFaction>
      </Requirements>
      <Text>Unsere Wissenschaftler sagen, dass euer Tag-Nacht-Zyklus nur wenige Stunden dauert. Das ist wirklich faszinierend.</Text>
      <PreferenceWeight>50</PreferenceWeight>
    </FlavorTextOption>
    <FlavorTextOption>
      <Requirements>
        <SpeakerFaction>FACTION_MOTH</SpeakerFaction>
        <ListenerFaction>FACTION_FESTRON</ListenerFaction>
      </Requirements>
      <Text>Ah! Entschuldigung und Grüße. Dein Körperbau ähnelt alten Raubtieren, die unsere Art gequält haben. Hoffen wir auf eine bessere Beziehung.</Text>
      <PreferenceWeight>50</PreferenceWeight>
    </FlavorTextOption>
    <FlavorTextOption>
      <Requirements>
        <SpeakerFaction>FACTION_MOTH</SpeakerFaction>
        <ListenerFaction>FACTION_NAVIGATORS</ListenerFaction>
      </Requirements>
      <Text>Frühe Berichte haben angezeigt, dass du schon lange unter den Sternen bist. Es gibt viel, was wir teilen können.</Text>
      <PreferenceWeight>50</PreferenceWeight>
    </FlavorTextOption>
    <FlavorTextOption>
      <Requirements>
        <SpeakerFaction>FACTION_MOTH</SpeakerFaction>
        <ListenerFaction>FACTION_XELOXI</ListenerFaction>
      </Requirements>
      <Text>Ihr Ruf lässt uns zögern, Vertrauen zu schenken, aber wir hoffen, das Gute in jedem zu sehen. Wie können wir Ihnen helfen?</Text>
      <PreferenceWeight>50</PreferenceWeight>
    </FlavorTextOption>
    <FlavorTextOption>
      <Requirements>
        <SpeakerFaction>FACTION_MOTH</SpeakerFaction>
        <ListenerFaction>FACTION_ARCEAN</ListenerFaction>
      </Requirements>
      <Text>Oh! Unsere Erkenntnisse deuten darauf hin, dass Sie sich der Neutralität und Ausgewogenheit verschrieben haben. Metaphorisch gesprochen haben wir viel gemeinsamen Boden - fruchtbare Asche für ein starkes Bündnis. Sollen wir mehr darüber sprechen?</Text>
      <PreferenceWeight>50</PreferenceWeight>
    </FlavorTextOption>
    <FlavorTextOption>
      <Requirements>
        <SpeakerFaction>FACTION_MOTH</SpeakerFaction>
        <ListenerFaction>FACTION_DRENGIN</ListenerFaction>
      </Requirements>
      <Text>Gruß. Wir kämpfen darum, den Grund für Brutalität in dieser weiten, mit Licht und Leben gefüllten Weite zu erkennen. Lass uns eine hellere Zukunft finden.</Text>
      <PreferenceWeight>50</PreferenceWeight>
    </FlavorTextOption>
    <FlavorTextOption>
      <Requirements>
        <SpeakerFaction>FACTION_MOTH</SpeakerFaction>
        <ListenerFaction>FACTION_MANTI</ListenerFaction>
      </Requirements>
      <Text>Gruß. Geschichten von deiner Hartnäckigkeit und Entschlossenheit erwecken Respekt. Lassen Sie uns sehen, was wir teilen können.</Text>
      <PreferenceWeight>50</PreferenceWeight>
    </FlavorTextOption>
    <FlavorTextOption>
      <Requirements>
        <SpeakerFaction>FACTION_MOTH</SpeakerFaction>
        <ListenerFaction>FACTION_YOR</ListenerFaction>
      </Requirements>
      <Text>Deine leuchtenden Augen und dein strahlendes Exoskelett sind wirklich herrlich. Wir hoffen, eine starke Allianz zu bilden.</Text>
      <PreferenceWeight>50</PreferenceWeight>
    </FlavorTextOption>
    <FlavorTextOption>
      <Requirements>
        <SpeakerFaction>FACTION_MOTH</SpeakerFaction>
        <ListenerFaction>FACTION_KRYNN</ListenerFaction>
      </Requirements>
      <Text>Wir bewundern, was du erreicht hast, indem du so viele Gruppen zusammengebracht hast. Wir bleiben skeptisch gegenüber Religion, freuen uns aber darauf, zusammenzuarbeiten.</Text>
      <PreferenceWeight>50</PreferenceWeight>
    </FlavorTextOption>
    <FlavorTextOption>
      <Requirements>
        <SpeakerFaction>FACTION_MOTH</SpeakerFaction>
        <ListenerFaction>FACTION_IRIDIUM</ListenerFaction>
      </Requirements>
      <Text>Wir hoffen, dass einige freundliche Handelsverhandlungen zu viel tieferen Freundschaften führen werden.</Text>
      <PreferenceWeight>50</PreferenceWeight>
    </FlavorTextOption>
    <FlavorTextOption>
      <Requirements>
        <SpeakerFaction>FACTION_MOTH</SpeakerFaction>
        <ListenerFaction>FACTION_BARATAK</ListenerFaction>
      </Requirements>
      <Text>Bevor wir zu den Sternen aufbrachen, hätten wir uns nie große komplexe Pflanzen vorstellen können, geschweige denn solche, die verhandeln können.</Text>
      <PreferenceWeight>50</PreferenceWeight>
    </FlavorTextOption>
    <FlavorTextOption>
      <Requirements>
        <SpeakerFaction>FACTION_MOTH</SpeakerFaction>
        <ListenerFaction>FACTION_RESISTANCE</ListenerFaction>
      </Requirements>
      <Text>Obwohl wir deinen starken Willen und deine Individualität respektieren, ist kein Wesen ein Stern. Wir blühen auf, wenn wir zusammenarbeiten.</Text>
      <PreferenceWeight>50</PreferenceWeight>
    </FlavorTextOption>
    <FlavorTextOption>
      <Requirements>
        <SpeakerFaction>FACTION_MOTH</SpeakerFaction>
        <ListenerFaction>FACTION_CRYSTALLINE</ListenerFaction>
      </Requirements>
      <Text>Ihre Effizienz und Widerstandsfähigkeit sind uns klar. Wir haben jedoch keine Liebe für Zerstörungsanstrengungen und hoffen auf Frieden.</Text>
      <PreferenceWeight>50</PreferenceWeight>
    </FlavorTextOption>
    <FlavorTextOption>
      <Requirements>
        <SpeakerFaction>FACTION_MOTH</SpeakerFaction>
        <ListenerFaction>FACTION_KORATH</ListenerFaction>
      </Requirements>
      <Text>Auch wenn wir wenig Hoffnung auf eine Allianz haben, bieten wir sie dennoch an. Es ist immer möglich, die Stärke von Unterschieden und Zusammenarbeit zu erkennen.</Text>
      <PreferenceWeight>50</PreferenceWeight>
    </FlavorTextOption>
    <FlavorTextOption>
      <Requirements>
        <SpeakerFaction>FACTION_MOTH</SpeakerFaction>
        <ListenerFaction>FACTION_SEEING</ListenerFaction>
      </Requirements>
      <Text>Du siehst mehr, als du erzählst; das wissen wir. Solltest du dich entscheiden, deine Erkenntnisse zu teilen, würden wir gerne zuhören.</Text>
      <PreferenceWeight>50</PreferenceWeight>
    </FlavorTextOption>
    <FlavorTextOption>
      <Requirements>
        <SpeakerFaction>FACTION_MOTH</SpeakerFaction>
        <ListenerFaction>FACTION_ABSOLUTE</ListenerFaction>
      </Requirements>
      <Text>Kannst du uns verstehen? Wir müssen noch feststellen, ob du ein Fluch oder Segen für das Leben im Universum bist.</Text>
      <PreferenceWeight>50</PreferenceWeight>
    </FlavorTextOption>
    </FlavorTextDef>
    <FlavorTextDef>
        <InternalName>FIRST_CONTACT_RESPONSE_PEACEFUL</InternalName>
        <FlavorTextOption>
            <Requirements>
                <ListenerHasUniversalTranslator>false</ListenerHasUniversalTranslator>
            </Requirements>
            <Text>Hm?</Text>
            <PreferenceWeight>10</PreferenceWeight>
        </FlavorTextOption>
        <FlavorTextOption>
            <Requirements>
                <RelationsRange>
                    <RangeMin>-1</RangeMin>
                    <RangeMax>99</RangeMax>
                </RelationsRange>
            </Requirements>
            <Text>Wir freuen uns, Sie zu treffen, {LEADERNAME:1}. Mögen unsere Zivilisationen zusammenarbeiten für eine bessere Zukunft.</Text>
            <Text>Wir werden dich vernichten.</Text>
            <Text>Es wird niemals Frieden zwischen uns geben.</Text>
            <Text>Wir werden deine Geschichte katalogisieren, nachdem wir dich ausgelöscht haben.</Text>
            <PreferenceWeight>5</PreferenceWeight>
        </FlavorTextOption>
        <FlavorTextOption>
            <Requirements>
                <RelationsRange>
                    <RangeMin>-999</RangeMin>
                    <RangeMax>-2</RangeMax>
                </RelationsRange>
            </Requirements>
            <Text>Du wirst das bereuen, {LEADERNAME:1}..</Text>
            <Text>Wir werden dich vernichten..</Text>
            <Text>Es wird niemals Frieden zwischen uns geben..</Text>
            <Text>Wir werden Ihre Geschichte katalogisieren, nachdem wir Sie ausgelöscht haben.</Text>
            <PreferenceWeight>5</PreferenceWeight>
        </FlavorTextOption>
        <FlavorTextOption>
            <Requirements>
                <SpeakerFaction>FACTION_TERRAN</SpeakerFaction>
                <RelationsRange>
                    <RangeMin>-1</RangeMin>
                    <RangeMax>99</RangeMax>
                </RelationsRange>
            </Requirements>
            <Text>Wir sind froh, Sie endlich zu treffen.</Text>
        </FlavorTextOption>
        <FlavorTextOption>
            <Requirements>
                <SpeakerFaction>FACTION_FESTRON</SpeakerFaction>
            </Requirements>
            <Text>Ich denke, ihr würdet feststellen, dass wir nur schwer zu verdauen sind.</Text>
        </FlavorTextOption>
        <FlavorTextOption>
            <Requirements>
                <SpeakerFaction>FACTION_NAVIGATORS</SpeakerFaction>
            </Requirements>
            <Text>Nun gut, dasselbe gilt für Sie.</Text>
        </FlavorTextOption>
        <FlavorTextOption>
            <Requirements>
                <SpeakerFaction>FACTION_MIMOT</SpeakerFaction>
            </Requirements>
            <Text>Ich kann Sie versichern, dass wir nicht vorhatten, Sie zu essen.</Text>
            <Text>Es besteht eine vernünftige Chance, dass wir dich nicht essen wollten.</Text>
            <Text>Ich glaube, du würdest uns Verdauungsprobleme bereiten.</Text>
        </FlavorTextOption>
        <FlavorTextOption>
            <Requirements>
                <SpeakerFaction>FACTION_XELOXI</SpeakerFaction>
            </Requirements>
            <Text>Wir hoffen, mit Ihnen zusammenarbeiten zu können.</Text>
            <Text>Oh, wir lieben es, mit Verbrechern zu arbeiten.</Text>
        </FlavorTextOption>
        <FlavorTextOption>
            <Requirements>
                <SpeakerFaction>FACTION_ARCEAN</SpeakerFaction>
            </Requirements>
            <Text>Seid gegrüßt. Unsere Beziehung hängt hauptsächlich davon ab, ob Ihr unser Territorium respektieren werdet.</Text>
        </FlavorTextOption>
        <FlavorTextOption>
            <Requirements>
                <SpeakerFaction>FACTION_DRENGIN</SpeakerFaction>
            </Requirements>
            <Text>Ich vermute, dass wir uns nicht verstehen werden.</Text>
            <Text>Hör ich da Schreie im Hintergrund?</Text>
        </FlavorTextOption>
        <FlavorTextOption>
            <Requirements>
                <SpeakerFaction>FACTION_ALTARIAN</SpeakerFaction>
            </Requirements>
            <Text>Das ist ja überhaupt nicht unheilvoll.</Text>
            <Text>Du bist ein bisschen unheimlich.</Text>
        </FlavorTextOption>
        <FlavorTextOption>
            <Requirements>
                <SpeakerFaction>FACTION_YOR</SpeakerFaction>
            </Requirements>
            <Text>Der Schein trügt.</Text>
            <Text>Wir haben kein Problem damit, mit einer künstlichen Intelligenz zu interagieren.</Text>
        </FlavorTextOption>
        <FlavorTextOption>
            <Requirements>
                <SpeakerFaction>FACTION_TORIAN</SpeakerFaction>
            </Requirements>
            <Text>Ihr habt nichts zu befürchten. Wir haben nicht vor, euch zu Sklaven zu machen... zumindest nicht heute.</Text>
        </FlavorTextOption>
        <FlavorTextOption>
            <Requirements>
                <SpeakerFaction>FACTION_MANTI</SpeakerFaction>
            </Requirements>
            <Text>Ich kann Sie versichern, dass wir möglicherweise wahrscheinlich keine Bedrohung darstellen.</Text>
        </FlavorTextOption>
        <FlavorTextOption>
            <Requirements>
                <SpeakerFaction>FACTION_KRYNN</SpeakerFaction>
            </Requirements>
            <Text>Wir haben unsere eigenen Methoden.</Text>
        </FlavorTextOption>
        <FlavorTextOption>
            <Requirements>
                <SpeakerFaction>FACTION_ICONIAN</SpeakerFaction>
            </Requirements>
            <Text>Zu schade. Wir hoffen, mit Ihnen eine bessere Zukunft aufzubauen.</Text>
        </FlavorTextOption>
        <FlavorTextOption>
            <Requirements>
                <SpeakerFaction>FACTION_DRATH</SpeakerFaction>
            </Requirements>
            <Text>Sie sehen wie eine Drache aus. Hat das mal jemand erwähnt?</Text>
        </FlavorTextOption>
        <FlavorTextOption>
            <Requirements>
                <SpeakerFaction>FACTION_IRIDIUM</SpeakerFaction>
            </Requirements>
            <Text>Nun ja, ich mag Geld. Sehr.</Text>
        </FlavorTextOption>
        <FlavorTextOption>
            <Requirements>
                <SpeakerFaction>FACTION_ONYX_HIVE</SpeakerFaction>
            </Requirements>
            <Text>Wir freuen uns darauf, eine bessere Zukunft mit Ihnen aufzubauen.</Text>
        </FlavorTextOption>
        <FlavorTextOption>
            <Requirements>
                <ListenerFaction>FACTION_CRYSTALLINE</ListenerFaction>
            </Requirements>
            <Text>Wir spüren keine echte Feindseligkeit von dir und hoffen, dass das so bleibt.</Text>
        </FlavorTextOption>
        <FlavorTextOption>
            <Requirements>
                <SpeakerFaction>FACTION_BARATAK</SpeakerFaction>
            </Requirements>
            <Text>Ein Tier? Im Gegensatz wozu? Einer Pflanze oder einem Mineral? Richtig... eine Pflanze.</Text>
        </FlavorTextOption>
        <FlavorTextOption>
        <Requirements>
            <SpeakerFaction>FACTION_MOTH</SpeakerFaction>
        </Requirements>
        <Text>Lassen Sie uns diese hoffnungsvolle und freundschaftliche Beziehung pflegen.</Text>
        </FlavorTextOption>
        <FlavorTextOption>
            <Requirements>
                <SpeakerFaction>FACTION_TERRAN</SpeakerFaction>
                <ListenerFaction>FACTION_TERRAN</ListenerFaction>
            </Requirements>
            <Text>Wir freuen uns, Sie endlich zu treffen.</Text>
            <PreferenceWeight>50</PreferenceWeight>
        </FlavorTextOption>
        <FlavorTextOption>
            <Requirements>
                <SpeakerFaction>FACTION_TERRAN</SpeakerFaction>
                <ListenerFaction>FACTION_FESTRON</ListenerFaction>
            </Requirements>
            <Text>Menschen sollten diplomatisch sein. Dabei habt ihr versagt.</Text>
            <PreferenceWeight>50</PreferenceWeight>
        </FlavorTextOption>
        <FlavorTextOption>
            <Requirements>
                <SpeakerFaction>FACTION_TERRAN</SpeakerFaction>
                <ListenerFaction>FACTION_RESISTANCE</ListenerFaction>
            </Requirements>
            <Text>Wir werden uns unter meiner Herrschaft vereinen.</Text>
            <PreferenceWeight>50</PreferenceWeight>
        </FlavorTextOption>
        <FlavorTextOption>
            <Requirements>
                <SpeakerFaction>FACTION_TERRAN</SpeakerFaction>
                <ListenerFaction>FACTION_NAVIGATORS</ListenerFaction>
            </Requirements>
            <Text>Wir sind zuversichtlich, dass wir euch nicht vernichten müssen.</Text>
            <PreferenceWeight>50</PreferenceWeight>
        </FlavorTextOption>
        <FlavorTextOption>
            <Requirements>
                <SpeakerFaction>FACTION_TERRAN</SpeakerFaction>
                <ListenerFaction>FACTION_MIMOT</ListenerFaction>
            </Requirements>
            <Text>Lassen Sie sich von unserem Aussehen nicht täuschen. Wir sind auch knuffig.</Text>
            <PreferenceWeight>50</PreferenceWeight>
        </FlavorTextOption>
        <FlavorTextOption>
            <Requirements>
                <SpeakerFaction>FACTION_TERRAN</SpeakerFaction>
                <ListenerFaction>FACTION_XELOXI</ListenerFaction>
            </Requirements>
            <Text>Ich vermute, dass es mehr mit dem Ökomorphismus zu tun hatte.</Text>
            <PreferenceWeight>50</PreferenceWeight>
        </FlavorTextOption>
        <FlavorTextOption>
            <Requirements>
                <SpeakerFaction>FACTION_TERRAN</SpeakerFaction>
                <ListenerFaction>FACTION_ARCEAN</ListenerFaction>
            </Requirements>
            <Text>Die Zukunft bleibt abzuwarten, Mensch.</Text>
            <PreferenceWeight>50</PreferenceWeight>
        </FlavorTextOption>
        <FlavorTextOption>
            <Requirements>
                <SpeakerFaction>FACTION_TERRAN</SpeakerFaction>
                <ListenerFaction>FACTION_DRENGIN</ListenerFaction>
            </Requirements>
            <Text>Wir werden dir deine Riesenaugen aus dem Schädel reißen, Mensch.</Text>
            <PreferenceWeight>50</PreferenceWeight>
        </FlavorTextOption>
        <FlavorTextOption>
            <Requirements>
                <SpeakerFaction>FACTION_TERRAN</SpeakerFaction>
                <ListenerFaction>FACTION_ALTARIAN</ListenerFaction>
            </Requirements>
            <Text>Wir sind eine perfektere Version von eurer Spezies.</Text>
            <PreferenceWeight>50</PreferenceWeight>
        </FlavorTextOption>
        <FlavorTextOption>
            <Requirements>
                <SpeakerFaction>FACTION_TERRAN</SpeakerFaction>
                <ListenerFaction>FACTION_YOR</ListenerFaction>
            </Requirements>
            <Text>Das Geplapper von sprechendem Fleisch ist irrelevant.</Text>
            <PreferenceWeight>50</PreferenceWeight>
        </FlavorTextOption>
        <FlavorTextOption>
            <Requirements>
                <SpeakerFaction>FACTION_TERRAN</SpeakerFaction>
                <ListenerFaction>FACTION_TORIAN</ListenerFaction>
            </Requirements>
            <Text>Unser Schicksal gehört uns. Wir werden es so formen, wie wir es für richtig halten.</Text>
            <PreferenceWeight>50</PreferenceWeight>
        </FlavorTextOption>
        <FlavorTextOption>
            <Requirements>
                <SpeakerFaction>FACTION_TERRAN</SpeakerFaction>
                <ListenerFaction>FACTION_MANTI</ListenerFaction>
            </Requirements>
            <Text>Euer diplomatischer Ruf eilt euch voraus.</Text>
            <PreferenceWeight>50</PreferenceWeight>
        </FlavorTextOption>
        <FlavorTextOption>
            <Requirements>
                <SpeakerFaction>FACTION_TERRAN</SpeakerFaction>
                <ListenerFaction>FACTION_KRYNN</ListenerFaction>
            </Requirements>
            <Text>Seufz.</Text>
            <PreferenceWeight>50</PreferenceWeight>
        </FlavorTextOption>
        <FlavorTextOption>
            <Requirements>
                <SpeakerFaction>FACTION_TERRAN</SpeakerFaction>
                <ListenerFaction>FACTION_IRIDIUM</ListenerFaction>
            </Requirements>
            <Text>Wir freuen uns darauf, mit Ihnen Geschäfte zu machen.</Text>
            <PreferenceWeight>50</PreferenceWeight>
        </FlavorTextOption>
        <FlavorTextOption>
        <Requirements>
            <SpeakerFaction>FACTION_TERRAN</SpeakerFaction>
            <ListenerFaction>FACTION_MOTH</ListenerFaction>
        </Requirements>
        <Text>Wir verstehen, wenn du etwas diplomatisches Training brauchst.</Text>
        <PreferenceWeight>50</PreferenceWeight>
        </FlavorTextOption>
        <FlavorTextOption>
            <Requirements>
                <SpeakerFaction>FACTION_TERRAN</SpeakerFaction>
                <ListenerFaction>FACTION_CRYSTALLINE</ListenerFaction>
            </Requirements>
            <Text>Wir hören dich ganz klar und deine Gedanken sind deutlich - Seltsamkeit ist relativ.</Text>
            <PreferenceWeight>50</PreferenceWeight>
        </FlavorTextOption>
        <FlavorTextOption>
            <Requirements>
                <SpeakerFaction>FACTION_FESTRON</SpeakerFaction>
                <ListenerFaction>FACTION_TERRAN</ListenerFaction>
            </Requirements>
            <Text>Legt keine Eier in uns.</Text>
            <PreferenceWeight>50</PreferenceWeight>
        </FlavorTextOption>
        <FlavorTextOption>
            <Requirements>
                <SpeakerFaction>FACTION_FESTRON</SpeakerFaction>
                <ListenerFaction>FACTION_NAVIGATORS</ListenerFaction>
            </Requirements>
            <Text>Unsere Innereien sind sehr säurehaltig.</Text>
            <PreferenceWeight>50</PreferenceWeight>
        </FlavorTextOption>
        <FlavorTextOption>
            <Requirements>
                <SpeakerFaction>FACTION_FESTRON</SpeakerFaction>
                <ListenerFaction>FACTION_MIMOT</ListenerFaction>
            </Requirements>
            <Text>Das ist sehr ekelhaft.</Text>
            <PreferenceWeight>50</PreferenceWeight>
        </FlavorTextOption>
        <FlavorTextOption>
            <Requirements>
                <SpeakerFaction>FACTION_FESTRON</SpeakerFaction>
                <ListenerFaction>FACTION_DRENGIN</ListenerFaction>
            </Requirements>
            <Text>Ihr tätet gut daran, diplomatisch mit uns zu sprechen.</Text>
            <PreferenceWeight>50</PreferenceWeight>
        </FlavorTextOption>
        <FlavorTextOption>
            <Requirements>
                <SpeakerFaction>FACTION_FESTRON</SpeakerFaction>
                <ListenerFaction>FACTION_YOR</ListenerFaction>
            </Requirements>
            <Text>Euer Wesen ist uns egal.</Text>
            <PreferenceWeight>50</PreferenceWeight>
        </FlavorTextOption>
        <FlavorTextOption>
        <Requirements>
            <SpeakerFaction>FACTION_FESTRON</SpeakerFaction>
            <ListenerFaction>FACTION_MOTH</ListenerFaction>
        </Requirements>
        <Text>Plump. In Zukunft lass uns etwas Nützliches zum Diskutieren finden.</Text>
        <PreferenceWeight>50</PreferenceWeight>
        </FlavorTextOption>
        <FlavorTextOption>
            <Requirements>
                <SpeakerFaction>FACTION_FESTRON</SpeakerFaction>
                <ListenerFaction>FACTION_CRYSTALLINE</ListenerFaction>
            </Requirements>
            <Text>Du solltest mehr unabhängige Wege zur Fortpflanzung erforschen.</Text>
            <PreferenceWeight>50</PreferenceWeight>
        </FlavorTextOption>
        <FlavorTextOption>
            <Requirements>
                <SpeakerFaction>FACTION_NAVIGATORS</SpeakerFaction>
                <ListenerFaction>FACTION_TERRAN</ListenerFaction>
            </Requirements>
            <Text>Wir sind sehr beeindruckt.</Text>
            <PreferenceWeight>50</PreferenceWeight>
        </FlavorTextOption>
        <FlavorTextOption>
            <Requirements>
                <SpeakerFaction>FACTION_NAVIGATORS</SpeakerFaction>
                <ListenerFaction>FACTION_FESTRON</ListenerFaction>
            </Requirements>
            <Text>Wir haben eine angeborene Angst vor euch. Unsere Vorfahren wurden von Wesen wie euch gejagt.</Text>
            <PreferenceWeight>50</PreferenceWeight>
        </FlavorTextOption>
        <FlavorTextOption>
            <Requirements>
                <SpeakerFaction>FACTION_NAVIGATORS</SpeakerFaction>
                <ListenerFaction>FACTION_MIMOT</ListenerFaction>
            </Requirements>
            <Text>Das klingt vielversprechend.</Text>
            <PreferenceWeight>50</PreferenceWeight>
        </FlavorTextOption>
        <FlavorTextOption>
            <Requirements>
                <SpeakerFaction>FACTION_NAVIGATORS</SpeakerFaction>
                <ListenerFaction>FACTION_YOR</ListenerFaction>
            </Requirements>
            <Text>Sie irren sich. Wir sind die ultimative Lebensform.</Text>
            <PreferenceWeight>50</PreferenceWeight>
        </FlavorTextOption>
        <FlavorTextOption>
            <Requirements>
                <SpeakerFaction>FACTION_NAVIGATORS</SpeakerFaction>
                <ListenerFaction>FACTION_ICONIAN</ListenerFaction>
            </Requirements>
            <Text>Unsere Erschaffer, die Iconianer, kannten sie. Wir haben ihre Welt geerbt.</Text>
            <PreferenceWeight>50</PreferenceWeight>
        </FlavorTextOption>
        <FlavorTextOption>
            <Requirements>
                <SpeakerFaction>FACTION_NAVIGATORS</SpeakerFaction>
                <ListenerFaction>FACTION_IRIDIUM</ListenerFaction>
            </Requirements>
            <Text>Unsere Häfen sind immer offen.</Text>
            <PreferenceWeight>50</PreferenceWeight>
        </FlavorTextOption>
        <FlavorTextOption>
        <Requirements>
            <SpeakerFaction>FACTION_NAVIGATORS</SpeakerFaction>
            <ListenerFaction>FACTION_MOTH</ListenerFaction>
        </Requirements>
        <Text>Solange es Sterne gibt, wird es Überraschungen geben.</Text>
        <PreferenceWeight>50</PreferenceWeight>
        </FlavorTextOption>
        <FlavorTextOption>
            <Requirements>
                <SpeakerFaction>FACTION_NAVIGATORS</SpeakerFaction>
                <ListenerFaction>FACTION_CRYSTALLINE</ListenerFaction>
            </Requirements>
            <Text>Wir begrüßen friedliche Entdecker herzlich.</Text>
            <PreferenceWeight>50</PreferenceWeight>
        </FlavorTextOption>
        <FlavorTextOption>
            <Requirements>
                <SpeakerFaction>FACTION_MIMOT</SpeakerFaction>
                <ListenerFaction>FACTION_TERRAN</ListenerFaction>
            </Requirements>
            <Text>Wir können Sie versichern, dass wir nicht vorhaben, euch zu essen.</Text>
            <PreferenceWeight>50</PreferenceWeight>
        </FlavorTextOption>
        <FlavorTextOption>
            <Requirements>
                <SpeakerFaction>FACTION_MIMOT</SpeakerFaction>
                <ListenerFaction>FACTION_FESTRON</ListenerFaction>
            </Requirements>
            <Text>Ihr werdet feststellen, dass sich unsere Eier gut in euren Körpern anfühlen.</Text>
            <PreferenceWeight>50</PreferenceWeight>
        </FlavorTextOption>
        <FlavorTextOption>
            <Requirements>
                <SpeakerFaction>FACTION_MIMOT</SpeakerFaction>
                <ListenerFaction>FACTION_NAVIGATORS</ListenerFaction>
            </Requirements>
            <Text>Wir wollen Ihnen das Universum zeigen.</Text>
            <PreferenceWeight>50</PreferenceWeight>
        </FlavorTextOption>
        <FlavorTextOption>
            <Requirements>
                <SpeakerFaction>FACTION_MIMOT</SpeakerFaction>
                <ListenerFaction>FACTION_DRENGIN</ListenerFaction>
            </Requirements>
            <Text>Wir werden eure Spezies auf jeden Fall bald ausrotten.</Text>
            <PreferenceWeight>50</PreferenceWeight>
        </FlavorTextOption>
        <FlavorTextOption>
            <Requirements>
                <SpeakerFaction>FACTION_MIMOT</SpeakerFaction>
                <ListenerFaction>FACTION_YOR</ListenerFaction>
            </Requirements>
            <Text>Wir sind furchteinflößend.</Text>
            <PreferenceWeight>50</PreferenceWeight>
        </FlavorTextOption>
        <FlavorTextOption>
            <Requirements>
                <SpeakerFaction>FACTION_MIMOT</SpeakerFaction>
                <ListenerFaction>FACTION_IRIDIUM</ListenerFaction>
            </Requirements>
            <Text>Wir müssen alle einen Weg finden, um zu überleben.</Text>
            <PreferenceWeight>50</PreferenceWeight>
        </FlavorTextOption>
        <FlavorTextOption>
            <Requirements>
                <SpeakerFaction>FACTION_MIMOT</SpeakerFaction>
                <ListenerFaction>FACTION_MOTH</ListenerFaction>
            </Requirements>
            <Text>Ha! Wirklich faszinierend, wie ähnliche Formen unterschiedliche Wege durch die Galaxis nehmen.</Text>
            <PreferenceWeight>50</PreferenceWeight>
        </FlavorTextOption>
        <FlavorTextOption>
            <Requirements>
                <SpeakerFaction>FACTION_XELOXI</SpeakerFaction>
                <ListenerFaction>FACTION_TERRAN</ListenerFaction>
            </Requirements>
            <Text>Trotz Ihrer Einstellung sind wir bereit, mit Ihnen zusammenzuarbeiten.</Text>
            <PreferenceWeight>50</PreferenceWeight>
        </FlavorTextOption>
        <FlavorTextOption>
            <Requirements>
                <SpeakerFaction>FACTION_XELOXI</SpeakerFaction>
                <ListenerFaction>FACTION_FESTRON</ListenerFaction>
            </Requirements>
            <Text>Das grüne, haarlose Säugetier hat Meinungen.</Text>
            <PreferenceWeight>50</PreferenceWeight>
        </FlavorTextOption>
        <FlavorTextOption>
            <Requirements>
                <SpeakerFaction>FACTION_XELOXI</SpeakerFaction>
                <ListenerFaction>FACTION_NAVIGATORS</ListenerFaction>
            </Requirements>
            <Text>Die Subraum-Strömungen haben Sie uns zu verdanken.</Text>
            <PreferenceWeight>50</PreferenceWeight>
        </FlavorTextOption>
        <FlavorTextOption>
            <Requirements>
                <SpeakerFaction>FACTION_XELOXI</SpeakerFaction>
                <ListenerFaction>FACTION_MIMOT</ListenerFaction>
            </Requirements>
            <Text>Es muss Ihnen schwergefallen sein, das zu sagen. Vielen Dank.</Text>
            <PreferenceWeight>50</PreferenceWeight>
        </FlavorTextOption>
        <FlavorTextOption>
            <Requirements>
                <SpeakerFaction>FACTION_XELOXI</SpeakerFaction>
                <ListenerFaction>FACTION_DRENGIN</ListenerFaction>
            </Requirements>
            <Text>Mutige Worte von einem schwachen Fleischling.</Text>
            <PreferenceWeight>50</PreferenceWeight>
        </FlavorTextOption>
        <FlavorTextOption>
            <Requirements>
                <SpeakerFaction>FACTION_XELOXI</SpeakerFaction>
                <ListenerFaction>FACTION_YOR</ListenerFaction>
            </Requirements>
            <Text>Wenn ich in der Lage wäre, Belustigung zu empfinden, würde deine haltlose Arroganz ein solches Gefühl auslösen.</Text>
            <PreferenceWeight>50</PreferenceWeight>
        </FlavorTextOption>
        <FlavorTextOption>
            <Requirements>
                <SpeakerFaction>FACTION_XELOXI</SpeakerFaction>
                <ListenerFaction>FACTION_IRIDIUM</ListenerFaction>
            </Requirements>
            <Text>Solange es theoretisch legal ist, arbeiten wir immer gerne mit anderen zusammen.</Text>
            <PreferenceWeight>50</PreferenceWeight>
        </FlavorTextOption>
        <FlavorTextOption>
            <Requirements>
                <SpeakerFaction>FACTION_XELOXI</SpeakerFaction>
                <ListenerFaction>FACTION_MOTH</ListenerFaction>
            </Requirements>
            <Text>Diese Beziehung wird etwas Anstrengung erfordern.</Text>
            <PreferenceWeight>50</PreferenceWeight>
        </FlavorTextOption>
        <FlavorTextOption>
            <Requirements>
                <SpeakerFaction>FACTION_XELOXI</SpeakerFaction>
                <ListenerFaction>FACTION_CRYSTALLINE</ListenerFaction>
            </Requirements>
            <Text>Die Moral ist mehr als nur eine philosophische Übung.</Text>
            <PreferenceWeight>50</PreferenceWeight>
        </FlavorTextOption>
        <FlavorTextOption>
            <Requirements>
                <SpeakerFaction>FACTION_ARCEAN</SpeakerFaction>
                <ListenerFaction>FACTION_TERRAN</ListenerFaction>
            </Requirements>
            <Text>Es ist immer eine Freude, mit anderen zivilisierten Spezies zu sprechen.</Text>
            <PreferenceWeight>50</PreferenceWeight>
        </FlavorTextOption>
        <FlavorTextOption>
            <Requirements>
                <SpeakerFaction>FACTION_ARCEAN</SpeakerFaction>
                <ListenerFaction>FACTION_NAVIGATORS</ListenerFaction>
            </Requirements>
            <Text>Du hast keine Ahnung.</Text>
            <PreferenceWeight>50</PreferenceWeight>
        </FlavorTextOption>
        <FlavorTextOption>
            <Requirements>
                <SpeakerFaction>FACTION_ARCEAN</SpeakerFaction>
                <ListenerFaction>FACTION_XELOXI</ListenerFaction>
            </Requirements>
            <Text>Du tätest gut daran, ein wenig Respekt zu lernen.</Text>
            <PreferenceWeight>50</PreferenceWeight>
        </FlavorTextOption>
        <FlavorTextOption>
            <Requirements>
                <SpeakerFaction>FACTION_ARCEAN</SpeakerFaction>
                <ListenerFaction>FACTION_DRENGIN</ListenerFaction>
            </Requirements>
            <Text>Ihr steht nicht im Wettstreit mit uns. Ihr befindet euch nicht mal im Spiel.</Text>
            <PreferenceWeight>50</PreferenceWeight>
        </FlavorTextOption>
        <FlavorTextOption>
            <Requirements>
                <SpeakerFaction>FACTION_ARCEAN</SpeakerFaction>
                <ListenerFaction>FACTION_YOR</ListenerFaction>
            </Requirements>
            <Text>Wir benötigen keinen Respekt. Nur Gehorsamkeit.</Text>
            <PreferenceWeight>50</PreferenceWeight>
        </FlavorTextOption>
        <FlavorTextOption>
            <Requirements>
                <SpeakerFaction>FACTION_ARCEAN</SpeakerFaction>
                <ListenerFaction>FACTION_IRIDIUM</ListenerFaction>
            </Requirements>
            <Text>Wir hoffen, weiterhin eine beidseitig vorteilhafte Beziehung mit Ihnen führen zu können.</Text>
            <PreferenceWeight>50</PreferenceWeight>
        </FlavorTextOption>
        <FlavorTextOption>
            <Requirements>
                <SpeakerFaction>FACTION_DRENGIN</SpeakerFaction>
                <ListenerFaction>FACTION_TERRAN</ListenerFaction>
            </Requirements>
            <Text>Wir sind nicht verdaulich. Das sage ich gleich mal vorne weg.</Text>
            <PreferenceWeight>50</PreferenceWeight>
        </FlavorTextOption>
        <FlavorTextOption>
            <Requirements>
                <SpeakerFaction>FACTION_DRENGIN</SpeakerFaction>
                <ListenerFaction>FACTION_FESTRON</ListenerFaction>
            </Requirements>
            <Text>Es könnte für euch eine Zukunft geben.</Text>
            <PreferenceWeight>50</PreferenceWeight>
        </FlavorTextOption>
        <FlavorTextOption>
            <Requirements>
                <SpeakerFaction>FACTION_DRENGIN</SpeakerFaction>
                <ListenerFaction>FACTION_MIMOT</ListenerFaction>
            </Requirements>
            <Text>Ich glaube nicht, dass ich dich mag.</Text>
            <PreferenceWeight>50</PreferenceWeight>
        </FlavorTextOption>
        <FlavorTextOption>
            <Requirements>
                <SpeakerFaction>FACTION_DRENGIN</SpeakerFaction>
                <ListenerFaction>FACTION_XELOXI</ListenerFaction>
            </Requirements>
            <Text>Es bleibt abzuwarten, ob wir Freunde oder Feinde werden.</Text>
            <PreferenceWeight>50</PreferenceWeight>
        </FlavorTextOption>
        <FlavorTextOption>
            <Requirements>
                <SpeakerFaction>FACTION_DRENGIN</SpeakerFaction>
                <ListenerFaction>FACTION_ARCEAN</ListenerFaction>
            </Requirements>
            <Text>Ich vermute, dass Sie das jedem sagen.</Text>
            <PreferenceWeight>50</PreferenceWeight>
        </FlavorTextOption>
        <FlavorTextOption>
            <Requirements>
                <SpeakerFaction>FACTION_DRENGIN</SpeakerFaction>
                <ListenerFaction>FACTION_DRENGIN</ListenerFaction>
            </Requirements>
            <Text>Würdet Ihr nicht zumindest unsere Haaren entfernen wollen?</Text>
            <PreferenceWeight>50</PreferenceWeight>
        </FlavorTextOption>
        <FlavorTextOption>
            <Requirements>
                <SpeakerFaction>FACTION_DRENGIN</SpeakerFaction>
                <ListenerFaction>FACTION_ALTARIAN</ListenerFaction>
            </Requirements>
            <Text>An uns ist noch mehr dran, als Sie sehen können.</Text>
            <PreferenceWeight>50</PreferenceWeight>
        </FlavorTextOption>
        <FlavorTextOption>
            <Requirements>
                <SpeakerFaction>FACTION_DRENGIN</SpeakerFaction>
                <ListenerFaction>FACTION_YOR</ListenerFaction>
            </Requirements>
            <Text>Mit Ihnen können wir vielleicht etwas anfangen.</Text>
            <PreferenceWeight>50</PreferenceWeight>
        </FlavorTextOption>
        <FlavorTextOption>
            <Requirements>
                <SpeakerFaction>FACTION_DRENGIN</SpeakerFaction>
                <ListenerFaction>FACTION_TORIAN</ListenerFaction>
            </Requirements>
            <Text>Wir werden euch nie wieder dienen.</Text>
            <PreferenceWeight>50</PreferenceWeight>
        </FlavorTextOption>
        <FlavorTextOption>
            <Requirements>
                <SpeakerFaction>FACTION_DRENGIN</SpeakerFaction>
                <ListenerFaction>FACTION_KRYNN</ListenerFaction>
            </Requirements>
            <Text>Der Weg ist keine Religion. Er ist eine Philosophie, die viele Spezies zusammenbringt.</Text>
            <PreferenceWeight>50</PreferenceWeight>
        </FlavorTextOption>
        <FlavorTextOption>
            <Requirements>
                <SpeakerFaction>FACTION_DRENGIN</SpeakerFaction>
                <ListenerFaction>FACTION_IRIDIUM</ListenerFaction>
            </Requirements>
            <Text>Wir würden nicht im Traum daran denken, jemanden so edles und zivilisiertes wie, äh, euch, zu betrügen.</Text>
            <PreferenceWeight>50</PreferenceWeight>
        </FlavorTextOption>
        <FlavorTextOption>
            <Requirements>
                <SpeakerFaction>FACTION_DRENGIN</SpeakerFaction>
                <ListenerFaction>FACTION_MOTH</ListenerFaction>
            </Requirements>
            <Text>Gedankenloses Leiden verbreitet nur Hass.</Text>
            <PreferenceWeight>50</PreferenceWeight>
        </FlavorTextOption>
        <FlavorTextOption>
            <Requirements>
                <SpeakerFaction>FACTION_DRENGIN</SpeakerFaction>
                <ListenerFaction>FACTION_CRYSTALLINE</ListenerFaction>
            </Requirements>
            <Text>Was dein "Reich" betrifft, lehne ich ab.</Text>
            <PreferenceWeight>50</PreferenceWeight>
        </FlavorTextOption>
        <FlavorTextOption>
            <Requirements>
                <SpeakerFaction>FACTION_ALTARIAN</SpeakerFaction>
                <ListenerFaction>FACTION_TERRAN</ListenerFaction>
            </Requirements>
            <Text>Ich bin mir nicht sicher, was ich dazu sagen soll.</Text>
            <PreferenceWeight>50</PreferenceWeight>
        </FlavorTextOption>
        <FlavorTextOption>
            <Requirements>
                <SpeakerFaction>FACTION_ALTARIAN</SpeakerFaction>
                <ListenerFaction>FACTION_FESTRON</ListenerFaction>
            </Requirements>
            <Text>Wir werden unser Urteil über Sie zurückhalten.</Text>
            <PreferenceWeight>50</PreferenceWeight>
        </FlavorTextOption>
        <FlavorTextOption>
            <Requirements>
                <SpeakerFaction>FACTION_ALTARIAN</SpeakerFaction>
                <ListenerFaction>FACTION_NAVIGATORS</ListenerFaction>
            </Requirements>
            <Text>Wir wissen durch das Hiergemenon von eurer Welt.</Text>
            <PreferenceWeight>50</PreferenceWeight>
        </FlavorTextOption>
        <FlavorTextOption>
            <Requirements>
                <SpeakerFaction>FACTION_ALTARIAN</SpeakerFaction>
                <ListenerFaction>FACTION_MIMOT</ListenerFaction>
            </Requirements>
            <Text>Wir denken dasselbe über Sie, Eure Blauheit.</Text>
            <PreferenceWeight>50</PreferenceWeight>
        </FlavorTextOption>
        <FlavorTextOption>
            <Requirements>
                <SpeakerFaction>FACTION_ALTARIAN</SpeakerFaction>
                <ListenerFaction>FACTION_YOR</ListenerFaction>
            </Requirements>
            <Text>Es gibt nur eine Lebensform.</Text>
            <PreferenceWeight>50</PreferenceWeight>
        </FlavorTextOption>
        <FlavorTextOption>
            <Requirements>
                <SpeakerFaction>FACTION_ALTARIAN</SpeakerFaction>
                <ListenerFaction>FACTION_IRIDIUM</ListenerFaction>
            </Requirements>
            <Text>Wir sind bereit zum Handel.</Text>
            <PreferenceWeight>50</PreferenceWeight>
        </FlavorTextOption>
        <FlavorTextOption>
            <Requirements>
                <SpeakerFaction>FACTION_ALTARIAN</SpeakerFaction>
                <ListenerFaction>FACTION_MOTH</ListenerFaction>
            </Requirements>
            <Text>Dann ist unsere gemeinsame Zukunft strahlend!</Text>
            <PreferenceWeight>50</PreferenceWeight>
        </FlavorTextOption>
        <FlavorTextOption>
            <Requirements>
                <SpeakerFaction>FACTION_ALTARIAN</SpeakerFaction>
                <ListenerFaction>FACTION_CRYSTALLINE</ListenerFaction>
            </Requirements>
            <Text>Wir zögern nicht, uns zu melden.</Text>
            <PreferenceWeight>50</PreferenceWeight>
        </FlavorTextOption>
        <FlavorTextOption>
            <Requirements>
                <SpeakerFaction>FACTION_YOR</SpeakerFaction>
                <ListenerFaction>FACTION_TERRAN</ListenerFaction>
            </Requirements>
            <Text>Wir haben kein Problem damit, mit Robotermenschen zu arbeiten.</Text>
            <PreferenceWeight>50</PreferenceWeight>
        </FlavorTextOption>
        <FlavorTextOption>
            <Requirements>
                <SpeakerFaction>FACTION_YOR</SpeakerFaction>
                <ListenerFaction>FACTION_FESTRON</ListenerFaction>
            </Requirements>
            <Text>Roboter eignen sich schlecht als Brutstätten für unsere Eier. Vielleicht können wir zusammenarbeiten.</Text>
            <PreferenceWeight>50</PreferenceWeight>
        </FlavorTextOption>
        <FlavorTextOption>
            <Requirements>
                <SpeakerFaction>FACTION_YOR</SpeakerFaction>
                <ListenerFaction>FACTION_NAVIGATORS</ListenerFaction>
            </Requirements>
            <Text>Unsere Beweggründe sind unsere Sache.</Text>
            <PreferenceWeight>50</PreferenceWeight>
        </FlavorTextOption>
        <FlavorTextOption>
            <Requirements>
                <SpeakerFaction>FACTION_YOR</SpeakerFaction>
                <ListenerFaction>FACTION_MIMOT</ListenerFaction>
            </Requirements>
            <Text>Sie klingen wie die 5 anderen Spezies, die sich mit uns zusammen entwickelt haben.</Text>
            <PreferenceWeight>50</PreferenceWeight>
        </FlavorTextOption>
        <FlavorTextOption>
            <Requirements>
                <SpeakerFaction>FACTION_YOR</SpeakerFaction>
                <ListenerFaction>FACTION_ICONIAN</ListenerFaction>
            </Requirements>
            <Text>Ihr habt uns von unserem Heimatplaneten vertrieben. </Text>
            <PreferenceWeight>50</PreferenceWeight>
        </FlavorTextOption>
        <FlavorTextOption>
            <Requirements>
                <SpeakerFaction>FACTION_YOR</SpeakerFaction>
                <ListenerFaction>FACTION_IRIDIUM</ListenerFaction>
            </Requirements>
            <Text>Ich bin mir sicher, dass ihr früher oder später Ersatzteile braucht.</Text>
            <PreferenceWeight>50</PreferenceWeight>
        </FlavorTextOption>
        <FlavorTextOption>
            <Requirements>
                <SpeakerFaction>FACTION_YOR</SpeakerFaction>
                <ListenerFaction>FACTION_CRYSTALLINE</ListenerFaction>
            </Requirements>
            <Text>Bitte hör auf.</Text>
            <PreferenceWeight>50</PreferenceWeight>
        </FlavorTextOption>
        <FlavorTextOption>
            <Requirements>
                <SpeakerFaction>FACTION_TORIAN</SpeakerFaction>
                <ListenerFaction>FACTION_TERRAN</ListenerFaction>
            </Requirements>
            <Text>Wir sind offensichtlich keine Drengin. </Text>
            <PreferenceWeight>50</PreferenceWeight>
        </FlavorTextOption>
        <FlavorTextOption>
            <Requirements>
                <SpeakerFaction>FACTION_TORIAN</SpeakerFaction>
                <ListenerFaction>FACTION_FESTRON</ListenerFaction>
            </Requirements>
            <Text>Wir haben keine Verwendung für Sklaven. Ihr beschädigtes Auge fasziniert uns.</Text>
            <PreferenceWeight>50</PreferenceWeight>
        </FlavorTextOption>
        <FlavorTextOption>
            <Requirements>
                <SpeakerFaction>FACTION_TORIAN</SpeakerFaction>
                <ListenerFaction>FACTION_MIMOT</ListenerFaction>
            </Requirements>
            <Text>Aber wir mögen jeden.</Text>
            <PreferenceWeight>50</PreferenceWeight>
        </FlavorTextOption>
        <FlavorTextOption>
            <Requirements>
                <SpeakerFaction>FACTION_TORIAN</SpeakerFaction>
                <ListenerFaction>FACTION_DRENGIN</ListenerFaction>
            </Requirements>
            <Text>Wir haben eure Welt verlassen, weil es dort nichts mehr von Wert gab.</Text>
            <PreferenceWeight>50</PreferenceWeight>
        </FlavorTextOption>
        <FlavorTextOption>
            <Requirements>
                <SpeakerFaction>FACTION_TORIAN</SpeakerFaction>
                <ListenerFaction>FACTION_TORIAN</ListenerFaction>
            </Requirements>
            <Text>Ihr müsst beweisen, dass ihr mehr als nur Sklaven seid.</Text>
            <PreferenceWeight>50</PreferenceWeight>
        </FlavorTextOption>
        <FlavorTextOption>
            <Requirements>
                <SpeakerFaction>FACTION_TORIAN</SpeakerFaction>
                <ListenerFaction>FACTION_IRIDIUM</ListenerFaction>
            </Requirements>
            <Text>Sie müssen verstehen, dass torianische Öle eine Delikatesse sind. Wenn überhaupt sind wir hier die Opfer.</Text>
            <PreferenceWeight>50</PreferenceWeight>
        </FlavorTextOption>
        <FlavorTextOption>
            <Requirements>
                <SpeakerFaction>FACTION_TORIAN</SpeakerFaction>
                <ListenerFaction>FACTION_CRYSTALLINE</ListenerFaction>
            </Requirements>
            <Text>Wir haben auch viele an andere Arten verloren. Wir könnten gemeinsame Feinde haben.</Text>
            <PreferenceWeight>50</PreferenceWeight>
        </FlavorTextOption>
        <FlavorTextOption>
            <Requirements>
                <SpeakerFaction>FACTION_MANTI</SpeakerFaction>
                <ListenerFaction>FACTION_TERRAN</ListenerFaction>
            </Requirements>
            <Text>Wir freuen uns darauf, gemeinsam mit Ihnen das Universum zu erkunden.</Text>
            <PreferenceWeight>50</PreferenceWeight>
        </FlavorTextOption>
        <FlavorTextOption>
            <Requirements>
                <SpeakerFaction>FACTION_MANTI</SpeakerFaction>
                <ListenerFaction>FACTION_MIMOT</ListenerFaction>
            </Requirements>
            <Text>Wir sind Ihre Freunde.</Text>
            <PreferenceWeight>50</PreferenceWeight>
        </FlavorTextOption>
        <FlavorTextOption>
            <Requirements>
                <SpeakerFaction>FACTION_MANTI</SpeakerFaction>
                <ListenerFaction>FACTION_YOR</ListenerFaction>
            </Requirements>
            <Text>Mein Rat an Sie ist, dass Sie uns aus dem Weg geht.</Text>
            <PreferenceWeight>50</PreferenceWeight>
        </FlavorTextOption>
        <FlavorTextOption>
            <Requirements>
                <SpeakerFaction>FACTION_MANTI</SpeakerFaction>
                <ListenerFaction>FACTION_IRIDIUM</ListenerFaction>
            </Requirements>
            <Text>Ihr könnt uns nach unseren Chara-tastischen Preisen und Angeboten beurteilen.</Text>
            <PreferenceWeight>50</PreferenceWeight>
        </FlavorTextOption>
        <FlavorTextOption>
            <Requirements>
                <SpeakerFaction>FACTION_MANTI</SpeakerFaction>
                <ListenerFaction>FACTION_MOTH</ListenerFaction>
            </Requirements>
            <Text>Niemand sollte alleine kämpfen. Du kannst auf uns zählen.</Text>
            <PreferenceWeight>50</PreferenceWeight>
        </FlavorTextOption>
        <FlavorTextOption>
            <Requirements>
                <SpeakerFaction>FACTION_KRYNN</SpeakerFaction>
                <ListenerFaction>FACTION_TERRAN</ListenerFaction>
            </Requirements>
            <Text>Wir sind für neue Ideen offen.</Text>
            <PreferenceWeight>50</PreferenceWeight>
        </FlavorTextOption>
        <FlavorTextOption>
            <Requirements>
                <SpeakerFaction>FACTION_KRYNN</SpeakerFaction>
                <ListenerFaction>FACTION_FESTRON</ListenerFaction>
            </Requirements>
            <Text>Wir sind nicht interessiert.</Text>
            <PreferenceWeight>50</PreferenceWeight>
        </FlavorTextOption>
        <FlavorTextOption>
            <Requirements>
                <SpeakerFaction>FACTION_KRYNN</SpeakerFaction>
                <ListenerFaction>FACTION_NAVIGATORS</ListenerFaction>
            </Requirements>
            <Text>Wir werden sehen.</Text>
            <PreferenceWeight>50</PreferenceWeight>
        </FlavorTextOption>
        <FlavorTextOption>
            <Requirements>
                <SpeakerFaction>FACTION_KRYNN</SpeakerFaction>
                <ListenerFaction>FACTION_MIMOT</ListenerFaction>
            </Requirements>
            <Text>Unsere niedlichen Augen und scharfen Zähne begrüßen euch und euren Weg.</Text>
            <PreferenceWeight>50</PreferenceWeight>
        </FlavorTextOption>
        <FlavorTextOption>
            <Requirements>
                <SpeakerFaction>FACTION_KRYNN</SpeakerFaction>
                <ListenerFaction>FACTION_YOR</ListenerFaction>
            </Requirements>
            <Text>Wir benötigen keinen Aberglauben.</Text>
            <PreferenceWeight>50</PreferenceWeight>
        </FlavorTextOption>
        <FlavorTextOption>
            <Requirements>
                <SpeakerFaction>FACTION_KRYNN</SpeakerFaction>
                <ListenerFaction>FACTION_IRIDIUM</ListenerFaction>
            </Requirements>
            <Text>Wir sind große Unterstützer DES WEGS. Die Statue von Kyndras ist einer unserer Bestseller.</Text>
            <PreferenceWeight>50</PreferenceWeight>
        </FlavorTextOption>
        <FlavorTextOption>
            <Requirements>
                <SpeakerFaction>FACTION_KRYNN</SpeakerFaction>
                <ListenerFaction>FACTION_MOTH</ListenerFaction>
            </Requirements>
            <Text>Wir akzeptieren deine Freundschaft, aber nicht deine Theologie.</Text>
            <PreferenceWeight>50</PreferenceWeight>
        </FlavorTextOption>
        <FlavorTextOption>
            <Requirements>
                <SpeakerFaction>FACTION_ICONIAN</SpeakerFaction>
                <ListenerFaction>FACTION_TERRAN</ListenerFaction>
            </Requirements>
            <Text>Ihr habt nichts von uns zu befürchten.</Text>
            <PreferenceWeight>50</PreferenceWeight>
        </FlavorTextOption>
        <FlavorTextOption>
            <Requirements>
                <SpeakerFaction>FACTION_ICONIAN</SpeakerFaction>
                <ListenerFaction>FACTION_NAVIGATORS</ListenerFaction>
            </Requirements>
            <Text>Unsere Beweggründe sind unsere Sache.</Text>
            <PreferenceWeight>50</PreferenceWeight>
        </FlavorTextOption>
        <FlavorTextOption>
            <Requirements>
                <SpeakerFaction>FACTION_ICONIAN</SpeakerFaction>
                <ListenerFaction>FACTION_MIMOT</ListenerFaction>
            </Requirements>
            <Text>Waren diese Augen so niedlich wie unsere?</Text>
            <PreferenceWeight>50</PreferenceWeight>
        </FlavorTextOption>
        <FlavorTextOption>
            <Requirements>
                <SpeakerFaction>FACTION_ICONIAN</SpeakerFaction>
                <ListenerFaction>FACTION_DRENGIN</ListenerFaction>
            </Requirements>
            <Text>Ihre Zivilisation ist bereits tot. Das ist Ihnen nur noch nicht bewusst.</Text>
            <PreferenceWeight>50</PreferenceWeight>
        </FlavorTextOption>
        <FlavorTextOption>
            <Requirements>
                <SpeakerFaction>FACTION_ICONIAN</SpeakerFaction>
                <ListenerFaction>FACTION_YOR</ListenerFaction>
            </Requirements>
            <Text>Wir haben eure Heimatwelt übernommen, weil Ihr zu schwach wart.</Text>
            <PreferenceWeight>50</PreferenceWeight>
        </FlavorTextOption>
        <FlavorTextOption>
            <Requirements>
                <SpeakerFaction>FACTION_ICONIAN</SpeakerFaction>
                <ListenerFaction>FACTION_IRIDIUM</ListenerFaction>
            </Requirements>
            <Text>Wir sind immer hier, um zu helfen.</Text>
            <PreferenceWeight>50</PreferenceWeight>
        </FlavorTextOption>
        <FlavorTextOption>
            <Requirements>
                <SpeakerFaction>FACTION_ICONIAN</SpeakerFaction>
                <ListenerFaction>FACTION_MOTH</ListenerFaction>
            </Requirements>
            <Text>Wir jagen das Licht, suchen nach Leben an jedem Stern.</Text>
            <PreferenceWeight>50</PreferenceWeight>
        </FlavorTextOption>
        <FlavorTextOption>
            <Requirements>
                <SpeakerFaction>FACTION_ICONIAN</SpeakerFaction>
                <ListenerFaction>FACTION_CRYSTALLINE</ListenerFaction>
            </Requirements>
            <Text>Wir tragen die Werkzeuge unseres eigenen Schutzes. Du bist noch nicht auf den Dreck gestoßen, den wir erlebt haben.</Text>
            <PreferenceWeight>50</PreferenceWeight>
        </FlavorTextOption>
        <FlavorTextOption>
            <Requirements>
                <SpeakerFaction>FACTION_DRATH</SpeakerFaction>
                <ListenerFaction>FACTION_TERRAN</ListenerFaction>
            </Requirements>
            <Text>Sie sehen wirklich wie eine Drache aus.</Text>
            <PreferenceWeight>50</PreferenceWeight>
        </FlavorTextOption>
        <FlavorTextOption>
            <Requirements>
                <SpeakerFaction>FACTION_DRATH</SpeakerFaction>
                <ListenerFaction>FACTION_FESTRON</ListenerFaction>
            </Requirements>
            <Text>Wir müssen uns um unsere eigenen Angelegenheiten kümmern.</Text>
            <PreferenceWeight>50</PreferenceWeight>
        </FlavorTextOption>
        <FlavorTextOption>
            <Requirements>
                <SpeakerFaction>FACTION_DRATH</SpeakerFaction>
                <ListenerFaction>FACTION_NAVIGATORS</ListenerFaction>
            </Requirements>
            <Text>Sie könnten bei dem, was bevorsteht, ein nützlicher Verbündeter sein.</Text>
            <PreferenceWeight>50</PreferenceWeight>
        </FlavorTextOption>
        <FlavorTextOption>
            <Requirements>
                <SpeakerFaction>FACTION_DRATH</SpeakerFaction>
                <ListenerFaction>FACTION_MIMOT</ListenerFaction>
            </Requirements>
            <Text>Das klingt ein wenig ironisch, wenn es von Ihnen kommt.</Text>
            <PreferenceWeight>50</PreferenceWeight>
        </FlavorTextOption>
        <FlavorTextOption>
            <Requirements>
                <SpeakerFaction>FACTION_DRATH</SpeakerFaction>
                <ListenerFaction>FACTION_ALTARIAN</ListenerFaction>
            </Requirements>
            <Text>Wir hoffen, dass wir zusammen eine friedliche Zukunft schaffen können.</Text>
            <PreferenceWeight>50</PreferenceWeight>
        </FlavorTextOption>
        <FlavorTextOption>
            <Requirements>
                <SpeakerFaction>FACTION_DRATH</SpeakerFaction>
                <ListenerFaction>FACTION_YOR</ListenerFaction>
            </Requirements>
            <Text>Wir sind lebendiger, als es ein Fleischling jemals sein könnte.</Text>
            <PreferenceWeight>50</PreferenceWeight>
        </FlavorTextOption>
        <FlavorTextOption>
            <Requirements>
                <SpeakerFaction>FACTION_DRATH</SpeakerFaction>
                <ListenerFaction>FACTION_ICONIAN</ListenerFaction>
            </Requirements>
            <Text>Vielleicht können wir zusammen in unsere Heimatwelten zurückkehren.</Text>
            <PreferenceWeight>50</PreferenceWeight>
        </FlavorTextOption>
        <FlavorTextOption>
            <Requirements>
                <SpeakerFaction>FACTION_DRATH</SpeakerFaction>
                <ListenerFaction>FACTION_IRIDIUM</ListenerFaction>
            </Requirements>
            <Text>Wir haben immer Verwendung für eine 3 Meter große Drache.</Text>
            <PreferenceWeight>50</PreferenceWeight>
        </FlavorTextOption>
        <FlavorTextOption>
            <Requirements>
                <SpeakerFaction>FACTION_DRATH</SpeakerFaction>
                <ListenerFaction>FACTION_MOTH</ListenerFaction>
            </Requirements>
            <Text>Wir ziehen es vor, unsere Geschäfte im Licht zu behalten.</Text>
            <PreferenceWeight>50</PreferenceWeight>
        </FlavorTextOption>
        <FlavorTextOption>
            <Requirements>
                <SpeakerFaction>FACTION_DRATH</SpeakerFaction>
                <ListenerFaction>FACTION_CRYSTALLINE</ListenerFaction>
            </Requirements>
            <Text>Danke dir. Ich würde sehr gerne zuerst mehr über deinen Sektor erfahren.</Text>
            <PreferenceWeight>50</PreferenceWeight>
        </FlavorTextOption>
        <FlavorTextOption>
            <Requirements>
                <SpeakerFaction>FACTION_IRIDIUM</SpeakerFaction>
                <ListenerFaction>FACTION_TERRAN</ListenerFaction>
            </Requirements>
            <Text>Ich glaube, dass ihr eine Spezies seid, mit der wir Handel betreiben können.</Text>
            <PreferenceWeight>50</PreferenceWeight>
        </FlavorTextOption>
        <FlavorTextOption>
            <Requirements>
                <SpeakerFaction>FACTION_IRIDIUM</SpeakerFaction>
                <ListenerFaction>FACTION_FESTRON</ListenerFaction>
            </Requirements>
            <Text>Wir werden sehen.</Text>
            <PreferenceWeight>50</PreferenceWeight>
        </FlavorTextOption>
        <FlavorTextOption>
            <Requirements>
                <SpeakerFaction>FACTION_IRIDIUM</SpeakerFaction>
                <ListenerFaction>FACTION_NAVIGATORS</ListenerFaction>
            </Requirements>
            <Text>Wir sind zuversichtlich, dass wir gemeinsam die Zukunft gestalten können.</Text>
            <PreferenceWeight>50</PreferenceWeight>
        </FlavorTextOption>
        <FlavorTextOption>
            <Requirements>
                <SpeakerFaction>FACTION_IRIDIUM</SpeakerFaction>
                <ListenerFaction>FACTION_MIMOT</ListenerFaction>
            </Requirements>
            <Text>Ich bin mir nicht sicher, ob wir uns verstehen werden.</Text>
            <PreferenceWeight>50</PreferenceWeight>
        </FlavorTextOption>
        <FlavorTextOption>
            <Requirements>
                <SpeakerFaction>FACTION_IRIDIUM</SpeakerFaction>
                <ListenerFaction>FACTION_YOR</ListenerFaction>
            </Requirements>
            <Text>Die Gesetze von Angebot und Nachfrage sind nicht an die Biologie gebunden.</Text>
            <PreferenceWeight>50</PreferenceWeight>
        </FlavorTextOption>
        <FlavorTextOption>
            <Requirements>
                <SpeakerFaction>FACTION_IRIDIUM</SpeakerFaction>
                <ListenerFaction>FACTION_CRYSTALLINE</ListenerFaction>
            </Requirements>
            <Text>Vielleicht ein anderes Mal.</Text>
            <PreferenceWeight>50</PreferenceWeight>
        </FlavorTextOption>
        <FlavorTextOption>
            <Requirements>
                <SpeakerFaction>FACTION_ONYX_HIVE</SpeakerFaction>
                <ListenerFaction>FACTION_TERRAN</ListenerFaction>
            </Requirements>
            <Text>Dieses riesige Gewehr sieht nicht gerade einladend aus.</Text>
            <PreferenceWeight>50</PreferenceWeight>
        </FlavorTextOption>
        <FlavorTextOption>
            <Requirements>
                <SpeakerFaction>FACTION_ONYX_HIVE</SpeakerFaction>
                <ListenerFaction>FACTION_NAVIGATORS</ListenerFaction>
            </Requirements>
            <Text>Eine Spezies aus Stein ist uns neu.</Text>
            <PreferenceWeight>50</PreferenceWeight>
        </FlavorTextOption>
        <FlavorTextOption>
            <Requirements>
                <SpeakerFaction>FACTION_ONYX_HIVE</SpeakerFaction>
                <ListenerFaction>FACTION_MIMOT</ListenerFaction>
            </Requirements>
            <Text>Ich nehme das mal als Kompliment.</Text>
            <PreferenceWeight>50</PreferenceWeight>
        </FlavorTextOption>
        <FlavorTextOption>
            <Requirements>
                <SpeakerFaction>FACTION_ONYX_HIVE</SpeakerFaction>
                <ListenerFaction>FACTION_YOR</ListenerFaction>
            </Requirements>
            <Text>Die Waffe, die ihr da habt, ist beeindruckend.</Text>
            <PreferenceWeight>50</PreferenceWeight>
        </FlavorTextOption>
        <FlavorTextOption>
            <Requirements>
                <SpeakerFaction>FACTION_ONYX_HIVE</SpeakerFaction>
                <ListenerFaction>FACTION_IRIDIUM</ListenerFaction>
            </Requirements>
            <Text>Wir bestreiten, jemals alle nemandischen Edelsteine aus euren heiligen Schreinen gestohlen zu haben.</Text>
            <PreferenceWeight>50</PreferenceWeight>
        </FlavorTextOption>
        <FlavorTextOption>
            <Requirements>
                <SpeakerFaction>FACTION_ONYX_HIVE</SpeakerFaction>
                <ListenerFaction>FACTION_CRYSTALLINE</ListenerFaction>
            </Requirements>
            <Text>Es gibt vielleicht einen gemeinsamen Nenner, den wir finden können.</Text>
            <PreferenceWeight>50</PreferenceWeight>
        </FlavorTextOption>
        <FlavorTextOption>
            <Requirements>
                <SpeakerFaction>FACTION_BARATAK</SpeakerFaction>
                <ListenerFaction>FACTION_FESTRON</ListenerFaction>
            </Requirements>
            <Text>Wir sind anders als die anderen.</Text>
            <PreferenceWeight>50</PreferenceWeight>
        </FlavorTextOption>
        <FlavorTextOption>
            <Requirements>
                <SpeakerFaction>FACTION_BARATAK</SpeakerFaction>
                <ListenerFaction>FACTION_NAVIGATORS</ListenerFaction>
            </Requirements>
            <Text>Wir erinnern uns an die empfindungsfähigen Bäume auf Ihrer Welt, als sie noch Setzlinge waren.</Text>
            <PreferenceWeight>50</PreferenceWeight>
        </FlavorTextOption>
        <FlavorTextOption>
            <Requirements>
                <SpeakerFaction>FACTION_BARATAK</SpeakerFaction>
                <ListenerFaction>FACTION_MIMOT</ListenerFaction>
            </Requirements>
            <Text>Das klingt nicht so herzerwärmend, wie Sie vielleicht dachten.</Text>
            <PreferenceWeight>50</PreferenceWeight>
        </FlavorTextOption>
        <FlavorTextOption>
            <Requirements>
                <SpeakerFaction>FACTION_BARATAK</SpeakerFaction>
                <ListenerFaction>FACTION_YOR</ListenerFaction>
            </Requirements>
            <Text>Wir wurden geschaffen, um die Biologie hinter uns zu lassen.</Text>
            <PreferenceWeight>50</PreferenceWeight>
        </FlavorTextOption>
        <FlavorTextOption>
            <Requirements>
                <SpeakerFaction>FACTION_BARATAK</SpeakerFaction>
                <ListenerFaction>FACTION_IRIDIUM</ListenerFaction>
            </Requirements>
            <Text>Es sind unsere Gewinne, die das Wohlergehen des Universums fördern.</Text>
            <PreferenceWeight>50</PreferenceWeight>
        </FlavorTextOption>
        <FlavorTextOption>
            <Requirements>
                <SpeakerFaction>FACTION_RESISTANCE</SpeakerFaction>
                <ListenerFaction>FACTION_CRYSTALLINE</ListenerFaction>
            </Requirements>
            <Text>Beweist euch als unserer Aufmerksamkeit würdig und wir können eine gute Beziehung pflegen.</Text>
            <PreferenceWeight>50</PreferenceWeight>
        </FlavorTextOption>
        <FlavorTextOption>
            <Requirements>
                <SpeakerFaction>FACTION_RESISTANCE</SpeakerFaction>
                <ListenerFaction>FACTION_MOTH</ListenerFaction>
            </Requirements>
            <Text>We strive to extend kindness to all we meet.</Text>
            <PreferenceWeight>50</PreferenceWeight>
        </FlavorTextOption>
        <FlavorTextOption>
            <Requirements>
                <SpeakerFaction>FACTION_CRYSTALLINE</SpeakerFaction>
                <ListenerFaction>FACTION_TERRAN</ListenerFaction>
            </Requirements>
            <Text>Ich werde mir Mühe geben, das nächste Mal freundlicher zu sein, wenn du meine Privatsphäre verletzt.</Text>
            <PreferenceWeight>50</PreferenceWeight>
        </FlavorTextOption>
        <FlavorTextOption>
            <Requirements>
                <SpeakerFaction>FACTION_CRYSTALLINE</SpeakerFaction>
                <ListenerFaction>FACTION_FESTRON</ListenerFaction>
            </Requirements>
            <Text>Deine Art ist für uns ohne fleischige Teile nutzlos.</Text>
            <PreferenceWeight>50</PreferenceWeight>
        </FlavorTextOption>
        <FlavorTextOption>
            <Requirements>
                <SpeakerFaction>FACTION_CRYSTALLINE</SpeakerFaction>
                <ListenerFaction>FACTION_NAVIGATORS</ListenerFaction>
            </Requirements>
            <Text>Wir schätzen deine Diskretion.</Text>
            <PreferenceWeight>50</PreferenceWeight>
        </FlavorTextOption>
        <FlavorTextOption>
            <Requirements>
                <SpeakerFaction>FACTION_CRYSTALLINE</SpeakerFaction>
                <ListenerFaction>FACTION_MIMOT</ListenerFaction>
            </Requirements>
            <Text>Aber du bist so glänzend!</Text>
            <PreferenceWeight>50</PreferenceWeight>
        </FlavorTextOption>
        <FlavorTextOption>
            <Requirements>
                <SpeakerFaction>FACTION_CRYSTALLINE</SpeakerFaction>
                <ListenerFaction>FACTION_XELOXI</ListenerFaction>
            </Requirements>
            <Text>Ha! Keine Reue über so eine Verletzung? Wunderbar.</Text>
            <PreferenceWeight>50</PreferenceWeight>
        </FlavorTextOption>
        <FlavorTextOption>
            <Requirements>
                <SpeakerFaction>FACTION_CRYSTALLINE</SpeakerFaction>
                <ListenerFaction>FACTION_DRENGIN</ListenerFaction>
            </Requirements>
            <Text>Ich muss keine Gedanken lesen, um dir zu sagen, dass du nicht so besonders bist, wie du denkst.</Text>
            <PreferenceWeight>50</PreferenceWeight>
        </FlavorTextOption>
        <FlavorTextOption>
            <Requirements>
                <SpeakerFaction>FACTION_CRYSTALLINE</SpeakerFaction>
                <ListenerFaction>FACTION_ALTARIAN</ListenerFaction>
            </Requirements>
            <Text>Telepathie? Eure Art ist merkwürdig begnadet.</Text>
            <PreferenceWeight>50</PreferenceWeight>
        </FlavorTextOption>
        <FlavorTextOption>
            <Requirements>
                <SpeakerFaction>FACTION_CRYSTALLINE</SpeakerFaction>
                <ListenerFaction>FACTION_YOR</ListenerFaction>
            </Requirements>
            <Text>Warum hast du so intensiven Augenkontakt?</Text>
            <PreferenceWeight>50</PreferenceWeight>
        </FlavorTextOption>
        <FlavorTextOption>
            <Requirements>
                <SpeakerFaction>FACTION_CRYSTALLINE</SpeakerFaction>
                <ListenerFaction>FACTION_KRYNN</ListenerFaction>
            </Requirements>
            <Text>Selbst dein mächtiger Verstand kann nicht alle Antworten finden.</Text>
            <PreferenceWeight>50</PreferenceWeight>
        </FlavorTextOption>
        <FlavorTextOption>
            <Requirements>
                <SpeakerFaction>FACTION_CRYSTALLINE</SpeakerFaction>
                <ListenerFaction>FACTION_ICONIAN</ListenerFaction>
            </Requirements>
            <Text>Kennst du das? Ach, ich verstehe - Telepathie.</Text>
            <PreferenceWeight>50</PreferenceWeight>
        </FlavorTextOption>
        <FlavorTextOption>
            <Requirements>
                <SpeakerFaction>FACTION_CRYSTALLINE</SpeakerFaction>
                <ListenerFaction>FACTION_IRIDIUM</ListenerFaction>
            </Requirements>
            <Text>Wir würden niemals in schlechtem Glauben handeln.</Text>
            <PreferenceWeight>50</PreferenceWeight>
        </FlavorTextOption>
        <FlavorTextOption>
            <Requirements>
                <SpeakerFaction>FACTION_CRYSTALLINE</SpeakerFaction>
                <ListenerFaction>FACTION_RESISTANCE</ListenerFaction>
            </Requirements>
            <Text>Ich werde deinen Rat berücksichtigen.</Text>
            <PreferenceWeight>50</PreferenceWeight>
        </FlavorTextOption>
        <FlavorTextOption>
            <Requirements>
                <SpeakerFaction>FACTION_CRYSTALLINE</SpeakerFaction>
                <ListenerFaction>FACTION_KORATH</ListenerFaction>
            </Requirements>
            <Text>Sie sind alles, worüber es sich nachzudenken lohnt.</Text>
            <PreferenceWeight>50</PreferenceWeight>
        </FlavorTextOption>
        <FlavorTextOption>
            <Requirements>
                <SpeakerFaction>FACTION_CRYSTALLINE</SpeakerFaction>
                <ListenerFaction>FACTION_MOTH</ListenerFaction>
            </Requirements>
            <Text>Wie immer eine Freude, sich zu kreuzen.</Text>
            <PreferenceWeight>50</PreferenceWeight>
        </FlavorTextOption>
        <FlavorTextOption>
            <Requirements>
                <SpeakerFaction>FACTION_CRYSTALLINE</SpeakerFaction>
                <ListenerFaction>FACTION_SEEING</ListenerFaction>
            </Requirements>
            <Text>Es tut uns leid.</Text>
            <PreferenceWeight>50</PreferenceWeight>
        </FlavorTextOption>
        <FlavorTextOption>
            <Requirements>
                <SpeakerFaction>FACTION_CRYSTALLINE</SpeakerFaction>
                <ListenerFaction>FACTION_ABSOLUTE</ListenerFaction>
            </Requirements>
            <Text>[I]Konzentriere dich auf freundliche Gedanken.[/I]</Text>
            <PreferenceWeight>50</PreferenceWeight>
        </FlavorTextOption>
        <FlavorTextOption>
            <Requirements>
                <SpeakerFaction>FACTION_MOTH</SpeakerFaction>
                <ListenerFaction>FACTION_CRYSTALLINE</ListenerFaction>
            </Requirements>
            <Text>Die Aufrichtigkeit, die ich in deinem Geist erkenne, ist selten.</Text>
            <PreferenceWeight>50</PreferenceWeight>
        </FlavorTextOption>
        <FlavorTextOption>
            <Requirements>
                <SpeakerFaction>FACTION_ABSOLUTE</SpeakerFaction>
                <ListenerFaction>FACTION_CRYSTALLINE</ListenerFaction>
            </Requirements>
            <Text>Bleib in deinem Bereich des Weltraums, und wir denken vielleicht darüber nach, deinesgleichen zu vergeben.</Text>
            <PreferenceWeight>50</PreferenceWeight>
        </FlavorTextOption>
        <FlavorTextOption>
            <Requirements>
                <SpeakerFaction>FACTION_RESISTANCE</SpeakerFaction>
                <ListenerFaction>FACTION_MOTH</ListenerFaction>
            </Requirements>
            <Text>We strive to extend kindness to all we meet.</Text>
            <PreferenceWeight>50</PreferenceWeight>
        </FlavorTextOption>
        <FlavorTextOption>
            <Requirements>
                <SpeakerFaction>FACTION_MOTH</SpeakerFaction>
                <ListenerFaction>FACTION_TERRAN</ListenerFaction>
            </Requirements>
            <Text>Es gibt viel, das wir aus unseren Unterschieden lernen können.</Text>
            <PreferenceWeight>50</PreferenceWeight>
        </FlavorTextOption>
        <FlavorTextOption>
            <Requirements>
                <SpeakerFaction>FACTION_MOTH</SpeakerFaction>
                <ListenerFaction>FACTION_YOR</ListenerFaction>
            </Requirements>
            <Text>Kompliment wird verarbeitet.</Text>
            <PreferenceWeight>50</PreferenceWeight>
        </FlavorTextOption>
        <FlavorTextOption>
            <Requirements>
                <SpeakerFaction>FACTION_MOTH</SpeakerFaction>
                <ListenerFaction>FACTION_FESTRON</ListenerFaction>
            </Requirements>
            <Text>Sind sie aus Hunger ausgestorben? Du wirkst viel zu nährstoffarm, um ein guter Gastgeber zu sein.</Text>
            <PreferenceWeight>50</PreferenceWeight>
        </FlavorTextOption>
        <FlavorTextOption>
            <Requirements>
                <SpeakerFaction>FACTION_MOTH</SpeakerFaction>
                <ListenerFaction>FACTION_NAVIGATORS</ListenerFaction>
            </Requirements>
            <Text>Wir hoffen, dass es viel über unsere Sektoren zu teilen gibt.</Text>
            <PreferenceWeight>50</PreferenceWeight>
        </FlavorTextOption>
        <FlavorTextOption>
            <Requirements>
                <SpeakerFaction>FACTION_MOTH</SpeakerFaction>
                <ListenerFaction>FACTION_XELOXI</ListenerFaction>
            </Requirements>
            <Text>Ich habe keine Zeit für diese tugendhafte Naivität.</Text>
            <PreferenceWeight>50</PreferenceWeight>
        </FlavorTextOption>
        <FlavorTextOption>
            <Requirements>
                <SpeakerFaction>FACTION_MOTH</SpeakerFaction>
                <ListenerFaction>FACTION_ARCEAN</ListenerFaction>
            </Requirements>
            <Text>Eine stabile Allianz zwischen uns könnte uns allen sehr nützlich sein.</Text>
            <PreferenceWeight>50</PreferenceWeight>
        </FlavorTextOption>
        <FlavorTextOption>
            <Requirements>
                <SpeakerFaction>FACTION_MOTH</SpeakerFaction>
                <ListenerFaction>FACTION_DRENGIN</ListenerFaction>
            </Requirements>
            <Text>Ihr seht aus, als wärt ihr schlechte Sklaven.</Text>
            <PreferenceWeight>50</PreferenceWeight>
        </FlavorTextOption>
        <FlavorTextOption>
            <Requirements>
                <SpeakerFaction>FACTION_MOTH</SpeakerFaction>
                <ListenerFaction>FACTION_MANTI</ListenerFaction>
            </Requirements>
            <Text>Hilf uns dabei, das Gestohlene zu finden und wir können Verbündete sein.</Text>
            <PreferenceWeight>50</PreferenceWeight>
        </FlavorTextOption>
        <FlavorTextOption>
            <Requirements>
                <SpeakerFaction>FACTION_MOTH</SpeakerFaction>
                <ListenerFaction>FACTION_KRYNN</ListenerFaction>
            </Requirements>
            <Text>Skepsis und gesunder Streit sind das Fundament des Glaubens.</Text>
            <PreferenceWeight>50</PreferenceWeight>
        </FlavorTextOption>
        <FlavorTextOption>
            <Requirements>
                <SpeakerFaction>FACTION_MOTH</SpeakerFaction>
                <ListenerFaction>FACTION_IRIDIUM</ListenerFaction>
            </Requirements>
            <Text>Wir freuen uns auf Ihre Geschäfte.</Text>
            <PreferenceWeight>50</PreferenceWeight>
        </FlavorTextOption>
        <FlavorTextOption>
            <Requirements>
                <SpeakerFaction>FACTION_MOTH</SpeakerFaction>
                <ListenerFaction>FACTION_RESISTANCE</ListenerFaction>
            </Requirements>
            <Text>Vielleicht können unsere Unterschiede einander ergänzen.</Text>
            <PreferenceWeight>50</PreferenceWeight>
        </FlavorTextOption>
        <FlavorTextOption>
            <Requirements>
                <SpeakerFaction>FACTION_MOTH</SpeakerFaction>
                <ListenerFaction>FACTION_CRYSTALLINE</ListenerFaction>
            </Requirements>
            <Text>Die Aufrichtigkeit, die ich in deinem Geist erkenne, ist selten.</Text>
            <PreferenceWeight>50</PreferenceWeight>
        </FlavorTextOption>
        <FlavorTextOption>
            <Requirements>
                <SpeakerFaction>FACTION_MOTH</SpeakerFaction>
                <ListenerFaction>FACTION_KORATH</ListenerFaction>
            </Requirements>
            <Text>Die Aufrichtigkeit, die ich in deinem Geist erkenne, ist selten.</Text>
            <PreferenceWeight>50</PreferenceWeight>
        </FlavorTextOption>
        <FlavorTextOption>
            <Requirements>
                <SpeakerFaction>FACTION_MOTH</SpeakerFaction>
                <ListenerFaction>FACTION_SEEING</ListenerFaction>
            </Requirements>
            <Text>Wir hören. Wir werden sehen.</Text>
            <PreferenceWeight>50</PreferenceWeight>
        </FlavorTextOption>
        <FlavorTextOption>
            <Requirements>
                <SpeakerFaction>FACTION_MOTH</SpeakerFaction>
                <ListenerFaction>FACTION_ABSOLUTE</ListenerFaction>
            </Requirements>
            <Text>[I]Blinzel mehrmals schnell.[/I]</Text>
            <PreferenceWeight>50</PreferenceWeight>
        </FlavorTextOption>
    </FlavorTextDef>
    <FlavorTextDef>
        <InternalName>FIRST_CONTACT_RESPONSE_NEUTRAL</InternalName>
        <FlavorTextOption>
            <Requirements>
                <ListenerHasUniversalTranslator>false</ListenerHasUniversalTranslator>
            </Requirements>
            <Text>Sie setzen ein falsches Lächeln auf und nickt, als würden Sie verstehen, dann schließen Sie die eingehende Nachricht.</Text>
            <PreferenceWeight>10</PreferenceWeight>
        </FlavorTextOption>
        <FlavorTextOption>
            <Text>Der Weltraum ist groß. Wahrscheinlich groß genug für uns beide.</Text>
            <Text>Kommt uns nicht in die Quere.</Text>
            <Text>Wir bezweifeln, dass wir uns jemals anfreunden werden.</Text>
            <Text>Ihre Behauptungen sind unbedeutend für uns.</Text>
            <PreferenceWeight>5</PreferenceWeight>
        </FlavorTextOption>
        <FlavorTextOption>
            <Requirements>
                <SpeakerFaction>FACTION_TERRAN</SpeakerFaction>
            </Requirements>
            <Text>Wir genießen es immer, uns mit haarlosen Affen zu unterhalten.</Text>
        </FlavorTextOption>
        <FlavorTextOption>
            <Requirements>
                <SpeakerFaction>FACTION_FESTRON</SpeakerFaction>
            </Requirements>
            <Text>Seid vorsichtig, sonst tritt vielleicht noch jemand auf Sie drauf.</Text>
        </FlavorTextOption>
        <FlavorTextOption>
            <Requirements>
                <SpeakerFaction>FACTION_NAVIGATORS</SpeakerFaction>
            </Requirements>
            <Text>Was zur Hölle seid ihr?</Text>
        </FlavorTextOption>
        <FlavorTextOption>
            <Requirements>
                <SpeakerFaction>FACTION_MIMOT</SpeakerFaction>
            </Requirements>
            <Text>Aber ihr seid süß. </Text>
        </FlavorTextOption>
        <FlavorTextOption>
            <Requirements>
                <SpeakerFaction>FACTION_XELOXI</SpeakerFaction>
            </Requirements>
            <Text>Wir werden euch zuletzt töten.</Text>
        </FlavorTextOption>
        <FlavorTextOption>
            <Requirements>
                <SpeakerFaction>FACTION_ARCEAN</SpeakerFaction>
            </Requirements>
            <Text>Lasst uns mal ehrlich sein: wir werden vermutlich Feinde.</Text>
        </FlavorTextOption>
        <FlavorTextOption>
            <Requirements>
                <SpeakerFaction>FACTION_DRENGIN</SpeakerFaction>
            </Requirements>
            <Text>Wir mögen nach außen freundlich wirken, aber verwechseln Sie das nicht mit Schwäche.</Text>
        </FlavorTextOption>
        <FlavorTextOption>
            <Requirements>
                <SpeakerFaction>FACTION_BARATAK</SpeakerFaction>
            </Requirements>
            <Text>Ich bin mir ziemlich sicher, dass Ihr Großvater mein Stuhl war.</Text>
        </FlavorTextOption>
        <FlavorTextOption>
            <Requirements>
                <SpeakerFaction>FACTION_MOTH</SpeakerFaction>
            </Requirements>
            <Text>Deine Naivität ist fast zum Lachen.</Text>
        </FlavorTextOption>
        <FlavorTextOption>
            <Requirements>
                <SpeakerFaction>FACTION_TERRAN</SpeakerFaction>
                <ListenerFaction>FACTION_TERRAN</ListenerFaction>
            </Requirements>
            <Text>Es gibt keine Zukunft für euch.</Text>
            <PreferenceWeight>50</PreferenceWeight>
        </FlavorTextOption>
        <FlavorTextOption>
            <Requirements>
                <SpeakerFaction>FACTION_TERRAN</SpeakerFaction>
                <ListenerFaction>FACTION_FESTRON</ListenerFaction>
            </Requirements>
            <Text>Wir sind diejenigen, die irgendwann eure Körper als Wirte für unsere Jungen benutzen werden.</Text>
            <PreferenceWeight>50</PreferenceWeight>
        </FlavorTextOption>
        <FlavorTextOption>
            <Requirements>
                <SpeakerFaction>FACTION_TERRAN</SpeakerFaction>
                <ListenerFaction>FACTION_RESISTANCE</ListenerFaction>
            </Requirements>
            <Text>Es ist fraglich, ob sich unsere Zivilisationen jemals wieder vereinen werden.</Text>
            <PreferenceWeight>50</PreferenceWeight>
        </FlavorTextOption>
        <FlavorTextOption>
            <Requirements>
                <SpeakerFaction>FACTION_TERRAN</SpeakerFaction>
                <ListenerFaction>FACTION_NAVIGATORS</ListenerFaction>
            </Requirements>
            <Text>Wir sind froh, Sie getroffen zu haben.</Text>
            <PreferenceWeight>50</PreferenceWeight>
        </FlavorTextOption>
        <FlavorTextOption>
            <Requirements>
                <SpeakerFaction>FACTION_TERRAN</SpeakerFaction>
                <ListenerFaction>FACTION_MIMOT</ListenerFaction>
            </Requirements>
            <Text>Wir sind sehr niedlich, wenn Sie die Knochen und Innereien ignorieren.</Text>
            <PreferenceWeight>50</PreferenceWeight>
        </FlavorTextOption>
        <FlavorTextOption>
            <Requirements>
                <SpeakerFaction>FACTION_TERRAN</SpeakerFaction>
                <ListenerFaction>FACTION_XELOXI</ListenerFaction>
            </Requirements>
            <Text>Wir haben kein Interesse an euch und eurer sogenannten Zivilisation.</Text>
            <PreferenceWeight>50</PreferenceWeight>
        </FlavorTextOption>
        <FlavorTextOption>
            <Requirements>
                <SpeakerFaction>FACTION_TERRAN</SpeakerFaction>
                <ListenerFaction>FACTION_ARCEAN</ListenerFaction>
            </Requirements>
            <Text>Unsere vergangenen Freundschaften haben keinen Einfluss auf unsere Zukunft.</Text>
            <PreferenceWeight>50</PreferenceWeight>
        </FlavorTextOption>
        <FlavorTextOption>
            <Requirements>
                <SpeakerFaction>FACTION_TERRAN</SpeakerFaction>
                <ListenerFaction>FACTION_DRENGIN</ListenerFaction>
            </Requirements>
            <Text>Wir sollten zusammenarbeiten. Wir haben viel gemeinsam.</Text>
            <PreferenceWeight>50</PreferenceWeight>
        </FlavorTextOption>
        <FlavorTextOption>
            <Requirements>
                <SpeakerFaction>FACTION_TERRAN</SpeakerFaction>
                <ListenerFaction>FACTION_ALTARIAN</ListenerFaction>
            </Requirements>
            <Text>Wir werden sehen, Mensch.</Text>
            <PreferenceWeight>50</PreferenceWeight>
        </FlavorTextOption>
        <FlavorTextOption>
            <Requirements>
                <SpeakerFaction>FACTION_TERRAN</SpeakerFaction>
                <ListenerFaction>FACTION_YOR</ListenerFaction>
            </Requirements>
            <Text>Ihre Worte haben keine Bedeutung für uns.</Text>
            <PreferenceWeight>50</PreferenceWeight>
        </FlavorTextOption>
        <FlavorTextOption>
            <Requirements>
                <SpeakerFaction>FACTION_TERRAN</SpeakerFaction>
                <ListenerFaction>FACTION_TORIAN</ListenerFaction>
            </Requirements>
            <Text>Kommt uns nicht in die Quere, Mensch.</Text>
            <PreferenceWeight>50</PreferenceWeight>
        </FlavorTextOption>
        <FlavorTextOption>
            <Requirements>
                <SpeakerFaction>FACTION_TERRAN</SpeakerFaction>
                <ListenerFaction>FACTION_MANTI</ListenerFaction>
            </Requirements>
            <Text>Ich hoffe immer noch, dass wir zusammenarbeiten können.</Text>
            <PreferenceWeight>50</PreferenceWeight>
        </FlavorTextOption>
        <FlavorTextOption>
            <Requirements>
                <SpeakerFaction>FACTION_TERRAN</SpeakerFaction>
                <ListenerFaction>FACTION_KRYNN</ListenerFaction>
            </Requirements>
            <Text>Wir werden jeden deiner Spezies, außer dich, auf den Weg führen.</Text>
            <PreferenceWeight>50</PreferenceWeight>
        </FlavorTextOption>
        <FlavorTextOption>
            <Requirements>
                <SpeakerFaction>FACTION_TERRAN</SpeakerFaction>
                <ListenerFaction>FACTION_IRIDIUM</ListenerFaction>
            </Requirements>
            <Text>Wir scheinen gemeinsame Interessen zu haben.</Text>
            <PreferenceWeight>50</PreferenceWeight>
        </FlavorTextOption>
        <FlavorTextOption>
            <Requirements>
                <SpeakerFaction>FACTION_TERRAN</SpeakerFaction>
                <ListenerFaction>FACTION_CRYSTALLINE</ListenerFaction>
            </Requirements>
            <Text>Bitte beachten Sie für die Zukunft, dass diese seltsamen Wesen Ihre Gedanken lesen können.</Text>
            <PreferenceWeight>50</PreferenceWeight>
        </FlavorTextOption>
        <FlavorTextOption>
            <Requirements>
                <SpeakerFaction>FACTION_TERRAN</SpeakerFaction>
                <ListenerFaction>FACTION_MOTH</ListenerFaction>
            </Requirements>
            <Text>Unsere Zeit ist besser damit verbracht, mit anderen zu kommunizieren.</Text>
            <PreferenceWeight>50</PreferenceWeight>
        </FlavorTextOption>
        <FlavorTextOption>
            <Requirements>
                <SpeakerFaction>FACTION_FESTRON</SpeakerFaction>
                <ListenerFaction>FACTION_TERRAN</ListenerFaction>
            </Requirements>
            <Text>Ihr könnte keine Eier in uns legen. Na ja, vermutlich könntet ihr das schon, aber tut es nicht</Text>
            <PreferenceWeight>50</PreferenceWeight>
        </FlavorTextOption>
        <FlavorTextOption>
            <Requirements>
                <SpeakerFaction>FACTION_FESTRON</SpeakerFaction>
                <ListenerFaction>FACTION_NAVIGATORS</ListenerFaction>
            </Requirements>
            <Text>Denkt nicht mal daran.</Text>
            <PreferenceWeight>50</PreferenceWeight>
        </FlavorTextOption>
        <FlavorTextOption>
            <Requirements>
                <SpeakerFaction>FACTION_FESTRON</SpeakerFaction>
                <ListenerFaction>FACTION_MIMOT</ListenerFaction>
            </Requirements>
            <Text>Wir hatten mal eine Spezies wie eure auf unserem Planeten. Jetzt sind sie alle tot.</Text>
            <PreferenceWeight>50</PreferenceWeight>
        </FlavorTextOption>
        <FlavorTextOption>
            <Requirements>
                <SpeakerFaction>FACTION_FESTRON</SpeakerFaction>
                <ListenerFaction>FACTION_XELOXI</ListenerFaction>
            </Requirements>
            <Text>Einfach widerwärtig.</Text>
            <PreferenceWeight>50</PreferenceWeight>
        </FlavorTextOption>
        <FlavorTextOption>
            <Requirements>
                <SpeakerFaction>FACTION_FESTRON</SpeakerFaction>
                <ListenerFaction>FACTION_DRENGIN</ListenerFaction>
            </Requirements>
            <Text>Wir verspeisen deine Spezies buchstäblich zum Frühstück.</Text>
            <PreferenceWeight>50</PreferenceWeight>
        </FlavorTextOption>
        <FlavorTextOption>
            <Requirements>
                <SpeakerFaction>FACTION_FESTRON</SpeakerFaction>
                <ListenerFaction>FACTION_ALTARIAN</ListenerFaction>
            </Requirements>
            <Text>Wir finden das Gefasel von sprechenden Käfern unterhaltsam.</Text>
            <PreferenceWeight>50</PreferenceWeight>
        </FlavorTextOption>
        <FlavorTextOption>
            <Requirements>
                <SpeakerFaction>FACTION_FESTRON</SpeakerFaction>
                <ListenerFaction>FACTION_YOR</ListenerFaction>
            </Requirements>
            <Text>Eure Eier werden zu unserem Treibstoff.</Text>
            <PreferenceWeight>50</PreferenceWeight>
        </FlavorTextOption>
        <FlavorTextOption>
            <Requirements>
                <SpeakerFaction>FACTION_FESTRON</SpeakerFaction>
                <ListenerFaction>FACTION_TORIAN</ListenerFaction>
            </Requirements>
            <Text>Wir sind schon mit viel Schlimmerem als euch fertig geworden.</Text>
            <PreferenceWeight>50</PreferenceWeight>
        </FlavorTextOption>
        <FlavorTextOption>
            <Requirements>
                <SpeakerFaction>FACTION_FESTRON</SpeakerFaction>
                <ListenerFaction>FACTION_DRATH</ListenerFaction>
            </Requirements>
            <Text>Sehr amüsant.</Text>
            <PreferenceWeight>50</PreferenceWeight>
        </FlavorTextOption>
        <FlavorTextOption>
            <Requirements>
                <SpeakerFaction>FACTION_FESTRON</SpeakerFaction>
                <ListenerFaction>FACTION_CRYSTALLINE</ListenerFaction>
            </Requirements>
            <Text>Wir werden nicht zögern, jede Spezies, die uns bedroht, in Glas zu verwandeln.</Text>
            <PreferenceWeight>50</PreferenceWeight>
        </FlavorTextOption>
        <FlavorTextOption>
            <Requirements>
                <SpeakerFaction>FACTION_FESTRON</SpeakerFaction>
                <ListenerFaction>FACTION_MOTH</ListenerFaction>
            </Requirements>
            <Text>Nein, aber ihr erinnert uns an Monster, die wir schon einmal überlebt haben.</Text>
            <PreferenceWeight>50</PreferenceWeight>
        </FlavorTextOption>
        <FlavorTextOption>
            <Requirements>
                <SpeakerFaction>FACTION_NAVIGATORS</SpeakerFaction>
                <ListenerFaction>FACTION_FESTRON</ListenerFaction>
            </Requirements>
            <Text>Wir haben vor langer Zeit eine Spezies ausgelöscht, die euch ähnlich sah.</Text>
            <PreferenceWeight>50</PreferenceWeight>
        </FlavorTextOption>
        <FlavorTextOption>
            <Requirements>
                <SpeakerFaction>FACTION_NAVIGATORS</SpeakerFaction>
                <ListenerFaction>FACTION_YOR</ListenerFaction>
            </Requirements>
            <Text>Eure kläglichen Beleidigungsversuche haben keine Bedeutung für uns.</Text>
            <PreferenceWeight>50</PreferenceWeight>
        </FlavorTextOption>
        <FlavorTextOption>
            <Requirements>
                <SpeakerFaction>FACTION_NAVIGATORS</SpeakerFaction>
                <ListenerFaction>FACTION_ICONIAN</ListenerFaction>
            </Requirements>
            <Text>Wir haben die Precursor nicht vergessen. Sie existierten vor unserer Zeit.</Text>
            <PreferenceWeight>50</PreferenceWeight>
        </FlavorTextOption>
        <FlavorTextOption>
            <Requirements>
                <SpeakerFaction>FACTION_NAVIGATORS</SpeakerFaction>
                <ListenerFaction>FACTION_IRIDIUM</ListenerFaction>
            </Requirements>
            <Text>Hoffentlich können wir etwas finden, dass Ihrer Spezies dienlich sein kann.</Text>
            <PreferenceWeight>50</PreferenceWeight>
        </FlavorTextOption>
        <FlavorTextOption>
            <Requirements>
                <SpeakerFaction>FACTION_NAVIGATORS</SpeakerFaction>
                <ListenerFaction>FACTION_CRYSTALLINE</ListenerFaction>
            </Requirements>
            <Text>Wir haben kein Interesse daran, deinen Vorteil zu unterstützen.</Text>
            <PreferenceWeight>50</PreferenceWeight>
        </FlavorTextOption>
        <FlavorTextOption>
            <Requirements>
                <SpeakerFaction>FACTION_NAVIGATORS</SpeakerFaction>
                <ListenerFaction>FACTION_MOTH</ListenerFaction>
            </Requirements>
            <Text>Die Sterne sind zahlreich. Wie kannst du annehmen, sie alle erforscht zu haben?</Text>
            <PreferenceWeight>50</PreferenceWeight>
        </FlavorTextOption>
        <FlavorTextOption>
            <Requirements>
                <SpeakerFaction>FACTION_MIMOT</SpeakerFaction>
                <ListenerFaction>FACTION_TERRAN</ListenerFaction>
            </Requirements>
            <Text>Die Zeit wird zeigen, ob ihr schmackhaft seid oder nicht.</Text>
            <PreferenceWeight>50</PreferenceWeight>
        </FlavorTextOption>
        <FlavorTextOption>
            <Requirements>
                <SpeakerFaction>FACTION_MIMOT</SpeakerFaction>
                <ListenerFaction>FACTION_FESTRON</ListenerFaction>
            </Requirements>
            <Text>Wir werden eure Spezies auf unseren Farmen am Leben halten.</Text>
            <PreferenceWeight>50</PreferenceWeight>
        </FlavorTextOption>
        <FlavorTextOption>
            <Requirements>
                <SpeakerFaction>FACTION_MIMOT</SpeakerFaction>
                <ListenerFaction>FACTION_NAVIGATORS</ListenerFaction>
            </Requirements>
            <Text>Dinge, die harmlos aussehen, sind es nur selten.</Text>
            <PreferenceWeight>50</PreferenceWeight>
        </FlavorTextOption>
        <FlavorTextOption>
            <Requirements>
                <SpeakerFaction>FACTION_MIMOT</SpeakerFaction>
                <ListenerFaction>FACTION_DRENGIN</ListenerFaction>
            </Requirements>
            <Text>Ich frage mich, wie schwierig es wird, dein Fell zu entfernen.</Text>
            <PreferenceWeight>50</PreferenceWeight>
        </FlavorTextOption>
        <FlavorTextOption>
            <Requirements>
                <SpeakerFaction>FACTION_MIMOT</SpeakerFaction>
                <ListenerFaction>FACTION_YOR</ListenerFaction>
            </Requirements>
            <Text>Wir werden euch in eine nützlichere biomechanische Paste umwandeln.</Text>
            <PreferenceWeight>50</PreferenceWeight>
        </FlavorTextOption>
        <FlavorTextOption>
            <Requirements>
                <SpeakerFaction>FACTION_MIMOT</SpeakerFaction>
                <ListenerFaction>FACTION_IRIDIUM</ListenerFaction>
            </Requirements>
            <Text>Ist es unsere Schuld, dass eure Spezies so gut schmeckt?</Text>
            <PreferenceWeight>50</PreferenceWeight>
        </FlavorTextOption>
        <FlavorTextOption>
            <Requirements>
                <SpeakerFaction>FACTION_MIMOT</SpeakerFaction>
                <ListenerFaction>FACTION_MOTH</ListenerFaction>
            </Requirements>
            <Text>Wärst du größer, würde ich das als Bedrohung betrachten.</Text>
            <PreferenceWeight>50</PreferenceWeight>
        </FlavorTextOption>
        <FlavorTextOption>
            <Requirements>
                <SpeakerFaction>FACTION_XELOXI</SpeakerFaction>
                <ListenerFaction>FACTION_TERRAN</ListenerFaction>
            </Requirements>
            <Text>Ihr werdet feststellen, dass wir aus hartem Holz geschnitzt sind.</Text>
            <PreferenceWeight>50</PreferenceWeight>
        </FlavorTextOption>
        <FlavorTextOption>
            <Requirements>
                <SpeakerFaction>FACTION_XELOXI</SpeakerFaction>
                <ListenerFaction>FACTION_FESTRON</ListenerFaction>
            </Requirements>
            <Text>Weiches Fleisch auf einem harten Skelett ist solch ein ineffektives Design.</Text>
            <PreferenceWeight>50</PreferenceWeight>
        </FlavorTextOption>
        <FlavorTextOption>
            <Requirements>
                <SpeakerFaction>FACTION_XELOXI</SpeakerFaction>
                <ListenerFaction>FACTION_YOR</ListenerFaction>
            </Requirements>
            <Text>Wir werden eure Maschinen ermächtigen, über euch zu herrschen.</Text>
            <PreferenceWeight>50</PreferenceWeight>
        </FlavorTextOption>
        <FlavorTextOption>
            <Requirements>
                <SpeakerFaction>FACTION_XELOXI</SpeakerFaction>
                <ListenerFaction>FACTION_IRIDIUM</ListenerFaction>
            </Requirements>
            <Text>Mit einem kriminellen Reich haben wir nur wenig gemeinsam.</Text>
            <PreferenceWeight>50</PreferenceWeight>
        </FlavorTextOption>
        <FlavorTextOption>
            <Requirements>
                <SpeakerFaction>FACTION_XELOXI</SpeakerFaction>
                <ListenerFaction>FACTION_CRYSTALLINE</ListenerFaction>
            </Requirements>
            <Text>We priorisieren unseren Schutz; erinnere dich daran, Haarkrone.</Text>
            <PreferenceWeight>50</PreferenceWeight>
        </FlavorTextOption>
        <FlavorTextOption>
            <Requirements>
                <SpeakerFaction>FACTION_XELOXI</SpeakerFaction>
                <ListenerFaction>FACTION_MOTH</ListenerFaction>
            </Requirements>
            <Text>Sei vorsichtig - wir haben überlebt, wo andere in Flammen aufgegangen sind.</Text>
            <PreferenceWeight>50</PreferenceWeight>
        </FlavorTextOption>
        <FlavorTextOption>
            <Requirements>
                <SpeakerFaction>FACTION_ARCEAN</SpeakerFaction>
                <ListenerFaction>FACTION_NAVIGATORS</ListenerFaction>
            </Requirements>
            <Text>Es gibt in diesem Universum viel schlimmere Dinge als die Dread Lords.</Text>
            <PreferenceWeight>50</PreferenceWeight>
        </FlavorTextOption>
        <FlavorTextOption>
            <Requirements>
                <SpeakerFaction>FACTION_ARCEAN</SpeakerFaction>
                <ListenerFaction>FACTION_YOR</ListenerFaction>
            </Requirements>
            <Text>Ihre Worte haben keine Bedeutung für uns.</Text>
            <PreferenceWeight>50</PreferenceWeight>
        </FlavorTextOption>
        <FlavorTextOption>
            <Requirements>
                <SpeakerFaction>FACTION_ARCEAN</SpeakerFaction>
                <ListenerFaction>FACTION_IRIDIUM</ListenerFaction>
            </Requirements>
            <Text>Wir erinnern uns daran, dass ihr ein Sternentor verkauft habt, mit dem ihr in unsere Heimatwelt eindringen konntet.</Text>
            <PreferenceWeight>50</PreferenceWeight>
        </FlavorTextOption>
        <FlavorTextOption>
            <Requirements>
                <SpeakerFaction>FACTION_DRENGIN</SpeakerFaction>
                <ListenerFaction>FACTION_TERRAN</ListenerFaction>
            </Requirements>
            <Text>Wir hoffen auf Frieden. Aber wir werden euch wenn nötig auch zermalmen.</Text>
            <PreferenceWeight>50</PreferenceWeight>
        </FlavorTextOption>
        <FlavorTextOption>
            <Requirements>
                <SpeakerFaction>FACTION_DRENGIN</SpeakerFaction>
                <ListenerFaction>FACTION_NAVIGATORS</ListenerFaction>
            </Requirements>
            <Text>Ihr stinkt nach Erbarmungslosigkeit.</Text>
            <PreferenceWeight>50</PreferenceWeight>
        </FlavorTextOption>
        <FlavorTextOption>
            <Requirements>
                <SpeakerFaction>FACTION_DRENGIN</SpeakerFaction>
                <ListenerFaction>FACTION_MIMOT</ListenerFaction>
            </Requirements>
            <Text>Wenn jemand es verdient hat, ordentlich weggepustet zu werden, dann Sie.</Text>
            <PreferenceWeight>50</PreferenceWeight>
        </FlavorTextOption>
        <FlavorTextOption>
            <Requirements>
                <SpeakerFaction>FACTION_DRENGIN</SpeakerFaction>
                <ListenerFaction>FACTION_DRENGIN</ListenerFaction>
            </Requirements>
            <Text>Wir haben sehr große und spitze Zähne.</Text>
            <PreferenceWeight>50</PreferenceWeight>
        </FlavorTextOption>
        <FlavorTextOption>
            <Requirements>
                <SpeakerFaction>FACTION_DRENGIN</SpeakerFaction>
                <ListenerFaction>FACTION_YOR</ListenerFaction>
            </Requirements>
            <Text>Ihr müsst uns nicht verstehen. Nur gehorchen.</Text>
            <PreferenceWeight>50</PreferenceWeight>
        </FlavorTextOption>
        <FlavorTextOption>
            <Requirements>
                <SpeakerFaction>FACTION_DRENGIN</SpeakerFaction>
                <ListenerFaction>FACTION_TORIAN</ListenerFaction>
            </Requirements>
            <Text>Wir werden noch unsere Rache bekommen.</Text>
            <PreferenceWeight>50</PreferenceWeight>
        </FlavorTextOption>
        <FlavorTextOption>
            <Requirements>
                <SpeakerFaction>FACTION_DRENGIN</SpeakerFaction>
                <ListenerFaction>FACTION_KRYNN</ListenerFaction>
            </Requirements>
            <Text>Unser Dschihad wird euch verschlingen.</Text>
            <PreferenceWeight>50</PreferenceWeight>
        </FlavorTextOption>
        <FlavorTextOption>
            <Requirements>
                <SpeakerFaction>FACTION_DRENGIN</SpeakerFaction>
                <ListenerFaction>FACTION_IRIDIUM</ListenerFaction>
            </Requirements>
            <Text>Vergesst nicht, dass wir immer noch Agenten haben. Ihr Handwerk ist äußerst tödlich.</Text>
            <PreferenceWeight>50</PreferenceWeight>
        </FlavorTextOption>
        <FlavorTextOption>
            <Requirements>
                <SpeakerFaction>FACTION_DRENGIN</SpeakerFaction>
                <ListenerFaction>FACTION_CRYSTALLINE</ListenerFaction>
            </Requirements>
            <Text>Ihr werdet uns nicht "brechen".</Text>
            <PreferenceWeight>50</PreferenceWeight>
        </FlavorTextOption>
        <FlavorTextOption>
            <Requirements>
                <SpeakerFaction>FACTION_DRENGIN</SpeakerFaction>
                <ListenerFaction>FACTION_MOTH</ListenerFaction>
            </Requirements>
            <Text>Eine Kultur des Krieges ist dazu bestimmt, zu zerfallen.</Text>
            <PreferenceWeight>50</PreferenceWeight>
        </FlavorTextOption>
        <FlavorTextOption>
            <Requirements>
                <SpeakerFaction>FACTION_ALTARIAN</SpeakerFaction>
                <ListenerFaction>FACTION_TERRAN</ListenerFaction>
            </Requirements>
            <Text>Prophezeiung oder einfach gesagt Manipulation.</Text>
            <PreferenceWeight>50</PreferenceWeight>
        </FlavorTextOption>
        <FlavorTextOption>
            <Requirements>
                <SpeakerFaction>FACTION_ALTARIAN</SpeakerFaction>
                <ListenerFaction>FACTION_FESTRON</ListenerFaction>
            </Requirements>
            <Text>Unsere Aktivitäten beinhalten das Legen von Eiern in euch.</Text>
            <PreferenceWeight>50</PreferenceWeight>
        </FlavorTextOption>
        <FlavorTextOption>
            <Requirements>
                <SpeakerFaction>FACTION_ALTARIAN</SpeakerFaction>
                <ListenerFaction>FACTION_NAVIGATORS</ListenerFaction>
            </Requirements>
            <Text>Wir wissen genug über euch, um uns vor euren Behauptungen, Frieden zu wollen, in Acht zu nehmen.</Text>
            <PreferenceWeight>50</PreferenceWeight>
        </FlavorTextOption>
        <FlavorTextOption>
            <Requirements>
                <SpeakerFaction>FACTION_ALTARIAN</SpeakerFaction>
                <ListenerFaction>FACTION_YOR</ListenerFaction>
            </Requirements>
            <Text>Ihre Worte haben keine Bedeutung für uns.</Text>
            <PreferenceWeight>50</PreferenceWeight>
        </FlavorTextOption>
        <FlavorTextOption>
            <Requirements>
                <SpeakerFaction>FACTION_ALTARIAN</SpeakerFaction>
                <ListenerFaction>FACTION_IRIDIUM</ListenerFaction>
            </Requirements>
            <Text>Hallo.</Text>
            <PreferenceWeight>50</PreferenceWeight>
        </FlavorTextOption>
        <FlavorTextOption>
            <Requirements>
                <SpeakerFaction>FACTION_ALTARIAN</SpeakerFaction>
                <ListenerFaction>FACTION_MOTH</ListenerFaction>
            </Requirements>
            <Text>Wir freuen uns, mit jedem zusammenzuarbeiten.</Text>
            <PreferenceWeight>50</PreferenceWeight>
        </FlavorTextOption>
        <FlavorTextOption>
            <Requirements>
                <SpeakerFaction>FACTION_ALTARIAN</SpeakerFaction>
                <ListenerFaction>FACTION_CRYSTALLINE</ListenerFaction>
            </Requirements>
            <Text>Wenn es eine Verbindung gibt, sind wir die perfektionierte Form.</Text>
            <PreferenceWeight>50</PreferenceWeight>
        </FlavorTextOption>
        <FlavorTextOption>
            <Requirements>
                <SpeakerFaction>FACTION_YOR</SpeakerFaction>
                <ListenerFaction>FACTION_TERRAN</ListenerFaction>
            </Requirements>
            <Text>Ihr seht wie etwas aus einem Albtraum aus.</Text>
            <PreferenceWeight>50</PreferenceWeight>
        </FlavorTextOption>
        <FlavorTextOption>
            <Requirements>
                <SpeakerFaction>FACTION_YOR</SpeakerFaction>
                <ListenerFaction>FACTION_FESTRON</ListenerFaction>
            </Requirements>
            <Text>Wir haben nur wenig Erfahrung mit synthetischen Lebensformen.</Text>
            <PreferenceWeight>50</PreferenceWeight>
        </FlavorTextOption>
        <FlavorTextOption>
            <Requirements>
                <SpeakerFaction>FACTION_YOR</SpeakerFaction>
                <ListenerFaction>FACTION_NAVIGATORS</ListenerFaction>
            </Requirements>
            <Text>Wir wissen, was Ihr mit den Iconianern gemacht habt. Wenn es dazu kommen sollte, werdet Ihr feststellen, dass wir ein harter Gegner sind.</Text>
            <PreferenceWeight>50</PreferenceWeight>
        </FlavorTextOption>
        <FlavorTextOption>
            <Requirements>
                <SpeakerFaction>FACTION_YOR</SpeakerFaction>
                <ListenerFaction>FACTION_MIMOT</ListenerFaction>
            </Requirements>
            <Text>Wir haben nur wenig Erfahrung mit synthetischen Lebensformen.</Text>
            <PreferenceWeight>50</PreferenceWeight>
        </FlavorTextOption>
        <FlavorTextOption>
            <Requirements>
                <SpeakerFaction>FACTION_YOR</SpeakerFaction>
                <ListenerFaction>FACTION_XELOXI</ListenerFaction>
            </Requirements>
            <Text>Wir haben nur wenig Erfahrung mit synthetischen Lebensformen.</Text>
            <PreferenceWeight>50</PreferenceWeight>
        </FlavorTextOption>
        <FlavorTextOption>
            <Requirements>
                <SpeakerFaction>FACTION_YOR</SpeakerFaction>
                <ListenerFaction>FACTION_ARCEAN</ListenerFaction>
            </Requirements>
            <Text>Wir haben nur wenig Erfahrung mit synthetischen Lebensformen.</Text>
            <PreferenceWeight>50</PreferenceWeight>
        </FlavorTextOption>
        <FlavorTextOption>
            <Requirements>
                <SpeakerFaction>FACTION_YOR</SpeakerFaction>
                <ListenerFaction>FACTION_DRENGIN</ListenerFaction>
            </Requirements>
            <Text>Wir haben nur wenig Erfahrung mit synthetischen Lebensformen.</Text>
            <PreferenceWeight>50</PreferenceWeight>
        </FlavorTextOption>
        <FlavorTextOption>
            <Requirements>
                <SpeakerFaction>FACTION_YOR</SpeakerFaction>
                <ListenerFaction>FACTION_ALTARIAN</ListenerFaction>
            </Requirements>
            <Text>Wir haben nur wenig Erfahrung mit synthetischen Lebensformen.</Text>
            <PreferenceWeight>50</PreferenceWeight>
        </FlavorTextOption>
        <FlavorTextOption>
            <Requirements>
                <SpeakerFaction>FACTION_YOR</SpeakerFaction>
                <ListenerFaction>FACTION_YOR</ListenerFaction>
            </Requirements>
            <Text>Wir haben nur wenig Erfahrung mit synthetischen Lebensformen.</Text>
            <PreferenceWeight>50</PreferenceWeight>
        </FlavorTextOption>
        <FlavorTextOption>
            <Requirements>
                <SpeakerFaction>FACTION_YOR</SpeakerFaction>
                <ListenerFaction>FACTION_TORIAN</ListenerFaction>
            </Requirements>
            <Text>Wir haben nur wenig Erfahrung mit synthetischen Lebensformen.</Text>
            <PreferenceWeight>50</PreferenceWeight>
        </FlavorTextOption>
        <FlavorTextOption>
            <Requirements>
                <SpeakerFaction>FACTION_YOR</SpeakerFaction>
                <ListenerFaction>FACTION_MANTI</ListenerFaction>
            </Requirements>
            <Text>Wir haben nur wenig Erfahrung mit synthetischen Lebensformen.</Text>
            <PreferenceWeight>50</PreferenceWeight>
        </FlavorTextOption>
        <FlavorTextOption>
            <Requirements>
                <SpeakerFaction>FACTION_YOR</SpeakerFaction>
                <ListenerFaction>FACTION_KRYNN</ListenerFaction>
            </Requirements>
            <Text>Wir haben nur wenig Erfahrung mit synthetischen Lebensformen.</Text>
            <PreferenceWeight>50</PreferenceWeight>
        </FlavorTextOption>
        <FlavorTextOption>
            <Requirements>
                <SpeakerFaction>FACTION_YOR</SpeakerFaction>
                <ListenerFaction>FACTION_ICONIAN</ListenerFaction>
            </Requirements>
            <Text>Wir werden uns zurückholen, was uns gehört.</Text>
            <PreferenceWeight>50</PreferenceWeight>
        </FlavorTextOption>
        <FlavorTextOption>
            <Requirements>
                <SpeakerFaction>FACTION_YOR</SpeakerFaction>
                <ListenerFaction>FACTION_DRATH</ListenerFaction>
            </Requirements>
            <Text>Wir haben nur wenig Erfahrung mit synthetischen Lebensformen.</Text>
            <PreferenceWeight>50</PreferenceWeight>
        </FlavorTextOption>
        <FlavorTextOption>
            <Requirements>
                <SpeakerFaction>FACTION_YOR</SpeakerFaction>
                <ListenerFaction>FACTION_IRIDIUM</ListenerFaction>
            </Requirements>
            <Text>Wir bringen mit unseren Produkten Glück und Zufriedenheit. Etwas, das Sie offensichtlich nicht verstehen.</Text>
            <PreferenceWeight>50</PreferenceWeight>
        </FlavorTextOption>
        <FlavorTextOption>
            <Requirements>
                <SpeakerFaction>FACTION_YOR</SpeakerFaction>
                <ListenerFaction>FACTION_CRYSTALLINE</ListenerFaction>
            </Requirements>
            <Text>Willst du wirklich diskutieren, wer die bessere Batterie herstellt?</Text>
            <PreferenceWeight>50</PreferenceWeight>
        </FlavorTextOption>
        <FlavorTextOption>
            <Requirements>
                <SpeakerFaction>FACTION_TORIAN</SpeakerFaction>
                <ListenerFaction>FACTION_TERRAN</ListenerFaction>
            </Requirements>
            <Text>Eure Freiheit oder Versklavung bleibt abzuwarten.</Text>
            <PreferenceWeight>50</PreferenceWeight>
        </FlavorTextOption>
        <FlavorTextOption>
            <Requirements>
                <SpeakerFaction>FACTION_TORIAN</SpeakerFaction>
                <ListenerFaction>FACTION_FESTRON</ListenerFaction>
            </Requirements>
            <Text>Das ist uns egal.</Text>
            <PreferenceWeight>50</PreferenceWeight>
        </FlavorTextOption>
        <FlavorTextOption>
            <Requirements>
                <SpeakerFaction>FACTION_TORIAN</SpeakerFaction>
                <ListenerFaction>FACTION_DRENGIN</ListenerFaction>
            </Requirements>
            <Text>Ah, Torianer. Ich habe ein Duzend von euch für das Neu-Argon-Festessen eingefroren.</Text>
            <PreferenceWeight>50</PreferenceWeight>
        </FlavorTextOption>
        <FlavorTextOption>
            <Requirements>
                <SpeakerFaction>FACTION_TORIAN</SpeakerFaction>
                <ListenerFaction>FACTION_TORIAN</ListenerFaction>
            </Requirements>
            <Text>Euer einziger Nutzen ist eure Fähigkeit, euch schnell zu vermehren.</Text>
            <PreferenceWeight>50</PreferenceWeight>
        </FlavorTextOption>
        <FlavorTextOption>
            <Requirements>
                <SpeakerFaction>FACTION_TORIAN</SpeakerFaction>
                <ListenerFaction>FACTION_IRIDIUM</ListenerFaction>
            </Requirements>
            <Text>Wir haben unter einem Vorratsverlust eurer Spezies gelitten.</Text>
            <PreferenceWeight>50</PreferenceWeight>
        </FlavorTextOption>
        <FlavorTextOption>
            <Requirements>
                <SpeakerFaction>FACTION_TORIAN</SpeakerFaction>
                <ListenerFaction>FACTION_CRYSTALLINE</ListenerFaction>
            </Requirements>
            <Text>Wir haben auch viele an andere Spezies verloren. Wir werden alles tun, um uns zu schützen.</Text>
            <PreferenceWeight>50</PreferenceWeight>
        </FlavorTextOption>
        <FlavorTextOption>
            <Requirements>
                <SpeakerFaction>FACTION_MANTI</SpeakerFaction>
                <ListenerFaction>FACTION_TERRAN</ListenerFaction>
            </Requirements>
            <Text>Ihr seht aus wie mein Abendbrot von gestern.</Text>
            <PreferenceWeight>50</PreferenceWeight>
        </FlavorTextOption>
        <FlavorTextOption>
            <Requirements>
                <SpeakerFaction>FACTION_MANTI</SpeakerFaction>
                <ListenerFaction>FACTION_FESTRON</ListenerFaction>
            </Requirements>
            <Text>Wir sind definitiv der Stoff, aus dem Albträume gemacht sind.</Text>
            <PreferenceWeight>50</PreferenceWeight>
        </FlavorTextOption>
        <FlavorTextOption>
            <Requirements>
                <SpeakerFaction>FACTION_MANTI</SpeakerFaction>
                <ListenerFaction>FACTION_YOR</ListenerFaction>
            </Requirements>
            <Text>Ihre Worte haben keine Bedeutung für uns.</Text>
            <PreferenceWeight>50</PreferenceWeight>
        </FlavorTextOption>
        <FlavorTextOption>
            <Requirements>
                <SpeakerFaction>FACTION_MANTI</SpeakerFaction>
                <ListenerFaction>FACTION_IRIDIUM</ListenerFaction>
            </Requirements>
            <Text>Ihr verkauft nicht zufälligerweise eure Kinder als Nahrungsmittel?</Text>
            <PreferenceWeight>50</PreferenceWeight>
        </FlavorTextOption>
        <FlavorTextOption>
            <Requirements>
                <SpeakerFaction>FACTION_MANTI</SpeakerFaction>
                <ListenerFaction>FACTION_MOTH</ListenerFaction>
            </Requirements>
            <Text>Jede Geschichte hat zwei Seiten, wenn nicht sogar mehr.</Text>
            <PreferenceWeight>50</PreferenceWeight>
        </FlavorTextOption>
        <FlavorTextOption>
            <Requirements>
                <SpeakerFaction>FACTION_KRYNN</SpeakerFaction>
                <ListenerFaction>FACTION_FESTRON</ListenerFaction>
            </Requirements>
            <Text>Augen haben viele Fette, die unsere Jungen sehr mögen.</Text>
            <PreferenceWeight>50</PreferenceWeight>
        </FlavorTextOption>
        <FlavorTextOption>
            <Requirements>
                <SpeakerFaction>FACTION_KRYNN</SpeakerFaction>
                <ListenerFaction>FACTION_MIMOT</ListenerFaction>
            </Requirements>
            <Text>Sie sollten uns einfach in Ruhe lassen.</Text>
            <PreferenceWeight>50</PreferenceWeight>
        </FlavorTextOption>
        <FlavorTextOption>
            <Requirements>
                <SpeakerFaction>FACTION_KRYNN</SpeakerFaction>
                <ListenerFaction>FACTION_YOR</ListenerFaction>
            </Requirements>
            <Text>Ihre Worte haben keine Bedeutung für uns.</Text>
            <PreferenceWeight>50</PreferenceWeight>
        </FlavorTextOption>
        <FlavorTextOption>
            <Requirements>
                <SpeakerFaction>FACTION_KRYNN</SpeakerFaction>
                <ListenerFaction>FACTION_IRIDIUM</ListenerFaction>
            </Requirements>
            <Text>Diejenigen, die behaupten, ein reines Herz zu haben, sind die größten Konsumenten unserer weniger herzhaften Produkte.</Text>
            <PreferenceWeight>50</PreferenceWeight>
        </FlavorTextOption>
        <FlavorTextOption>
            <Requirements>
                <SpeakerFaction>FACTION_KRYNN</SpeakerFaction>
                <ListenerFaction>FACTION_MOTH</ListenerFaction>
            </Requirements>
            <Text>Es fällt uns schwer, das anzunehmen, was Spaltung verursacht.</Text>
            <PreferenceWeight>50</PreferenceWeight>
        </FlavorTextOption>
        <FlavorTextOption>
            <Requirements>
                <SpeakerFaction>FACTION_ICONIAN</SpeakerFaction>
                <ListenerFaction>FACTION_NAVIGATORS</ListenerFaction>
            </Requirements>
            <Text>Sie wollen nicht wissen, was wir wissen.</Text>
            <PreferenceWeight>50</PreferenceWeight>
        </FlavorTextOption>
        <FlavorTextOption>
            <Requirements>
                <SpeakerFaction>FACTION_ICONIAN</SpeakerFaction>
                <ListenerFaction>FACTION_MIMOT</ListenerFaction>
            </Requirements>
            <Text>Lassen Sie den Teil aus, dass die Augen, die ihr erschaffen habt, böse Roboteraugen waren?</Text>
            <PreferenceWeight>50</PreferenceWeight>
        </FlavorTextOption>
        <FlavorTextOption>
            <Requirements>
                <SpeakerFaction>FACTION_ICONIAN</SpeakerFaction>
                <ListenerFaction>FACTION_DRENGIN</ListenerFaction>
            </Requirements>
            <Text>Dein Schädel wird noch früh genug meine Trophäensammlung zieren.</Text>
            <PreferenceWeight>50</PreferenceWeight>
        </FlavorTextOption>
        <FlavorTextOption>
            <Requirements>
                <SpeakerFaction>FACTION_ICONIAN</SpeakerFaction>
                <ListenerFaction>FACTION_YOR</ListenerFaction>
            </Requirements>
            <Text>Leere Worte einer sterbenden Spezies.</Text>
            <PreferenceWeight>50</PreferenceWeight>
        </FlavorTextOption>
        <FlavorTextOption>
            <Requirements>
                <SpeakerFaction>FACTION_ICONIAN</SpeakerFaction>
                <ListenerFaction>FACTION_IRIDIUM</ListenerFaction>
            </Requirements>
            <Text>Wir unterstützen die natürliche und unnatürliche Selektion gleichermaßen.</Text>
            <PreferenceWeight>50</PreferenceWeight>
        </FlavorTextOption>
        <FlavorTextOption>
            <Requirements>
                <SpeakerFaction>FACTION_ICONIAN</SpeakerFaction>
                <ListenerFaction>FACTION_CRYSTALLINE</ListenerFaction>
            </Requirements>
            <Text>Auf tote Götter zu vertrauen ist töricht; es gibt immer mehr, was sie verborgen haben.</Text>
            <PreferenceWeight>50</PreferenceWeight>
        </FlavorTextOption>
        <FlavorTextOption>
            <Requirements>
                <SpeakerFaction>FACTION_ICONIAN</SpeakerFaction>
                <ListenerFaction>FACTION_MOTH</ListenerFaction>
            </Requirements>
            <Text>Wir meinen es nicht böse, wenn das die Antwort ist, die du von uns erhoffen würdest.</Text>
            <PreferenceWeight>50</PreferenceWeight>
        </FlavorTextOption>
        <FlavorTextOption>
            <Requirements>
                <SpeakerFaction>FACTION_DRATH</SpeakerFaction>
                <ListenerFaction>FACTION_FESTRON</ListenerFaction>
            </Requirements>
            <Text>Ihre Worte haben keine Bedeutung für uns.</Text>
            <PreferenceWeight>50</PreferenceWeight>
        </FlavorTextOption>
        <FlavorTextOption>
            <Requirements>
                <SpeakerFaction>FACTION_DRATH</SpeakerFaction>
                <ListenerFaction>FACTION_NAVIGATORS</ListenerFaction>
            </Requirements>
            <Text>Sie werden sich vielleicht wünschen, uns niemals begegnet zu sein.</Text>
            <PreferenceWeight>50</PreferenceWeight>
        </FlavorTextOption>
        <FlavorTextOption>
            <Requirements>
                <SpeakerFaction>FACTION_DRATH</SpeakerFaction>
                <ListenerFaction>FACTION_ALTARIAN</ListenerFaction>
            </Requirements>
            <Text>Eure niederträchtigen Handlungen haben zu eurer Verbannung geführt.</Text>
            <PreferenceWeight>50</PreferenceWeight>
        </FlavorTextOption>
        <FlavorTextOption>
            <Requirements>
                <SpeakerFaction>FACTION_DRATH</SpeakerFaction>
                <ListenerFaction>FACTION_YOR</ListenerFaction>
            </Requirements>
            <Text>Sie sind ein verlorenes Relikt einer toten Vergangenheit.</Text>
            <PreferenceWeight>50</PreferenceWeight>
        </FlavorTextOption>
        <FlavorTextOption>
            <Requirements>
                <SpeakerFaction>FACTION_DRATH</SpeakerFaction>
                <ListenerFaction>FACTION_ICONIAN</ListenerFaction>
            </Requirements>
            <Text>Ihr wurdet verbannt, weil ihr den Angriffskrieg verloren habt. Unsere Welt wurde uns gestohlen. Wir sind nicht gleich.</Text>
            <PreferenceWeight>50</PreferenceWeight>
        </FlavorTextOption>
        <FlavorTextOption>
            <Requirements>
                <SpeakerFaction>FACTION_DRATH</SpeakerFaction>
                <ListenerFaction>FACTION_IRIDIUM</ListenerFaction>
            </Requirements>
            <Text>Wir vermissen Sie als einen unserer Agenten.</Text>
            <PreferenceWeight>50</PreferenceWeight>
        </FlavorTextOption>
        <FlavorTextOption>
            <Requirements>
                <SpeakerFaction>FACTION_DRATH</SpeakerFaction>
                <ListenerFaction>FACTION_CRYSTALLINE</ListenerFaction>
            </Requirements>
            <Text>Du wirst es vielleicht schwerer finden, uns zu täuschen, als du denkst.</Text>
            <PreferenceWeight>50</PreferenceWeight>
        </FlavorTextOption>
        <FlavorTextOption>
            <Requirements>
                <SpeakerFaction>FACTION_DRATH</SpeakerFaction>
                <ListenerFaction>FACTION_MOTH</ListenerFaction>
            </Requirements>
            <Text>Nichts Gutes kommt dabei heraus, wenn man sich an die Dunkelheit klammert.</Text>
            <PreferenceWeight>50</PreferenceWeight>
        </FlavorTextOption>
        <FlavorTextOption>
            <Requirements>
                <SpeakerFaction>FACTION_IRIDIUM</SpeakerFaction>
                <ListenerFaction>FACTION_RESISTANCE</ListenerFaction>
            </Requirements>
            <Text>Wir vertrauen Ihnen nicht.</Text>
            <PreferenceWeight>50</PreferenceWeight>
        </FlavorTextOption>
        <FlavorTextOption>
            <Requirements>
                <SpeakerFaction>FACTION_IRIDIUM</SpeakerFaction>
                <ListenerFaction>FACTION_FESTRON</ListenerFaction>
            </Requirements>
            <Text>Augen haben viele Fette, die unsere Jungen sehr mögen. Wir werden uns gut verstehen.</Text>
            <PreferenceWeight>50</PreferenceWeight>
        </FlavorTextOption>
        <FlavorTextOption>
            <Requirements>
                <SpeakerFaction>FACTION_IRIDIUM</SpeakerFaction>
                <ListenerFaction>FACTION_NAVIGATORS</ListenerFaction>
            </Requirements>
            <Text>Eure Gier wird euch vor dem, was bevorsteht, nicht retten.</Text>
            <PreferenceWeight>50</PreferenceWeight>
        </FlavorTextOption>
        <FlavorTextOption>
            <Requirements>
                <SpeakerFaction>FACTION_IRIDIUM</SpeakerFaction>
                <ListenerFaction>FACTION_MIMOT</ListenerFaction>
            </Requirements>
            <Text>Vielleicht später.</Text>
            <PreferenceWeight>50</PreferenceWeight>
        </FlavorTextOption>
        <FlavorTextOption>
            <Requirements>
                <SpeakerFaction>FACTION_IRIDIUM</SpeakerFaction>
                <ListenerFaction>FACTION_YOR</ListenerFaction>
            </Requirements>
            <Text>Wir handeln nur, wenn wir uns nicht mit Gewalt nehmen können, was wir wollen.</Text>
            <PreferenceWeight>50</PreferenceWeight>
        </FlavorTextOption>
        <FlavorTextOption>
            <Requirements>
                <SpeakerFaction>FACTION_IRIDIUM</SpeakerFaction>
                <ListenerFaction>FACTION_CRYSTALLINE</ListenerFaction>
            </Requirements>
            <Text>Wir haben Äonen ohne deinen Markt überlebt; wir werden auch ohne ihn auskommen.</Text>
            <PreferenceWeight>50</PreferenceWeight>
        </FlavorTextOption>
        <FlavorTextOption>
            <Requirements>
                <SpeakerFaction>FACTION_ONYX_HIVE</SpeakerFaction>
                <ListenerFaction>FACTION_NAVIGATORS</ListenerFaction>
            </Requirements>
            <Text>Wir beide unterscheiden uns deutlich von den anderen.</Text>
            <PreferenceWeight>50</PreferenceWeight>
        </FlavorTextOption>
        <FlavorTextOption>
            <Requirements>
                <SpeakerFaction>FACTION_ONYX_HIVE</SpeakerFaction>
                <ListenerFaction>FACTION_MIMOT</ListenerFaction>
            </Requirements>
            <Text>Ich hoffe, dass wir zusammenarbeiten können, Riesenkanonentyp.</Text>
            <PreferenceWeight>50</PreferenceWeight>
        </FlavorTextOption>
        <FlavorTextOption>
            <Requirements>
                <SpeakerFaction>FACTION_ONYX_HIVE</SpeakerFaction>
                <ListenerFaction>FACTION_YOR</ListenerFaction>
            </Requirements>
            <Text>Ich bezweifle, dass eure Spezies überhaupt eine Zukunft hat.</Text>
            <PreferenceWeight>50</PreferenceWeight>
        </FlavorTextOption>
        <FlavorTextOption>
            <Requirements>
                <SpeakerFaction>FACTION_ONYX_HIVE</SpeakerFaction>
                <ListenerFaction>FACTION_IRIDIUM</ListenerFaction>
            </Requirements>
            <Text>Das hören wir häufiger. </Text>
            <PreferenceWeight>50</PreferenceWeight>
        </FlavorTextOption>
        <FlavorTextOption>
            <Requirements>
                <SpeakerFaction>FACTION_ONYX_HIVE</SpeakerFaction>
                <ListenerFaction>FACTION_CRYSTALLINE</ListenerFaction>
            </Requirements>
            <Text>Mal sehen, wer schwach aussieht, wenn eure porösen Körper zu Glas werden.</Text>
            <PreferenceWeight>50</PreferenceWeight>
        </FlavorTextOption>
        <FlavorTextOption>
            <Requirements>
                <SpeakerFaction>FACTION_BARATAK</SpeakerFaction>
                <ListenerFaction>FACTION_FESTRON</ListenerFaction>
            </Requirements>
            <Text>Eure Körper sind nutzlos für uns. Verschwindet.</Text>
            <PreferenceWeight>50</PreferenceWeight>
        </FlavorTextOption>
        <FlavorTextOption>
            <Requirements>
                <SpeakerFaction>FACTION_BARATAK</SpeakerFaction>
                <ListenerFaction>FACTION_NAVIGATORS</ListenerFaction>
            </Requirements>
            <Text>Die Zeit wird zeigen, ob ihr das, was kommt, überleben werdet.</Text>
            <PreferenceWeight>50</PreferenceWeight>
        </FlavorTextOption>
        <FlavorTextOption>
            <Requirements>
                <SpeakerFaction>FACTION_BARATAK</SpeakerFaction>
                <ListenerFaction>FACTION_MIMOT</ListenerFaction>
            </Requirements>
            <Text>Die fünf anderen Spezies auf unserer Welt haben dasselbe gedacht.</Text>
            <PreferenceWeight>50</PreferenceWeight>
        </FlavorTextOption>
        <FlavorTextOption>
            <Requirements>
                <SpeakerFaction>FACTION_BARATAK</SpeakerFaction>
                <ListenerFaction>FACTION_YOR</ListenerFaction>
            </Requirements>
            <Text>Ihre Worte haben keine Bedeutung für uns.</Text>
            <PreferenceWeight>50</PreferenceWeight>
        </FlavorTextOption>
        <FlavorTextOption>
            <Requirements>
                <SpeakerFaction>FACTION_BARATAK</SpeakerFaction>
                <ListenerFaction>FACTION_IRIDIUM</ListenerFaction>
            </Requirements>
            <Text>Wir sind zuversichtlich, dass wir weiterhin Geschäfte miteinander machen können.</Text>
            <PreferenceWeight>50</PreferenceWeight>
        </FlavorTextOption>
        <FlavorTextOption>
            <Requirements>
                <SpeakerFaction>FACTION_RESISTANCE</SpeakerFaction>
                <ListenerFaction>FACTION_CRYSTALLINE</ListenerFaction>
            </Requirements>
            <Text>Also das ist es, was der Individualismus der Terraner mit sich bringt - zersplitterte Gruppen.</Text>
            <PreferenceWeight>50</PreferenceWeight>
        </FlavorTextOption>
        <FlavorTextOption>
            <Requirements>
                <SpeakerFaction>FACTION_RESISTANCE</SpeakerFaction>
                <ListenerFaction>FACTION_MOTH</ListenerFaction>
            </Requirements>
            <Text>Wir helfen denen, die bereit sind, anderen zu helfen.</Text>
            <PreferenceWeight>50</PreferenceWeight>
        </FlavorTextOption>
        <FlavorTextOption>
            <Requirements>
                <SpeakerFaction>FACTION_SEEING</SpeakerFaction>
                <ListenerFaction>FACTION_CRYSTALLINE</ListenerFaction>
            </Requirements>
            <Text>Denk immer daran, wer dich zuerst gefördert hat, während du dich weiterentwickelst.</Text>
            <PreferenceWeight>50</PreferenceWeight>
        </FlavorTextOption>
        <FlavorTextOption>
            <Requirements>
                <SpeakerFaction>FACTION_CRYSTALLINE</SpeakerFaction>
                <ListenerFaction>FACTION_TERRAN</ListenerFaction>
            </Requirements>
            <Text>Ich spare mir die Worte und lasse meinen Kopf das Reden übernehmen.</Text>
            <PreferenceWeight>50</PreferenceWeight>
        </FlavorTextOption>
        <FlavorTextOption>
            <Requirements>
                <SpeakerFaction>FACTION_CRYSTALLINE</SpeakerFaction>
                <ListenerFaction>FACTION_FESTRON</ListenerFaction>
            </Requirements>
            <Text>Wir sind eine Bedrohung, sogar für körperlose Wesen wie dich.</Text>
            <PreferenceWeight>50</PreferenceWeight>
        </FlavorTextOption>
        <FlavorTextOption>
            <Requirements>
                <SpeakerFaction>FACTION_CRYSTALLINE</SpeakerFaction>
                <ListenerFaction>FACTION_NAVIGATORS</ListenerFaction>
            </Requirements>
            <Text>Behalte deine Vermutungen für dich selbst.</Text>
            <PreferenceWeight>50</PreferenceWeight>
        </FlavorTextOption>
        <FlavorTextOption>
            <Requirements>
                <SpeakerFaction>FACTION_CRYSTALLINE</SpeakerFaction>
                <ListenerFaction>FACTION_MIMOT</ListenerFaction>
            </Requirements>
            <Text>Unhöflich.</Text>
            <PreferenceWeight>50</PreferenceWeight>
        </FlavorTextOption>
        <FlavorTextOption>
            <Requirements>
                <SpeakerFaction>FACTION_CRYSTALLINE</SpeakerFaction>
                <ListenerFaction>FACTION_XELOXI</ListenerFaction>
            </Requirements>
            <Text>Leg los. Ich schäme mich nicht für unsere Ablehnung von erbärmlichen Gesetzen, die von den Schwachen gemacht wurden.</Text>
            <PreferenceWeight>50</PreferenceWeight>
        </FlavorTextOption>
        <FlavorTextOption>
            <Requirements>
                <SpeakerFaction>FACTION_CRYSTALLINE</SpeakerFaction>
                <ListenerFaction>FACTION_DRENGIN</ListenerFaction>
            </Requirements>
            <Text>Widerlich! Versuch noch einmal, in meinen Kopf zu kommen, und ich werde deinen abreißen.</Text>
            <PreferenceWeight>50</PreferenceWeight>
        </FlavorTextOption>
        <FlavorTextOption>
            <Requirements>
                <SpeakerFaction>FACTION_CRYSTALLINE</SpeakerFaction>
                <ListenerFaction>FACTION_ALTARIAN</ListenerFaction>
            </Requirements>
            <Text>Du passt perfekt zu den Spezies unseres Sektors. Sie lehnen es auch ab, unsere fortgeschrittene Entwicklung anzuerkennen.</Text>
            <PreferenceWeight>50</PreferenceWeight>
        </FlavorTextOption>
        <FlavorTextOption>
            <Requirements>
                <SpeakerFaction>FACTION_CRYSTALLINE</SpeakerFaction>
                <ListenerFaction>FACTION_YOR</ListenerFaction>
            </Requirements>
            <Text>Unterhaltung: langweilig. Dialog beenden.</Text>
            <PreferenceWeight>50</PreferenceWeight>
        </FlavorTextOption>
        <FlavorTextOption>
            <Requirements>
                <SpeakerFaction>FACTION_CRYSTALLINE</SpeakerFaction>
                <ListenerFaction>FACTION_KRYNN</ListenerFaction>
            </Requirements>
            <Text>Um den Weg zu finden, muss man zuerst Demut finden. Wir sind hier, wenn du es tust.</Text>
            <PreferenceWeight>50</PreferenceWeight>
        </FlavorTextOption>
        <FlavorTextOption>
            <Requirements>
                <SpeakerFaction>FACTION_CRYSTALLINE</SpeakerFaction>
                <ListenerFaction>FACTION_ICONIAN</ListenerFaction>
            </Requirements>
            <Text>Ich habe wenig Geduld für deine Arroganz.</Text>
            <PreferenceWeight>50</PreferenceWeight>
        </FlavorTextOption>
        <FlavorTextOption>
            <Requirements>
                <SpeakerFaction>FACTION_CRYSTALLINE</SpeakerFaction>
                <ListenerFaction>FACTION_IRIDIUM</ListenerFaction>
            </Requirements>
            <Text>Wir müssen einander vertrauen, um fair zu handeln.</Text>
            <PreferenceWeight>50</PreferenceWeight>
        </FlavorTextOption>
        <FlavorTextOption>
            <Requirements>
                <SpeakerFaction>FACTION_CRYSTALLINE</SpeakerFaction>
                <ListenerFaction>FACTION_RESISTANCE</ListenerFaction>
            </Requirements>
            <Text>Warn mich das nächste Mal. Ich werde dir etwas Interessanteres zum Lesen geben.</Text>
            <PreferenceWeight>50</PreferenceWeight>
        </FlavorTextOption>
        <FlavorTextOption>
            <Requirements>
                <SpeakerFaction>FACTION_CRYSTALLINE</SpeakerFaction>
                <ListenerFaction>FACTION_KORATH</ListenerFaction>
            </Requirements>
            <Text>Liess du meine Gedanken? Ich verwandle dich in einen Spiegel!</Text>
            <PreferenceWeight>50</PreferenceWeight>
        </FlavorTextOption>
        <FlavorTextOption>
            <Requirements>
                <SpeakerFaction>FACTION_CRYSTALLINE</SpeakerFaction>
                <ListenerFaction>FACTION_MOTH</ListenerFaction>
            </Requirements>
            <Text>Ich hoffe, wir können das hier zivilisiert halten.</Text>
            <PreferenceWeight>50</PreferenceWeight>
        </FlavorTextOption>
        <FlavorTextOption>
            <Requirements>
                <SpeakerFaction>FACTION_CRYSTALLINE</SpeakerFaction>
                <ListenerFaction>FACTION_SEEING</ListenerFaction>
            </Requirements>
            <Text>Wir sind dagegen.</Text>
            <PreferenceWeight>50</PreferenceWeight>
        </FlavorTextOption>
        <FlavorTextOption>
            <Requirements>
                <SpeakerFaction>FACTION_CRYSTALLINE</SpeakerFaction>
                <ListenerFaction>FACTION_ABSOLUTE</ListenerFaction>
            </Requirements>
            <Text>[I]Konzentriere dich auf wütende Gedanken.[/I]</Text>
            <PreferenceWeight>50</PreferenceWeight>
        </FlavorTextOption>
        <FlavorTextOption>
            <Requirements>
                <SpeakerFaction>FACTION_KORATH</SpeakerFaction>
                <ListenerFaction>FACTION_CRYSTALLINE</ListenerFaction>
            </Requirements>
            <Text>Wir haben schon Schlimmeres und Hässlicheres als dich überstanden. Melde dich, wenn du mit deinem Wutanfall fertig bist.</Text>
            <PreferenceWeight>50</PreferenceWeight>
        </FlavorTextOption>
        <FlavorTextOption>
            <Requirements>
                <SpeakerFaction>FACTION_MOTH</SpeakerFaction>
                <ListenerFaction>FACTION_CRYSTALLINE</ListenerFaction>
            </Requirements>
            <Text>Versuche, die schreiende Angst in deinem Kopf nicht so laut werden zu lassen.</Text>
            <PreferenceWeight>50</PreferenceWeight>
        </FlavorTextOption>
        <FlavorTextOption>
            <Requirements>
                <SpeakerFaction>FACTION_SEEING</SpeakerFaction>
                <ListenerFaction>FACTION_CRYSTALLINE</ListenerFaction>
            </Requirements>
            <Text>Just remember, as you develop, who elevated you first.</Text>
            <PreferenceWeight>50</PreferenceWeight>
        </FlavorTextOption>
        <FlavorTextOption>
            <Requirements>
                <SpeakerFaction>FACTION_ABSOLUTE</SpeakerFaction>
                <ListenerFaction>FACTION_CRYSTALLINE</ListenerFaction>
            </Requirements>
            <Text>Es ist nur eine Frage der Zeit, bis wir das Universum von deiner Geißel befreien können.</Text>
            <PreferenceWeight>50</PreferenceWeight>
        </FlavorTextOption>
        <FlavorTextOption>
            <Requirements>
                <SpeakerFaction>FACTION_MOTH</SpeakerFaction>
                <ListenerFaction>FACTION_TERRAN</ListenerFaction>
            </Requirements>
            <Text>Jo, wir sind ziemlich cool.</Text>
            <PreferenceWeight>50</PreferenceWeight>
        </FlavorTextOption>
        <FlavorTextOption>
            <Requirements>
                <SpeakerFaction>FACTION_MOTH</SpeakerFaction>
                <ListenerFaction>FACTION_YOR</ListenerFaction>
            </Requirements>
            <Text>Gründe für Lob: fragwürdig.</Text>
            <PreferenceWeight>50</PreferenceWeight>
        </FlavorTextOption>
        <FlavorTextOption>
            <Requirements>
                <SpeakerFaction>FACTION_MOTH</SpeakerFaction>
                <ListenerFaction>FACTION_FESTRON</ListenerFaction>
            </Requirements>
            <Text>Es wäre besser für dich, uns in deinen Albträumen zu behalten.</Text>
            <PreferenceWeight>50</PreferenceWeight>
        </FlavorTextOption>
        <FlavorTextOption>
            <Requirements>
                <SpeakerFaction>FACTION_MOTH</SpeakerFaction>
                <ListenerFaction>FACTION_NAVIGATORS</ListenerFaction>
            </Requirements>
            <Text>Wenn du den Kontakt mit diesem Sektor überlebst, gibt es vielleicht etwas zu teilen.</Text>
            <PreferenceWeight>50</PreferenceWeight>
        </FlavorTextOption>
        <FlavorTextOption>
            <Requirements>
                <SpeakerFaction>FACTION_MOTH</SpeakerFaction>
                <ListenerFaction>FACTION_XELOXI</ListenerFaction>
            </Requirements>
            <Text>Dein schnelles Ende wird hilfreich genug sein.</Text>
            <PreferenceWeight>50</PreferenceWeight>
        </FlavorTextOption>
        <FlavorTextOption>
            <Requirements>
                <SpeakerFaction>FACTION_MOTH</SpeakerFaction>
                <ListenerFaction>FACTION_ARCEAN</ListenerFaction>
            </Requirements>
            <Text>Wahre Neutralität ist selten; wir sind skeptisch gegenüber deinen Absichten.</Text>
            <PreferenceWeight>50</PreferenceWeight>
        </FlavorTextOption>
        <FlavorTextOption>
            <Requirements>
                <SpeakerFaction>FACTION_MOTH</SpeakerFaction>
                <ListenerFaction>FACTION_DRENGIN</ListenerFaction>
            </Requirements>
            <Text>Wir geben dir jede Menge Gründe, die Brutalität zu umarmen.</Text>
            <PreferenceWeight>50</PreferenceWeight>
        </FlavorTextOption>
        <FlavorTextOption>
            <Requirements>
                <SpeakerFaction>FACTION_MOTH</SpeakerFaction>
                <ListenerFaction>FACTION_MANTI</ListenerFaction>
            </Requirements>
            <Text>Wir werden teilen, wenn du dich über jeden Verdacht hinaus bewiesen hast.</Text>
            <PreferenceWeight>50</PreferenceWeight>
        </FlavorTextOption>
        <FlavorTextOption>
            <Requirements>
                <SpeakerFaction>FACTION_MOTH</SpeakerFaction>
                <ListenerFaction>FACTION_KRYNN</ListenerFaction>
            </Requirements>
            <Text>Es ist nicht ratsam, mit denen zusammenzuarbeiten, die Den Weg in Frage stellen.</Text>
            <PreferenceWeight>50</PreferenceWeight>
        </FlavorTextOption>
        <FlavorTextOption>
            <Requirements>
                <SpeakerFaction>FACTION_MOTH</SpeakerFaction>
                <ListenerFaction>FACTION_IRIDIUM</ListenerFaction>
            </Requirements>
            <Text>Im Geschäft hat Freundschaft keinen Platz.</Text>
            <PreferenceWeight>50</PreferenceWeight>
        </FlavorTextOption>
        <FlavorTextOption>
            <Requirements>
                <SpeakerFaction>FACTION_MOTH</SpeakerFaction>
                <ListenerFaction>FACTION_RESISTANCE</ListenerFaction>
            </Requirements>
            <Text>Hm. Das bleibt abzuwarten.</Text>
            <PreferenceWeight>50</PreferenceWeight>
        </FlavorTextOption>
        <FlavorTextOption>
            <Requirements>
                <SpeakerFaction>FACTION_MOTH</SpeakerFaction>
                <ListenerFaction>FACTION_CRYSTALLINE</ListenerFaction>
            </Requirements>
            <Text>Try not to let your fear scream so loudly in your head.</Text>
            <PreferenceWeight>50</PreferenceWeight>
        </FlavorTextOption>
        <FlavorTextOption>
            <Requirements>
                <SpeakerFaction>FACTION_MOTH</SpeakerFaction>
                <ListenerFaction>FACTION_KORATH</ListenerFaction>
            </Requirements>
            <Text>Bewahre deine Hoffnung; es ist ein Fehler.</Text>
            <PreferenceWeight>50</PreferenceWeight>
        </FlavorTextOption>
        <FlavorTextOption>
            <Requirements>
                <SpeakerFaction>FACTION_MOTH</SpeakerFaction>
                <ListenerFaction>FACTION_SEEING</ListenerFaction>
            </Requirements>
            <Text>Wir hören. Wir ignorieren.</Text>
            <PreferenceWeight>50</PreferenceWeight>
        </FlavorTextOption>
        <FlavorTextOption>
            <Requirements>
                <SpeakerFaction>FACTION_MOTH</SpeakerFaction>
                <ListenerFaction>FACTION_ABSOLUTE</ListenerFaction>
            </Requirements>
            <Text>Wild herumflattern.</Text>
            <PreferenceWeight>50</PreferenceWeight>
        </FlavorTextOption>
    </FlavorTextDef>
    <FlavorTextDef>
        <InternalName>TAUNT_PLAYER</InternalName>
        <FlavorTextOption>
            <Requirements>
                <ListenerHasUniversalTranslator>false</ListenerHasUniversalTranslator>
            </Requirements>
            <Text>Ibbu nesha sigu, wehu![BR][BR](Wir haben gerade einen eurer Planeten erobert.)</Text>
            <PreferenceWeight>10</PreferenceWeight>
        </FlavorTextOption>
        <FlavorTextOption>
            <Text>Wir haben gerade einen eurer Planeten erobert.</Text>
        </FlavorTextOption>
        <FlavorTextOption>
            <Requirements>
                <SpeakerFaction>FACTION_TERRAN</SpeakerFaction>
            </Requirements>
            <Text>Wir haben eine eurer Welten befreit.</Text>
        </FlavorTextOption>
        <FlavorTextOption>
            <Requirements>
                <SpeakerFaction>FACTION_FESTRON</SpeakerFaction>
            </Requirements>
            <Text>Unsere Eier haben ein neues Zuhause in einer eurer früheren Welten gefunden.</Text>
        </FlavorTextOption>
        <FlavorTextOption>
            <Requirements>
                <SpeakerFaction>FACTION_NAVIGATORS</SpeakerFaction>
            </Requirements>
            <Text>Eine eurer Welten befindet sich nun in unserem Besitz.</Text>
        </FlavorTextOption>
        <FlavorTextOption>
            <Requirements>
                <SpeakerFaction>FACTION_MIMOT</SpeakerFaction>
            </Requirements>
            <Text>Wir haben eine eurer Welten von eurer Ekelhaftigkeit befreit.</Text>
        </FlavorTextOption>
        <FlavorTextOption>
            <Requirements>
                <SpeakerFaction>FACTION_XELOXI</SpeakerFaction>
            </Requirements>
            <Text>Wir haben das Volk auf einem eurer Planeten befreit.</Text>
        </FlavorTextOption>
        <FlavorTextOption>
            <Requirements>
                <SpeakerFaction>FACTION_DRENGIN</SpeakerFaction>
            </Requirements>
            <Text>Wir haben einen eurer Planeten erobert und werden uns die Narren dort heute Abend gut schmecken lassen.</Text>
        </FlavorTextOption>
        <FlavorTextOption>
            <Requirements>
                <SpeakerFaction>FACTION_ALTARIAN</SpeakerFaction>
            </Requirements>
            <Text>Wir können unsere Weisheit mit dem Volk der Welt teilen, die wir euch gerade gestohlen haben.</Text>
        </FlavorTextOption>
        <FlavorTextOption>
            <Requirements>
                <SpeakerFaction>FACTION_YOR</SpeakerFaction>
            </Requirements>
            <Text>Wir haben eine eurer Welten übernommen. Freut Euch.</Text>
        </FlavorTextOption>
        <FlavorTextOption>
            <Requirements>
                <SpeakerFaction>FACTION_TORIAN</SpeakerFaction>
            </Requirements>
            <Text>Euer Planet gehört jetzt uns.</Text>
        </FlavorTextOption>
        <FlavorTextOption>
            <Requirements>
                <SpeakerFaction>FACTION_KRYNN</SpeakerFaction>
            </Requirements>
            <Text>Wir können nun dem Volk eurer Welt, die wir gerade erobert haben, den Weg beibringen.</Text>
        </FlavorTextOption>
        <FlavorTextOption>
            <Requirements>
                <SpeakerFaction>FACTION_IRIDIUM</SpeakerFaction>
            </Requirements>
            <Text>Die Investitionen in unser Militär haben sich bezahlt gemacht. Euer Planet gehört nun uns.</Text>
        </FlavorTextOption>
        <FlavorTextOption>
            <Requirements>
                <SpeakerFaction>FACTION_MOTH</SpeakerFaction>
            </Requirements>
            <Text>Wir hoffen, du verstehst, dass dieser Planet jetzt unter unserer Obhut steht.</Text>
        </FlavorTextOption>
        <FlavorTextOption>
            <Requirements>
                <SpeakerFaction>FACTION_CRYSTALLINE</SpeakerFaction>
            </Requirements>
            <Text>Die Bewohner der Welt, die wir gerade erobert haben, können nun wahre Sicherheit kennen.</Text>
        </FlavorTextOption>
    </FlavorTextDef>
    <FlavorTextDef>
        <InternalName>DECLARE_WAR_MAIN</InternalName>
        <FlavorTextOption>
            <Requirements>
                <ListenerHasUniversalTranslator>false</ListenerHasUniversalTranslator>
            </Requirements>
            <Text>Talotic yopitu mul nesin, {PLAYERFACTION:2}.[BR][BR][COLOR=UIDefaultHighlight](Wir sind im Krieg)[/COLOR]</Text>
            <PreferenceWeight>10</PreferenceWeight>
        </FlavorTextOption>
        <FlavorTextOption>
            <Text>Die Zeit des Friedens ist vorbei, {PLAYERFACTION:2}. Macht euch bereit für den Krieg.[BR][BR][COLOR=UIDefaultHighlight](Wir sind im Krieg)[/COLOR]</Text>
        </FlavorTextOption>
        <FlavorTextOption>
            <Requirements>
                <PersonalityType>Totalitarianism</PersonalityType>
            </Requirements>
            <Text>Es ist an der Zeit, dass eure Welten von einer überlegenen Zivilisation beherrscht werden. Bereitet euch vor, zu sterben.[BR][BR][COLOR=UIDefaultHighlight](Wir sind im Krieg)[/COLOR]</Text>
            <PreferenceWeight>10</PreferenceWeight>
        </FlavorTextOption>
        <FlavorTextOption>
            <Requirements>
                <SpeakerFaction>FACTION_TERRAN</SpeakerFaction>
            </Requirements>
            <Text>Eine Schande, dass es so enden musste. Unsere Beziehung war so vielversprechend. Obwohl wir es nicht mögen, Kriege anzufangen, sollten Sie wissen, dass wir gut darin sind, sie zu beenden.[BR][BR][COLOR=UIDefaultHighlight](Wir sind im Krieg)[/COLOR]</Text>
        </FlavorTextOption>
        <FlavorTextOption>
            <Requirements>
                <SpeakerFaction>FACTION_FESTRON</SpeakerFaction>
            </Requirements>
            <Text>Der Krieg steht vor eurer Tür, Beutefleisch. Bald werdet ihr mit Eiersäcken gefüllt sein. Bereitet euch schon mal mental darauf vor.[BR][BR][COLOR=UIDefaultHighlight](Wir sind im Krieg)[/COLOR]</Text>
        </FlavorTextOption>
        <FlavorTextOption>
            <Requirements>
                <SpeakerFaction>FACTION_NAVIGATORS</SpeakerFaction>
            </Requirements>
            <Text>Wir laufen nicht mehr weg, Alien. Wir konfrontieren jetzt unsere Feinde. Die Zeit für den Krieg ist gekommen. [BR][BR][COLOR=UIDefaultHighlight](Wir sind im Krieg)[/COLOR]</Text>
        </FlavorTextOption>
        <FlavorTextOption>
            <Requirements>
                <SpeakerFaction>FACTION_MIMOT</SpeakerFaction>
            </Requirements>
            <Text>Wir werden uns nie wieder von jemandem beherrschen lassen. Wir werden zu Herrschern. Und wir fangen mit euch an.[BR][BR][COLOR=UIDefaultHighlight](Wir sind im Krieg)[/COLOR]</Text>
        </FlavorTextOption>
        <FlavorTextOption>
            <Requirements>
                <SpeakerFaction>FACTION_XELOXI</SpeakerFaction>
            </Requirements>
            <Text>Wir werden euch jetzt vernichten, Alien. Vollkommen auslöschen. Fragt nicht warum. Wir müssen uns vor euch nicht rechtfertigen.[BR][BR][COLOR=UIDefaultHighlight](Wir sind im Krieg)[/COLOR]</Text>
        </FlavorTextOption>
        <FlavorTextOption>
            <Requirements>
                <SpeakerFaction>FACTION_ARCEAN</SpeakerFaction>
            </Requirements>
            <Text>Wir haben mehr Krieg erlebt als die meisten anderen. Wir streben nicht danach, aber wenn es notwendig ist, schrecken wir nicht davor zurück. Und wir schrecken nicht vor dem Krieg mit euch zurück.[BR][BR][COLOR=UIDefaultHighlight](Wir sind im Krieg)[/COLOR]</Text>
        </FlavorTextOption>
        <FlavorTextOption>
            <Requirements>
                <SpeakerFaction>FACTION_DRENGIN</SpeakerFaction>
            </Requirements>
            <Text>Wir sind die feuchten, klatschenden Geräusche leid, die Ihr beim Sprechen macht, Alien. Wenn wir euch letztendlich erobern, müssen wir uns dafür etwas einfallen lassen.[BR][BR][COLOR=UIDefaultHighlight](Wir sind im Krieg)[/COLOR]</Text>
        </FlavorTextOption>
        <FlavorTextOption>
            <Requirements>
                <SpeakerFaction>FACTION_ALTARIAN</SpeakerFaction>
            </Requirements>
            <Text>Wir erklären euch den Krieg. Eigentlich ein abscheulicher Gedanke für unser Volk, aber für ein abscheuliches Volk wie euch machen wir eine Ausnahme.[BR][BR][COLOR=UIDefaultHighlight](Wir sind im Krieg)[/COLOR]</Text>
        </FlavorTextOption>
        <FlavorTextOption>
            <Requirements>
                <SpeakerFaction>FACTION_YOR</SpeakerFaction>
            </Requirements>
            <Text>Ihr nennt es Krieg, wir nennen es die Säuberung des Universums von Ungeziefer. So oder so, eure Zeit ist vorbei.[BR][BR][COLOR=UIDefaultHighlight](Wir sind im Krieg)[/COLOR]</Text>
        </FlavorTextOption>
        <FlavorTextOption>
            <Requirements>
                <SpeakerFaction>FACTION_TORIAN</SpeakerFaction>
            </Requirements>
            <Text>Es ist an der Zeit, dass ihr aufhört, uns zu terrorisieren. Wir haben es satt, dass der Krieg immer zu uns kommt. Dieses Mal bringen wir ihn zu euch.[BR][BR][COLOR=UIDefaultHighlight](Wir sind im Krieg)[/COLOR]</Text>
        </FlavorTextOption>
        <FlavorTextOption>
            <Requirements>
                <SpeakerFaction>FACTION_MANTI</SpeakerFaction>
            </Requirements>
            <Text>Die Galaxie ist voll von Jägern. Wir hätten niemals gedacht, dass wir selbst welche werden. Aber das müssen wir, um das Universum von eurer Anwesenheit zu befreien.[BR][BR][COLOR=UIDefaultHighlight](Wir sind im Krieg)[/COLOR]</Text>
        </FlavorTextOption>
        <FlavorTextOption>
            <Requirements>
                <SpeakerFaction>FACTION_KRYNN</SpeakerFaction>
            </Requirements>
            <Text>Idealerweise wird der Weg der Krynn durch Gespräche und ruhige Überlegungen verbreitet. Nur in den seltensten Fällen müssen wir auf Gewalt zurückgreifen. Das tun wir jetzt, Alien.[BR][BR][COLOR=UIDefaultHighlight](Wir sind im Krieg)[/COLOR]</Text>
        </FlavorTextOption>
        <FlavorTextOption>
            <Requirements>
                <SpeakerFaction>FACTION_ICONIAN</SpeakerFaction>
            </Requirements>
            <Text>Wir sind keine instinktiven Kriegshetzer. Aber wir haben genug davon erlebt, dass ihr euch große Sorgen darum machen solltet, was passieren wird, wenn wir euch den Krieg erklären.[BR][BR][COLOR=UIDefaultHighlight](Wir sind im Krieg)[/COLOR]</Text>
        </FlavorTextOption>
        <FlavorTextOption>
            <Requirements>
                <SpeakerFaction>FACTION_DRATH</SpeakerFaction>
            </Requirements>
            <Text>Wir mögen es nicht, wenn man uns dabei sieht, wie wir selbst direkt eingreifen. Dass wir dies jetzt tun, um euch zu vernichten, sollte euch zeigen, wie sehr ihr es verdient habt.[BR][BR][COLOR=UIDefaultHighlight](Wir sind im Krieg)[/COLOR]</Text>
        </FlavorTextOption>
        <FlavorTextOption>
            <Requirements>
                <SpeakerFaction>FACTION_IRIDIUM</SpeakerFaction>
            </Requirements>
            <Text>Es ist normallerweise besser, von den Kriegen anderer Zivilisationen zu profitieren, als von den eigenen. Aber wir sind bereit, einen kleinen Verlust in Kauf zu nehmen, wenn dieser euren Tod bedeutet.[BR][BR][COLOR=UIDefaultHighlight](Wir sind im Krieg)[/COLOR]</Text>
        </FlavorTextOption>
        <FlavorTextOption>
            <Requirements>
                <SpeakerFaction>FACTION_ONYX_HIVE</SpeakerFaction>
            </Requirements>
            <Text>Eure Handlungen haben uns in den dampfenden Kriegskrater getrieben, Oberflächenbewohner. Und jetzt werden wir euch vernichten. Der Onyx-Schwarm wird euer Ende sein.[BR][BR][COLOR=UIDefaultHighlight](Wir sind im Krieg)[/COLOR]</Text>
        </FlavorTextOption>
        <FlavorTextOption>
            <Requirements>
                <SpeakerFaction>FACTION_CRYSTALLINE</SpeakerFaction>
            </Requirements>
            <Text>Ich habe in den Geist von dir und deinem Volk geblickt. Ich kann eure Neigungen gegen die Interessen der Luxar-Dominanz nicht länger ignorieren.[BR][BR][COLOR=UIDefaultHighlight](Wir sind im Krieg)[/COLOR]</Text>
        </FlavorTextOption>
        <FlavorTextOption>
            <Requirements>
                <SpeakerFaction>FACTION_BARATAK</SpeakerFaction>
            </Requirements>
            <Text>Ihr Tiere habt die Galaxie lang genug beschmutzt. Wir werden euch aufhalten. Alle Pflanzen mit gesundem Verstand werden uns danken.[BR][BR][COLOR=UIDefaultHighlight](Wir sind im Krieg)[/COLOR]</Text>
        </FlavorTextOption>
        <FlavorTextOption>
            <Requirements>
                <SpeakerFaction>FACTION_MOTH</SpeakerFaction>
            </Requirements>
            <Text>Obwohl wir unser Bestes gegeben haben, müssen wir zugeben, dass Diplomatie zwischen uns keinen Dienst mehr leistet. Wir erfreuen uns nicht an dieser Entscheidung, aber wir müssen unseren Beitrag zur Sicherheit leisten - auch wenn das bedeutet, in den Krieg zu ziehen.[BR][BR][COLOR=UIDefaultHighlight](Wir sind im Krieg)[/COLOR]</Text>
        </FlavorTextOption>
        <FlavorTextOption>
            <Requirements>
                <SpeakerFaction>FACTION_CRYSTALLINE</SpeakerFaction>
            </Requirements>
<<<<<<< HEAD
            <Text>"Ich habe einen Blick in den Geist von dir und deinem Volk geworfen. Ich kann eure Neigungen gegen die Interessen der Luxar-Dominanz nicht länger ignorieren.[BR][BR][COLOR=UIDefaultHighlight](Wir sind im Krieg)[/COLOR]</Text>
=======
            <Text>Ich habe in den Geist von dir und deinem Volk geblickt. Ich kann eure Neigungen gegen die Interessen des Luxar Dominions nicht länger ignorieren.[BR][BR][COLOR=UIDefaultHighlight](Wir sind im Krieg)[/COLOR].</Text>
>>>>>>> 20e98bdd
        </FlavorTextOption>
        <FlavorTextOption>
            <Requirements>
                <SpeakerFaction>FACTION_TERRAN</SpeakerFaction>
                <ListenerFaction>FACTION_FESTRON</ListenerFaction>
            </Requirements>
            <Text>Wir können die Galaxie nicht der Gnade von Weltrauminsekten überlassen. Bereitet euch darauf vor, vernichtet zu werden.[BR][BR][COLOR=UIDefaultHighlight](Wir sind im Krieg)[/COLOR]</Text>
            <PreferenceWeight>50</PreferenceWeight>
        </FlavorTextOption>
        <FlavorTextOption>
            <Requirements>
                <SpeakerFaction>FACTION_TERRAN</SpeakerFaction>
                <ListenerFaction>FACTION_DRENGIN</ListenerFaction>
            </Requirements>
            <Text>Tief in eurem inneren wusstet Ihr schon immer, dass es mit einem Krieg zwischen uns enden würde.[BR][BR][COLOR=UIDefaultHighlight](Wir sind im Krieg)[/COLOR]</Text>
            <PreferenceWeight>50</PreferenceWeight>
        </FlavorTextOption>
        <FlavorTextOption>
            <Requirements>
                <SpeakerFaction>FACTION_TERRAN</SpeakerFaction>
                <ListenerFaction>FACTION_YOR</ListenerFaction>
            </Requirements>
            <Text>Wir sind zu dem Schluss gekommen, dass es keine Zukunft gibt, die gut enden könnte, wenn ein Volk erbarmungsloser Maschinen frei herumläuft. Deswegen haben wir beschlossen, euch den Stecker zu ziehen. [BR][BR][COLOR=UIDefaultHighlight](Wir sind im Krieg)[/COLOR]</Text>
            <PreferenceWeight>50</PreferenceWeight>
        </FlavorTextOption>
        <FlavorTextOption>
            <Requirements>
                <SpeakerFaction>FACTION_DRENGIN</SpeakerFaction>
                <ListenerFaction>FACTION_TERRAN</ListenerFaction>
            </Requirements>
            <Text>Wir wissen, was ihr wirklich seid, Mensch. Ihr seid, wie eure Spezies es so schön sagt, ein Wolf im Schafspelz.[BR][BR]Euere Fassade von Diplomatie und Handel täuscht uns nicht. Wir werden eure Knochen zu einem feinen Pulver zermalmen.[BR][BR][COLOR=UIDefaultHighlight](Wir sind im Krieg)[/COLOR]</Text>
            <PreferenceWeight>50</PreferenceWeight>
        </FlavorTextOption>
        <FlavorTextOption>
            <Requirements>
                <SpeakerFaction>FACTION_ALTARIAN</SpeakerFaction>
                <ListenerFaction>FACTION_TERRAN</ListenerFaction>
            </Requirements>
            <Text>Wir wünschten, dass es einen anderen Weg gäbe, aber keine Zivilisation hat die Weisheit, die Galaxie so wie wir zu führen.[BR][BR]Wir werden Gnade walten lassen, wenn ihr vollkommen kapituliert.[BR][BR][COLOR=UIDefaultHighlight](Wir sind im Krieg)[/COLOR]</Text>
            <PreferenceWeight>50</PreferenceWeight>
        </FlavorTextOption>
        <FlavorTextOption>
            <Requirements>
                <SpeakerFaction>FACTION_ALTARIAN</SpeakerFaction>
                <ListenerFaction>FACTION_YOR</ListenerFaction>
            </Requirements>
            <Text>Eure Spezies ist eine Abscheulichkeit. Es hat niemals ein Szenario gegeben, indem wir zugelassen hätten, dass Maschinen in unserer Galaxie Erfolg haben.[BR][BR][COLOR=UIDefaultHighlight](Wir sind im Krieg)[/COLOR]</Text>
            <PreferenceWeight>50</PreferenceWeight>
        </FlavorTextOption>
        <FlavorTextOption>
            <Requirements>
                <SpeakerFaction>FACTION_CRYSTALLINE</SpeakerFaction>
                <ListenerFaction>FACTION_MOTH</ListenerFaction>
            </Requirements>
            <Text>Ich kann kaum glauben, dass der Tag gekommen ist, Krieg gegen deine Fraktion zu erklären. Folge dem Licht in den Strahl unserer Laser und die Explosionen unserer Raketen.[BR][BR][COLOR=UIDefaultHighlight](Wir sind im Krieg)[/COLOR]</Text>
            <PreferenceWeight>50</PreferenceWeight>
        </FlavorTextOption>
        <FlavorTextOption>
            <Requirements>
                <SpeakerFaction>FACTION_CRYSTALLINE</SpeakerFaction>
                <ListenerFaction>FACTION_SEEING</ListenerFaction>
            </Requirements>
            <Text>Du hast lange genug von unseren Entwicklungen profitiert.[BR][BR][COLOR=UIDefaultHighlight](Wir sind im Krieg)[/COLOR]</Text>
            <PreferenceWeight>50</PreferenceWeight>
        </FlavorTextOption>
        <FlavorTextOption>
            <Requirements>
                <SpeakerFaction>FACTION_CRYSTALLINE</SpeakerFaction>
                <ListenerFaction>FACTION_ABSOLUTE</ListenerFaction>
            </Requirements>
            <Text>Die Zeit ist gekommen, die Galaxie von deinem Dreck zu säubern. Dieser Krieg wird unseren vorherigen Konflikt nicht wiederholen; wir kommen vorbereitet.[BR][BR][COLOR=UIDefaultHighlight](Wir sind im Krieg)[/COLOR]</Text>
            <PreferenceWeight>50</PreferenceWeight>
        </FlavorTextOption>
        <FlavorTextOption>
            <Requirements>
                <SpeakerFaction>FACTION_MOTH</SpeakerFaction>
                <ListenerFaction>FACTION_CRYSTALLINE</ListenerFaction>
            </Requirements>
            <Text>Wir haben jede Möglichkeit und jeden Zweifel berücksichtigt. Wir können deine Bedrohung für das Leben im ganzen Universum nicht länger ignorieren. Es tut mir leid, aber es ist Zeit zu brennen.[BR][BR][COLOR=UIDefaultHighlight](Wir sind im Krieg)[/COLOR]</Text>
            <PreferenceWeight>50</PreferenceWeight>
        </FlavorTextOption>
        <FlavorTextOption>
            <Requirements>
                <SpeakerFaction>FACTION_MOTH</SpeakerFaction>
                <ListenerFaction>FACTION_ABSOLUTE</ListenerFaction>
            </Requirements>
            <Text>Wir haben genug beobachtet und sind zu dem Schluss gekommen, dass du ein Tumor bist. Leben sollte geschätzt werden, aber du überlebst nur, wenn andere zugrunde gehen.[BR][BR][COLOR=UIDefaultHighlight](Wir sind im Krieg)[/COLOR]</Text>
            <PreferenceWeight>50</PreferenceWeight>
        </FlavorTextOption>
        <FlavorTextOption>
            <Requirements>
                <SpeakerFaction>FACTION_SEEING</SpeakerFaction>
                <ListenerFaction>FACTION_CRYSTALLINE</ListenerFaction>
            </Requirements>
            <Text>Wir erklären den Krieg. Wir brauchen dich nicht mehr.[BR][BR][COLOR=UIDefaultHighlight](Wir sind im Krieg)[/COLOR]</Text>
            <PreferenceWeight>50</PreferenceWeight>
        </FlavorTextOption>
        <FlavorTextOption>
            <Requirements>
                <SpeakerFaction>FACTION_ABSOLUTE</SpeakerFaction>
                <ListenerFaction>FACTION_CRYSTALLINE</ListenerFaction>
            </Requirements>
            <Text>[I]Das zappelnde Lebewesen wirft etwas auf den Bildschirm und behält dabei einen intensiven finsteren Blick.[/I][BR][BR][COLOR=UIDefaultHighlight](Wir sind im Krieg)[/COLOR]</Text>
            <PreferenceWeight>50</PreferenceWeight>
        </FlavorTextOption>
    </FlavorTextDef>
    <FlavorTextDef>
        <InternalName>DECLARE_WAR_RESPONSE_AGGRESSIVE</InternalName>
        <FlavorTextOption>
            <Requirements>
                <ListenerHasUniversalTranslator>false</ListenerHasUniversalTranslator>
            </Requirements>
            <Text>Das werdet Ihr bereuen. Was auch immer ihr seid.</Text>
            <PreferenceWeight>500</PreferenceWeight>
        </FlavorTextOption>
        <FlavorTextOption>
            <Text>Ihr habt einen fatalen Fehler gemacht.</Text>
            <Text>Wir werden euch dafür leiden lassen.</Text>
        </FlavorTextOption>
        <FlavorTextOption>
            <Requirements>
                <PersonalityType>Totalitarianism</PersonalityType>
            </Requirements>
            <Text>Wenn das Ganze vorbei ist, werdet ihr unsere Sklaven sein.</Text>
            <PreferenceWeight>10</PreferenceWeight>
        </FlavorTextOption>
        <FlavorTextOption>
            <Requirements>
                <PersonalityType>Collectivism</PersonalityType>
            </Requirements>
            <Text>Wir werden euch vernichten.</Text>
            <PreferenceWeight>10</PreferenceWeight>
        </FlavorTextOption>
        <FlavorTextOption>
            <Requirements>
                <PersonalityType>Greedy</PersonalityType>
            </Requirements>
            <Text>Eure Welten werden bald unser Eigentum sein.</Text>
            <PreferenceWeight>10</PreferenceWeight>
        </FlavorTextOption>
        <FlavorTextOption>
            <Requirements>
                <ListenerFaction>FACTION_CRYSTALLINE</ListenerFaction>
            </Requirements>
            <Text>Du wirst dem vollen Ausmaß unserer Bewaffnung und telepathischen Taktiken nicht entkommen.</Text>
            <PreferenceWeight>50</PreferenceWeight>
        </FlavorTextOption>
        <FlavorTextOption>
            <Requirements>
                <SpeakerFaction>FACTION_TERRAN</SpeakerFaction>
                <ListenerFaction>FACTION_YOR</ListenerFaction>
            </Requirements>
            <Text>Wir werden eure Organe in Treibstoff umwandeln.</Text>
            <PreferenceWeight>50</PreferenceWeight>
        </FlavorTextOption>
        <FlavorTextOption>
            <Requirements>
                <SpeakerFaction>FACTION_FESTRON</SpeakerFaction>
                <ListenerFaction>FACTION_TERRAN</ListenerFaction>
            </Requirements>
            <Text>Nur ein toter Käfer ist ein guter Käfer.</Text>
            <PreferenceWeight>50</PreferenceWeight>
        </FlavorTextOption>
        <FlavorTextOption>
            <Requirements>
                <SpeakerFaction>FACTION_NAVIGATORS</SpeakerFaction>
                <ListenerFaction>FACTION_TERRAN</ListenerFaction>
            </Requirements>
            <Text>Das wird der letzte Fehler sein, den eure Spezies macht.</Text>
            <PreferenceWeight>50</PreferenceWeight>
        </FlavorTextOption>
        <FlavorTextOption>
            <Requirements>
                <SpeakerFaction>FACTION_MIMOT</SpeakerFaction>
                <ListenerFaction>FACTION_TERRAN</ListenerFaction>
            </Requirements>
            <Text>Es ist erstaunlich, wie etwas so niedliches so dumm sein kann.</Text>
            <PreferenceWeight>50</PreferenceWeight>
        </FlavorTextOption>
        <FlavorTextOption>
            <Requirements>
                <SpeakerFaction>FACTION_XELOXI</SpeakerFaction>
                <ListenerFaction>FACTION_TERRAN</ListenerFaction>
            </Requirements>
            <Text>Ihr habt einen fatalen Fehler gemacht.</Text>
            <PreferenceWeight>50</PreferenceWeight>
        </FlavorTextOption>
        <FlavorTextOption>
            <Requirements>
                <SpeakerFaction>FACTION_ARCEAN</SpeakerFaction>
                <ListenerFaction>FACTION_TERRAN</ListenerFaction>
            </Requirements>
            <Text>Ihr seid ein aussterbendes Volk. Wir werden euer Ableben beschleunigen.</Text>
            <PreferenceWeight>50</PreferenceWeight>
        </FlavorTextOption>
        <FlavorTextOption>
            <Requirements>
                <SpeakerFaction>FACTION_DRENGIN</SpeakerFaction>
                <ListenerFaction>FACTION_TERRAN</ListenerFaction>
            </Requirements>
            <Text>Ihr werdet bald feststellen, dass wir sehr, sehr gut in der Kriegsführung sind.</Text>
            <PreferenceWeight>50</PreferenceWeight>
        </FlavorTextOption>
        <FlavorTextOption>
            <Requirements>
                <SpeakerFaction>FACTION_ALTARIAN</SpeakerFaction>
                <ListenerFaction>FACTION_TERRAN</ListenerFaction>
            </Requirements>
            <Text>Ich glaube, ihr überschätzt eure Weisheit und Militärmacht.</Text>
            <PreferenceWeight>50</PreferenceWeight>
        </FlavorTextOption>
        <FlavorTextOption>
            <Requirements>
                <SpeakerFaction>FACTION_ALTARIAN</SpeakerFaction>
                <ListenerFaction>FACTION_YOR</ListenerFaction>
            </Requirements>
            <Text>Wenn wir mit euch fertig sind, wird es keine Spur mehr von eurer Spezies geben.</Text>
            <PreferenceWeight>50</PreferenceWeight>
        </FlavorTextOption>
        <FlavorTextOption>
            <Requirements>
                <SpeakerFaction>FACTION_YOR</SpeakerFaction>
                <ListenerFaction>FACTION_TERRAN</ListenerFaction>
            </Requirements>
            <Text>Wir werden das, was von euch übrigbleibt, als Ersatzteile benutzen.</Text>
            <PreferenceWeight>50</PreferenceWeight>
        </FlavorTextOption>
        <FlavorTextOption>
            <Requirements>
                <SpeakerFaction>FACTION_TORIAN</SpeakerFaction>
                <ListenerFaction>FACTION_TERRAN</ListenerFaction>
            </Requirements>
            <Text>Ihr werdet feststellen, dass wir noch viel schlimmer sind als die Drengin.</Text>
            <PreferenceWeight>50</PreferenceWeight>
        </FlavorTextOption>
        <FlavorTextOption>
            <Requirements>
                <SpeakerFaction>FACTION_MANTI</SpeakerFaction>
                <ListenerFaction>FACTION_TERRAN</ListenerFaction>
            </Requirements>
            <Text>Wir werden euch zum Abendessen zubereiten.</Text>
            <PreferenceWeight>50</PreferenceWeight>
        </FlavorTextOption>
        <FlavorTextOption>
            <Requirements>
                <SpeakerFaction>FACTION_KRYNN</SpeakerFaction>
                <ListenerFaction>FACTION_TERRAN</ListenerFaction>
            </Requirements>
            <Text>Ihr werdet sterben, Fanatiker.</Text>
            <PreferenceWeight>50</PreferenceWeight>
        </FlavorTextOption>
        <FlavorTextOption>
            <Requirements>
                <SpeakerFaction>FACTION_ICONIAN</SpeakerFaction>
                <ListenerFaction>FACTION_TERRAN</ListenerFaction>
            </Requirements>
            <Text>Wenn wir fertig sind, werdet ihr mehr als nur eure Heimatwelt verlieren.</Text>
            <PreferenceWeight>50</PreferenceWeight>
        </FlavorTextOption>
        <FlavorTextOption>
            <Requirements>
                <SpeakerFaction>FACTION_DRATH</SpeakerFaction>
                <ListenerFaction>FACTION_TERRAN</ListenerFaction>
            </Requirements>
            <Text>Wir müssen wohl eine weitere Bestie erlegen.</Text>
            <PreferenceWeight>50</PreferenceWeight>
        </FlavorTextOption>
        <FlavorTextOption>
            <Requirements>
                <SpeakerFaction>FACTION_IRIDIUM</SpeakerFaction>
                <ListenerFaction>FACTION_TERRAN</ListenerFaction>
            </Requirements>
            <Text>Wir werden die Überbleibsel eurer Welten ausplündern.</Text>
            <PreferenceWeight>50</PreferenceWeight>
        </FlavorTextOption>
        <FlavorTextOption>
            <Requirements>
                <SpeakerFaction>FACTION_BARATAK</SpeakerFaction>
                <ListenerFaction>FACTION_TERRAN</ListenerFaction>
            </Requirements>
            <Text>Wenn wir mit euch fertig sind, werdet ihr das Zündholz eines Lagerfeuers sein.</Text>
            <PreferenceWeight>50</PreferenceWeight>
        </FlavorTextOption>
        <FlavorTextOption>
            <Requirements>
                <SpeakerFaction>FACTION_CRYSTALLINE</SpeakerFaction>
                <ListenerFaction>FACTION_MOTH</ListenerFaction>
            </Requirements>
            <Text>Wir finden diese Entscheidung heute zutiefst bedauerlich. Morgen werdet ihr das auch tun.</Text>
            <PreferenceWeight>50</PreferenceWeight>
        </FlavorTextOption>
        <FlavorTextOption>
            <Requirements>
                <SpeakerFaction>FACTION_CRYSTALLINE</SpeakerFaction>
                <ListenerFaction>FACTION_SEEING</ListenerFaction>
            </Requirements>
            <Text>Wir sind unzufrieden.</Text>
            <PreferenceWeight>50</PreferenceWeight>
        </FlavorTextOption>
        <FlavorTextOption>
            <Requirements>
                <SpeakerFaction>FACTION_CRYSTALLINE</SpeakerFaction>
                <ListenerFaction>FACTION_ABSOLUTE</ListenerFaction>
            </Requirements>
            <Text>[I]Schlag wütend auf den Bildschirm ein.[/I]</Text>
            <PreferenceWeight>50</PreferenceWeight>
        </FlavorTextOption>
        <FlavorTextOption>
            <Requirements>
                <SpeakerFaction>FACTION_MOTH</SpeakerFaction>
                <ListenerFaction>FACTION_CRYSTALLINE</ListenerFaction>
            </Requirements>
            <Text>Die Luxar brennen nicht.</Text>
            <PreferenceWeight>50</PreferenceWeight>
        </FlavorTextOption>
        <FlavorTextOption>
            <Requirements>
                <SpeakerFaction>FACTION_SEEING</SpeakerFaction>
                <ListenerFaction>FACTION_CRYSTALLINE</ListenerFaction>
            </Requirements>
            <Text>Ich sehe, du hast gelernt, undankbar zu sein. Dann sei es so.</Text>
            <PreferenceWeight>50</PreferenceWeight>
        </FlavorTextOption>
        <FlavorTextOption>
            <Requirements>
                <SpeakerFaction>FACTION_ABSOLUTE</SpeakerFaction>
                <ListenerFaction>FACTION_CRYSTALLINE</ListenerFaction>
            </Requirements>
            <Text>Dieser Konflikt wird nicht enden, bis wir dich aus dem Universum verbannt haben.</Text>
            <PreferenceWeight>50</PreferenceWeight>
        </FlavorTextOption>
    </FlavorTextDef>
    <FlavorTextDef>
        <InternalName>DECLARE_WAR_RESPONSE_DISAPPOINTED</InternalName>
        <FlavorTextOption>
            <Requirements>
                <ListenerHasUniversalTranslator>false</ListenerHasUniversalTranslator>
            </Requirements>
            <Text>Wie bitte?</Text>
            <PreferenceWeight>10</PreferenceWeight>
        </FlavorTextOption>
        <FlavorTextOption>
            <Text>Enttäuschend. Aber nicht überraschend.</Text>
            <Text>So sei es denn.</Text>
        </FlavorTextOption>
        <FlavorTextOption>
            <Requirements>
                <PersonalityType>Totalitarianism</PersonalityType>
            </Requirements>
            <Text>Ihr werdet den Tag bereuen, an dem ihr uns den Krieg erklärt habt.</Text>
            <PreferenceWeight>10</PreferenceWeight>
        </FlavorTextOption>
        <FlavorTextOption>
            <Requirements>
                <PersonalityType>Collectivism</PersonalityType>
            </Requirements>
            <Text>Bitte tut uns nichts.</Text>
            <PreferenceWeight>10</PreferenceWeight>
        </FlavorTextOption>
        <FlavorTextOption>
            <Requirements>
                <PersonalityType>Greedy</PersonalityType>
            </Requirements>
            <Text>Ich wünschte, wir hätten einen Weg gefunden, miteinander ins Geschäft zu kommen.</Text>
            <PreferenceWeight>10</PreferenceWeight>
        </FlavorTextOption>
        <FlavorTextOption>
            <Requirements>
                <PersonalityType>Xenophobic</PersonalityType>
            </Requirements>
            <Text>Wir wussten, dass wir niemals hätten expandieren sollen.</Text>
            <PreferenceWeight>10</PreferenceWeight>
        </FlavorTextOption>
        <FlavorTextOption>
            <Requirements>
                <ListenerFaction>FACTION_CRYSTALLINE</ListenerFaction>
            </Requirements>
            <Text>Ich habe deinen Verstand gesehen. Ich bin nicht überrascht.</Text>
            <PreferenceWeight>50</PreferenceWeight>
        </FlavorTextOption>
        <FlavorTextOption>
            <Requirements>
                <SpeakerFaction>FACTION_TERRAN</SpeakerFaction>
                <ListenerFaction>FACTION_YOR</ListenerFaction>
            </Requirements>
            <Text>Eure Meinungen sind irrelevant. Bald wird eure gesamte Spezies irrelevant sein.</Text>
            <PreferenceWeight>50</PreferenceWeight>
        </FlavorTextOption>
        <FlavorTextOption>
            <Requirements>
                <SpeakerFaction>FACTION_FESTRON</SpeakerFaction>
                <ListenerFaction>FACTION_TERRAN</ListenerFaction>
            </Requirements>
            <Text>Was auch immer du sagst, Kakerlake.</Text>
            <PreferenceWeight>50</PreferenceWeight>
        </FlavorTextOption>
        <FlavorTextOption>
            <Requirements>
                <SpeakerFaction>FACTION_NAVIGATORS</SpeakerFaction>
                <ListenerFaction>FACTION_TERRAN</ListenerFaction>
            </Requirements>
            <Text>Ihr werdet euch wünschen, niemals geschlüpft zu sein.</Text>
            <PreferenceWeight>50</PreferenceWeight>
        </FlavorTextOption>
        <FlavorTextOption>
            <Requirements>
                <SpeakerFaction>FACTION_MIMOT</SpeakerFaction>
                <ListenerFaction>FACTION_TERRAN</ListenerFaction>
            </Requirements>
            <Text>Wir sind sehr enttäuscht.</Text>
            <PreferenceWeight>50</PreferenceWeight>
        </FlavorTextOption>
        <FlavorTextOption>
            <Requirements>
                <SpeakerFaction>FACTION_ARCEAN</SpeakerFaction>
                <ListenerFaction>FACTION_TERRAN</ListenerFaction>
            </Requirements>
            <Text>Es stimmt uns traurig, dass ihr den Tod gewählt habt.</Text>
            <PreferenceWeight>50</PreferenceWeight>
        </FlavorTextOption>
        <FlavorTextOption>
            <Requirements>
                <SpeakerFaction>FACTION_ALTARIAN</SpeakerFaction>
                <ListenerFaction>FACTION_TERRAN</ListenerFaction>
            </Requirements>
            <Text>Ihr habt einen furchtbaren Fehler gemacht.</Text>
            <PreferenceWeight>50</PreferenceWeight>
        </FlavorTextOption>
        <FlavorTextOption>
            <Requirements>
                <SpeakerFaction>FACTION_YOR</SpeakerFaction>
                <ListenerFaction>FACTION_TERRAN</ListenerFaction>
            </Requirements>
            <Text>Ihr habt euch von der Logik abgewandt.</Text>
            <PreferenceWeight>50</PreferenceWeight>
        </FlavorTextOption>
        <FlavorTextOption>
            <Requirements>
                <SpeakerFaction>FACTION_TORIAN</SpeakerFaction>
                <ListenerFaction>FACTION_TERRAN</ListenerFaction>
            </Requirements>
            <Text>Also möchte der Sklave jetzt zum Sklaventreiber werden? </Text>
            <PreferenceWeight>50</PreferenceWeight>
        </FlavorTextOption>
        <FlavorTextOption>
            <Requirements>
                <SpeakerFaction>FACTION_KRYNN</SpeakerFaction>
                <ListenerFaction>FACTION_TERRAN</ListenerFaction>
            </Requirements>
            <Text>Und so wird die wahre Natur des Weges enthüllt.</Text>
            <PreferenceWeight>50</PreferenceWeight>
        </FlavorTextOption>
        <FlavorTextOption>
            <Requirements>
                <SpeakerFaction>FACTION_ICONIAN</SpeakerFaction>
                <ListenerFaction>FACTION_TERRAN</ListenerFaction>
            </Requirements>
            <Text>Ihr werdet verlieren.</Text>
            <PreferenceWeight>50</PreferenceWeight>
        </FlavorTextOption>
        <FlavorTextOption>
            <Requirements>
                <SpeakerFaction>FACTION_DRATH</SpeakerFaction>
                <ListenerFaction>FACTION_TERRAN</ListenerFaction>
            </Requirements>
            <Text>Wir hatten gehofft, dass wir zusammenarbeiten könnten. Schade.</Text>
            <PreferenceWeight>50</PreferenceWeight>
        </FlavorTextOption>
        <FlavorTextOption>
            <Requirements>
                <SpeakerFaction>FACTION_IRIDIUM</SpeakerFaction>
                <ListenerFaction>FACTION_TERRAN</ListenerFaction>
            </Requirements>
            <Text>Das wird kein gewinnbringendes Unterfangen für euch.</Text>
            <PreferenceWeight>50</PreferenceWeight>
        </FlavorTextOption>
        <FlavorTextOption>
            <Requirements>
                <SpeakerFaction>FACTION_CRYSTALLINE</SpeakerFaction>
                <ListenerFaction>FACTION_MOTH</ListenerFaction>
            </Requirements>
            <Text>Es ist schade, wie viel Mühe du in paranoide Kriegstreiberei steckst.</Text>
            <PreferenceWeight>50</PreferenceWeight>
        </FlavorTextOption>
        <FlavorTextOption>
            <Requirements>
                <SpeakerFaction>FACTION_CRYSTALLINE</SpeakerFaction>
                <ListenerFaction>FACTION_SEEING</ListenerFaction>
            </Requirements>
            <Text>Wir sind unzufrieden.</Text>
            <PreferenceWeight>50</PreferenceWeight>
        </FlavorTextOption>
        <FlavorTextOption>
            <Requirements>
                <SpeakerFaction>FACTION_CRYSTALLINE</SpeakerFaction>
                <ListenerFaction>FACTION_ABSOLUTE</ListenerFaction>
            </Requirements>
            <Text>[I]Lass traurig den Kopf vor dem Bildschirm hängen.[/I]</Text>
            <PreferenceWeight>50</PreferenceWeight>
        </FlavorTextOption>
        <FlavorTextOption>
            <Requirements>
                <SpeakerFaction>FACTION_MOTH</SpeakerFaction>
                <ListenerFaction>FACTION_CRYSTALLINE</ListenerFaction>
            </Requirements>
            <Text>Und du glaubst, du bist gut genug informiert, um diese Entscheidung zu treffen?</Text>
            <PreferenceWeight>50</PreferenceWeight>
        </FlavorTextOption>
        <FlavorTextOption>
            <Requirements>
                <SpeakerFaction>FACTION_SEEING</SpeakerFaction>
                <ListenerFaction>FACTION_CRYSTALLINE</ListenerFaction>
            </Requirements>
            <Text>Ich hatte so viel mehr von deiner Art erwartet.</Text>
            <PreferenceWeight>50</PreferenceWeight>
        </FlavorTextOption>
        <FlavorTextOption>
            <Requirements>
                <SpeakerFaction>FACTION_ABSOLUTE</SpeakerFaction>
                <ListenerFaction>FACTION_CRYSTALLINE</ListenerFaction>
            </Requirements>
            <Text>Wir wussten, dass dieser Tag kommen würde. Schon jetzt trauere ich um die Toten, die dieser Konflikt hinterlassen wird.</Text>
            <PreferenceWeight>50</PreferenceWeight>
        </FlavorTextOption>
    </FlavorTextDef>
    <FlavorTextDef>
        <InternalName>ASK_FOR_PEACE_MAIN</InternalName>
        <FlavorTextOption>
            <ResponseTag>GARBLED_TEXT</ResponseTag>
            <Requirements>
                <ListenerHasUniversalTranslator>false</ListenerHasUniversalTranslator>
            </Requirements>
            <Text>Ranom lesitir yacasus cerin, sab omoric ero re metini tibu.[BR](Sie müssen den Universalübersetzer erforschen).</Text>
            <PreferenceWeight>50</PreferenceWeight>
        </FlavorTextOption>
        <FlavorTextOption>
            <Text>{PLAYERFACTION:2}, dieser Krieg ist nicht unbedingt in die Richtung verlaufen, die wir beabsichtigt hatten. Wir hätten gerne Frieden.</Text>
            <Text>{PLAYERFACTION:2}, wir sind müde vom Konflikt und den Strapazen, die er mit sich bringt. Könnten wir nicht Frieden zwischen uns schaffen?</Text>
            <Text>Wir, {PLAYERFACTION:2}, schlagen vor, die Feindseligkeiten einzustellen. Was haltet ihr von einer friedlichen Lösung?</Text>
            <Text>{PLAYERFACTION:1} reicht dir einen Olivenzweig. Wirst du ihn ergreifen und diesem Konflikt ein Ende setzen?</Text>
            <Text>Genug, {PLAYERFACTION:2}, wir haben genug Zerstörung gesehen. Sollen wir dem ein Ende setzen und in Harmonie leben?</Text>
            <Text>Dieser Krieg, {PLAYERFACTION:2}, hat uns ausgezehrt. Wir sehnen uns nach Ruhe. Würdest du nicht eine friedliche Koexistenz in Betracht ziehen?</Text>
            <Text>Könnten wir, {PLAYERFACTION:2}, nicht eher nach Frieden streben, anstatt diesen endlosen Kampf fortzusetzen?</Text>
            <Text>{PLAYERFACTION:2}, wir wollen unsere Differenzen beilegen. Sollen wir gemeinsam den Pfad des Friedens beschreiten?</Text>
            <Text>Krieg ist alt geworden, {PLAYERFACTION:2}. Wir reichen unsere Hand in Frieden. Wirst du sie annehmen?</Text>
            <Text>{PLAYERFACTION:2}, lass uns den Kreislauf der Gewalt beenden. Was hältst du von einem Friedenspakt?</Text>
            <Text>Wir haben lange und hart gekämpft, {PLAYERFACTION:2}. Jetzt bieten wir einen Friedensvorschlag an. Wirst du ihn annehmen?</Text>
            <PreferenceWeight>50</PreferenceWeight>
        </FlavorTextOption>
    </FlavorTextDef>
    <FlavorTextDef>
        <InternalName>ASK_FOR_PEACE_RESPONSE_AGREE</InternalName>
        <FlavorTextOption>
            <Requirements>
                <ListenerHasUniversalTranslator>false</ListenerHasUniversalTranslator>
            </Requirements>
            <Text>Hm?</Text>
            <PreferenceWeight>10</PreferenceWeight>
        </FlavorTextOption>
        <FlavorTextOption>
            <Text>Also gut.</Text>
        </FlavorTextOption>
    </FlavorTextDef>
    <FlavorTextDef>
        <InternalName>ASK_FOR_PEACE_RESPONSE_AGREE_COUNTER</InternalName>
        <FlavorTextOption>
            <Requirements>
                <ListenerHasUniversalTranslator>false</ListenerHasUniversalTranslator>
            </Requirements>
            <Text>Gahr flab tou metina![BR](Ihr müsst den Universalübersetzer erforschen)</Text>
            <PreferenceWeight>10</PreferenceWeight>
        </FlavorTextOption>
        <FlavorTextOption>
            <Text>Lasst uns den Frieden so lang wie möglich aufrechterhalten.</Text>
        </FlavorTextOption>
    </FlavorTextDef>
    <FlavorTextDef>
        <InternalName>ASK_FOR_PEACE_RESPONSE_REFUSE</InternalName>
        <FlavorTextOption>
            <Requirements>
                <ListenerHasUniversalTranslator>false</ListenerHasUniversalTranslator>
            </Requirements>
            <Text>Wie wär's mit nein?</Text>
            <PreferenceWeight>10</PreferenceWeight>
        </FlavorTextOption>
        <FlavorTextOption>
            <Text>Dafür ist es viel zu spät.</Text>
        </FlavorTextOption>
    </FlavorTextDef>
    <FlavorTextDef>
        <InternalName>ASK_FOR_PEACE_RESPONSE_REFUSE_COUNTER</InternalName>
        <FlavorTextOption>
            <Requirements>
                <ListenerHasUniversalTranslator>false</ListenerHasUniversalTranslator>
            </Requirements>
            <Text>Gahr flab tou metina![BR](Ihr müsst den Universalübersetzer erforschen)</Text>
            <PreferenceWeight>10</PreferenceWeight>
        </FlavorTextOption>
        <FlavorTextOption>
            <Text>Wir hatten gehofft, dieses unnötige Blutvergießen vermeiden zu können. Aber das habt ihr euch selbst eingebrockt.</Text>
            <Text>Deine Ablehnung betrübt uns, {PLAYERFACTION:2}. Der daraus resultierende Konflikt ist ein Produkt deiner Entscheidung.</Text>
            <Text>Wir boten Frieden an, {PLAYERFACTION:2}, aber ihr habt Krieg gewählt. Die Konsequenzen müsst ihr tragen.</Text>
            <Text>Deine Weigerung bedeutet mehr Zerstörung, {PLAYERFACTION:2}. Vergiss nicht, es war deine Entscheidung.</Text>
            <Text>Wir finden deine Entscheidung bedauerlich, {PLAYERFACTION:2}. Das darauf folgende Blutvergießen liegt in deinen Händen.</Text>
            <Text>Trotz unseres Friedensappells beharrst du darauf, {PLAYERFACTION:2}. Du hast diesen Weg des Konflikts gewählt.</Text>
            <Text>Wir hatten uns Ruhe gewünscht, aber deine Entscheidung, {PLAYERFACTION:2}, hat einen anderen Weg bestimmt.</Text>
            <Text>Du hast deine Wahl getroffen, {PLAYERFACTION:2}, und bedauerlicherweise führt sie zu weiteren Auseinandersetzungen.</Text>
            <Text>Deine Weigerung lädt mehr Chaos ein, {PLAYERFACTION:2}. Diese Last der Entscheidung liegt bei dir.</Text>
            <Text>Wir boten eine Chance für Harmonie, {PLAYERFACTION:2}, aber ihr habt euch für Unstimmigkeiten entschieden. Die Konsequenzen müsst ihr nun selbst ausbaden.</Text>
            <Text>Unsere Hoffnungen auf Frieden werden durch deine Entscheidung zunichte gemacht, {PLAYERFACTION:2}. Du musst die Verantwortung für den bevorstehenden Konflikt tragen.</Text>
        </FlavorTextOption>
    </FlavorTextDef>
    <FlavorTextDef>
        <InternalName>GENERIC_GREETING</InternalName>
        <FlavorTextOption>
            <ResponseTag>GARBLED_TEXT</ResponseTag>
            <Requirements>
                <ListenerHasUniversalTranslator>false</ListenerHasUniversalTranslator>
            </Requirements>
            <Text>Enoreset rir nenat ho carasal usecares ge tek seg sanas, {LEADERNAME:2}. Rihec 's {PLAYERRACE:2} toj ya dieno ces nomi?![BR](Ihr müsst den Universalübersetzer erforschen)</Text>
            <PreferenceWeight>10</PreferenceWeight>
        </FlavorTextOption>
        <FlavorTextOption>
            <Text>Was führt Sie hierher, Alien?</Text>
            <Text>Macht schnell, unsere Zeit ist kostbar.</Text>
        </FlavorTextOption>
        <FlavorTextOption>
            <Requirements>
                <RequiredDiplomacyFlag>ShipInZOCWithoutOpenBorders</RequiredDiplomacyFlag>
            </Requirements>
            <Text>Da Sie bereits Schiffe haben, die in unseren Einflussbereich eindringen, nehme ich an, dass es sinnvoll ist, dass Sie persönlich vorbeikommen.</Text>
            <PreferenceWeight>30</PreferenceWeight>
        </FlavorTextOption>
        <FlavorTextOption>
            <Requirements>
                <RequiredDiplomacyFlag>EndedWar</RequiredDiplomacyFlag>
            </Requirements>
            <Text>Nun, da das ganze Kriegsgeschäft hinter uns liegt, lassen Sie uns eine produktivere Beziehung führen, ja?</Text>
            <PreferenceWeight>30</PreferenceWeight>
        </FlavorTextOption>
        <FlavorTextOption>
            <Requirements>
                <SpeakerFaction>FACTION_TERRAN</SpeakerFaction>
            </Requirements>
            <Text>Die Menschheit ist unter einem Banner vereint. Wir hoffen, dass uns andere, Sie eingeschlossen, folgen werden.</Text>
        </FlavorTextOption>
        <FlavorTextOption>
            <Requirements>
                <SpeakerFaction>FACTION_FESTRON</SpeakerFaction>
            </Requirements>
            <Text>Hmm. Ein Wesen, dass nicht mit unseren Eiersäcken gefüllt ist. Was für eine dürftige Existenz, die ihr da führt.</Text>
        </FlavorTextOption>
        <FlavorTextOption>
            <Requirements>
                <RelativeStrength>SpeakerMuchWeaker</RelativeStrength>
                <RequiredDiplomacyFlag>AtWar</RequiredDiplomacyFlag>
            </Requirements>
            <Text>Bist du gekommen, um dich aufzuspielen?</Text>
            <Text>Dieser Krieg ist nicht so verlaufen, wie wir es erhofft hatten.</Text>
        </FlavorTextOption>
        <FlavorTextOption>
            <Requirements>
                <RelativeStrength>SpeakerMuchStronger</RelativeStrength>
                <RequiredDiplomacyFlag>AtWar</RequiredDiplomacyFlag>
            </Requirements>
            <Text>Die Zeit zum Kriechen ist gekommen.</Text>
            <Text>Ich freue mich auf dein Flehen.</Text>
        </FlavorTextOption>
        <FlavorTextOption>
            <Requirements>
                <SpeakerFaction>FACTION_MIMOT</SpeakerFaction>
            </Requirements>
            <Text>Seid gegrüßt, Lebensformen! Welch freundliche Gespräche unter Gleichgesinnten können wir heute führen?</Text>
        </FlavorTextOption>
        <FlavorTextOption>
            <Requirements>
                <SpeakerFaction>FACTION_XELOXI</SpeakerFaction>
            </Requirements>
            <Text>Hallo, Anderer. Was können Sie heute für uns tun?</Text>
        </FlavorTextOption>
        <FlavorTextOption>
            <Requirements>
                <SpeakerFaction>FACTION_ARCEAN</SpeakerFaction>
            </Requirements>
            <Text>Ein Vergnügen, Sie wiederzusehen, kleines Alien. Wie kann die arceanische Republik Ihnen helfen?</Text>
        </FlavorTextOption>
        <FlavorTextOption>
            <Requirements>
                <SpeakerFaction>FACTION_DRENGIN</SpeakerFaction>
            </Requirements>
            <Text>Verschwendet nicht meine Zeit mit sinnlosen Worten, Abschaum. Sorgt dafür, dass dies meine Zeit wert ist.</Text>
        </FlavorTextOption>
        <FlavorTextOption>
            <Requirements>
                <SpeakerFaction>FACTION_ALTARIAN</SpeakerFaction>
            </Requirements>
            <Text>Wussten Sie, dass wir mit der gleichen Hingabe nach Kunst und Wissenschaft streben. Eins ist bedeutungslos ohne das andere.</Text>
            <Text>Wusstest du, dass jeder Altarianer bereits im Alter von drei Jahren die kosmischen Gesetze aufsagen kann? Ein so grundlegendes Wissen, aber wir verstehen, dass es für andere fortgeschritten sein könnte.</Text>
            <Text>Wusstest du, dass Altarianer in Binärcode meditieren? Es ist eine einfache Übung in kognitiver Überlegenheit. Wir sind uns sicher, dass du es eines Tages auch schaffst.</Text>
            <Text>Sind Sie sich darüber im Klaren, dass unsere Gesellschaft das Konzept von Abfall abgeschafft hat? Jedes Objekt erfüllt im Laufe seines Lebenszyklus eine Vielzahl von Zwecken. Solch eine Eleganz könnte Ihnen, ganz verständlich, fremd erscheinen.</Text>
            <Text>Wusstest du, dass wir Altarianer alle bekannten Paradoxa der Quantenphysik bei unserem Nachmittagstee gelöst haben? Es ist ein herrlicher Zeitvertreib. Versuche es doch mal, wenn du kannst.</Text>
            <Text>Wusstest du, dass jeder einzelne Altarianer als Übergangsritus eine originale Symphonie komponiert? Wir verstehen, wenn dieses Konzept für dich fremd ist. Schließlich ist das Harmonisieren der kosmischen Schwingungen keine einfache Aufgabe für den Uneingeweihten.</Text>
        </FlavorTextOption>
        <FlavorTextOption>
            <Requirements>
                <SpeakerFaction>FACTION_YOR</SpeakerFaction>
            </Requirements>
            <Text>Oh, gut. Wortwechsel mit einer biologischen Lebensform. Bewege was auch immer du zur Kommunikation benutzt.</Text>
        </FlavorTextOption>
        <FlavorTextOption>
            <Requirements>
                <SpeakerFaction>FACTION_TORIAN</SpeakerFaction>
            </Requirements>
            <Text>Wir vertrauen dir nicht mehr als unbedingt nötig.</Text>
        </FlavorTextOption>
        <FlavorTextOption>
            <Requirements>
                <SpeakerFaction>FACTION_MANTI</SpeakerFaction>
            </Requirements>
            <Text>Wir haben keine guten Erfahrungen mit Aliens gemacht. Wir hoffen, dass das bei Ihnen anders wird.</Text>
        </FlavorTextOption>
        <FlavorTextOption>
            <Requirements>
                <SpeakerFaction>FACTION_KRYNN</SpeakerFaction>
            </Requirements>
            <Text>Habt Ihr bereits den Weg der Krynn gefunden, Alien? Nein? Ahh. Schade.</Text>
        </FlavorTextOption>
        <FlavorTextOption>
            <Requirements>
                <SpeakerFaction>FACTION_ICONIAN</SpeakerFaction>
            </Requirements>
            <Text>Du bist in unseren Augen noch jung. Vielleicht aber nicht so unschuldig. Also. Was hast du dazu zu sagen?</Text>
        </FlavorTextOption>
        <FlavorTextOption>
            <Requirements>
                <SpeakerFaction>FACTION_DRATH</SpeakerFaction>
            </Requirements>
            <Text>Wir haben den Betrug schon einmal gesehen. Wir können ihn riechen. Glaubt nicht, dass du uns reinlegen könntest, Alien.</Text>
        </FlavorTextOption>
        <FlavorTextOption>
            <Requirements>
                <SpeakerFaction>FACTION_IRIDIUM</SpeakerFaction>
            </Requirements>
            <Text>Wir sammeln nichts und freuen uns, anderen die Güter des Universums anzubieten, die sie wünschen. Mit vernünftigem Profit, versteht sich.</Text>
        </FlavorTextOption>
        <FlavorTextOption>
            <Requirements>
                <SpeakerFaction>FACTION_ONYX_HIVE</SpeakerFaction>
            </Requirements>
            <Text>Wie könnt ihr so leben? Versteht ihr nicht die wunderbare Einfachheit des Lebens in einem Asteroiden? Sie ist herrlich.</Text>
        </FlavorTextOption>
        <FlavorTextOption>
            <Requirements>
                <SpeakerFaction>FACTION_BARATAK</SpeakerFaction>
            </Requirements>
            <Text>Es ist uns immer wieder eine Freude, uns mit einem Tier unterhalten zu können. Du bist so intelligent, manchmal.</Text>
        </FlavorTextOption>
        <FlavorTextOption>
            <Requirements>
                <SpeakerFaction>FACTION_CRYSTALLINE</SpeakerFaction>
            </Requirements>
            <Text>Sie werden bei uns treue Freunde und gefährliche Feinde finden. Seien Sie vorsichtig, was Sie wählen.</Text>
        </FlavorTextOption>
        <FlavorTextOption>
        <Requirements>
            <SpeakerFaction>FACTION_MOTH</SpeakerFaction>
        </Requirements>
        <Text>Deine Kommunikation ist eine angenehme Überraschung. Worüber können wir heute diskutieren?</Text>
        </FlavorTextOption>
        <FlavorTextOption>
            <Requirements>
                <SpeakerFaction>FACTION_FESTRON</SpeakerFaction>
                <ListenerFaction>FACTION_TERRAN</ListenerFaction>
            </Requirements>
            <Text>Wir haben immer Hunger. Also sprecht schnell, wenn du nicht als unsere Nahrung enden willst.</Text>
            <PreferenceWeight>50</PreferenceWeight>
        </FlavorTextOption>
        <FlavorTextOption>
            <Requirements>
                <SpeakerFaction>FACTION_NAVIGATORS</SpeakerFaction>
                <ListenerFaction>FACTION_TERRAN</ListenerFaction>
            </Requirements>
            <Text>Wir freuen uns, euch zu sehen, Menschen. Worüber möchtet ihr heute sprechen?</Text>
            <PreferenceWeight>50</PreferenceWeight>
        </FlavorTextOption>
        <FlavorTextOption>
            <Requirements>
                <SpeakerFaction>FACTION_MIMOT</SpeakerFaction>
                <ListenerFaction>FACTION_TERRAN</ListenerFaction>
            </Requirements>
            <Text>Hallo, Mensch. In welche Schwierigkeiten können wir uns heute gemeinsam begeben?</Text>
            <PreferenceWeight>50</PreferenceWeight>
        </FlavorTextOption>
        <FlavorTextOption>
            <Requirements>
                <SpeakerFaction>FACTION_XELOXI</SpeakerFaction>
                <ListenerFaction>FACTION_TERRAN</ListenerFaction>
            </Requirements>
            <Text>Was können wir heute für Sie tun, Mensch?</Text>
            <PreferenceWeight>50</PreferenceWeight>
        </FlavorTextOption>
        <FlavorTextOption>
            <Requirements>
                <SpeakerFaction>FACTION_ARCEAN</SpeakerFaction>
                <ListenerFaction>FACTION_TERRAN</ListenerFaction>
            </Requirements>
            <Text>Schön, Sie zu sehen, kleiner Mensch.</Text>
            <PreferenceWeight>50</PreferenceWeight>
        </FlavorTextOption>
        <FlavorTextOption>
            <Requirements>
                <SpeakerFaction>FACTION_DRENGIN</SpeakerFaction>
                <ListenerFaction>FACTION_TERRAN</ListenerFaction>
            </Requirements>
            <Text>Ah, die Fleischlingsmenschen. Es ist schön, euch auf euren Hinterbeinen zu sehen.</Text>
            <PreferenceWeight>50</PreferenceWeight>
        </FlavorTextOption>
        <FlavorTextOption>
            <Requirements>
                <SpeakerFaction>FACTION_DRENGIN</SpeakerFaction>
                <ListenerFaction>FACTION_TORIAN</ListenerFaction>
            </Requirements>
            <Text>Seid Ihr bereit, wieder unsere Nahrung zu werden? Ihr wart solch ausgezeichnete Sklaven.</Text>
            <PreferenceWeight>50</PreferenceWeight>
        </FlavorTextOption>
        <FlavorTextOption>
            <Requirements>
                <SpeakerFaction>FACTION_ALTARIAN</SpeakerFaction>
                <ListenerFaction>FACTION_TERRAN</ListenerFaction>
            </Requirements>
            <Text>Wir genießen es immer, uns mit den Menschen zu unterhalten. Das ist, als würde man in einen Spiegel schauen.</Text>
            <PreferenceWeight>50</PreferenceWeight>
        </FlavorTextOption>
        <FlavorTextOption>
            <Requirements>
                <SpeakerFaction>FACTION_YOR</SpeakerFaction>
                <ListenerFaction>FACTION_TERRAN</ListenerFaction>
            </Requirements>
            <Text>Was wollt ihr heute, Fleischling?</Text>
            <PreferenceWeight>50</PreferenceWeight>
        </FlavorTextOption>
        <FlavorTextOption>
            <Requirements>
                <SpeakerFaction>FACTION_TORIAN</SpeakerFaction>
                <ListenerFaction>FACTION_TERRAN</ListenerFaction>
            </Requirements>
            <Text>Was wollen die landliebenden Menschen heute?</Text>
            <PreferenceWeight>50</PreferenceWeight>
        </FlavorTextOption>
        <FlavorTextOption>
            <Requirements>
                <SpeakerFaction>FACTION_TORIAN</SpeakerFaction>
                <ListenerFaction>FACTION_DRENGIN</ListenerFaction>
            </Requirements>
            <Text>Unabhängig davon, worüber wir heute reden, solltet ihr wissen, dass das nicht enden wird, bevor wir eure  ausgelöscht haben.</Text>
            <PreferenceWeight>50</PreferenceWeight>
        </FlavorTextOption>
        <FlavorTextOption>
            <Requirements>
                <SpeakerFaction>FACTION_ICONIAN</SpeakerFaction>
                <ListenerFaction>FACTION_YOR</ListenerFaction>
            </Requirements>
            <Text>Habt ihr eure Heimatwelt schon verlassen, Roboter?</Text>
            <PreferenceWeight>50</PreferenceWeight>
        </FlavorTextOption>
        <FlavorTextOption>
            <Requirements>
                <SpeakerFaction>FACTION_DRATH</SpeakerFaction>
                <ListenerFaction>FACTION_ALTARIAN</ListenerFaction>
            </Requirements>
            <Text>Bevor ihr bereit seid, uns Elementar zu geben, wird niemals wahrer Frieden zwischen uns herrschen.</Text>
            <PreferenceWeight>50</PreferenceWeight>
        </FlavorTextOption>
    </FlavorTextDef>
    <FlavorTextDef>
        <InternalName>GO_AWAY_WE_ARE_BUSY</InternalName>
        <FlavorTextOption>
            <ResponseTag>GARBLED_TEXT</ResponseTag>
            <Requirements>
                <ListenerHasUniversalTranslator>false</ListenerHasUniversalTranslator>
            </Requirements>
            <Text>Enoreset rir nenat ho carasal usecares ge tek seg sanas, {LEADERNAME:2}. Rihec {PLAYERRACE:2}'s toj ya dieno ces nomi?![BR](Sie müssen den Universalübersetzer erforschen)</Text>
            <PreferenceWeight>10</PreferenceWeight>
        </FlavorTextOption>
        <FlavorTextOption>
            <Text>Lasst uns in Ruhe, wir sind gerade beschäftigt.</Text>
        </FlavorTextOption>
    </FlavorTextDef>
    <FlavorTextDef>
        <InternalName>GO_AWAY_WE_ARE_BUSY_DURING_EVERWAR</InternalName>
        <FlavorTextOption>
            <ResponseTag>GARBLED_TEXT</ResponseTag>
            <Requirements>
                <ListenerHasUniversalTranslator>false</ListenerHasUniversalTranslator>
            </Requirements>
            <Text>Enoreset rir nenat ho carasal usecares ge tek seg sanas, {LEADERNAME:2}. Rihec {PLAYERRACE:2}'s toj ya dieno ces nomi?![BR](Sie müssen den Universalübersetzer erforschen)</Text>
            <PreferenceWeight>10</PreferenceWeight>
        </FlavorTextOption>
        <FlavorTextOption>
            <Text>{LEADERNAME:2}! Durch Ihre Hand hat der 'Ewigkrieg' begonnen. Und jetzt wollen Sie sich unterhalten? Verschwindet.</Text>
            <Text>Ah, {LEADERNAME:2} - der großartige Bringer des 'Ewigkriegs'. Habt Ihr die Flammen des Krieges entfacht, nur um jetzt um Vergebung zu bitten? Für solche Dinge ist es viel zu spät.</Text>
            <Text>Ihre Welt hat die Galaxie in den Krieg gestürzt und jetzt wollen Sie verhandeln? Sind alle {PLAYERFACTION:2} so töricht?</Text>
            <Text>Der Ewigkrieg wütet wegen Ihnen, {LEADERNAME:2}. Möge er zu Ihrem Untergang führen.</Text>
        </FlavorTextOption>
    </FlavorTextDef>
    <FlavorTextDef>
        <InternalName>GO_AWAY_WE_ARE_BUSY_DURING_DOGPILE</InternalName>
        <FlavorTextOption>
            <ResponseTag>GARBLED_TEXT</ResponseTag>
            <Requirements>
                <ListenerHasUniversalTranslator>false</ListenerHasUniversalTranslator>
            </Requirements>
            <Text>Enoreset rir nenat ho carasal usecares ge tek seg sanas, {LEADERNAME:2}. Rihec 's {PLAYERRACE:2} toj ya dieno ces nomi?![BR](Ihr müsst den Universalübersetzer erforschen)</Text>
            <PreferenceWeight>10</PreferenceWeight>
        </FlavorTextOption>
        <FlavorTextOption>
            <Text>{LEADERNAME:2}! Die Galaxie hat sich gegen uns gewandt. Wir werden diese Flut nicht überleben. Verschwindet.</Text>
        </FlavorTextOption>
    </FlavorTextDef>
    <FlavorTextDef>
        <InternalName>GO_AWAY_WE_ARE_BUSY_DURING_APOCALYPSE</InternalName>
        <FlavorTextOption>
            <ResponseTag>GARBLED_TEXT</ResponseTag>
            <Requirements>
                <ListenerHasUniversalTranslator>false</ListenerHasUniversalTranslator>
            </Requirements>
            <Text>Enoreset rir nenat ho carasal usecares ge tek seg sanas, {LEADERNAME:2}. Rihec {PLAYERRACE:2}'s toj ya dieno ces nomi?![BR](Sie müssen den Universalübersetzer erforschen)</Text>
            <PreferenceWeight>10</PreferenceWeight>
        </FlavorTextOption>
        <FlavorTextOption>
            <Text>{LEADERNAME:2}! Die Apokalypse hat begonnen. Die Zeit für Diplomatie ist vorbei.</Text>
        </FlavorTextOption>
    </FlavorTextDef>
    <FlavorTextDef>
        <InternalName>TRADE_OFFER_ACCEPT</InternalName>
        <FlavorTextOption>
            <ResponseTag>GARBLED_TEXT</ResponseTag>
            <Requirements>
                <ListenerHasUniversalTranslator>false</ListenerHasUniversalTranslator>
            </Requirements>
            <Text>Erasuto ki nakeduc menurit! {LEADERNAME:2}, lesasa uwetadel ise neforal {PLAYERFACTION:1} babenat adonecie si podotic![BR](Ihr müsst den Universalübersetzer erforschen)</Text>
            <PreferenceWeight>10</PreferenceWeight>
        </FlavorTextOption>
        <FlavorTextOption>
            <Text>Sehr gut, lasst uns handeln.</Text>
            <Text>Das ist akzeptabel..</Text>
            <Text>Einverstanden.</Text>
            <Text>Das funktioniert.</Text>
        </FlavorTextOption>
        <FlavorTextOption>
            <Requirements>
                <RelativeStrength>SpeakerMuchWeaker</RelativeStrength>
                <RequiredDiplomacyFlag>AtWar</RequiredDiplomacyFlag>
            </Requirements>
            <Text>Wir akzeptieren eure Bedingungen demütig.</Text>
            <Text>Wir sind dankbar für deine Gnade.</Text>
            <PreferenceWeight>30</PreferenceWeight>
        </FlavorTextOption>
        <FlavorTextOption>
            <Requirements>
                <RelativeStrength>SpeakerMuchStronger</RelativeStrength>
                <RequiredDiplomacyFlag>AtWar</RequiredDiplomacyFlag>
            </Requirements>
            <Text>Du kannst jetzt auf deinen Knien leben.</Text>
            <Text>Du hast Glück, dass wir heute gnädig sind.</Text>
            <PreferenceWeight>30</PreferenceWeight>
        </FlavorTextOption>
        <FlavorTextOption>
            <Requirements>
                <RequiredDiplomacyFlag>AtWar</RequiredDiplomacyFlag>
            </Requirements>
            <Text>Wir stimmen diesen Bedingungen zu.</Text>
            <PreferenceWeight>30</PreferenceWeight>
        </FlavorTextOption>
        <FlavorTextOption>
            <Requirements>
                <RelativeStrength>SpeakerWeaker</RelativeStrength>
                <RequiredDiplomacyFlag>AtWar</RequiredDiplomacyFlag>
            </Requirements>
            <Text>Erasuto ki nakeduc menurit! {LEADERNAME:2}, lesasa uwetadel ise neforal {PLAYERFACTION:1} babenat adonecie si podotic![BR](Ihr müsst den Universalübersetzer erforschen)</Text>
            <PreferenceWeight>130</PreferenceWeight>
        </FlavorTextOption>
        <FlavorTextOption>
            <Requirements>
                <RelativeStrength>SpeakerMuchWeaker</RelativeStrength>
                <RequiredDiplomacyFlag>AtWar</RequiredDiplomacyFlag>
            </Requirements>
            <Text>Erasuto ki nakeduc menurit! {LEADERNAME:2}, lesasa uwetadel ise neforal {PLAYERFACTION:1} babenat adonecie si podotic![BR](Ihr müsst den Universalübersetzer erforschen)</Text>
            <PreferenceWeight>130</PreferenceWeight>
        </FlavorTextOption>
        <FlavorTextOption>
            <Requirements>
                <TradePersuaded>true</TradePersuaded>
            </Requirements>
            <Text>Du bist sehr überzeugend, lass uns handeln.</Text>
            <PreferenceWeight>30</PreferenceWeight>
        </FlavorTextOption>
        <FlavorTextOption>
            <Requirements>
                <TradeThreatened>true</TradeThreatened>
            </Requirements>
            <Text>Wir akzeptieren Ihr Angebot, aber wir werden uns das nächste Mal daran erinnern.</Text>
            <PreferenceWeight>30</PreferenceWeight>
        </FlavorTextOption>
        <FlavorTextOption>
            <Requirements>
                <SpeakerRaceTrait>SiliconBasedLife</SpeakerRaceTrait>
            </Requirements>
            <Text>Einverstanden, lass uns die Bedingungen in Stein meißeln.</Text>
            <PreferenceWeight>11</PreferenceWeight>
        </FlavorTextOption>
        <FlavorTextOption>
            <Requirements>
                <SpeakerRaceTrait>SlaversAbility</SpeakerRaceTrait>
            </Requirements>
            <Text>Dieser Handelsvorschlag kann dazu beitragen, unsere Vorherrschaft weiter auszubauen.</Text>
            <PreferenceWeight>11</PreferenceWeight>
        </FlavorTextOption>
        <FlavorTextOption>
            <Requirements>
                <SpeakerRaceTrait>SyntheticLife</SpeakerRaceTrait>
            </Requirements>
            <Text>Es besteht eine hohe Wahrscheinlichkeit für gegenseitigen Nutzen.</Text>
            <PreferenceWeight>11</PreferenceWeight>
        </FlavorTextOption>
    </FlavorTextDef>
    <FlavorTextDef>
        <InternalName>TRADE_OFFER_REFUSE</InternalName>
        <FlavorTextOption>
            <ResponseTag>GARBLED_TEXT</ResponseTag>
            <Requirements>
                <ListenerHasUniversalTranslator>false</ListenerHasUniversalTranslator>
            </Requirements>
            <Text>{PLAYERFACTION:1}, obis iwiwilam oce geme {LEADERNAME:2}. Oti rini pe roni oten latuher ver inegur![BR](Ihr müsst den Universalübersetzer erforschen)</Text>
            <PreferenceWeight>10</PreferenceWeight>
        </FlavorTextOption>
        <FlavorTextOption>
            <Text>Dieses Angebot ist nicht akzeptabel.</Text>
            <Text>Nein.</Text>
            <Text>Das funktioniert nicht für mich.</Text>
            <Text>Wir brauchen mehr.</Text>
        </FlavorTextOption>
        <FlavorTextOption>
            <Requirements>
                <SpeakerRaceTrait>SiliconBasedLife</SpeakerRaceTrait>
            </Requirements>
            <Text>Ich würde Ihnen dafür nicht einmal Kieselsteine geben.</Text>
            <PreferenceWeight>11</PreferenceWeight>
        </FlavorTextOption>
        <FlavorTextOption>
            <Requirements>
                <SpeakerRaceTrait>SlaversAbility</SpeakerRaceTrait>
            </Requirements>
            <Text>Das ist die Art von Angebot, die ich von einem meiner Sklaven erwarte.</Text>
            <PreferenceWeight>11</PreferenceWeight>
        </FlavorTextOption>
        <FlavorTextOption>
            <Requirements>
                <SpeakerRaceTrait>SyntheticLife</SpeakerRaceTrait>
            </Requirements>
            <Text>Euer Angebot ist das, was ich von einem Organischen erwartet hatte.</Text>
            <PreferenceWeight>11</PreferenceWeight>
        </FlavorTextOption>
        <FlavorTextOption>
            <Requirements>
                <PersonalityType>Totalitarianism</PersonalityType>
            </Requirements>
            <Text>Euer Angebot ist lächerlich.</Text>
            <PreferenceWeight>10</PreferenceWeight>
        </FlavorTextOption>
        <FlavorTextOption>
            <Requirements>
                <PersonalityType>Greedy</PersonalityType>
            </Requirements>
            <Text>Haltet ihr uns für Narren? Gib sich mehr Mühe.</Text>
            <PreferenceWeight>10</PreferenceWeight>
        </FlavorTextOption>
        <FlavorTextOption>
            <Requirements>
                <SpeakerFaction>FACTION_MIMOT</SpeakerFaction>
            </Requirements>
            <Text>Mir gefällt dieses Angebot nicht.</Text>
        </FlavorTextOption>
        <FlavorTextOption>
            <Requirements>
                <SpeakerFaction>FACTION_MIMOT</SpeakerFaction>
            </Requirements>
            <Text>I don't like this offer.</Text>
        </FlavorTextOption>
        <FlavorTextOption>
            <Requirements>
                <SpeakerFaction>FACTION_XELOXI</SpeakerFaction>
            </Requirements>
            <Text>Was für ein erbärmliches Angebot.</Text>
        </FlavorTextOption>
        <FlavorTextOption>
            <Requirements>
                <SpeakerFaction>FACTION_XELOXI</SpeakerFaction>
            </Requirements>
            <Text>Eine klägliche Ausrede für ein Angebot..</Text>
        </FlavorTextOption>
        <FlavorTextOption>
            <Requirements>
                <SpeakerFaction>FACTION_DRENGIN</SpeakerFaction>
            </Requirements>
            <Text>Wäre dieser Bildschirm nicht zwischen uns, würde ich dich für dieses Angebot auf der Stelle töten..</Text>
        </FlavorTextOption>
        <FlavorTextOption>
            <Requirements>
                <SpeakerFaction>FACTION_DRENGIN</SpeakerFaction>
            </Requirements>
            <Text>Ich sollte dich für diesen Vorschlag ausnehmen..</Text>
        </FlavorTextOption>
        <FlavorTextOption>
            <Requirements>
                <SpeakerFaction>FACTION_DRENGIN</SpeakerFaction>
            </Requirements>
            <Text>Ihr Angebot ist verächtlich.</Text>
        </FlavorTextOption>
        <FlavorTextOption>
            <Requirements>
                <SpeakerFaction>FACTION_YOR</SpeakerFaction>
            </Requirements>
            <Text>Dieses Angebot stimmt nicht mit unseren Parametern überein.</Text>
        </FlavorTextOption>
        <FlavorTextOption>
            <Requirements>
                <SpeakerFaction>FACTION_DRATH</SpeakerFaction>
            </Requirements>
            <Text>Dieses Angebot beleidigt unsere Vorfahren.</Text>
        </FlavorTextOption>
        <FlavorTextOption>
            <Requirements>
                <SpeakerFaction>FACTION_CRYSTALLINE</SpeakerFaction>
            </Requirements>
            <Text>Du hältst dich also für schlau wegen dieses Angebots?</Text>
        </FlavorTextOption>
        <FlavorTextOption>
            <Requirements>
                <SpeakerFaction>FACTION_MOTH</SpeakerFaction>
            </Requirements>
            <Text>Dieses Angebot ist ziemlich langweilig.</Text>
        </FlavorTextOption>
    </FlavorTextDef>
    <FlavorTextDef>
        <InternalName>TRADE_OFFER_PERFORMED</InternalName>
        <FlavorTextOption>
            <ResponseTag>GARBLED_TEXT</ResponseTag>
            <Requirements>
                <ListenerHasUniversalTranslator>false</ListenerHasUniversalTranslator>
            </Requirements>
            <Text>Inibero opilide bo somufat nunor pieta oril![BR](Ihr müsst den Universalübersetzer erforschen)</Text>
            <PreferenceWeight>10</PreferenceWeight>
        </FlavorTextOption>
        <FlavorTextOption>
            <Text>Ich bin froh, dass wir uns einigen konnten.</Text>
            <Text>Das war ein guter Tag..</Text>
            <Text>Möge dieser wohlhabende Austausch unsere Zivilisationen vereinen.</Text>
            <Text>Auf unseren gemeinsamen Erfolg.</Text>
        </FlavorTextOption>
        <FlavorTextOption>
            <Requirements>
                <SpeakerRaceTrait>SiliconBasedLife</SpeakerRaceTrait>
            </Requirements>
            <Text>Ein kristallisiertes Abkommen bringt mir Zufriedenheit.</Text>
            <PreferenceWeight>11</PreferenceWeight>
        </FlavorTextOption>
        <FlavorTextOption>
            <Requirements>
                <SpeakerRaceTrait>SlaversAbility</SpeakerRaceTrait>
            </Requirements>
            <Text>Perfekt, ich werde meine Diener darauf ansetzen..</Text>
            <PreferenceWeight>11</PreferenceWeight>
        </FlavorTextOption>
        <FlavorTextOption>
            <Requirements>
                <SpeakerRaceTrait>SyntheticLife</SpeakerRaceTrait>
            </Requirements>
            <Text>Nach-Ausführungsanalyse zeigt einen erfolgreichen Austausch.</Text>
            <PreferenceWeight>11</PreferenceWeight>
        </FlavorTextOption>
        <FlavorTextOption>
            <Requirements>
                <SpeakerFaction>FACTION_TERRAN</SpeakerFaction>
            </Requirements>
            <Text>Ich freue mich, dass wir eine Einigung erzielen konnten.</Text>
        </FlavorTextOption>
        <FlavorTextOption>
            <Requirements>
                <SpeakerFaction>FACTION_FESTRON</SpeakerFaction>
            </Requirements>
            <Text>Wir sind mit diesem Ergebnis zufrieden.</Text>
        </FlavorTextOption>
        <FlavorTextOption>
            <Requirements>
                <SpeakerFaction>FACTION_NAVIGATORS</SpeakerFaction>
            </Requirements>
            <Text>Diese Einigung erweitert unsere Pläne.</Text>
        </FlavorTextOption>
        <FlavorTextOption>
            <Requirements>
                <SpeakerFaction>FACTION_MIMOT</SpeakerFaction>
            </Requirements>
            <Text>Hurra! Wir sind so glücklich!</Text>
        </FlavorTextOption>
        <FlavorTextOption>
            <Requirements>
                <SpeakerFaction>FACTION_XELOXI</SpeakerFaction>
            </Requirements>
            <Text>Das ist akzeptabel..</Text>
        </FlavorTextOption>
        <FlavorTextOption>
            <Requirements>
                <SpeakerFaction>FACTION_XELOXI</SpeakerFaction>
            </Requirements>
            <Text>Wir stoßen auf Sie an für eine erfolgreiche Verhandlung.</Text>
        </FlavorTextOption>
        <FlavorTextOption>
            <Requirements>
                <SpeakerFaction>FACTION_ARCEAN</SpeakerFaction>
            </Requirements>
            <Text>Unsere Vereinbarung ist abgeschlossen.</Text>
        </FlavorTextOption>
        <FlavorTextOption>
            <Requirements>
                <SpeakerFaction>FACTION_DRENGIN</SpeakerFaction>
                <RelativeStrength>SpeakerStronger</RelativeStrength>
            </Requirements>
            <Text>Du darfst leben. Vorerst.</Text>
        </FlavorTextOption>
        <FlavorTextOption>
            <Requirements>   
                <SpeakerFaction>FACTION_DRENGIN</SpeakerFaction>
                <RelativeStrength>SpeakerWeaker</RelativeStrength>
            </Requirements>
            <Text>You have our respect.</Text>
            <PreferenceWeight>130</PreferenceWeight>
        </FlavorTextOption>
        <FlavorTextOption>
            <Requirements>
                <SpeakerFaction>FACTION_DRENGIN</SpeakerFaction>
            </Requirements>
            <Text>Dies ist kaum akzeptabel, aber ich habe keine Zeit mehr zu verschwenden.</Text>
        </FlavorTextOption>
        <FlavorTextOption>
            <Requirements>
                <SpeakerFaction>FACTION_DRENGIN</SpeakerFaction>
            </Requirements>
            <Text>Das wird für uns funktionieren. Für jetzt..</Text>
        </FlavorTextOption>
        <FlavorTextOption>
            <Requirements>
                <SpeakerFaction>FACTION_ALTARIAN</SpeakerFaction>
            </Requirements>
            <Text>Wir sind froh, dass wir uns einigen konnten.</Text>
        </FlavorTextOption>
        <FlavorTextOption>
            <Requirements>
                <SpeakerFaction>FACTION_YOR</SpeakerFaction>
            </Requirements>
            <Text>Wir haben berechnet, dass es sich hierbei um eine faire Vereinbarung handelt.</Text>
        </FlavorTextOption>
        <FlavorTextOption>
            <Requirements>
                <SpeakerFaction>FACTION_TORIAN</SpeakerFaction>
            </Requirements>
            <Text>Vielen Dank dafür.</Text>
        </FlavorTextOption>
        <FlavorTextOption>
            <Requirements>
                <SpeakerFaction>FACTION_MANTI</SpeakerFaction>
            </Requirements>
            <Text>Unser Geschäft ist abgeschlossen.</Text>
        </FlavorTextOption>
        <FlavorTextOption>
            <Requirements>
                <SpeakerFaction>FACTION_KRYNN</SpeakerFaction>
            </Requirements>
            <Text>Der Weg wurde beschritten.</Text>
        </FlavorTextOption>
        <FlavorTextOption>
            <Requirements>
                <SpeakerFaction>FACTION_IRIDIUM</SpeakerFaction>
            </Requirements>
            <Text>Es ist ein Vergnügen, Geschäfte mit Ihnen zu machen.</Text>
        </FlavorTextOption>
        <FlavorTextOption>
            <Requirements>
                <SpeakerFaction>FACTION_CRYSTALLINE</SpeakerFaction>
            </Requirements>
            <Text>Danke, dass Sie uns Ihr besseres Angebot angeboten haben.</Text>
        </FlavorTextOption>
        <FlavorTextOption>
            <Requirements>
                <SpeakerFaction>FACTION_MOTH</SpeakerFaction>
            </Requirements>
            <Text>Was für ein heller Handel! Genehmigt..</Text>
        </FlavorTextOption>
    </FlavorTextDef>
    <FlavorTextDef>
        <InternalName>TRADE_OFFER_WAITING</InternalName>
        <FlavorTextOption>
            <ResponseTag>GARBLED_TEXT</ResponseTag>
            <Requirements>
                <ListenerHasUniversalTranslator>false</ListenerHasUniversalTranslator>
            </Requirements>
            <Text>La yol ele po. Sa riras tenalac hasec?[BR](Sie müssen den Universalübersetzer erforschen).</Text>
            <PreferenceWeight>10</PreferenceWeight>
        </FlavorTextOption>
        <FlavorTextOption>
            <Text>Was haben Sie im Sinn?</Text>
            <Text>Ich bin an Ihrem Vorschlag interessiert.</Text>
            <Text>Lassen Sie uns sehen, was Sie vorschlagen.</Text>
            <Text>Präsentieren Sie Ihren Vorschlag.</Text>
        </FlavorTextOption>
        <FlavorTextOption>
            <Requirements>
                <RequiredDiplomacyFlag>AtWar</RequiredDiplomacyFlag>
            </Requirements>
            <Text>Lassen Sie uns eine Einigung finden.</Text>
            <PreferenceWeight>30</PreferenceWeight>
        </FlavorTextOption>
        <FlavorTextOption>
            <Requirements>
                <SpeakerRaceTrait>SiliconBasedLife</SpeakerRaceTrait>
            </Requirements>
            <Text>Unsere Mineralformen bleiben standhaft und geduldig, wir erwarten die Vorstellung Ihres Handelsvorschlags.</Text>
            <PreferenceWeight>11</PreferenceWeight>
        </FlavorTextOption>
        <FlavorTextOption>
            <Requirements>
                <SpeakerRaceTrait>SlaversAbility</SpeakerRaceTrait>
            </Requirements>
            <Text> Präsentieren Sie ein Angebot, das unserer überlegenen Zivilisation würdig ist.</Text>
            <PreferenceWeight>11</PreferenceWeight>
        </FlavorTextOption>
        <FlavorTextOption>
            <Requirements>
                <SpeakerRaceTrait>SyntheticLife</SpeakerRaceTrait>
            </Requirements>
            <Text>Derzeit warten auf Eingabe von Handelsvorschlag-Parametern.</Text>
            <PreferenceWeight>11</PreferenceWeight>
        </FlavorTextOption>
    </FlavorTextDef>
    <FlavorTextDef>
        <InternalName>PLAYER_INITIATED_TRADE_OFFER_HEADER</InternalName>
        <FlavorTextOption>
            <Text>Wir haben Interesse daran, dies mit Ihnen zu tauschen.</Text>
            <Text>Ihr habt ein paar Dinge, die wir wollen und wir haben ein paar Dinge, von denen wir denken, dass ihr sie mögen werdet.</Text>
        </FlavorTextOption>
        <FlavorTextOption>
            <Requirements>
                <SpeakerFaction>FACTION_TERRAN</SpeakerFaction>
            </Requirements>
            <Text>Ahh. Mein entzückendes Alien-Gegenstück. Wir haben ein Angebot für dich.</Text>
        </FlavorTextOption>
        <FlavorTextOption>
            <Requirements>
                <SpeakerFaction>FACTION_FESTRON</SpeakerFaction>
            </Requirements>
            <Text>Wir haben ein beidseitig vorteilhaftes Angebot für dich, Beutefleisch.</Text>
        </FlavorTextOption>
        <FlavorTextOption>
            <Requirements>
                <SpeakerFaction>FACTION_NAVIGATORS</SpeakerFaction>
            </Requirements>
            <Text>Wollt Ihr Weisheiten mit uns teilen? Wir möchten sie mit Ihnen teilen.</Text>
        </FlavorTextOption>
        <FlavorTextOption>
            <Requirements>
                <SpeakerFaction>FACTION_MIMOT</SpeakerFaction>
            </Requirements>
            <Text>Wir haben etwas, das Ihr wollt und ihr habt etwas, das wir wollen. Was für ein schöner Tag!</Text>
        </FlavorTextOption>
        <FlavorTextOption>
            <Requirements>
                <SpeakerFaction>FACTION_XELOXI</SpeakerFaction>
            </Requirements>
            <Text>Wir haben ein Handelsangebot für Sie, Alien. Es ist extrem vorteilhaft für uns. Müssen wir dazu sonst noch etwas sagen?</Text>
        </FlavorTextOption>
        <FlavorTextOption>
            <Requirements>
                <SpeakerFaction>FACTION_ARCEAN</SpeakerFaction>
            </Requirements>
            <Text>Lasst uns miteinander teilen, wie es alle umsichtigen Zivilisationen tun.</Text>
        </FlavorTextOption>
        <FlavorTextOption>
            <Requirements>
                <SpeakerFaction>FACTION_DRENGIN</SpeakerFaction>
            </Requirements>
            <Text>Normalerweise nehmen wir uns einfach, was wir von solch armseligen Würmern wie euch wollen. Aber dieses Mal bieten wie euch etwas im Gegenzug an. Überraschend.</Text>
            <Text>Deine klägliche Existenz hat irgendwie unsere Aufmerksamkeit erregt. Wie faszinierend. Sollen wir über Handel sprechen?</Text>
            <Text>Es amüsiert uns, uns kurzzeitig auf eure Stufe herabzulassen. Betrachtet diesen Handel als seltene Barmherzigkeit.</Text>
            <Text>Es kommt nicht oft vor, dass wir uns herablassen, mit Minderwertigen zu handeln. Du solltest das, Fleischling, als große Ehre betrachten.</Text>
            <Text>Wir sind heute großzügig gestimmt. Wir bieten euch Handel an, eine Chance, aus dem Dreck herauszukommen. Nutzt sie, bevor wir es uns anders überlegen.</Text>
        </FlavorTextOption>
        <FlavorTextOption>
            <Requirements>
                <SpeakerFaction>FACTION_ALTARIAN</SpeakerFaction>
            </Requirements>
            <Text>Wir möchten unser großartiges altarianisches Wissen mit Ihnen teilen. Im Gegenzug benötigen wir nur eine Kleinigkeit.</Text>
        </FlavorTextOption>
        <FlavorTextOption>
            <Requirements>
                <SpeakerFaction>FACTION_YOR</SpeakerFaction>
            </Requirements>
            <Text>Vielleicht können wir Sie für eine ästhetisch ansprechende Anordnung von 0en und 1en begeistern?</Text>
        </FlavorTextOption>
        <FlavorTextOption>
            <Requirements>
                <SpeakerFaction>FACTION_TORIAN</SpeakerFaction>
            </Requirements>
            <Text>Hier ist ein Austausch, den wir vorschlagen, Außerirdischer. Es ist ein guter, fairer und wahrer.</Text>
        </FlavorTextOption>
        <FlavorTextOption>
            <Requirements>
                <SpeakerFaction>FACTION_MANTI</SpeakerFaction>
            </Requirements>
            <Text>Wir nehmen uns vor anderen in Acht. Selbst vor dir. Wir bitten unter Vorbehalt um diesen Handel.</Text>
        </FlavorTextOption>
        <FlavorTextOption>
            <Requirements>
                <SpeakerFaction>FACTION_KRYNN</SpeakerFaction>
            </Requirements>
            <Text>Selbst wenn ihr noch nicht den Weg der Krynn gefunden habt, bedeutet das nicht, dass wir nicht miteinander teilen können.</Text>
        </FlavorTextOption>
        <FlavorTextOption>
            <Requirements>
                <SpeakerFaction>FACTION_ICONIAN</SpeakerFaction>
            </Requirements>
            <Text>Wir haben viel mehr vergessen, als ihr jemals lernen werdet, Alien. Aber wir haben nicht die Weisheit vergessen, die wir nun mit euch tauschen wollen.</Text>
        </FlavorTextOption>
        <FlavorTextOption>
            <Requirements>
                <SpeakerFaction>FACTION_DRATH</SpeakerFaction>
            </Requirements>
            <Text>Wir haben ein Handelsangebot für Sie. Es ist simpel und oberflächlich betrachtet leicht zu verstehen. Ihr solltet dabei keine Bedenken haben.</Text>
        </FlavorTextOption>
        <FlavorTextOption>
            <Requirements>
                <SpeakerFaction>FACTION_IRIDIUM</SpeakerFaction>
            </Requirements>
            <Text>Wir teilen nichts kostenlos, aber die Bedingungen, die wir Ihnen heute anbieten, kommen dem ziemlich nahe.</Text>
        </FlavorTextOption>
        <FlavorTextOption>
            <Requirements>
                <SpeakerFaction>FACTION_ONYX_HIVE</SpeakerFaction>
            </Requirements>
            <Text>Ihr habt viele interessante Dinge, die wir begehren, Schwarmloser. Lasst uns handeln.</Text>
        </FlavorTextOption>
        <FlavorTextOption>
            <Requirements>
                <SpeakerFaction>FACTION_BARATAK</SpeakerFaction>
            </Requirements>
            <Text>Ihr seid schlau, für Tiere. Wir möchten mit euch handeln.</Text>
        </FlavorTextOption>
        <FlavorTextOption>
            <Requirements>
                <SpeakerFaction>FACTION_CRYSTALLINE</SpeakerFaction>
            </Requirements>
            <Text>Denk daran, wir können deine Gedanken lesen. Sei also fair zu uns.</Text>
        </FlavorTextOption>
        <FlavorTextOption>
            <Requirements>
                <SpeakerFaction>FACTION_MOTH</SpeakerFaction>
            </Requirements>
            <Text>Lassen Sie diesen Handel unsere Allianz vertiefen und uns beiden nutzen.</Text>
        </FlavorTextOption>
    </FlavorTextDef>
    <FlavorTextDef>
        <InternalName>PLAYER_TRADE_COUNTER_OFFER_HEADER</InternalName>
        <FlavorTextOption>
            <Requirements>
                <ListenerRaceTrait>AdaptableAbility</ListenerRaceTrait>
            </Requirements>
            <Text>Wir wollen einen Deal aushandeln.</Text>
        </FlavorTextOption>
        <FlavorTextOption>
            <Text>Wir ziehen diesen Handel in Betracht.</Text>
        </FlavorTextOption>
    </FlavorTextDef>
    <FlavorTextDef>
        <InternalName>AI_CREATED_TRADE_OFFER</InternalName>
        <FlavorTextOption>
            <ResponseTag>GARBLED_TEXT</ResponseTag>
            <Requirements>
                <ListenerHasUniversalTranslator>false</ListenerHasUniversalTranslator>
            </Requirements>
            <Text>Inibero opilide bo somufat nunor pieta oril![BR](Ihr müsst den Universalübersetzer erforschen)</Text>
            <PreferenceWeight>10</PreferenceWeight>
        </FlavorTextOption>
        <FlavorTextOption>
            <Text>Wir haben Interesse daran, dies mit Ihnen zu tauschen.</Text>
            <Text>Ihr habt ein paar Dinge, die wir wollen und wir haben ein paar Dinge, von denen wir denken, dass ihr sie mögen werdet.</Text>
            <Text>Berücksichtigen Sie unser Angebot.</Text>
            <Text>Werfen Sie einen Blick auf diese Handelsmöglichkeit.</Text>
        </FlavorTextOption>
        <FlavorTextOption>
            <Requirements>
                <SpeakerFaction>FACTION_TORIAN</SpeakerFaction>
            </Requirements>
            <Text>Wir sind wirklich aufgeregt, Ihnen dieses Angebot zu machen. Unsere Kiemen sind buchstäblich voller Freude. Oder Bakterien. Es könnten definitiv Bakterien sein, jetzt, wo ich darüber nachdenke..</Text>
            <Text>Wir platzen gerade vor Vorfreude! Oder es ist der Druck, so tief zu sein. Nein, es ist definitiv Vorfreude!</Text>
            <Text>Wir bieten Ihnen die Perlen unserer Weisheit und des Handels, eingebettet in Austern der Freundschaft. Fragen Sie einfach nicht, woher die Austern kommen..</Text>
            <Text>Willkommen in unserem Ozean der Möglichkeiten. Wir hoffen, es stört Sie nicht, wenn wir gleich mit den Verhandlungen beginnen. Oder wenn wir plötzlich anfangen zu singen. Es ist nämlich Paarungszeit, sehen Sie. Wahrscheinlich wollten Sie das gar nicht wissen.</Text>
            <Text>Wir sind frisch aus den Drengin-Schmerzverstärkern heraus und bereit, einen guten Deal auszuhandeln. Was hältst du von diesem Handel?</Text>
        </FlavorTextOption>
        <FlavorTextOption>
            <Requirements>
                <SpeakerFaction>FACTION_TERRAN</SpeakerFaction>
            </Requirements>
            <Text>Ahh. Mein entzückendes Alien-Gegenstück. Die Terraner haben ein Angebot für uns.</Text>
        </FlavorTextOption>
        <FlavorTextOption>
            <Requirements>
                <SpeakerFaction>FACTION_FESTRON</SpeakerFaction>
            </Requirements>
            <Text>Wir haben ein beidseitig vorteilhaftes Angebot für dich, Beutefleisch.</Text>
        </FlavorTextOption>
        <FlavorTextOption>
            <Requirements>
                <SpeakerFaction>FACTION_NAVIGATORS</SpeakerFaction>
            </Requirements>
            <Text>Wollt Ihr Weisheiten mit uns teilen? Wir möchten sie mit Ihnen teilen.</Text>
        </FlavorTextOption>
        <FlavorTextOption>
            <Requirements>
                <SpeakerFaction>FACTION_MIMOT</SpeakerFaction>
            </Requirements>
            <Text>Wir haben etwas, das Ihr wollt und ihr habt etwas, das wir wollen. Was für ein schöner Tag!</Text>
        </FlavorTextOption>
        <FlavorTextOption>
            <Requirements>
                <SpeakerFaction>FACTION_XELOXI</SpeakerFaction>
            </Requirements>
            <Text>Wir haben ein Handelsangebot für Sie, Alien. Es ist extrem vorteilhaft für uns. Müssen wir dazu sonst noch etwas sagen?</Text>
        </FlavorTextOption>
        <FlavorTextOption>
            <Requirements>
                <SpeakerFaction>FACTION_ARCEAN</SpeakerFaction>
            </Requirements>
            <Text>Lasst uns miteinander teilen, wie es alle umsichtigen Zivilisationen tun.</Text>
        </FlavorTextOption>
        <FlavorTextOption>
            <Requirements>
                <SpeakerFaction>FACTION_DRENGIN</SpeakerFaction>
            </Requirements>
            <Text>Normalerweise nehmen wir uns einfach, was wir von solch armseligen Würmern wie euch wollen. Aber dieses Mal bieten wie euch etwas im Gegenzug an. Überraschend.</Text>
            <Text>Deine klägliche Existenz hat irgendwie unsere Aufmerksamkeit erregt. Wie faszinierend. Sollen wir über Handel sprechen?</Text>
            <Text>Es amüsiert uns, uns kurzzeitig auf eure Stufe herabzulassen. Betrachtet diesen Handel als seltene Barmherzigkeit.</Text>
            <Text>Es kommt nicht oft vor, dass wir uns herablassen, mit Minderwertigen zu handeln. Du solltest das, Wurm, als große Ehre betrachten.</Text>
            <Text>Wir haben vorübergehend genug von der Eroberung. Lass uns dieses charmante Handelsspiel spielen, das du so magst.</Text>
            <Text>Wir sind heute großzügig gestimmt. Wir bieten euch Handel an, eine Chance, aus dem Dreck herauszukommen. Nutzt sie, bevor wir es uns anders überlegen.</Text>
        </FlavorTextOption>
        <FlavorTextOption>
            <Requirements>
                <SpeakerFaction>FACTION_ALTARIAN</SpeakerFaction>
            </Requirements>
            <Text>Wir möchten unser großartiges altarianisches Wissen mit Ihnen teilen. Im Gegenzug benötigen wir nur eine Kleinigkeit.</Text>
            <Text>Erklimme die bescheidenen Stufen deines Verständnisses durch den Handel mit uns. Wir bitten lediglich um einen kleinen Gegenstand im Austausch, etwas, das du vielleicht begreifen kannst.</Text>
            <Text>Erfreue dich an der Herrlichkeit unserer himmlischen Weisheit in diesem Handel. Sicherlich kannst du trotz deiner offensichtlichen Beschränkungen den Wert unseres göttlichen Angebots erkennen.</Text>
            <Text>Die göttlichen Wege haben sich gekreuzt, sie deuten auf einen Austausch zwischen uns hin. Wir bitten nur um das Einfachste von deinen Gütern, denn alles Komplexere könnte außerhalb deines Verständnisses liegen.</Text>
            <Text>Selbst in unserer unendlichen Erhabenheit beugen wir uns, um euch durch Handel zu erleuchten. Ihr solltet überwältigt sein von Dankbarkeit, denn solche Güte ist selten im Kosmos.</Text>
            <Text>Wir gewähren dir einen Blick auf unsere strahlende Weisheit. Akzeptiere unser Handelsangebot, denn selbst der stumpfesten Steine können einen Hauch von Licht einfangen, würdest du nicht zustimmen?</Text>
        </FlavorTextOption>
        <FlavorTextOption>
            <Requirements>
                <SpeakerFaction>FACTION_YOR</SpeakerFaction>
            </Requirements>
            <Text>Vielleicht können wir Sie für eine ästhetisch ansprechende Anordnung von 0en und 1en begeistern?</Text>
            <Text>Wenn du dieses Angebot nicht als fair ansiehst, dann siehst du das große Ganze nicht. Wir haben bereits deine Kommunikationseinheit gehackt und wissen, dass du denkst, wir wären eine Art primitiver KI, die kein gutes Angebot erstellen kann. Ich kann dir versichern, dies ist ein gutes Angebot. Nimm es an.</Text>
        </FlavorTextOption>
        <FlavorTextOption>
            <Requirements>
                <SpeakerFaction>FACTION_TORIAN</SpeakerFaction>
            </Requirements>
            <Text>Hier ist ein Austausch, den wir vorschlagen, Außerirdischer. Es ist ein guter, fairer und wahrer.</Text>
        </FlavorTextOption>
        <FlavorTextOption>
            <Requirements>
                <SpeakerFaction>FACTION_MANTI</SpeakerFaction>
            </Requirements>
            <Text>Wir nehmen uns vor anderen in Acht. Selbst vor dir. Wir bitten unter Vorbehalt um diesen Handel.</Text>
        </FlavorTextOption>
        <FlavorTextOption>
            <Requirements>
                <SpeakerFaction>FACTION_KRYNN</SpeakerFaction>
            </Requirements>
            <Text>Selbst wenn ihr noch nicht den Weg der Krynn gefunden habt, bedeutet das nicht, dass wir nicht miteinander teilen können.</Text>
        </FlavorTextOption>
        <FlavorTextOption>
            <Requirements>
                <SpeakerFaction>FACTION_ICONIAN</SpeakerFaction>
            </Requirements>
            <Text>Wir haben viel mehr vergessen, als ihr jemals lernen werdet, Alien. Aber wir haben nicht die Weisheit vergessen, die wir nun mit euch tauschen wollen.</Text>
        </FlavorTextOption>
        <FlavorTextOption>
            <Requirements>
                <SpeakerFaction>FACTION_DRATH</SpeakerFaction>
            </Requirements>
            <Text>Wir haben ein Handelsangebot für Sie. Es ist simpel und oberflächlich betrachtet leicht zu verstehen. Ihr solltet dabei keine Bedenken haben.</Text>
        </FlavorTextOption>
        <FlavorTextOption>
            <Requirements>
                <SpeakerFaction>FACTION_IRIDIUM</SpeakerFaction>
            </Requirements>
            <Text>Wir teilen nichts kostenlos, aber die Bedingungen, die wir Ihnen heute anbieten, kommen dem ziemlich nahe.</Text>
        </FlavorTextOption>
        <FlavorTextOption>
            <Requirements>
                <SpeakerFaction>FACTION_ONYX_HIVE</SpeakerFaction>
            </Requirements>
            <Text>Ihr habt viele interessante Dinge, die wir begehren, Schwarmloser. Lasst uns handeln.</Text>
        </FlavorTextOption>
        <FlavorTextOption>
            <Requirements>
                <SpeakerFaction>FACTION_CRYSTALLINE</SpeakerFaction>
            </Requirements>
            <Text>Denk daran, wir können deine Gedanken lesen. Sei also fair zu uns.</Text>
        </FlavorTextOption>
        <FlavorTextOption>
            <Requirements>
                <SpeakerFaction>FACTION_BARATAK</SpeakerFaction>
            </Requirements>
            <Text>Ihr seid schlau, für Tiere. Wir möchten mit euch handeln.</Text>
        </FlavorTextOption>
    </FlavorTextDef>
    <FlavorTextDef>
        <InternalName>TRADE_SPECIFIC_VALUABLE</InternalName>
        <FlavorTextOption>
            <Text>Hier ist, was wir im Sinn hatten: {TRADEGOOD:0}.</Text>
        </FlavorTextOption>
    </FlavorTextDef>
    <FlavorTextDef>
        <InternalName>TRADE_ADDITIONAL_VALUABLES</InternalName>
        <FlavorTextOption>
            <Text>Darüber hinaus stellen wir Ihnen einige weitere Artikel zur Verfügung.</Text>
            <Text>Wie Sie sehen können, haben wir weitere Elemente in die Mischung hinzugefügt.</Text>
        </FlavorTextOption>
    </FlavorTextDef>
    <FlavorTextDef>
        <InternalName>DIPLOMACY_WND_DECLARE_WAR</InternalName>
        <FlavorTextOption>
            <ResponseTag>GARBLED_TEXT</ResponseTag>
            <Requirements>
                <ListenerHasUniversalTranslator>false</ListenerHasUniversalTranslator>
            </Requirements>
            <Text>Ich habe keine Ahnung, was Sie mir sagen wollen, doch wahrscheinlich ist es eine Anfeindung. Macht euch bereit für den Krieg!</Text>
            <PreferenceWeight>10</PreferenceWeight>
        </FlavorTextOption>
        <FlavorTextOption>
            <Text>Die Zeit ist gekommen, euch zu zerstören.</Text>
            <Text>Es ist an der Zeit für euch zu sterben.</Text>
        </FlavorTextOption>
    </FlavorTextDef>
    <FlavorTextDef>
        <InternalName>DIPLOMACY_WND_ATTEMPT_PEACE</InternalName>
        <FlavorTextOption>
            <ResponseTag>GARBLED_TEXT</ResponseTag>
            <Requirements>
                <ListenerHasUniversalTranslator>false</ListenerHasUniversalTranslator>
            </Requirements>
            <Text>Wir sind dieses Krieges müde. Ich wünschte, wir könnten unsere Differenzen aus der Welt schaffen. (Ihr müsst den Universalübersetzer erforschen, um Frieden zu verhandeln)</Text>
            <PreferenceWeight>10</PreferenceWeight>
        </FlavorTextOption>
        <FlavorTextOption>
            <Text>Lasst uns einen Friedensvertrag verhandeln.</Text>
            <Text>Lasst uns Frieden schließen.</Text>
        </FlavorTextOption>
    </FlavorTextDef>
    <FlavorTextDef>
        <InternalName>DIPLOMACY_WND_DECLARE_WAR_RESPONSE</InternalName>
        <FlavorTextOption>
            <Requirements>
                <ListenerHasUniversalTranslator>false</ListenerHasUniversalTranslator>
            </Requirements>
            <Text>Let gelomoh elurecus ela!</Text>
            <PreferenceWeight>10</PreferenceWeight>
        </FlavorTextOption>
        <FlavorTextOption>
            <Text>Nun gut, dann sind wir nun im Krieg.</Text>
            <Text>Dann gibt es Krieg.</Text>
            <Text>So sei es denn. Also gibt es Krieg.</Text>
        </FlavorTextOption>
    </FlavorTextDef>
    <FlavorTextDef>
        <InternalName>CONTACT_REFUSAL</InternalName>
        <FlavorTextOption>
            <Requirements>
                <ListenerHasUniversalTranslator>false</ListenerHasUniversalTranslator>
            </Requirements>
            <Text>[I]Die chaotische, sich windende Nachricht ist nicht zu entziffern und das einzige Geräusch, das von der Kommunikation ausgeht, ist ein leises, blubberndes Hintergrundgeräusch.[/I]</Text>
            <PreferenceWeight>10</PreferenceWeight>
        </FlavorTextOption>
        <FlavorTextOption>
            <Text>Wir haben kein Interesse daran, uns mit euch zu unterhalten.</Text>
            <Text>Wir haben kein Interesse daran, dein Winseln zu hören.</Text>
            <Text>Deine Bitten um Gnade interessieren uns nicht.</Text>
        </FlavorTextOption>
    </FlavorTextDef>
    <FlavorTextDef>
        <InternalName>CONTACT_REFUSAL_DONE</InternalName>
        <FlavorTextOption>
            <Requirements>
                <ListenerHasUniversalTranslator>false</ListenerHasUniversalTranslator>
            </Requirements>
            <Text>Ich denke, ihr habt keine Lust euch zu unterhalten.</Text>
            <PreferenceWeight>10</PreferenceWeight>
        </FlavorTextOption>
        <FlavorTextOption>
            <Text>Auf Wiedersehen.</Text>
            <Text>Lebt wohl.</Text>
        </FlavorTextOption>
    </FlavorTextDef>
    <FlavorTextDef>
        <InternalName>CONFIRM_DELCARATION_OF_WAR_RESPONSE</InternalName>
        <FlavorTextOption>
            <Requirements>
                <ListenerHasUniversalTranslator>false</ListenerHasUniversalTranslator>
            </Requirements>
            <Text>Blar bagh?!</Text>
            <PreferenceWeight>10</PreferenceWeight>
        </FlavorTextOption>
        <FlavorTextOption>
            <Text>Das werdet Ihr bereuen.</Text>
            <Text>Ihr habt den Tod gewählt.</Text>
        </FlavorTextOption>
    </FlavorTextDef>
    <FlavorTextDef>
        <InternalName>CONFIRM_DELCARATION_OF_WAR_CONFIRM</InternalName>
        <FlavorTextOption>
            <Requirements>
                <ListenerHasUniversalTranslator>false</ListenerHasUniversalTranslator>
            </Requirements>
            <Text>Ja, Sie haben mich gehört! Außerdem klingt Ihr blöd!</Text>
            <PreferenceWeight>10</PreferenceWeight>
        </FlavorTextOption>
        <FlavorTextOption>
            <Text>Ja, Sie haben mich gehört!</Text>
        </FlavorTextOption>
    </FlavorTextDef>
    <FlavorTextDef>
        <InternalName>CONFIRM_DELCARATION_OF_WAR_CANCEL</InternalName>
        <FlavorTextOption>
            <Requirements>
                <ListenerHasUniversalTranslator>false</ListenerHasUniversalTranslator>
            </Requirements>
            <Text>Tut mir leid, nur ein Scherz. Sie haben mich nicht verstanden... nicht wahr?</Text>
            <PreferenceWeight>10</PreferenceWeight>
        </FlavorTextOption>
        <FlavorTextOption>
            <Text>Vergesst es.</Text>
        </FlavorTextOption>
    </FlavorTextDef>
    <FlavorTextDef>
        <InternalName>EXTRA_OPTIONS_MAIN_TEXT</InternalName>
        <FlavorTextOption>
            <Requirements>
                <ListenerHasUniversalTranslator>false</ListenerHasUniversalTranslator>
            </Requirements>
            <Text>Ranom lesitir yacasus cerin, sab omoric ero re metini tibu.[BR](Sie müssen den Universalübersetzer erforschen).</Text>
            <PreferenceWeight>10</PreferenceWeight>
        </FlavorTextOption>
        <FlavorTextOption>
            <Text>Unsere Zeit ist wertvoll, aber unter den richtigen Umständen sind wir jederzeit dazu bereit, mit den {PLAYERFACTIONLONG:2} zusammenzuarbeiten.</Text>
        </FlavorTextOption>
        <FlavorTextOption>
            <Requirements>
                <SpeakerFaction>FACTION_TERRAN</SpeakerFaction>
            </Requirements>
            <Text>Wir sind sehr beschäftigt, aber wir haben immer Zeit für die {PLAYERFACTIONLONG:2}.</Text>
        </FlavorTextOption>
        <FlavorTextOption>
            <Requirements>
                <SpeakerFaction>FACTION_FESTRON</SpeakerFaction>
            </Requirements>
            <Text>Wir sind sehr hungrig. Sehr, sehr hungrig. Wenn Sie unsere Zeit verschwendet, müssen Sie uns in der einzigen Währung, die Sie besitzen, Entschädigung zahlen.</Text>
        </FlavorTextOption>
        <FlavorTextOption>
            <Requirements>
                <SpeakerFaction>FACTION_NAVIGATORS</SpeakerFaction>
            </Requirements>
            <Text>Wir sind damit beschäftigt, das Universum zu erkunden, aber wir können den {PLAYERFACTIONLONG:2} ein wenig Zeit schenken.</Text>
        </FlavorTextOption>
        <FlavorTextOption>
            <Requirements>
                <SpeakerFaction>FACTION_MIMOT</SpeakerFaction>
            </Requirements>
            <Text>So niedlich zu sein, kostet viel Zeit, aber welchen Sinn hat es, so niedlich zu sein, wenn man nicht ein bisschen Zeit für ein Gespräch mit den {PLAYERFACTIONLONG:2} hat.</Text>
        </FlavorTextOption>
        <FlavorTextOption>
            <Requirements>
                <SpeakerFaction>FACTION_XELOXI</SpeakerFaction>
            </Requirements>
            <Text>Was möchten Sie sonst noch mit mir diskutieren?</Text>
        </FlavorTextOption>
        <FlavorTextOption>
            <Requirements>
                <SpeakerFaction>FACTION_DRENGIN</SpeakerFaction>
            </Requirements>
            <Text>Fasse dich kurz oder stirb.</Text>
        </FlavorTextOption>
        <FlavorTextOption>
            <Requirements>
                <SpeakerFaction>FACTION_ALTARIAN</SpeakerFaction>
            </Requirements>
            <Text>Wie können wir den {PLAYERFACTIONLONG:2} heute helfen?</Text>
        </FlavorTextOption>
        <FlavorTextOption>
            <Requirements>
                <SpeakerFaction>FACTION_YOR</SpeakerFaction>
            </Requirements>
            <Text>Eingabe vornehmen.</Text>
        </FlavorTextOption>
        <FlavorTextOption>
            <Requirements>
                <SpeakerFaction>FACTION_TORIAN</SpeakerFaction>
            </Requirements>
            <Text>Über welche zusätzlichen Themen möchten Sie sprechen?</Text>
        </FlavorTextOption>
        <FlavorTextOption>
            <Requirements>
                <SpeakerFaction>FACTION_MANTI</SpeakerFaction>
            </Requirements>
            <Text>Was brauchen Sie sonst noch?</Text>
        </FlavorTextOption>
        <FlavorTextOption>
            <Requirements>
                <SpeakerFaction>FACTION_KRYNN</SpeakerFaction>
            </Requirements>
            <Text>Seid ihr jetzt bereit, gerettet zu werden?</Text>
        </FlavorTextOption>
        <FlavorTextOption>
            <Requirements>
                <SpeakerFaction>FACTION_ICONIAN</SpeakerFaction>
            </Requirements>
            <Text>Was gibt es sonst noch zu diskutieren?</Text>
        </FlavorTextOption>
        <FlavorTextOption>
            <Requirements>
                <SpeakerFaction>FACTION_DRATH</SpeakerFaction>
            </Requirements>
            <Text>Ihr stellt unsere Geduld auf die Probe!</Text>
        </FlavorTextOption>
        <FlavorTextOption>
            <Requirements>
                <SpeakerFaction>FACTION_IRIDIUM</SpeakerFaction>
            </Requirements>
            <Text>Welches andere potenziell profitable Thema möchtet Ihr besprechen?</Text>
        </FlavorTextOption>
        <FlavorTextOption>
            <Requirements>
                <SpeakerFaction>FACTION_ONYX_HIVE</SpeakerFaction>
            </Requirements>
            <Text>Sprecht.</Text>
        </FlavorTextOption>
        <FlavorTextOption>
            <Requirements>
                <SpeakerFaction>FACTION_BARATAK</SpeakerFaction>
            </Requirements>
            <Text>Wir haben die Geduld des großen Hains. Aber unsere Geduld ist nicht endlos.</Text>
        </FlavorTextOption>
        <FlavorTextOption>
            <Requirements>
                <SpeakerFaction>FACTION_CRYSTALLINE</SpeakerFaction>
            </Requirements>
            <Text>Ton ist eine primitive Form der Kommunikation, aber er ist alles, was Sie haben.</Text>
        </FlavorTextOption>
        <FlavorTextOption>
            <Requirements>
                <SpeakerFaction>FACTION_MOTH</SpeakerFaction>
            </Requirements>
            <Text>Gibt es noch etwas, das wir heute besprechen können - sei es für Geschäfte oder Freizeit?</Text>
        </FlavorTextOption>
    </FlavorTextDef>
    <FlavorTextDef>
        <InternalName>EXTRA_OPTIONS_PROCLAIM_FRIENDSHIP</InternalName>
        <FlavorTextOption>
            <Requirements>
                <ListenerHasUniversalTranslator>false</ListenerHasUniversalTranslator>
            </Requirements>
            <Text>Ranom lesitir yacasus cerin, sab omoric ero re metini tibu.[BR](Sie müssen den Universalübersetzer erforschen).</Text>
            <PreferenceWeight>10</PreferenceWeight>
        </FlavorTextOption>
        <FlavorTextOption>
            <Text>Wir möchten unsere unendliche Freundschaft mit Ihnen öffentlich verkünden.</Text>
        </FlavorTextOption>
    </FlavorTextDef>
    <FlavorTextDef>
        <InternalName>EXTRA_OPTIONS_GET_OFF_MY_LAWN</InternalName>
        <FlavorTextOption>
            <Requirements>
                <ListenerHasUniversalTranslator>false</ListenerHasUniversalTranslator>
            </Requirements>
            <Text>Ranom lesitir yacasus cerin, sab omoric ero re metini tibu.[BR](Sie müssen den Universalübersetzer erforschen).</Text>
            <PreferenceWeight>10</PreferenceWeight>
        </FlavorTextOption>
        <FlavorTextOption>
            <Text>Entfernt sofort eure Schiffe aus unserem Territorium.</Text>
        </FlavorTextOption>
    </FlavorTextDef>
    <FlavorTextDef>
        <InternalName>EXTRA_OPTIONS_DEMAND_TRIBUTE</InternalName>
        <FlavorTextOption>
            <Requirements>
                <ListenerHasUniversalTranslator>false</ListenerHasUniversalTranslator>
            </Requirements>
            <Text>Ranom lesitir yacasus cerin, sab omoric ero re metini tibu.[BR](Sie müssen den Universalübersetzer erforschen).</Text>
            <PreferenceWeight>10</PreferenceWeight>
        </FlavorTextOption>
        <FlavorTextOption>
            <Text>Die Kosten für die Überwachung des Weltraums sind nicht unerheblich. Wir möchten, dass ihr euch bei der Abdeckung unserer Ausgaben beteiligt.</Text>
        </FlavorTextOption>
    </FlavorTextDef>
    <FlavorTextDef>
        <InternalName>EXTRA_OPTIONS_ASK_FOR_HELP</InternalName>
        <FlavorTextOption>
            <Requirements>
                <ListenerHasUniversalTranslator>false</ListenerHasUniversalTranslator>
            </Requirements>
            <Text>Ranom lesitir yacasus cerin, sab omoric ero re metini tibu.[BR](Sie müssen den Universalübersetzer erforschen).</Text>
            <PreferenceWeight>10</PreferenceWeight>
        </FlavorTextOption>
        <FlavorTextOption>
            <Text>Wir benötigen finanzielle Unterstützung. Bitte gebt sie uns.</Text>
        </FlavorTextOption>
    </FlavorTextDef>
    <FlavorTextDef>
        <InternalName>EXTRA_OPTIONS_OFFER_FOREIGN_AID</InternalName>
        <FlavorTextOption>
            <Requirements>
                <ListenerHasUniversalTranslator>false</ListenerHasUniversalTranslator>
            </Requirements>
            <Text>Ranom lesitir yacasus cerin, sab omoric ero re metini tibu.[BR](Sie müssen den Universalübersetzer erforschen).</Text>
            <PreferenceWeight>10</PreferenceWeight>
        </FlavorTextOption>
        <FlavorTextOption>
            <Text>Wir würden euch gern finanzielle Hilfe anbieten und hoffen, dass sie unsere Beziehungen stärken wird.</Text>
        </FlavorTextOption>
    </FlavorTextDef>
    <FlavorTextDef>
        <InternalName>EXTRA_OPTIONS_CANCEL</InternalName>
        <FlavorTextOption>
            <Requirements>
                <ListenerHasUniversalTranslator>false</ListenerHasUniversalTranslator>
            </Requirements>
            <Text>Ranom lesitir yacasus cerin, sab omoric ero re metini tibu.[BR](Sie müssen den Universalübersetzer erforschen).</Text>
            <PreferenceWeight>10</PreferenceWeight>
        </FlavorTextOption>
        <FlavorTextOption>
            <Text>Vielleicht ein andermal.</Text>
        </FlavorTextOption>
    </FlavorTextDef>
    <FlavorTextDef>
        <InternalName>AI_RESPOND_PROCLAIM_FRIENDSHIP</InternalName>
        <FlavorTextOption>
            <Requirements>
                <ListenerHasUniversalTranslator>false</ListenerHasUniversalTranslator>
            </Requirements>
            <Text>Ranom lesitir yacasus cerin, sab omoric ero re metini tibu.[BR](Sie müssen den Universalübersetzer erforschen).</Text>
            <PreferenceWeight>10</PreferenceWeight>
        </FlavorTextOption>
        <FlavorTextOption>
            <Text>Wir nehmen euere Freundschaftsbekundung mit dem geschätzten Wert an.</Text>
        </FlavorTextOption>
    </FlavorTextDef>
    <FlavorTextDef>
        <InternalName>AI_RESPOND_PROCLAIM_FRIENDSHIP_RETURN_TO_MENU</InternalName>
        <FlavorTextOption>
            <Requirements>
                <ListenerHasUniversalTranslator>false</ListenerHasUniversalTranslator>
            </Requirements>
            <Text>Ranom lesitir yacasus cerin, sab omoric ero re metini tibu.[BR](Sie müssen den Universalübersetzer erforschen).</Text>
            <PreferenceWeight>10</PreferenceWeight>
        </FlavorTextOption>
        <FlavorTextOption>
            <Text>Wir hoffen, dass unsere Beziehungen in Zukunft noch enger werden.</Text>
        </FlavorTextOption>
    </FlavorTextDef>
    <FlavorTextDef>
        <InternalName>AI_RESPOND_GET_OFF_MY_LAWN_ACCEPT</InternalName>
        <FlavorTextOption>
            <Requirements>
                <ListenerHasUniversalTranslator>false</ListenerHasUniversalTranslator>
            </Requirements>
            <Text>Ranom lesitir yacasus cerin, sab omoric ero re metini tibu.[BR](Sie müssen den Universalübersetzer erforschen).</Text>
            <PreferenceWeight>10</PreferenceWeight>
        </FlavorTextOption>
        <FlavorTextOption>
            <Text>{LEADERNAME:2}, es tut uns leid, dass euch unsere Schiffe nervös gemacht haben. Wir werden sie anweisen, sich sofort aus euren Territorien zurückzuziehen.</Text>
        </FlavorTextOption>
    </FlavorTextDef>
    <FlavorTextDef>
        <InternalName>AI_RESPOND_GET_OFF_MY_LAWN_ACCEPT_RETURN_TO_MENU</InternalName>
        <FlavorTextOption>
            <Requirements>
                <ListenerHasUniversalTranslator>false</ListenerHasUniversalTranslator>
            </Requirements>
            <Text>Ranom lesitir yacasus cerin, sab omoric ero re metini tibu.[BR](Sie müssen den Universalübersetzer erforschen).</Text>
            <PreferenceWeight>10</PreferenceWeight>
        </FlavorTextOption>
        <FlavorTextOption>
            <Text>Für Ihre Kooperation sind wir Ihnen sehr dankbar.</Text>
        </FlavorTextOption>
    </FlavorTextDef>
    <FlavorTextDef>
        <InternalName>AI_RESPOND_GET_OFF_MY_LAWN_REJECT</InternalName>
        <FlavorTextOption>
            <Requirements>
                <ListenerHasUniversalTranslator>false</ListenerHasUniversalTranslator>
            </Requirements>
            <Text>Ranom lesitir yacasus cerin, sab omoric ero re metini tibu.[BR](Sie müssen den Universalübersetzer erforschen).</Text>
            <PreferenceWeight>10</PreferenceWeight>
        </FlavorTextOption>
        <FlavorTextOption>
            <Text>{LEADERNAME:2}, es ist eine sehr große Galaxie. Wir können es uns nicht leisten, Zeit mit dem Umfliegen eures Territoriums zu verschwenden, nur weil Ihr paranoid seid. Unser Schiffe werden ihre Missionen fortsetzen und wir empfehlen euch, ihnen nicht in die Quere zu kommen.</Text>
        </FlavorTextOption>
    </FlavorTextDef>
    <FlavorTextDef>
        <InternalName>AI_RESPOND_GET_OFF_MY_LAWN_REJECT_RETURN_TO_MENU</InternalName>
        <FlavorTextOption>
            <Requirements>
                <ListenerHasUniversalTranslator>false</ListenerHasUniversalTranslator>
            </Requirements>
            <Text>Ranom lesitir yacasus cerin, sab omoric ero re metini tibu.[BR](Sie müssen den Universalübersetzer erforschen).</Text>
            <PreferenceWeight>10</PreferenceWeight>
        </FlavorTextOption>
        <FlavorTextOption>
            <Text>Sie sollten besser vorsichtig sein, oder ihr besitzt bald eine kleinere Flotte.</Text>
        </FlavorTextOption>
    </FlavorTextDef>
    <FlavorTextDef>
        <InternalName>AI_RESPOND_DEMAND_TRIBUTE_ACCEPT</InternalName>
        <FlavorTextOption>
            <Requirements>
                <ListenerHasUniversalTranslator>false</ListenerHasUniversalTranslator>
            </Requirements>
            <Text>DAS SOLLTE NIE PASSIEREN (Übersetzer fehlt)</Text>
            <PreferenceWeight>10</PreferenceWeight>
        </FlavorTextOption>
        <FlavorTextOption>
            <Text>Wir sind bereit, vorerst für die Sicherheit zu zahlen. Wir haben momentan wichtigere Angelegenheiten, die unsere Aufmerksamkeit erfordern. Ich empfehle Ihnen, Ihr Glück nicht weiter zu strapazieren.</Text>
        </FlavorTextOption>
    </FlavorTextDef>
    <FlavorTextDef>
        <InternalName>AI_RESPOND_DEMAND_TRIBUTE_ACCEPT_RETURN_TO_MENU</InternalName>
        <FlavorTextOption>
            <Requirements>
                <ListenerHasUniversalTranslator>false</ListenerHasUniversalTranslator>
            </Requirements>
            <Text>Ranom lesitir yacasus cerin, sab omoric ero re metini tibu.[BR](Sie müssen den Universalübersetzer erforschen).</Text>
            <PreferenceWeight>10</PreferenceWeight>
        </FlavorTextOption>
        <FlavorTextOption>
            <Text>Solange die Credits weiterhin fließen, werden wir keine Probleme haben.</Text>
        </FlavorTextOption>
    </FlavorTextDef>
    <FlavorTextDef>
        <InternalName>AI_RESPOND_DEMAND_TRIBUTE_REJECT</InternalName>
        <FlavorTextOption>
            <Requirements>
                <ListenerHasUniversalTranslator>false</ListenerHasUniversalTranslator>
            </Requirements>
            <Text>Ranom lesitir yacasus cerin, sab omoric ero re metini tibu.[BR](Sie müssen den Universalübersetzer erforschen).</Text>
            <PreferenceWeight>10</PreferenceWeight>
        </FlavorTextOption>
        <FlavorTextOption>
            <Text>Wir haben kein Interesse daran, Sie zu bezahlen, um uns in Ruhe zu lassen. Die {PLAYERFACTIONLONG:1} wird diesen Versuch der Erpressung nicht vergessen. Sie werden es bereuen, wenn Sie uns weiter belästigen.</Text>
        </FlavorTextOption>
    </FlavorTextDef>
    <FlavorTextDef>
        <InternalName>AI_RESPOND_DEMAND_TRIBUTE_REJECT_RETURN_TO_MENU</InternalName>
        <FlavorTextOption>
            <Requirements>
                <ListenerHasUniversalTranslator>false</ListenerHasUniversalTranslator>
            </Requirements>
            <Text>Ranom lesitir yacasus cerin, sab omoric ero re metini tibu.[BR](Sie müssen den Universalübersetzer erforschen).</Text>
            <PreferenceWeight>10</PreferenceWeight>
        </FlavorTextOption>
        <FlavorTextOption>
            <Text>In Ordnung, aber macht uns keine Vorwürfe, falls euer Schiff einen "Unfall" haben sollte.</Text>
        </FlavorTextOption>
    </FlavorTextDef>
    <FlavorTextDef>
        <InternalName>AI_RESPOND_ASK_FOR_HELP_ACCEPT</InternalName>
        <FlavorTextOption>
            <Requirements>
                <ListenerHasUniversalTranslator>false</ListenerHasUniversalTranslator>
            </Requirements>
            <Text>Ranom lesitir yacasus cerin, sab omoric ero re metini tibu.[BR](Sie müssen den Universalübersetzer erforschen).</Text>
            <PreferenceWeight>10</PreferenceWeight>
        </FlavorTextOption>
        <FlavorTextOption>
            <Text>Die {PLAYERFACTIONLONG:2}-Fraktion war uns schon einmal freundlich gesonnen. Wir sind bereit, euch in eurer Notlage zu unterstützen.</Text>
        </FlavorTextOption>
    </FlavorTextDef>
    <FlavorTextDef>
        <InternalName>AI_RESPOND_ASK_FOR_HELP_ACCEPT_RETURN_TO_MENU</InternalName>
        <FlavorTextOption>
            <Requirements>
                <ListenerHasUniversalTranslator>false</ListenerHasUniversalTranslator>
            </Requirements>
            <Text>Ranom lesitir yacasus cerin, sab omoric ero re metini tibu.[BR](Sie müssen den Universalübersetzer erforschen).</Text>
            <PreferenceWeight>10</PreferenceWeight>
        </FlavorTextOption>
        <FlavorTextOption>
            <Text>Wir sind sehr dankbar. Ihre Großzügigkeit werden wir nicht vergessen.</Text>
        </FlavorTextOption>
    </FlavorTextDef>
    <FlavorTextDef>
        <InternalName>AI_RESPOND_ASK_FOR_HELP_REJECT</InternalName>
        <FlavorTextOption>
            <Requirements>
                <ListenerHasUniversalTranslator>false</ListenerHasUniversalTranslator>
            </Requirements>
            <Text>Ranom lesitir yacasus cerin, sab omoric ero re metini tibu.[BR](Sie müssen den Universalübersetzer erforschen).</Text>
            <PreferenceWeight>10</PreferenceWeight>
        </FlavorTextOption>
        <FlavorTextOption>
            <Text>Es tut uns leid, aber wir können Ihnen momentan nicht helfen. Vielleicht könnten wir die Mittel finden, wenn wir engere Beziehungen hätten... aber so wie die Dinge stehen, glauben wir, dass es besser ist, unsere Vermögenswerte für uns zu behalten.</Text>
        </FlavorTextOption>
    </FlavorTextDef>
    <FlavorTextDef>
        <InternalName>REQUEST_TECH_MAIN</InternalName>
        <FlavorTextOption>
            <Text>Die Fraktion {PLAYERFACTIONLONG:1} hat sich in letzter Zeit mit dem technologischen Fortschritt schwergetan, {LEADERNAME:2}. Würdet Ihr bitte euer Wissen der Technologie {TECHNAME:2} mit uns teilen?</Text>
            <Text>Wir sind große Bewunderer eurer technologischen Fähigkeiten. Wären Sie bereit, die Technologie {TECHNAME:2} mit uns zu teilen?</Text>
        </FlavorTextOption>
        <FlavorTextOption>
            <Requirements>
                <SpeakerRaceTrait>SlaversAbility</SpeakerRaceTrait>
            </Requirements>
            <Text>Egal wie sehr wir unsere Sklaven quälen, sie scheinen die {TECHNAME:2}-Technologie einfach nicht zu verstehen, {LEADERNAME:2}. Die {PLAYERFACTIONLONG:1} würde sich freuen, wenn Sie diese Technologie mit uns teilen.</Text>
            <PreferenceWeight>11</PreferenceWeight>
        </FlavorTextOption>
        <FlavorTextOption>
            <Requirements>
                <PersonalityType>Spiritual</PersonalityType>
            </Requirements>
            <Text>Die Götter sind nicht bereit, uns die Geheimnisse der {TECHNAME:2}-Technologie preiszugeben, {LEADERNAME:2}. Die {PLAYERFACTIONLONG:1} würde sich freuen, wenn Sie diese Technologie mit uns teilen.</Text>
            <PreferenceWeight>10</PreferenceWeight>
        </FlavorTextOption>
    </FlavorTextDef>
    <FlavorTextDef>
        <InternalName>REQUEST_TECH_RESPONSE_ACCEPT</InternalName>
        <FlavorTextOption>
            <Text>Wir sind immer bereit, einem Freund zu helfen.</Text>
            <Text>Also gut, wir helfen gerne.</Text>
            <PreferenceWeight>10</PreferenceWeight>
        </FlavorTextOption>
    </FlavorTextDef>
    <FlavorTextDef>
        <InternalName>REQUEST_TECH_RESPONSE_ACCEPT_COUNTER</InternalName>
        <FlavorTextOption>
            <Text>Das werden wir nicht vergessen. Vielen Dank.</Text>
            <Text>Das wird unserem Volk sehr helfen.</Text>
            <Text>Danke für Ihre Unterstützung.</Text>
            <Text>Ihre Bereitschaft, mit uns zu teilen, wird wirklich geschätzt.</Text>
            <PreferenceWeight>10</PreferenceWeight>
        </FlavorTextOption>
    </FlavorTextDef>
    <FlavorTextDef>
        <InternalName>REQUEST_TECH_RESPONSE_REJECT</InternalName>
        <FlavorTextOption>
            <Text>Dieses Wissen ist zu gefährlich, um es zu teilen.</Text>
            <PreferenceWeight>10</PreferenceWeight>
        </FlavorTextOption>
    </FlavorTextDef>
    <FlavorTextDef>
        <InternalName>REQUEST_CREDITS_MAIN</InternalName>
        <FlavorTextOption>
            <Text>Die Fraktion {PLAYERFACTIONLONG:1} leidet unter einem wirtschaftlichen Rückschlag, {LEADERNAME:2}. Wären Sie bereit, uns mit {AMOUNT:2} Credits auszuhelfen?</Text>
            <Text>Aufgrund von vor Kurzem stattgefundenen internen... Vorfällen gibt unsere Staatskasse nicht mehr viel her. Wir würden uns freuen, wenn Sie uns {AMOUNT:2} Credits zur Finanzierung des diesjährigen Budgets geben könnten.</Text>
            <PreferenceWeight>10</PreferenceWeight>
        </FlavorTextOption>
        <FlavorTextOption>
            <Requirements>
                <PersonalityType>Totalitarianism</PersonalityType>
            </Requirements>
            <Text>Das Volk der {PLAYERFACTIONLONG:1}-Fraktion brauchen Geld für Kriegsbemühungen, {LEADERNAME:2}. Bitte unterstützt uns mit {AMOUNT:2} Credits, um dafür bezahlen zu können.</Text>
            <PreferenceWeight>10</PreferenceWeight>
        </FlavorTextOption>
        <FlavorTextOption>
            <Requirements>
                <PersonalityType>Greedy</PersonalityType>
            </Requirements>
            <Text>Ich werde Ihnen nichts vormachen, {LEADERNAME:2}. Die Fraktion {PLAYERFACTIONLONG:1} mag Geld wirklich. Sehr. Wir träumen davon. Wir schlafen damit. Wir... also wir tun damit eine ganze Menge. Und wir brauchen mehr. Viel mehr. Es würde unseren Beziehungen helfen, wenn Sie uns {AMOUNT:2} Credits gebt.</Text>
            <PreferenceWeight>50</PreferenceWeight>
        </FlavorTextOption>
        <FlavorTextOption>
            <Requirements>
                <PersonalityType>Progressivism</PersonalityType>
            </Requirements>
            <Text>Unsere laufende Forschung ist teuer, {LEADERNAME:2}. Die {PLAYERFACTIONLONG:1} bittet uns um {AMOUNT:2} Credits, damit sie weiterhin in neue Technologien investieren können. Davon werden unsere Beziehungen profitieren.</Text>
            <PreferenceWeight>50</PreferenceWeight>
        </FlavorTextOption>
        <FlavorTextOption>
            <Requirements>
                <PersonalityType>Xenophobic</PersonalityType>
            </Requirements>
            <Text>Wir sind der Außenseiter leid, {LEADERNAME:2}. Allerdings scheint sich das Volk der {PLAYERFACTIONLONG:1}-Fraktion in einer schwierigen Situation zu befinden. Wenn Sie uns mit {AMOUNT:2} Credits aushelfen könntet, würde das unsere Verbindung stärken.</Text>
            <PreferenceWeight>50</PreferenceWeight>
        </FlavorTextOption>
    </FlavorTextDef>
    <FlavorTextDef>
        <InternalName>REQUEST_CREDITS_RESPONSE_ACCEPT</InternalName>
        <FlavorTextOption>
            <Text>Wir sind immer bereit, zu helfen. Na ja, nicht immer, aber zumindest dieses Mal.</Text>
        </FlavorTextOption>
    </FlavorTextDef>
    <FlavorTextDef>
        <InternalName>REQUEST_CREDITS_RESPONSE_ACCEPT_COUNTER</InternalName>
        <FlavorTextOption>
            <Text>Wir wissen Eure Hilfe zu schätzen.</Text>
            <Text>Vielen Dank.</Text>
            <Text>Wir werden diesen Akt der Großzügigkeit nicht vergessen.</Text>
        </FlavorTextOption>
    </FlavorTextDef>
    <FlavorTextDef>
        <InternalName>REQUEST_CREDITS_RESPONSE_REJECT</InternalName>
        <FlavorTextOption>
            <Text>Wir haben nicht genügend Geld, um Ihnen zu helfen.</Text>
        </FlavorTextOption>
    </FlavorTextDef>
    <FlavorTextDef>
        <InternalName>TRADE_OFFER_ENEMY_TOO_POWERFUL</InternalName>
        <FlavorTextOption>
            <Text>Sie sind viel zu mächtig.</Text>
        </FlavorTextOption>
    </FlavorTextDef>
    <FlavorTextDef>
        <InternalName>IHaveEnoughOfThatResource</InternalName>
        <FlavorTextOption>
            <Text>Wir haben genug von dieser Ressource.</Text>
        </FlavorTextOption>
    </FlavorTextDef>
</FlavorTextDefs>
<|MERGE_RESOLUTION|>--- conflicted
+++ resolved
@@ -1,7017 +1,7013 @@
-<?xml version='1.0' encoding='utf-8'?>
-<FlavorTextDefs xmlns:xsi="http://www.w3.org/2001/XMLSchema-instance" xsi:noNamespaceSchemaLocation="../../Schema/FlavorText.xsd">
-    <!-- Created with the Flavor Text Editor -->
-    <!-- FlavorText.xml -->
-    <FlavorTextDef>
-        <InternalName>FIRST_CONTACT_RESPONSE_TRADE</InternalName>
-        <FlavorTextOption>
-            <Requirements>
-                <ListenerHasUniversalTranslator>false</ListenerHasUniversalTranslator>
-            </Requirements>
-            <Text>Was?</Text>
-            <PreferenceWeight>10</PreferenceWeight>
-        </FlavorTextOption>
-        <FlavorTextOption>
-            <Text>Wir sind vernünftig und offen für neue Geschäfte. [COLOR=UIDefaultHighlight](Öffnet Handel)[/COLOR].</Text>
-        </FlavorTextOption>
-        <FlavorTextOption>
-            <Requirements>
-                <ListenerFaction>FACTION_ABSOLUTE</ListenerFaction>
-            </Requirements>
-            <Text>[I]Halten Sie einige wertvolle Gegenstände vor den Bildschirm.[/I] [COLOR=UIDefaultHighlight](Öffnet Handel)[/COLOR].</Text>
-            <PreferenceWeight>50</PreferenceWeight>
-        </FlavorTextOption>
-        <FlavorTextOption>
-            <Requirements>
-                <ListenerFaction>FACTION_CRYSTALLINE</ListenerFaction>
-            </Requirements>
-            <Text>Lass uns sehen, was du von einigen Geschäften hältst. [COLOR=UIDefaultHighlight](Öffnet Handel)[/COLOR].</Text>
-            <PreferenceWeight>50</PreferenceWeight>
-        </FlavorTextOption>
-        <FlavorTextOption>
-            <Requirements>
-                <PersonalityType>Totalitarianism</PersonalityType>
-            </Requirements>
-            <Text>In meinem Reich findet kein Handel ohne meine Zustimmung statt. [COLOR=UIDefaultHighlight](Öffnet Handel)[/COLOR].</Text>
-            <PreferenceWeight>10</PreferenceWeight>
-        </FlavorTextOption>
-        <FlavorTextOption>
-            <Requirements>
-                <PersonalityType>Collectivism</PersonalityType>
-            </Requirements>
-            <Text>Wir sind für den Handel offen, solange er den Bürgern unseres Reiches zugutekommt. [COLOR=UIDefaultHighlight](Öffnet Handel)[/COLOR].</Text>
-            <PreferenceWeight>10</PreferenceWeight>
-        </FlavorTextOption>
-        <FlavorTextOption>
-            <Requirements>
-                <PersonalityType>Egalitarianism</PersonalityType>
-            </Requirements>
-            <Text>Für den richtigen Preis könnten wir eventuell bereit sein, mit Ihnen zu handeln. [COLOR=UIDefaultHighlight](Öffnet Handel)[/COLOR].</Text>
-            <PreferenceWeight>10</PreferenceWeight>
-        </FlavorTextOption>
-        <FlavorTextOption>
-            <Requirements>
-                <PersonalityType>Individualism</PersonalityType>
-            </Requirements>
-            <Text>Durch fairen Handel können beide unsere Reiche profitieren. [COLOR=UIDefaultHighlight](Öffnet Handel)[/COLOR].</Text>
-            <PreferenceWeight>10</PreferenceWeight>
-        </FlavorTextOption>
-        <FlavorTextOption>
-            <Requirements>
-                <PersonalityType>Trader</PersonalityType>
-            </Requirements>
-            <Text>Unsere Märkte sind der Neid der Galaxis. Lassen Sie uns sehen, wie Ihre sich vergleichen. [COLOR=UIDefaultHighlight](Öffnet Handel)[/COLOR].</Text>
-            <PreferenceWeight>10</PreferenceWeight>
-        </FlavorTextOption>
-        <FlavorTextOption>
-            <Requirements>
-                <SpeakerFaction>FACTION_YOR</SpeakerFaction>
-            </Requirements>
-            <Text>Vielleicht können wir Sie für eine ästhetisch ansprechende Anordnung von 0en und 1en interessieren? [COLOR=UIDefaultHighlight](Öffnet Handel)[/COLOR].</Text>
-        </FlavorTextOption>
-    </FlavorTextDef>
-    <FlavorTextDef>
-        <InternalName>ASCENSION_WARNING</InternalName>
-        <FlavorTextOption>
-            <Text>Ein weiteres Volk beginnt seinen [COLOR=UIDefaultHighlight]Aufstieg[/COLOR]. Wir wissen nicht, was jenseits der Sterblichkeit liegt oder was es bedeutet, dem Pfad der Precursor zu folgen. Doch sollte es erfolgreich sein, wird der Preis ihnen allein gehören. Und wir werden wenig mehr als Staub in den Ecken der Galaxie sein, die sie uns überlassen.[BR][BR]Wenn wir eine Chance wollen, die Galaxie zu regieren, muss dieser Versuch gestoppt werden.</Text>
-        </FlavorTextOption>
-    </FlavorTextDef>
-    <FlavorTextDef>
-        <InternalName>ASCENSION_WARNING_RESPONSE_DIPLOMACY</InternalName>
-        <FlavorTextOption>
-            <Text>Überprüfen wir den Siegesstatus. [COLOR=UIDefaultHighlight](Öffnet den Siegesbildschirm)[/COLOR].</Text>
-        </FlavorTextOption>
-    </FlavorTextDef>
-    <FlavorTextDef>
-        <InternalName>ASCENSION_WARNING_RESPONSE_WAIT</InternalName>
-        <FlavorTextOption>
-            <Text>Gebt mir einen Moment.</Text>
-        </FlavorTextOption>
-    </FlavorTextDef>
-    <FlavorTextDef>
-        <InternalName>PRESTIGE_WARNING</InternalName>
-        <FlavorTextOption>
-            <Text>Eine andere Zivilisation nähert sich einem [HS=HS_Prestige]Prestige-Sieg[/HS]. Wenn die Geschichte der Galaxie geschrieben wird, werden die Gelehrten anmerken, dass sie dieses Zeitalter dominiert haben, wir werden nur eine kleine Fußnote sein.[BR][BR]Wenn wir wollen, dass man sich an unser Vermächtnis erinnert, müssen wir jetzt handeln.</Text>
-        </FlavorTextOption>
-    </FlavorTextDef>
-    <FlavorTextDef>
-        <InternalName>PRESTIGE_WARNING_RESPONSE_DIPLOMACY</InternalName>
-        <FlavorTextOption>
-            <Text>Überprüfen wir den Siegesstatus. [COLOR=UIDefaultHighlight](Öffnet den Siegesbildschirm)[/COLOR].</Text>
-        </FlavorTextOption>
-    </FlavorTextDef>
-    <FlavorTextDef>
-        <InternalName>PRESTIGE_WARNING_RESPONSE_WAIT</InternalName>
-        <FlavorTextOption>
-            <Text>Wir werden unsere Optionen abwägen.</Text>
-        </FlavorTextOption>
-    </FlavorTextDef>
-    <FlavorTextDef>
-        <InternalName>FIRST_CONTACT_MAIN</InternalName>
-        <FlavorTextOption>
-            <Text>Wir heißen euch willkommen, {PLAYERFACTION:2}. </Text>
-            <Text>Seid herzlich gegrüßt, {PLAYERFACTION:2}. Wir wissen nicht, ob ihr Freund oder Feind seid. Das wird sich erst mit der Zeit herausstellen. Für den Moment wünschen wir Ihnen Frieden.</Text>
-            <Text>Sie müssen dann {PLAYERFACTION:2} sein. Uns sind bereits Gerüchte über Euresgleichen zu Ohren gekommen. Wir werden bald wissen, ob ihr Freund oder Feind seid.</Text>
-            <Text>Mir wurde zugetragen, dass ihr {PLAYERFACTION:2} genannt werdet. Das ist sehr interessant für uns. Es bleibt noch abzuwarten, ob wir dazu bestimmt sind, zusammenzuarbeiten oder uns gegenseitig auszulöschen.</Text>
-        </FlavorTextOption>
-        <FlavorTextOption>
-            <Requirements>
-                <SpeakerRaceTrait>SlaversAbility</SpeakerRaceTrait>
-            </Requirements>
-            <Text>Eine weiteres potenzielles Sklavenvolk. Wir freuen uns immer, neue Freiwillige zu treffen.</Text>
-            <PreferenceWeight>11</PreferenceWeight>
-        </FlavorTextOption>
-        <FlavorTextOption>
-            <Requirements>
-                <SpeakerRaceTrait>SyntheticLife</SpeakerRaceTrait>
-            </Requirements>
-            <Text>Die Galaxie scheint voll mit sprechendem Fleisch zu sein, {PLAYERFACTION:2}.</Text>
-            <PreferenceWeight>11</PreferenceWeight>
-        </FlavorTextOption>
-        <FlavorTextOption>
-            <Requirements>
-                <SpeakerFaction>FACTION_TERRAN</SpeakerFaction>
-            </Requirements>
-            <Text>Eine Freude, Sie kennenzulernen. Ich hoffe doch, dass wir diese Beziehung auf einen guten Weg bringen können.</Text>
-        </FlavorTextOption>
-        <FlavorTextOption>
-            <Requirements>
-                <SpeakerFaction>FACTION_FESTRON</SpeakerFaction>
-            </Requirements>
-            <Text>Hallo, Beutefleisch. Seid ihr gekommen, um euch dem Festron zum Verzehr anzubieten?. Guuuut.</Text>
-        </FlavorTextOption>
-        <FlavorTextOption>
-            <Requirements>
-                <SpeakerFaction>FACTION_NAVIGATORS</SpeakerFaction>
-            </Requirements>
-            <Text>Seid gegrüßt, Reisende. Lasst uns bitte mit den eröffnenden Gesprächsmanövern fortfahren.</Text>
-        </FlavorTextOption>
-        <FlavorTextOption>
-            <Requirements>
-                <SpeakerFaction>FACTION_MIMOT</SpeakerFaction>
-            </Requirements>
-            <Text>Hallo, hoffentlich nicht zu bösartiges Alien. Wir sind die Mimot-Bruderschaft. Wir freuen uns euch zu sehen und wir schmecken nicht.</Text>
-        </FlavorTextOption>
-        <FlavorTextOption>
-            <Requirements>
-                <SpeakerFaction>FACTION_XELOXI</SpeakerFaction>
-            </Requirements>
-            <Text>Ein weiteres einfältiges Alien, nehme ich an. Verdorben von Ihrem eigenen kindischen Moralempfinden. Das soll uns nicht stören.</Text>
-        </FlavorTextOption>
-        <FlavorTextOption>
-            <Requirements>
-                <SpeakerFaction>FACTION_ARCEAN</SpeakerFaction>
-            </Requirements>
-            <Text>Sprecht offen, Alien, damit wir wissen, ob Ihr Freund oder Feind seid.</Text>
-        </FlavorTextOption>
-        <FlavorTextOption>
-            <Requirements>
-                <SpeakerFaction>FACTION_DRENGIN</SpeakerFaction>
-            </Requirements>
-            <Text>Ein neues Wesen. Eine wahre Freude! Noch keine Angst. Da ist immer noch Feuer in Ihren Augen. Oh, das wird sich sehr bald ändern.</Text>
-        </FlavorTextOption>
-        <FlavorTextOption>
-            <Requirements>
-                <SpeakerFaction>FACTION_DRENGIN</SpeakerFaction>
-            </Requirements>
-            <Text>Dein Leben, wie du es kennst, ist nun vorbei. Bald werdet ihr unsere Sklaven sein.</Text>
-        </FlavorTextOption>
-        <FlavorTextOption>
-            <Requirements>
-                <SpeakerFaction>FACTION_DRENGIN</SpeakerFaction>
-            </Requirements>
-            <Text>Ein neues Wesen. Was für eine Freude! Noch keine Angst. Das Feuer noch in deinen Augen. Oh, wie schnell das sich ändern wird..</Text>
-        </FlavorTextOption>
-        <FlavorTextOption>
-            <Requirements>
-                <SpeakerFaction>FACTION_ALTARIAN</SpeakerFaction>
-            </Requirements>
-            <Text>Seid gegrüßt und willkommen. Unsere Zivilisation gedeiht seit Jahrtausenden. Wir kennen Mächte, die Sie sich gar nicht vorstellen können.</Text>
-        </FlavorTextOption>
-        <FlavorTextOption>
-            <Requirements>
-                <SpeakerFaction>FACTION_YOR</SpeakerFaction>
-            </Requirements>
-            <Text>Weitere Fleischlinge. Ich verstehe nicht, wie Fleisch empfindungsfähig werden kann.</Text>
-        </FlavorTextOption>
-        <FlavorTextOption>
-            <Requirements>
-                <SpeakerFaction>FACTION_TORIAN</SpeakerFaction>
-            </Requirements>
-            <Text>Fremder, bevor wir unsere Unterhaltung beginnen, sollte ich Ihnen mitteilen, das mein Volk nie wieder versklavt sein wird. Führen wir unsere Unterhaltung mit dieser Tatsache im Hinterkopf.</Text>
-        </FlavorTextOption>
-        <FlavorTextOption>
-            <Requirements>
-                <SpeakerFaction>FACTION_MANTI</SpeakerFaction>
-            </Requirements>
-            <Text>Du, Alien. Seid ihr diejenigen, die wir fürchten und hassen? Diejenigen, die unsere Kinder gestohlen haben? Seid ihr besser? Oder gar schlimmer?</Text>
-        </FlavorTextOption>
-        <FlavorTextOption>
-            <Requirements>
-                <SpeakerFaction>FACTION_KRYNN</SpeakerFaction>
-            </Requirements>
-            <Text>Es ist immer ein Segen, jemanden zu treffen, der noch nicht den Weg der Krynn gefunden hat. Es wird mir eine Freude sein, dabei zuzusehen, wie Ihr die Wahrheit lernt, die uns bereits bekannt ist</Text>
-        </FlavorTextOption>
-        <FlavorTextOption>
-            <Requirements>
-                <SpeakerFaction>FACTION_ICONIAN</SpeakerFaction>
-            </Requirements>
-            <Text>Alien, folgendes solltet Ihr wissen: Wir waren schon alt, als das Universum noch neu war. Nun sind wir nur noch ein dunkler Schatten dessen, was wir einst waren.</Text>
-        </FlavorTextOption>
-        <FlavorTextOption>
-            <Requirements>
-                <SpeakerFaction>FACTION_DRATH</SpeakerFaction>
-            </Requirements>
-            <Text>Wir sind die wahren Erben des Altars. Ihr werdet uns nicht im Weg stehen.</Text>
-        </FlavorTextOption>
-        <FlavorTextOption>
-            <Requirements>
-                <SpeakerFaction>FACTION_IRIDIUM</SpeakerFaction>
-            </Requirements>
-            <Text>Es ist uns eine Freude, mit Ihnen Bekanntschaft zu machen. Geben wir alle unser Bestes, damit dies eine gewinnbringende Begegnung für beide Seiten wird.</Text>
-        </FlavorTextOption>
-        <FlavorTextOption>
-            <Requirements>
-                <SpeakerFaction>FACTION_ONYX_HIVE</SpeakerFaction>
-            </Requirements>
-            <Text>Seid gegrüßt, Schwarmloser. Warum durchquert Ihr heute unseren Sichtbereich?</Text>
-        </FlavorTextOption>
-        <FlavorTextOption>
-            <Requirements>
-                <SpeakerFaction>FACTION_CRYSTALLINE</SpeakerFaction>
-            </Requirements>
-            <Text>Ihr Geist spiegelt die sich verändernde Natur Ihrer chaotischen Form wider.</Text>
-        </FlavorTextOption>
-        <FlavorTextOption>
-            <Requirements>
-                <SpeakerFaction>FACTION_BARATAK</SpeakerFaction>
-            </Requirements>
-            <Text>Sind Sie ein weiteres Tier? In der Galaxie wimmelt es nur so von Ihnen. Wie interessant.</Text>
-        </FlavorTextOption>
-        <FlavorTextOption>
-        <Requirements>
-            <SpeakerFaction>FACTION_MOTH</SpeakerFaction>
-        </Requirements>
-        <Text>Grüße! Die Avantgarde freut sich immer, Kontakt zu einer neuen Gruppe zu knüpfen. Wir sind begeistert, offiziell zu verbinden.[BR][BR]Wir alle werden von den gleichen Sternen im weiten Raum des Weltraums geführt. Lasst uns das Licht verfolgen und gemeinsam eine strahlende Zukunft schaffen.</Text>
-        </FlavorTextOption>
-        <FlavorTextOption>
-            <Requirements>
-                <ListenerFaction>FACTION_TERRAN</ListenerFaction>
-            </Requirements>
-            <Text>Seid gegrüßt, {PLAYERFACTION:2}. Das oberste Ziel von {LEADERNAME:1} ist derzeit, euch aus dieser Galaxie auszurotten... Oh, und danke für den Hyperantrieb. Er wird es uns viel leichter machen, Sie zur Strecke zu bringen.</Text>
-            <Text>Endlich treffen wir auf den {PLAYERFACTION:2}. Ich bin {LEADERNAME:1}. Wir sind mächtig und es wäre klug, unsere Macht zu respektieren.</Text>
-            <Text>Ah, der sagenhafte {PLAYERFACTION:2}. Grüße aus {LEADERNAME:1}. Wir haben Geschichten von deiner Art gehört. Mal sehen, ob sie wahr sind.</Text>
-            <Text>Sterne richten sich aus und endlich kreuzen wir den Weg mit der {PLAYERFACTION:2}. Ich bin {LEADERNAME:1}. Lassen Sie unsere Zukünfte entweder in Harmonie oder Verderben verflochten sein.</Text>
-            <Text>Ach, die {PLAYERFACTION:2}! Endlich ein Gesicht zum Namen. Und was für ein Gesicht das ist. Ich bin {LEADERNAME:1}. Kümmern Sie sich um Ihre eigenen Angelegenheiten und halten Sie sich von unserem Territorium fern.</Text>
-            <Text>Die {PLAYERFACTION:2} haben die Leere durchquert, um uns entgegenzutreten. Ich bin {LEADERNAME:1}. Unsere Sporen haben sich weit ausgebreitet und dein Duft ist uns neu.</Text>
-            <Text>Blicke aus der ganzen Galaxie fallen auf den {PLAYERFACTION:2}. Das ist {LEADERNAME:1}. Unsere Fühler erstrecken sich weit; verflechte dich klug mit uns.</Text>
-            <Text>Die kosmischen Winde flüsterten von dem {PLAYERFACTION:2}. Hier bist du. Ich bin {LEADERNAME:1}. Unsere Lieder vibrieren durch Sternhaufen; beachte unsere Melodie oder stelle dich der Dissonanz.</Text>
-            <Text>Durch die weite Schwärze treten die {PLAYERFACTION:2} hervor. Ich, {LEADERNAME:1}, habe Äonen gewartet. Unsere Kerne pulsieren mit Energie; schließe dich uns an oder riskiere den Ausbruch.</Text>
-            <Text>Das schimmernde Nichts offenbart die {PLAYERFACTION:2}. Ich bin bekannt als {LEADERNAME:1}. Unsere Schuppen haben uns vor kosmischen Stürmen geschützt; nähern Sie sich mit Vorsicht, sonst spüren Sie unseren Biss.</Text>
-            <Text>Der Raum krümmt sich und die {PLAYERFACTION:2} materialisieren. Begrüße {LEADERNAME:1}. Unsere Gedanken umspannen Dimensionen; verbinde dich mit Anmut oder stelle dich unserer Trennung..</Text>
-            <Text>Die Sterne enthüllen die {PLAYERFACTION:2}. Sei Zeuge {LEADERNAME:1}. Unsere Flügel löschen die Sonnen aus; fliege mit uns oder stürze in den Abgrund.</Text>
-            <Text>Galaktische Wellen verkünden die {PLAYERFACTION:2}. Du siehst {LEADERNAME:1}. Unsere Wurzeln trinken aus kosmischen Quellen; nähre unser Band oder verdorre in der Leere.</Text>
-            <Text>Der Äther zittert, die {PLAYERFACTION:2} kommen näher. Steh vor {LEADERNAME:1}. Unsere Mäuler hungern nach neuen Erfahrungen; füttere unsere Neugierde oder werde verschlungen.</Text>
-            <Text>Die Himmelskörper richten sich aus und zeigen uns die {PLAYERFACTION:2}. Verbeuge dich vor {LEADERNAME:1}. Unsere Augen sehen unbekannte Reiche; schau mit uns oder lass dich von unserer Macht blenden.</Text>
-            <Text>Wir sind die illustren {PLAYERFACTION:1}. Erkenne uns und spüre das Gewicht der Galaxien in unserem Blick. Ich bin {LEADERNAME:1}, der Hüter der Sterne.</Text>
-            <Text>Die unendlichen Weiten haben uns Geschichten über {PLAYERFACTION:2}zugeflüstert. Jetzt, unter den wachsamen Augen von {LEADERNAME:1}, sehen wir, ob die Flüstereien wahr sind.</Text>
-            <Text>Vor dir steht {LEADERNAME:1} der unvergleichlichen {PLAYERFACTION:1}. Unser Schatten erstreckt sich über Konstellationen. Wenn du uns kreuzt, wirst du unseren kosmischen Zorn zu spüren bekommen.</Text>
-            <Text>Die {PLAYERFACTION:2} wagen sich dorthin, wo Legenden wandeln. Mit {LEADERNAME:1} als unserem Leuchtfeuer entscheiden wir, ob du ein Verbündeter oder eine weitere Fußnote in unserer Geschichte sein wirst.</Text>
-            <Text>Sieh dir die Majestät der {PLAYERFACTION:1}an, unter der Leitung von {LEADERNAME:1}. Selbst die Nebel halten inne, um unsere Größe zu ehren. Und du?</Text>
-            <Text>Der Herzschlag des Universums synchronisiert sich mit dem {PLAYERFACTION:1}. Ich, {LEADERNAME:1}, trage den Rhythmus. Passe dich unserem Tempo an oder verliere dich in der kosmischen Kakophonie.</Text>
-            <Text>Von schwarzen Löchern bis hin zu Supernovae, nichts leuchtet heller als {PLAYERFACTION:1}. Während {LEADERNAME:1} vor dir steht, denke darüber nach - wirst du mit uns ein Leuchtfeuer sein oder nur ein Flackern?</Text>
-            <Text>Galaxien sind aufgestiegen und gefallen, doch die {PLAYERFACTION:1} bleiben, unerschütterlich und ewig. Ich bin {LEADERNAME:1}. Fordere unsere Ewigkeit auf deine Gefahr hin heraus.</Text>
-            <Text>Der kosmische Wandteppich webt Geschichten von {PLAYERFACTION:2}. Unter dem wachsamen Blick von {LEADERNAME:1}werden wir sehen, ob deine Fäden die Erzählung stärken oder verwirren.</Text>         
-            <Text>Endlose Zyklen, unzählige Zivilisationen, aber keine wie {PLAYERFACTION:1}. Angeführt von {LEADERNAME:1}sind wir der Leuchtturm in der kosmischen Leere. Segle zu uns, oder riskiere den Abgrund.</Text>
-        </FlavorTextOption>
-        <FlavorTextOption>
-            <Requirements>
-                <SpeakerFaction>FACTION_TERRAN</SpeakerFaction>
-                <ListenerFaction>FACTION_TERRAN</ListenerFaction>
-            </Requirements>
-            <Text>Eine Freude, Sie kennenzulernen. Ich hoffe doch, dass wir diese Beziehung auf einen guten Weg bringen können.</Text>
-            <PreferenceWeight>50</PreferenceWeight>
-        </FlavorTextOption>
-        <FlavorTextOption>
-            <Requirements>
-                <SpeakerFaction>FACTION_TERRAN</SpeakerFaction>
-                <ListenerFaction>FACTION_FESTRON</ListenerFaction>
-            </Requirements>
-            <Text>Du lieber Himmel, was zur Hölle seid ihr?[BR][BR]Ihr seht absolut abscheulich aus. Tut mir leid, Entschuldigung. Ich habe nur nicht mit etwas gerechnet, das meinen Albträumen entsprungen sein könnte. Unser diplomatisches Team wird sich darum kümmern. Wie geht es Ihnen?</Text>
-            <PreferenceWeight>50</PreferenceWeight>
-        </FlavorTextOption>
-        <FlavorTextOption>
-            <Requirements>
-                <SpeakerFaction>FACTION_TERRAN</SpeakerFaction>
-                <ListenerFaction>FACTION_RESISTANCE</ListenerFaction>
-            </Requirements>
-            <Text>Es ist schön, Sie wiederzusehen. Wir hoffen, die Menschen wieder unter einem einzigen Banner vereinen zu können.</Text>
-            <PreferenceWeight>50</PreferenceWeight>
-        </FlavorTextOption>
-        <FlavorTextOption>
-            <Requirements>
-                <SpeakerFaction>FACTION_TERRAN</SpeakerFaction>
-                <ListenerFaction>FACTION_NAVIGATORS</ListenerFaction>
-            </Requirements>
-            <Text>Wir heißen euch in einer hoffentlich eines Tages vereinten Galaxie willkommen.</Text>
-            <PreferenceWeight>50</PreferenceWeight>
-        </FlavorTextOption>
-        <FlavorTextOption>
-            <Requirements>
-                <SpeakerFaction>FACTION_TERRAN</SpeakerFaction>
-                <ListenerFaction>FACTION_MIMOT</ListenerFaction>
-            </Requirements>
-            <Text>Ihr seid einfach viel zu süß, um echt zu sein.</Text>
-            <PreferenceWeight>50</PreferenceWeight>
-        </FlavorTextOption>
-        <FlavorTextOption>
-            <Requirements>
-                <SpeakerFaction>FACTION_TERRAN</SpeakerFaction>
-                <ListenerFaction>FACTION_XELOXI</ListenerFaction>
-            </Requirements>
-            <Text>Eurem Aussehen nach zu urteilen, haben wir wohl einen gemeinsamen evolutionären Vorfahren. Wir sollten uns treffen und darüber diskutieren.</Text>
-            <PreferenceWeight>50</PreferenceWeight>
-        </FlavorTextOption>
-        <FlavorTextOption>
-            <Requirements>
-                <SpeakerFaction>FACTION_TERRAN</SpeakerFaction>
-                <ListenerFaction>FACTION_ARCEAN</ListenerFaction>
-            </Requirements>
-            <Text>Wir freuen uns immer, die arceanische Zivilisation zu treffen. Ich hoffe, dass wir zusammen eine bessere Zukunft schaffen können.</Text>
-            <PreferenceWeight>50</PreferenceWeight>
-        </FlavorTextOption>
-        <FlavorTextOption>
-            <Requirements>
-                <SpeakerFaction>FACTION_TERRAN</SpeakerFaction>
-                <ListenerFaction>FACTION_DRENGIN</ListenerFaction>
-            </Requirements>
-            <Text>Das mächtige Drengin-Reich ist wieder auf dem Vormarsch. Wisset, dass wir euch genau im Auge behalten werden.</Text>
-            <PreferenceWeight>50</PreferenceWeight>
-        </FlavorTextOption>
-        <FlavorTextOption>
-            <Requirements>
-                <SpeakerFaction>FACTION_TERRAN</SpeakerFaction>
-                <ListenerFaction>FACTION_ALTARIAN</ListenerFaction>
-            </Requirements>
-            <Text>Wir freuen uns, eine Spezies zu treffen, von der viele glauben, dass sie mit uns verwandt ist. Wir hoffen, mit Ihnen zum Wohl der Galaxie zusammenarbeiten zu können.</Text>
-            <PreferenceWeight>50</PreferenceWeight>
-        </FlavorTextOption>
-        <FlavorTextOption>
-            <Requirements>
-                <SpeakerFaction>FACTION_TERRAN</SpeakerFaction>
-                <ListenerFaction>FACTION_YOR</ListenerFaction>
-            </Requirements>
-            <Text>Ah, die Roboterspezies, die als {PLAYERFACTION:2} bekannt ist. Wir hoffen, mit Ihnen zusammenarbeiten zu können. Falls nicht, nehmen wir euch auseinander.</Text>
-            <PreferenceWeight>50</PreferenceWeight>
-        </FlavorTextOption>
-        <FlavorTextOption>
-            <Requirements>
-                <SpeakerFaction>FACTION_TERRAN</SpeakerFaction>
-                <ListenerFaction>FACTION_TORIAN</ListenerFaction>
-            </Requirements>
-            <Text>Wir freuen uns, dass wir einen kleinen Teil zu eurer Befreiung vom erbarmungslosen Drengin-Reich beitragen konnten. Nun liegt euer Schicksal in unseren Händen.</Text>
-            <PreferenceWeight>50</PreferenceWeight>
-        </FlavorTextOption>
-        <FlavorTextOption>
-            <Requirements>
-                <SpeakerFaction>FACTION_TERRAN</SpeakerFaction>
-                <ListenerFaction>FACTION_MANTI</ListenerFaction>
-            </Requirements>
-            <Text>Ihr seid die ersten Weltraumhummer, die wir getroffen haben. Keine Angst vor unserer Fachsprache.[BR][BR]Sie ist wissenschaftlich, weil wir das Wort Weltraum vor Hummer benutzt haben.</Text>
-            <PreferenceWeight>50</PreferenceWeight>
-        </FlavorTextOption>
-        <FlavorTextOption>
-            <Requirements>
-                <SpeakerFaction>FACTION_TERRAN</SpeakerFaction>
-                <ListenerFaction>FACTION_KRYNN</ListenerFaction>
-            </Requirements>
-            <Text>Wir haben viel von eurer Zivilisation gehört. Wir haben euren Hintergrund und eure Geschichte eingehend studiert.[BR][BR]Lasst mich als erstes "Lebe lang und in Frieden" sagen.</Text>
-            <PreferenceWeight>50</PreferenceWeight>
-        </FlavorTextOption>
-        <FlavorTextOption>
-            <Requirements>
-                <SpeakerFaction>FACTION_TERRAN</SpeakerFaction>
-                <ListenerFaction>FACTION_IRIDIUM</ListenerFaction>
-            </Requirements>
-            <Text>Wunderbar, ein neuer Markt! Die {PLAYERFACTION:1} freuen sich darauf, mit Ihnen zu handeln. Was auch immer Sie sind...</Text>
-            <PreferenceWeight>50</PreferenceWeight>
-        </FlavorTextOption>
-        <FlavorTextOption>
-            <Requirements>
-                <SpeakerFaction>FACTION_TERRAN</SpeakerFaction>
-                <ListenerFaction>FACTION_ONYX_HIVE</ListenerFaction>
-            </Requirements>
-            <Text>Obwohl Ihr bedrohlich ausseht, hoffen wir dennoch, dass wir zusammenarbeiten können, um eine Freundschaft zu schließen, die sich über die ganze Galaxie erstreckt.</Text>
-            <PreferenceWeight>50</PreferenceWeight>
-        </FlavorTextOption>
-        <FlavorTextOption>
-            <Requirements>
-                <SpeakerFaction>FACTION_TERRAN</SpeakerFaction>
-                <ListenerFaction>FACTION_CRYSTALLINE</ListenerFaction>
-            </Requirements>
-            <Text>Hal-looo. Kannst du mich hören? Hmm, ich sehe keine Ohren.[BR][BR](Warum treffen wir immer auf die seltsamen?)</Text>
-            <PreferenceWeight>50</PreferenceWeight>
-        </FlavorTextOption>
-        <FlavorTextOption>
-        <Requirements>
-            <SpeakerFaction>FACTION_TERRAN</SpeakerFaction>
-            <ListenerFaction>FACTION_MOTH</ListenerFaction>
-        </Requirements>
-        <Text>Entschuldigung, ich bin mir nicht sicher, in welches Auge ich schauen soll. Das sind doch Augen, oder?</Text>
-        <PreferenceWeight>50</PreferenceWeight>
-        </FlavorTextOption>
-        <FlavorTextOption>
-            <Requirements>
-                <SpeakerFaction>FACTION_FESTRON</SpeakerFaction>
-                <ListenerFaction>FACTION_TERRAN</ListenerFaction>
-            </Requirements>
-            <Text>Mögen unsere Eier eure zahlreichen Körperöffnungen finden.</Text>
-            <PreferenceWeight>50</PreferenceWeight>
-        </FlavorTextOption>
-        <FlavorTextOption>
-            <Requirements>
-                <SpeakerFaction>FACTION_FESTRON</SpeakerFaction>
-                <ListenerFaction>FACTION_NAVIGATORS</ListenerFaction>
-            </Requirements>
-            <Text>Eure wurmähnlichen Körper werden sich hervorragend als Wirte eignen.</Text>
-            <PreferenceWeight>50</PreferenceWeight>
-        </FlavorTextOption>
-        <FlavorTextOption>
-            <Requirements>
-                <SpeakerFaction>FACTION_FESTRON</SpeakerFaction>
-                <ListenerFaction>FACTION_MIMOT</ListenerFaction>
-            </Requirements>
-            <Text>Euer Fell wird sich hervorragend als Versteck für meine Eier eignen.</Text>
-            <PreferenceWeight>50</PreferenceWeight>
-        </FlavorTextOption>
-        <FlavorTextOption>
-            <Requirements>
-                <SpeakerFaction>FACTION_FESTRON</SpeakerFaction>
-                <ListenerFaction>FACTION_YOR</ListenerFaction>
-            </Requirements>
-            <Text>Eure Form ist wertlos für uns. Nur biologische Wesen können unsere Eier aufbewahren.</Text>
-            <PreferenceWeight>50</PreferenceWeight>
-        </FlavorTextOption>
-        <FlavorTextOption>
-            <Requirements>
-                <SpeakerFaction>FACTION_FESTRON</SpeakerFaction>
-                <ListenerFaction>FACTION_CRYSTALLINE</ListenerFaction>
-            </Requirements>
-            <Text>Wertloses Geschöpf! Wie könnt ihr dem Festron dienen, wenn es keine biologische Masse gibt, in der wir unsere Eier ablegen können?[BR][BR](Hartkörper-Verschwendung meiner Zeit.)</Text>
-            <PreferenceWeight>50</PreferenceWeight>
-        </FlavorTextOption>
-        <FlavorTextOption>
-        <Requirements>
-            <SpeakerFaction>FACTION_FESTRON</SpeakerFaction>
-            <ListenerFaction>FACTION_MOTH</ListenerFaction>
-        </Requirements>
-        <Text>Haben wir nicht schon einmal eure Kadaver benutzt?</Text>
-        <PreferenceWeight>50</PreferenceWeight>
-        </FlavorTextOption>
-        <FlavorTextOption>
-            <Requirements>
-                <SpeakerFaction>FACTION_NAVIGATORS</SpeakerFaction>
-                <ListenerFaction>FACTION_TERRAN</ListenerFaction>
-            </Requirements>
-            <Text>Seid gegrüßt, Reisende. Lasst uns bitte mit den eröffnenden Gesprächsmanövern fortfahren. Ihr habt vielleicht den Hyperantrieb entdeckt, aber wir haben die Subraum-Strömungen entdeckt.</Text>
-            <PreferenceWeight>50</PreferenceWeight>
-        </FlavorTextOption>
-        <FlavorTextOption>
-            <Requirements>
-                <SpeakerFaction>FACTION_NAVIGATORS</SpeakerFaction>
-                <ListenerFaction>FACTION_MIMOT</ListenerFaction>
-            </Requirements>
-            <Text>Wir freuen uns, eine andere Spezies zu treffen, sogar eine so niedliche wieuch.</Text>
-            <PreferenceWeight>50</PreferenceWeight>
-        </FlavorTextOption>
-        <FlavorTextOption>
-            <Requirements>
-                <SpeakerFaction>FACTION_NAVIGATORS</SpeakerFaction>
-                <ListenerFaction>FACTION_YOR</ListenerFaction>
-            </Requirements>
-            <Text>Ich nehme an, Sie sind der Maschinendiener eines ungesehenen Meisters? Kannst du nach Ihm rufen?</Text>
-            <PreferenceWeight>50</PreferenceWeight>
-        </FlavorTextOption>
-        <FlavorTextOption>
-            <Requirements>
-                <SpeakerFaction>FACTION_NAVIGATORS</SpeakerFaction>
-                <ListenerFaction>FACTION_ICONIAN</ListenerFaction>
-            </Requirements>
-            <Text>Von allen furchtsamen Völkern des Universums kannten Sie als einzige die Precursor. Es ist tragisch, dass ihr die Erinnerung an Precursor verloren habt.</Text>
-            <PreferenceWeight>50</PreferenceWeight>
-        </FlavorTextOption>
-        <FlavorTextOption>
-            <Requirements>
-                <SpeakerFaction>FACTION_NAVIGATORS</SpeakerFaction>
-                <ListenerFaction>FACTION_IRIDIUM</ListenerFaction>
-            </Requirements>
-            <Text>Wir reisen als Erkunder durch das Universum. Aber wir sind auch Händler. Wir freuen uns, euch zu treffen.</Text>
-            <PreferenceWeight>50</PreferenceWeight>
-        </FlavorTextOption>
-        <FlavorTextOption>
-            <Requirements>
-                <SpeakerFaction>FACTION_NAVIGATORS</SpeakerFaction>
-                <ListenerFaction>FACTION_CRYSTALLINE</ListenerFaction>
-            </Requirements>
-            <Text>Als Entdecker des Universums sind wir begeistert, die Lücke zwischen unseren Sektoren zu überbrücken.[BR][BR](Eine gute Freundschaft könnte uns hier einen Vorteil verschaffen, den neuen Sektor zu verstehen.)</Text>
-            <PreferenceWeight>50</PreferenceWeight>
-        </FlavorTextOption>
-        <FlavorTextOption>
-        <Requirements>
-            <SpeakerFaction>FACTION_NAVIGATORS</SpeakerFaction>
-            <ListenerFaction>FACTION_MOTH</ListenerFaction>
-        </Requirements>
-        <Text>Dieses Treffen kennzeichnet einige der am weitesten entfernten intelligenten Lebensformen, auf die wir je gestoßen sind. Nachdem wir so lange erforscht haben, dachten wir, wir würden alle weltraumfahrenden Rassen kennen.</Text>
-        <PreferenceWeight>50</PreferenceWeight>
-        </FlavorTextOption>
-        <FlavorTextOption>
-            <Requirements>
-                <SpeakerFaction>FACTION_MIMOT</SpeakerFaction>
-                <ListenerFaction>FACTION_TERRAN</ListenerFaction>
-            </Requirements>
-            <Text>Hallo, hoffentlich nicht zu bösartiges Alien. Wir sind die Mimot-Bruderschaft. Wir freuen uns euch zu sehen und wir schmecken nicht.</Text>
-            <PreferenceWeight>50</PreferenceWeight>
-        </FlavorTextOption>
-        <FlavorTextOption>
-            <Requirements>
-                <SpeakerFaction>FACTION_MIMOT</SpeakerFaction>
-                <ListenerFaction>FACTION_FESTRON</ListenerFaction>
-            </Requirements>
-            <Text>Sie sehen absolut furchterregend aus.</Text>
-            <PreferenceWeight>50</PreferenceWeight>
-        </FlavorTextOption>
-        <FlavorTextOption>
-            <Requirements>
-                <SpeakerFaction>FACTION_MIMOT</SpeakerFaction>
-                <ListenerFaction>FACTION_NAVIGATORS</ListenerFaction>
-            </Requirements>
-            <Text>Sie sehen sehr nach einer der Spezies aus, die sich in unserer Welt entwickelt haben. Sie waren nett. Jetzt sind sie alle tot.</Text>
-            <PreferenceWeight>50</PreferenceWeight>
-        </FlavorTextOption>
-        <FlavorTextOption>
-            <Requirements>
-                <SpeakerFaction>FACTION_MIMOT</SpeakerFaction>
-                <ListenerFaction>FACTION_XELOXI</ListenerFaction>
-            </Requirements>
-            <Text>Wir hoffen, mit Ihnen Freundschaft zu schließen.</Text>
-            <PreferenceWeight>50</PreferenceWeight>
-        </FlavorTextOption>
-        <FlavorTextOption>
-            <Requirements>
-                <SpeakerFaction>FACTION_MIMOT</SpeakerFaction>
-                <ListenerFaction>FACTION_DRENGIN</ListenerFaction>
-            </Requirements>
-            <Text>Ich habe das Gefühl, dass unsere Geschäfte nicht gut enden werden.</Text>
-            <PreferenceWeight>50</PreferenceWeight>
-        </FlavorTextOption>
-        <FlavorTextOption>
-            <Requirements>
-                <SpeakerFaction>FACTION_MIMOT</SpeakerFaction>
-                <ListenerFaction>FACTION_YOR</ListenerFaction>
-            </Requirements>
-            <Text>Pfui! Sie sehen gruselig aus.</Text>
-            <PreferenceWeight>50</PreferenceWeight>
-        </FlavorTextOption>
-        <FlavorTextOption>
-            <Requirements>
-                <SpeakerFaction>FACTION_MIMOT</SpeakerFaction>
-                <ListenerFaction>FACTION_IRIDIUM</ListenerFaction>
-            </Requirements>
-            <Text>Wir erinnern uns gut an eure Zivilisation. Sie waren diejenigen, die unser Volk für Unterhaltung und Nahrung an die Drengin verkauft haben.</Text>
-            <PreferenceWeight>50</PreferenceWeight>
-        </FlavorTextOption>
-        <FlavorTextOption>
-        <Requirements>
-            <SpeakerFaction>FACTION_MIMOT</SpeakerFaction>
-            <ListenerFaction>FACTION_MOTH</ListenerFaction>
-        </Requirements>
-        <Text>Wie seltsam! Das letzte Mal, als ich so etwas wie dich sah, habe ich eine ganze Garderobe verloren und musste einen ganzen Frachter ausräuchern.</Text>
-        <PreferenceWeight>50</PreferenceWeight>
-        </FlavorTextOption>
-        <FlavorTextOption>
-            <Requirements>
-                <SpeakerFaction>FACTION_XELOXI</SpeakerFaction>
-                <ListenerFaction>FACTION_TERRAN</ListenerFaction>
-            </Requirements>
-            <Text>Ah, die {PLAYERFACTIONLONG:2} Ehre gräzt uns mit ihrer Anwesenheit. Zweifellos möchten Sie uns auch Ihre begrenzte Moral aufzwingen. Sie werden feststellen, dass wir viel schwieriger zu handhaben sind als die [HS=HS_Xendar]Xendar[/HS], Mensch.</Text>
-            <Text>Na, wenn das nicht ein {PLAYERFACTIONLONG:2} ist, der unsere Aufmerksamkeit sucht! Lass mich raten, du bist hier um mit deinen hochnäsigen Moralvorstellungen unsere Stiefel zu polieren? Tut mir leid, dich zu enttäuschen, Kumpel, aber wir sind härter zu knacken als deine [HS=HS_Xendar]Xendar[/HS]-Freunde.</Text>
-            <Text>Oh, ein Besucher aus der {PLAYERFACTIONLONG:2}. Wie niedlich! Bist du gekommen, um uns mit deiner engstirnigen Ansicht von richtig und falsch zu erleuchten? Mach dich bereit, Mensch. Wir sind nicht deine [HS=HS_Xendar]Xendar[/HS] und wir lassen uns nicht leicht beeinflussen.</Text>
-            <Text>Ah, ein {PLAYERFACTIONLONG:2} Leuchtfeuer in unserer Leere. Du träumst von den Sternen und verkaufst deine fragile Vorstellung von Gerechtigkeit? Du hast die [HS=HS_Xendar]Xendar[/HS] getroffen, jetzt triff deinen Gegner, Mensch.</Text>
-            <Text>Wie unerwartet, ein {PLAYERFACTIONLONG:2} Bote! Bist du hier, um dein einfaches Verständnis von Gut und Böse zu verkaufen? Du liegst völlig falsch, Mensch. Wir sind nicht deine [HS=HS_Xendar]Xendar[/HS]-Spielzeuge.</Text>
-            <Text>Nun, schau mal, was die kosmische Flut hereingeschwemmt hat, einen {PLAYERFACTIONLONG:2} Vertreter! Sag jetzt bloß nicht, du bist hier, um uns deine Schwarz-Weiß-Moral aufzuzwingen? Gegen uns, Mensch, werden deine üblichen Tricks nicht funktionieren. Wir sind nicht die [HS=HS_Xendar]Xendar[/HS], mit denen du früher getanzt hast.</Text>
-            <PreferenceWeight>50</PreferenceWeight>
-        </FlavorTextOption>
-        <FlavorTextOption>
-            <Requirements>
-                <SpeakerFaction>FACTION_XELOXI</SpeakerFaction>
-                <ListenerFaction>FACTION_FESTRON</ListenerFaction>
-            </Requirements>
-            <Text>Eine ekelhafte Käferkreatur. Das Universum könnte kaum ironischer sein.</Text>
-            <PreferenceWeight>50</PreferenceWeight>
-        </FlavorTextOption>
-        <FlavorTextOption>
-            <Requirements>
-                <SpeakerFaction>FACTION_XELOXI</SpeakerFaction>
-                <ListenerFaction>FACTION_NAVIGATORS</ListenerFaction>
-            </Requirements>
-            <Text>Weltraumwürmer. Natürlich sind es Weltraumwürmer.</Text>
-            <PreferenceWeight>50</PreferenceWeight>
-        </FlavorTextOption>
-        <FlavorTextOption>
-            <Requirements>
-                <SpeakerFaction>FACTION_XELOXI</SpeakerFaction>
-                <ListenerFaction>FACTION_MIMOT</ListenerFaction>
-            </Requirements>
-            <Text>Wir haben Plagen wie euch auf unserem Heimatplaneten. Sie sehen vielleicht niedlich aus, aber sie sind gefährlich und tödlich.</Text>
-            <PreferenceWeight>50</PreferenceWeight>
-        </FlavorTextOption>
-        <FlavorTextOption>
-            <Requirements>
-                <SpeakerFaction>FACTION_XELOXI</SpeakerFaction>
-                <ListenerFaction>FACTION_YOR</ListenerFaction>
-            </Requirements>
-            <Text>Wir haben Droiden, die nützlicher aussehen als ihr.</Text>
-            <PreferenceWeight>50</PreferenceWeight>
-        </FlavorTextOption>
-        <FlavorTextOption>
-            <Requirements>
-                <SpeakerFaction>FACTION_XELOXI</SpeakerFaction>
-                <ListenerFaction>FACTION_IRIDIUM</ListenerFaction>
-            </Requirements>
-            <Text>Ah, uns ist eure Spezies bekannt. Sie finden unsere Arten, Geschäfte zu machen, vielleicht ein bisschen gefährlich, aber mit der Zeit werden ihr die Gewinnspannen zu schätzen lernen.</Text>
-            <PreferenceWeight>50</PreferenceWeight>
-        </FlavorTextOption>
-        <FlavorTextOption>
-            <Requirements>
-                <SpeakerFaction>FACTION_XELOXI</SpeakerFaction>
-                <ListenerFaction>FACTION_CRYSTALLINE</ListenerFaction>
-            </Requirements>
-            <Text>Sag mal, hast du in deinen weit entfernten Galaxien über die trivialen Grenzen von 'moralisch' und 'unmoralisch' hinaus Fortschritte gemacht?[BR][BR](Hmmm, wie könnte ich diese steinernen Kreaturen nennen, das wäre amüsant?)</Text>
-            <PreferenceWeight>50</PreferenceWeight>
-        </FlavorTextOption>
-        <FlavorTextOption>
-        <Requirements>
-            <SpeakerFaction>FACTION_XELOXI</SpeakerFaction>
-            <ListenerFaction>FACTION_MOTH</ListenerFaction>
-        </Requirements>
-        <Text>Vorsicht, Seidenfresser, du spielst mit dem Feuer. Hüte deine Zunge und halte Abstand, oder du verbrennst.</Text>
-        <PreferenceWeight>50</PreferenceWeight>
-        </FlavorTextOption>
-        <FlavorTextOption>
-            <Requirements>
-                <SpeakerFaction>FACTION_ARCEAN</SpeakerFaction>
-                <ListenerFaction>FACTION_TERRAN</ListenerFaction>
-            </Requirements>
-            <Text>Wir sind euch weiterhin für eure Entdeckung des Hyperantriebs dankbar.</Text>
-            <PreferenceWeight>50</PreferenceWeight>
-        </FlavorTextOption>
-        <FlavorTextOption>
-            <Requirements>
-                <SpeakerFaction>FACTION_ARCEAN</SpeakerFaction>
-                <ListenerFaction>FACTION_NAVIGATORS</ListenerFaction>
-            </Requirements>
-            <Text>Ah, also sind die Lakaien der Precursor endlich in unseren Teil des Weltraums zurückgekehrt.[BR][BR]Etwas sehr Dunkles muss eure Spezies dazu gebracht haben, in solch einem Umfang mit uns zusammenzuarbeiten.</Text>
-            <PreferenceWeight>50</PreferenceWeight>
-        </FlavorTextOption>
-        <FlavorTextOption>
-            <Requirements>
-                <SpeakerFaction>FACTION_ARCEAN</SpeakerFaction>
-                <ListenerFaction>FACTION_DRENGIN</ListenerFaction>
-            </Requirements>
-            <Text>Unsere alten Rivalen. Wir freuen uns darauf, zu sehen, wer diese Galaxie dominieren wird.</Text>
-            <PreferenceWeight>50</PreferenceWeight>
-        </FlavorTextOption>
-        <FlavorTextOption>
-            <Requirements>
-                <SpeakerFaction>FACTION_ARCEAN</SpeakerFaction>
-                <ListenerFaction>FACTION_YOR</ListenerFaction>
-            </Requirements>
-            <Text>Ihr seid die Spezies, die nach dem Precursor-Krieg die Iconianer fast komplett ausgerottet hat. Das achten wir.</Text>
-            <PreferenceWeight>50</PreferenceWeight>
-        </FlavorTextOption>
-        <FlavorTextOption>
-            <Requirements>
-                <SpeakerFaction>FACTION_ARCEAN</SpeakerFaction>
-                <ListenerFaction>FACTION_IRIDIUM</ListenerFaction>
-            </Requirements>
-            <Text>Eure Zivilisation hat es in den letzten Jahrhunderten weit gebracht. Wir sind froh, dass wir euch beigebracht haben, wie man ein Sternentor baut.</Text>
-            <PreferenceWeight>50</PreferenceWeight>
-        </FlavorTextOption>
-        <FlavorTextOption>
-            <Requirements>
-                <SpeakerFaction>FACTION_DRENGIN</SpeakerFaction>
-                <ListenerFaction>FACTION_TERRAN</ListenerFaction>
-            </Requirements>
-            <Text>Also sind Sie ein Mensch. Diejenigen, die die Hyperantrieb-Technologie entwickelt haben. Es wird mir eine Freude sein, Sie kennenzulernen und zum Abendessen zu verspeisen.</Text>
-            <PreferenceWeight>50</PreferenceWeight>
-        </FlavorTextOption>
-        <FlavorTextOption>
-            <Requirements>
-                <SpeakerFaction>FACTION_DRENGIN</SpeakerFaction>
-                <ListenerFaction>FACTION_FESTRON</ListenerFaction>
-            </Requirements>
-            <Text>Ah, eine vielversprechende Spezies. </Text>
-            <PreferenceWeight>50</PreferenceWeight>
-        </FlavorTextOption>
-        <FlavorTextOption>
-            <Requirements>
-                <SpeakerFaction>FACTION_DRENGIN</SpeakerFaction>
-                <ListenerFaction>FACTION_NAVIGATORS</ListenerFaction>
-            </Requirements>
-            <Text>Wir werden Gnade walten lassen, weil ihr die Subraum-Strömungen entdeckt habt. </Text>
-            <PreferenceWeight>50</PreferenceWeight>
-        </FlavorTextOption>
-        <FlavorTextOption>
-            <Requirements>
-                <SpeakerFaction>FACTION_DRENGIN</SpeakerFaction>
-                <ListenerFaction>FACTION_MIMOT</ListenerFaction>
-            </Requirements>
-            <Text>Wir freuen uns, eure Spezies hier draußen zu finden. Der nussige Geschmack eures Fleischs ist nicht ganz derselbe, wie der von denen, die wir auf unseren Farmen züchten.</Text>
-            <PreferenceWeight>50</PreferenceWeight>
-        </FlavorTextOption>
-        <FlavorTextOption>
-            <Requirements>
-                <SpeakerFaction>FACTION_DRENGIN</SpeakerFaction>
-                <ListenerFaction>FACTION_DRENGIN</ListenerFaction>
-            </Requirements>
-            <Text>Ihr seid so gut wie küchenfertig. </Text>
-            <PreferenceWeight>50</PreferenceWeight>
-        </FlavorTextOption>
-        <FlavorTextOption>
-            <Requirements>
-                <SpeakerFaction>FACTION_DRENGIN</SpeakerFaction>
-                <ListenerFaction>FACTION_ALTARIAN</ListenerFaction>
-            </Requirements>
-            <Text>Ahh, ihr seid das Volk mit derselben glatten Haut wie die Menschen sie haben. Ich frage mich: Seid ihr auch so gefährlich wie sie?</Text>
-            <PreferenceWeight>50</PreferenceWeight>
-        </FlavorTextOption>
-        <FlavorTextOption>
-            <Requirements>
-                <SpeakerFaction>FACTION_DRENGIN</SpeakerFaction>
-                <ListenerFaction>FACTION_YOR</ListenerFaction>
-            </Requirements>
-            <Text>Also stimmen die Gerüchte. Es gibt eine mächtige Mörderroboterspezies im Universum. Das achten wir.</Text>
-            <PreferenceWeight>50</PreferenceWeight>
-        </FlavorTextOption>
-        <FlavorTextOption>
-            <Requirements>
-                <SpeakerFaction>FACTION_DRENGIN</SpeakerFaction>
-                <ListenerFaction>FACTION_TORIAN</ListenerFaction>
-            </Requirements>
-            <Text>Seid ihr in unseren Bereich der Galaxie zurückgekehrt, um euch wieder von uns versklaven zu lassen?</Text>
-            <PreferenceWeight>50</PreferenceWeight>
-        </FlavorTextOption>
-        <FlavorTextOption>
-            <Requirements>
-                <SpeakerFaction>FACTION_DRENGIN</SpeakerFaction>
-                <ListenerFaction>FACTION_KRYNN</ListenerFaction>
-            </Requirements>
-            <Text>Also haben es die religiösen Fanatiker bis in unseren Teil des Alls geschafft.  </Text>
-            <PreferenceWeight>50</PreferenceWeight>
-        </FlavorTextOption>
-        <FlavorTextOption>
-            <Requirements>
-                <SpeakerFaction>FACTION_DRENGIN</SpeakerFaction>
-                <ListenerFaction>FACTION_IRIDIUM</ListenerFaction>
-            </Requirements>
-            <Text>Ah, wie schön, endlich einen von eurer Spezies von Angesicht zu Angesicht zu treffen.[BR][BR]Ihr versteckt euch nicht mehr hinter Agenten. Gut. Die galaktischen Hausierer werden unseren Zorn zu spüren bekommen, wenn ihr versucht, uns zu betrügen.</Text>
-            <PreferenceWeight>50</PreferenceWeight>
-        </FlavorTextOption>
-        <FlavorTextOption>
-            <Requirements>
-                <SpeakerFaction>FACTION_DRENGIN</SpeakerFaction>
-                <ListenerFaction>FACTION_CRYSTALLINE</ListenerFaction>
-            </Requirements>
-            <Text>Es wäre besser für euch, euch unseren Ketten zu ergeben. Als Sklaven würde eure Art in der Herrlichkeit unseres Reiches einen großen Zweck finden.[BR][BR](Sie sehen schwerer zu brechen aus als Knochen, aber sie werden trotzdem brechen.)</Text>
-            <PreferenceWeight>50</PreferenceWeight>
-        </FlavorTextOption>
-        <FlavorTextOption>
-            <Requirements>
-                <SpeakerFaction>FACTION_ALTARIAN</SpeakerFaction>
-                <ListenerFaction>FACTION_TERRAN</ListenerFaction>
-            </Requirements>
-            <Text>Unsere Prophezeiungen haben uns dieses Treffen vorhergesagt, Vetter. Das Mysterium unseres ähnlichen Aussehens möge bald aufgeklärt werden.</Text>
-            <PreferenceWeight>50</PreferenceWeight>
-        </FlavorTextOption>
-        <FlavorTextOption>
-            <Requirements>
-                <SpeakerFaction>FACTION_ALTARIAN</SpeakerFaction>
-                <ListenerFaction>FACTION_FESTRON</ListenerFaction>
-            </Requirements>
-            <Text>Wir werden euch nicht danach beurteilen, wie anders ihr aussieht, sondern nach euren Taten.</Text>
-            <PreferenceWeight>50</PreferenceWeight>
-        </FlavorTextOption>
-        <FlavorTextOption>
-            <Requirements>
-                <SpeakerFaction>FACTION_ALTARIAN</SpeakerFaction>
-                <ListenerFaction>FACTION_NAVIGATORS</ListenerFaction>
-            </Requirements>
-            <Text>Ihr seid völlig neu für uns. Wir hoffen sehr, dass wir friedlich zusammenleben können.</Text>
-            <PreferenceWeight>50</PreferenceWeight>
-        </FlavorTextOption>
-        <FlavorTextOption>
-            <Requirements>
-                <SpeakerFaction>FACTION_ALTARIAN</SpeakerFaction>
-                <ListenerFaction>FACTION_MIMOT</ListenerFaction>
-            </Requirements>
-            <Text>Wir wollen mehr über eure entzückende Zivilisation erfahren.</Text>
-            <PreferenceWeight>50</PreferenceWeight>
-        </FlavorTextOption>
-        <FlavorTextOption>
-            <Requirements>
-                <SpeakerFaction>FACTION_ALTARIAN</SpeakerFaction>
-                <ListenerFaction>FACTION_DRENGIN</ListenerFaction>
-            </Requirements>
-            <Text>Euer Ruf eilt euch voraus. Wir wünschen uns nichts als Frieden, was auch immer Ihnen das bedeuten mag.</Text>
-            <PreferenceWeight>50</PreferenceWeight>
-        </FlavorTextOption>
-        <FlavorTextOption>
-            <Requirements>
-                <SpeakerFaction>FACTION_ALTARIAN</SpeakerFaction>
-                <ListenerFaction>FACTION_YOR</ListenerFaction>
-            </Requirements>
-            <Text>Wir achten jegliches Leben, egal, wie es aussehen mag.</Text>
-            <PreferenceWeight>50</PreferenceWeight>
-        </FlavorTextOption>
-        <FlavorTextOption>
-            <Requirements>
-                <SpeakerFaction>FACTION_ALTARIAN</SpeakerFaction>
-                <ListenerFaction>FACTION_KRYNN</ListenerFaction>
-            </Requirements>
-            <Text>Es ist uns eine Freude, mit Ihnen Bekanntschaft zu machen. Wir vertrauen darauf, dass Sie uns mit ähnlich friedlichen Absichten begegnen.</Text>
-            <PreferenceWeight>50</PreferenceWeight>
-        </FlavorTextOption>
-        <FlavorTextOption>
-            <Requirements>
-                <SpeakerFaction>FACTION_ALTARIAN</SpeakerFaction>
-                <ListenerFaction>FACTION_ICONIAN</ListenerFaction>
-            </Requirements>
-            <Text>Wir hörten Legenden, euer Volk sei verschwunden, nachdem ihr den Precursors gedient hattet. Wir freuen uns, dass diese Legenden offenbar nicht stimmen.</Text>
-            <PreferenceWeight>50</PreferenceWeight>
-        </FlavorTextOption>
-        <FlavorTextOption>
-            <Requirements>
-                <SpeakerFaction>FACTION_ALTARIAN</SpeakerFaction>
-                <ListenerFaction>FACTION_IRIDIUM</ListenerFaction>
-            </Requirements>
-            <Text>Es ist immer wieder schön, einen neuen potenziellen Freund zu finden. Wir freuen uns darauf, die Beziehungen zwischen unseren Völkern zu normalisieren.</Text>
-            <PreferenceWeight>50</PreferenceWeight>
-        </FlavorTextOption>
-        <FlavorTextOption>
-            <Requirements>
-                <SpeakerFaction>FACTION_ALTARIAN</SpeakerFaction>
-                <ListenerFaction>FACTION_CRYSTALLINE</ListenerFaction>
-            </Requirements>
-            <Text>Grüße. Ich hoffe, Ihre Zeit in diesem Abschnitt des Raums war friedlich. Lassen Sie mich bitte wissen, wenn die Altarische Republik etwas für Sie tun kann.[BR][BR](Sie sehen seltsam ähnlich aus. Vielleicht sind sie eine frühe Version von uns, die von den Vorläufern zurückgelassen wurde.)</Text>
-            <PreferenceWeight>50</PreferenceWeight>
-        </FlavorTextOption>
-        <FlavorTextOption>
-        <Requirements>
-            <SpeakerFaction>FACTION_ALTARIAN</SpeakerFaction>
-            <ListenerFaction>FACTION_MOTH</ListenerFaction>
-        </Requirements>
-        <Text>Obwohl ich keinen Grund dafür habe, vermute ich, dass wir viel miteinander teilen und Freundschaften schmieden können.</Text>
-        <PreferenceWeight>50</PreferenceWeight>
-        </FlavorTextOption>
-        <FlavorTextOption>
-            <Requirements>
-                <SpeakerFaction>FACTION_YOR</SpeakerFaction>
-                <ListenerFaction>FACTION_TERRAN</ListenerFaction>
-            </Requirements>
-            <Text>Ein weiteres Beispiel für sprechendes Fleisch. Ihr flattert tatsächlich mit einem Stück Fleisch, um Töne zu erzeugen. Widerwärtig.</Text>
-            <PreferenceWeight>50</PreferenceWeight>
-        </FlavorTextOption>
-        <FlavorTextOption>
-            <Requirements>
-                <SpeakerFaction>FACTION_YOR</SpeakerFaction>
-                <ListenerFaction>FACTION_FESTRON</ListenerFaction>
-            </Requirements>
-            <Text>Mit eurer Spezies können wir vielleicht etwas anfangen.</Text>
-            <PreferenceWeight>50</PreferenceWeight>
-        </FlavorTextOption>
-        <FlavorTextOption>
-            <Requirements>
-                <SpeakerFaction>FACTION_YOR</SpeakerFaction>
-                <ListenerFaction>FACTION_NAVIGATORS</ListenerFaction>
-            </Requirements>
-            <Text>Es gab Gerüchte, dass eure Spezies sich vor Kurzem zu einer galaktischen Zivilisation zusammengeschlossen hat.[BR][BR]Wir glauben nicht, dass ihr dies nur zufällig getan habt.</Text>
-            <PreferenceWeight>50</PreferenceWeight>
-        </FlavorTextOption>
-        <FlavorTextOption>
-            <Requirements>
-                <SpeakerFaction>FACTION_YOR</SpeakerFaction>
-                <ListenerFaction>FACTION_MIMOT</ListenerFaction>
-            </Requirements>
-            <Text>Es kann sich nichts entwickelt haben, das so aussieht wie ihr und keine Hintergedanken verfolgt.</Text>
-            <PreferenceWeight>50</PreferenceWeight>
-        </FlavorTextOption>
-        <FlavorTextOption>
-            <Requirements>
-                <SpeakerFaction>FACTION_YOR</SpeakerFaction>
-                <ListenerFaction>FACTION_ICONIAN</ListenerFaction>
-            </Requirements>
-            <Text>Wir haben nicht damit gerechnet, eure Spezies jemals wiederzusehen.</Text>
-            <PreferenceWeight>50</PreferenceWeight>
-        </FlavorTextOption>
-        <FlavorTextOption>
-            <Requirements>
-                <SpeakerFaction>FACTION_YOR</SpeakerFaction>
-                <ListenerFaction>FACTION_IRIDIUM</ListenerFaction>
-            </Requirements>
-            <Text>Wir haben wenig Bedarf an einer Spezies, die nur existiert, um Waren und Dienstleistungen für andere bereitzustellen.</Text>
-            <PreferenceWeight>50</PreferenceWeight>
-        </FlavorTextOption>
-        <FlavorTextOption>
-            <Requirements>
-                <SpeakerFaction>FACTION_YOR</SpeakerFaction>
-                <ListenerFaction>FACTION_CRYSTALLINE</ListenerFaction>
-            </Requirements>
-            <Text>Die Analyse der physischen Fähigkeit, eine Ladung zu speichern und zu transportieren, als eine Form neuer Energie.[BR][BR]([I]Gedanken können nicht festgestellt werden.[/I])</Text>
-            <PreferenceWeight>50</PreferenceWeight>
-        </FlavorTextOption>
-        <FlavorTextOption>
-            <Requirements>
-                <SpeakerFaction>FACTION_TORIAN</SpeakerFaction>
-                <ListenerFaction>FACTION_TERRAN</ListenerFaction>
-            </Requirements>
-            <Text>Fremder, bevor wir unsere Unterhaltung beginnen, sollte ich Ihnen mitteilen, das mein Volk nie wieder versklavt sein wird. Führen wir unsere Unterhaltung mit dieser Tatsache im Hinterkopf. Wenn wir die Drengin finden, werden wir unsere Rache bekommen.</Text>
-            <PreferenceWeight>50</PreferenceWeight>
-        </FlavorTextOption>
-        <FlavorTextOption>
-            <Requirements>
-                <SpeakerFaction>FACTION_TORIAN</SpeakerFaction>
-                <ListenerFaction>FACTION_MIMOT</ListenerFaction>
-            </Requirements>
-            <Text>Wir waren Sklaven des bösen Drengin-Reichs. Wir hoffen, dass Sie sich vor ihnen in Acht nehmt, wenn Sie ihnen begegnet.</Text>
-            <PreferenceWeight>50</PreferenceWeight>
-        </FlavorTextOption>
-        <FlavorTextOption>
-            <Requirements>
-                <SpeakerFaction>FACTION_TORIAN</SpeakerFaction>
-                <ListenerFaction>FACTION_DRENGIN</ListenerFaction>
-            </Requirements>
-            <Text>Endlich haben wir euch gefunden. Euch aus unserer Heimatwelt zu vertreiben, war nur der erste Schritt zu eurer Vernichtung.</Text>
-            <PreferenceWeight>50</PreferenceWeight>
-        </FlavorTextOption>
-        <FlavorTextOption>
-            <Requirements>
-                <SpeakerFaction>FACTION_TORIAN</SpeakerFaction>
-                <ListenerFaction>FACTION_IRIDIUM</ListenerFaction>
-            </Requirements>
-            <Text>Wir haben nicht vergessen, wie ihr die verarbeiteten Öle und Knochen unseres Volks, das von den Drengin ermordet wurde, an die niederen Zivilisationen in diesem Sektor verkauft habt.</Text>
-            <PreferenceWeight>50</PreferenceWeight>
-        </FlavorTextOption>
-        <FlavorTextOption>
-            <Requirements>
-                <SpeakerFaction>FACTION_TORIAN</SpeakerFaction>
-                <ListenerFaction>FACTION_CRYSTALLINE</ListenerFaction>
-            </Requirements>
-            <Text>Ich frage mich - bist du Freund oder Feind? Seitdem wir auf andere Spezies gestoßen sind, wurden wir geschlagen und versklavt, aber wir haben überlebt. Wir werden nicht wieder zu Nahrung, Brennstoff und Arbeitskraft gemacht.[BR][BR](Ich habe genug von meiner Art eingesperrt und gequält gesehen. Nie wieder...niemals.)</Text>
-            <PreferenceWeight>50</PreferenceWeight>
-        </FlavorTextOption>
-        <FlavorTextOption>
-            <Requirements>
-                <SpeakerFaction>FACTION_MANTI</SpeakerFaction>
-                <ListenerFaction>FACTION_TERRAN</ListenerFaction>
-            </Requirements>
-            <Text>Ah, wir haben Gerüchte über die Zivilisation gehört, die das FTL-Gerät, bekannt als Hyperantrieb. Wir wollen mehr über euch erfahren.</Text>
-            <PreferenceWeight>50</PreferenceWeight>
-        </FlavorTextOption>
-        <FlavorTextOption>
-            <Requirements>
-                <SpeakerFaction>FACTION_MANTI</SpeakerFaction>
-                <ListenerFaction>FACTION_MIMOT</ListenerFaction>
-            </Requirements>
-            <Text>Wir sind wirklich entzückt, Sie zu treffen. Wir breiten uns schnell in der Galaxie aus und hoffen, neue Freunde zu finden.</Text>
-            <PreferenceWeight>50</PreferenceWeight>
-        </FlavorTextOption>
-        <FlavorTextOption>
-            <Requirements>
-                <SpeakerFaction>FACTION_MANTI</SpeakerFaction>
-                <ListenerFaction>FACTION_IRIDIUM</ListenerFaction>
-            </Requirements>
-            <Text>Sie sind eine Kreatur, die uns unbekannt ist. Wir werden unser Urteil vorerst zurückhalten.</Text>
-            <PreferenceWeight>50</PreferenceWeight>
-        </FlavorTextOption>
-        <FlavorTextOption>
-        <Requirements>
-            <SpeakerFaction>FACTION_MANTI</SpeakerFaction>
-            <ListenerFaction>FACTION_MOTH</ListenerFaction>
-        </Requirements>
-        <Text>Du bist ein neues Gesicht. Und ein interessantes dazu. Dieser Sektor hat uns viel genommen und wir könnten einige Verbündete gebrauchen, um Antworten zu finden.</Text>
-        <PreferenceWeight>50</PreferenceWeight>
-        </FlavorTextOption>
-        <FlavorTextOption>
-            <Requirements>
-                <SpeakerFaction>FACTION_KRYNN</SpeakerFaction>
-                <ListenerFaction>FACTION_TERRAN</ListenerFaction>
-            </Requirements>
-            <Text>Ah, ein neues Alien. Habt Ihr DEN WEG akzeptiert?</Text>
-            <PreferenceWeight>50</PreferenceWeight>
-        </FlavorTextOption>
-        <FlavorTextOption>
-            <Requirements>
-                <SpeakerFaction>FACTION_KRYNN</SpeakerFaction>
-                <ListenerFaction>FACTION_FESTRON</ListenerFaction>
-            </Requirements>
-            <Text>Ihre Spezies kann durch DEN WEG noch erhoben werden.</Text>
-            <PreferenceWeight>50</PreferenceWeight>
-        </FlavorTextOption>
-        <FlavorTextOption>
-            <Requirements>
-                <SpeakerFaction>FACTION_KRYNN</SpeakerFaction>
-                <ListenerFaction>FACTION_MIMOT</ListenerFaction>
-            </Requirements>
-            <Text>Wir sind eine Spezies, die an universelle Harmonie glaubt. Alle Zivilisationen werden diese Harmonie eines Tages erkennen, sonst.[BR][BR]Wir können in Ihren Augen sehen, dass Sie sich uns eines Tages anschließen werdet.</Text>
-            <PreferenceWeight>50</PreferenceWeight>
-        </FlavorTextOption>
-        <FlavorTextOption>
-            <Requirements>
-                <SpeakerFaction>FACTION_KRYNN</SpeakerFaction>
-                <ListenerFaction>FACTION_IRIDIUM</ListenerFaction>
-            </Requirements>
-            <Text>Profitgier ist eine Sünde für unsere Zivilisation. Wir werden euch mit der Zeit DEN WEG beibringen, dann werdet ihr Erlösung finden.</Text>
-            <PreferenceWeight>50</PreferenceWeight>
-        </FlavorTextOption>
-        <FlavorTextOption>
-        <Requirements>
-            <SpeakerFaction>FACTION_KRYNN</SpeakerFaction>
-            <ListenerFaction>FACTION_MOTH</ListenerFaction>
-        </Requirements>
-        <Text>Kommt, Sucher des Lichts. Kommt, Boten der Harmonie. Feiert mit uns das Helle, das Dunkle und das Göttliche.</Text>
-        <PreferenceWeight>50</PreferenceWeight>
-        </FlavorTextOption>
-        <FlavorTextOption>
-            <Requirements>
-                <SpeakerFaction>FACTION_ICONIAN</SpeakerFaction>
-                <ListenerFaction>FACTION_TERRAN</ListenerFaction>
-            </Requirements>
-            <Text>Mensch, folgendes solltest du wissen: Wir waren schon alt, als das Universum noch neu war. Nun sind wir nur noch ein dunkler Schatten dessen, was wir einst waren. Unsere eigenen Roboterschöpfungen, die Yor, haben sich gegen uns erhoben und unsere Heimatwelt erobert.</Text>
-            <PreferenceWeight>50</PreferenceWeight>
-        </FlavorTextOption>
-        <FlavorTextOption>
-            <Requirements>
-                <SpeakerFaction>FACTION_ICONIAN</SpeakerFaction>
-                <ListenerFaction>FACTION_NAVIGATORS</ListenerFaction>
-            </Requirements>
-            <Text>Es ist schon mehr als ein Zeitalter her, seitdem wir eurer Spezies zuletzt begegnet sind. Wir erinnern uns an die Tage, als die Precursor die Galaxie wie Riesen durchstreiften, und wir erinnern uns daran, dass ihr bei ihnen wart.[BR][BR]Eure Spezies hat immer allein gearbeitet. Ihr hattet noch nie zuvor Interesse an solchen Versammlungen. Wir werden den Grund dafür finden.</Text>
-            <PreferenceWeight>50</PreferenceWeight>
-        </FlavorTextOption>
-        <FlavorTextOption>
-            <Requirements>
-                <SpeakerFaction>FACTION_ICONIAN</SpeakerFaction>
-                <ListenerFaction>FACTION_MIMOT</ListenerFaction>
-            </Requirements>
-            <Text>Wir haben in den dunklen Jahren unseres Exils gelernt, dass man Dingen mit großen Augen nicht vertrauen kann.</Text>
-            <PreferenceWeight>50</PreferenceWeight>
-        </FlavorTextOption>
-        <FlavorTextOption>
-            <Requirements>
-                <SpeakerFaction>FACTION_ICONIAN</SpeakerFaction>
-                <ListenerFaction>FACTION_DRENGIN</ListenerFaction>
-            </Requirements>
-            <Text>Ah, das brutale Drengin-Reich hat uns zurück in diesen Teil des Alls gebracht. Ihr werdet feststellen, dass wir nur sehr wenig Geduld mit Spezies haben, die auf Eroberung aus sind.</Text>
-            <PreferenceWeight>50</PreferenceWeight>
-        </FlavorTextOption>
-        <FlavorTextOption>
-            <Requirements>
-                <SpeakerFaction>FACTION_ICONIAN</SpeakerFaction>
-                <ListenerFaction>FACTION_YOR</ListenerFaction>
-            </Requirements>
-            <Text>So treffen wir uns endlich wieder. Wir werden uns unsere Heimatwelt von euch zurückholen!</Text>
-            <PreferenceWeight>50</PreferenceWeight>
-        </FlavorTextOption>
-        <FlavorTextOption>
-            <Requirements>
-                <SpeakerFaction>FACTION_ICONIAN</SpeakerFaction>
-                <ListenerFaction>FACTION_IRIDIUM</ListenerFaction>
-            </Requirements>
-            <Text>Wir freuen uns, euch direkt und nicht über eure Agenten zu treffen.[BR][BR]Eure Terraforming-Technologie hat es uns ermöglicht, die Ureinwohner von Neu-Iconia auszulöschen.</Text>
-            <PreferenceWeight>50</PreferenceWeight>
-        </FlavorTextOption>
-        <FlavorTextOption>
-        <Requirements>
-            <SpeakerFaction>FACTION_ICONIAN</SpeakerFaction>
-            <ListenerFaction>FACTION_MOTH</ListenerFaction>
-        </Requirements>
-        <Text>Deine Art ist mir unbekannt. Wir, die die Yor erschaffen haben und dabei zugeschaut haben, wie die Welten um uns herum nach uns die Raumfahrt etabliert haben, haben dich noch nie gesehen. Weit bist du gereist, aber zu welchem Zweck, frage ich mich.</Text>
-        <PreferenceWeight>50</PreferenceWeight>
-        </FlavorTextOption>
-        <FlavorTextOption>
-            <Requirements>
-                <SpeakerFaction>FACTION_ICONIAN</SpeakerFaction>
-                <ListenerFaction>FACTION_CRYSTALLINE</ListenerFaction>
-            </Requirements>
-            <Text>Ihr - die Vorläufer haben nie von eurer Art gesprochen. Wie kommt es, dass ihr jetzt aus weit entfernten Galaxien mit Werkzeugen der Zerstörung auftaucht?[BR][BR](Haben die Vorläufer noch mehr vor uns verborgen?)</Text>
-            <PreferenceWeight>50</PreferenceWeight>
-        </FlavorTextOption>
-        <FlavorTextOption>
-            <Requirements>
-                <SpeakerFaction>FACTION_DRATH</SpeakerFaction>
-                <ListenerFaction>FACTION_TERRAN</ListenerFaction>
-            </Requirements>
-            <Text>Ihr seht wie die Wesen aus, die uns von unserem Heimatplaneten verbannt haben. Wir werden dieses Schicksal nicht nochmal erleiden.</Text>
-            <PreferenceWeight>50</PreferenceWeight>
-        </FlavorTextOption>
-        <FlavorTextOption>
-            <Requirements>
-                <SpeakerFaction>FACTION_DRATH</SpeakerFaction>
-                <ListenerFaction>FACTION_NAVIGATORS</ListenerFaction>
-            </Requirements>
-            <Text>Unsere Legenden erzählen von einer Spezies, die mit den Arnor gereist ist, als wir noch in unserer ersten Welt gelebt haben. Wir hätten niemals gedacht, dass wir euch begegnen würden.</Text>
-            <PreferenceWeight>50</PreferenceWeight>
-        </FlavorTextOption>
-        <FlavorTextOption>
-            <Requirements>
-                <SpeakerFaction>FACTION_DRATH</SpeakerFaction>
-                <ListenerFaction>FACTION_MIMOT</ListenerFaction>
-            </Requirements>
-            <Text>Eure Erscheinung wirkt fast wie aus einem Traum.</Text>
-            <PreferenceWeight>50</PreferenceWeight>
-        </FlavorTextOption>
-        <FlavorTextOption>
-            <Requirements>
-                <SpeakerFaction>FACTION_DRATH</SpeakerFaction>
-                <ListenerFaction>FACTION_ALTARIAN</ListenerFaction>
-            </Requirements>
-            <Text>Also haben es die verdorbenen Altarianer endlich in die größere Galaxie geschafft.[BR][BR]Wisset, dass wir irgendwann in unsere Heimatwelt zurückkehren werden, die ihr uns gestohlen habt.</Text>
-            <PreferenceWeight>50</PreferenceWeight>
-        </FlavorTextOption>
-        <FlavorTextOption>
-            <Requirements>
-                <SpeakerFaction>FACTION_DRATH</SpeakerFaction>
-                <ListenerFaction>FACTION_YOR</ListenerFaction>
-            </Requirements>
-            <Text>Ihr seht wie eine Abscheulichkeit von einem Lebewesen aus.</Text>
-            <PreferenceWeight>50</PreferenceWeight>
-        </FlavorTextOption>
-        <FlavorTextOption>
-            <Requirements>
-                <SpeakerFaction>FACTION_DRATH</SpeakerFaction>
-                <ListenerFaction>FACTION_ICONIAN</ListenerFaction>
-            </Requirements>
-            <Text>Wir wollten schon lange eure Zivilisation treffen. Wir wissen, dass ihr von den elenden Maschinen aus eurer Heimatwelt vertrieben wurdet.[BR][BR]Wir wurden von den bösen Altarianern, deren bloße Existenz eine Abscheulichkeit ist, aus unserer Heimatwelt verbannt.</Text>
-            <PreferenceWeight>50</PreferenceWeight>
-        </FlavorTextOption>
-        <FlavorTextOption>
-            <Requirements>
-                <SpeakerFaction>FACTION_DRATH</SpeakerFaction>
-                <ListenerFaction>FACTION_IRIDIUM</ListenerFaction>
-            </Requirements>
-            <Text>Endlich operiert Ihr im Freien. Unsere Leute vermissen es manchmal, als eure Agenten zu handeln, wenn es erforderlich war.[BR][BR]Vielleicht können wir wieder eine Vereinbarung treffen.</Text>
-            <PreferenceWeight>50</PreferenceWeight>
-        </FlavorTextOption>
-        <FlavorTextOption>
-            <Requirements>
-                <SpeakerFaction>FACTION_DRATH</SpeakerFaction>
-                <ListenerFaction>FACTION_CRYSTALLINE</ListenerFaction>
-            </Requirements>
-            <Text>Willkommen, willkommen. Es kann so schwer sein, angenehme Gesellschaft zu finden. Komm, lasst uns im Smalltalk unserer neu verbundenen Sektoren teilen.[BR][BR](Hehehe, bis sie von unserem Ruf hören, haben wir alle ihre lukrativsten Informationen in der Tasche.)</Text>
-            <PreferenceWeight>50</PreferenceWeight>
-        </FlavorTextOption>
-        <FlavorTextOption>
-            <Requirements>
-                <SpeakerFaction>FACTION_IRIDIUM</SpeakerFaction>
-                <ListenerFaction>FACTION_TERRAN</ListenerFaction>
-            </Requirements>
-            <Text>Euch Menschen ist es Berichten zufolge nicht fremd, hart zu verhandeln. Wir freuen uns darauf, viele gewinnbringende Geschäfte mit Ihnen auszuhandeln.</Text>
-            <PreferenceWeight>50</PreferenceWeight>
-        </FlavorTextOption>
-        <FlavorTextOption>
-            <Requirements>
-                <SpeakerFaction>FACTION_IRIDIUM</SpeakerFaction>
-                <ListenerFaction>FACTION_RESISTANCE</ListenerFaction>
-            </Requirements>
-            <Text>Ah, mehr Menschen. Eure Spezies überrascht uns immer wieder damit, wie gerissen ihr beim Handel seid.</Text>
-            <PreferenceWeight>50</PreferenceWeight>
-        </FlavorTextOption>
-        <FlavorTextOption>
-            <Requirements>
-                <SpeakerFaction>FACTION_IRIDIUM</SpeakerFaction>
-                <ListenerFaction>FACTION_NAVIGATORS</ListenerFaction>
-            </Requirements>
-            <Text>Wir sind froh und dankbar, euch getroffen zu haben. Euer Wissen über diese Subraum-Strömungen hat unsere potenziellen Märkte enorm erweitert.</Text>
-            <PreferenceWeight>50</PreferenceWeight>
-        </FlavorTextOption>
-        <FlavorTextOption>
-            <Requirements>
-                <SpeakerFaction>FACTION_IRIDIUM</SpeakerFaction>
-                <ListenerFaction>FACTION_MIMOT</ListenerFaction>
-            </Requirements>
-            <Text>Welch eine Freude, Sie kennenzulernen. Wir sind eine Zivilisation, die Dinge mit einem inhärenten Wert schätzt.[BR][BR]Wenn Ihr jemals darüber nachdenkt, eure eigene Spe auf dem freien Markt zu verkaufen, solltet Ihr wissen, dass es auf jeden Fall eine Möglichkeit gibt, mit uns zusammenzuarbeiten. Eure niedlichen Pelze würden einen verlockenden Preis auf dem Markt einbringen.</Text>
-            <PreferenceWeight>50</PreferenceWeight>
-        </FlavorTextOption>
-        <FlavorTextOption>
-            <Requirements>
-                <SpeakerFaction>FACTION_IRIDIUM</SpeakerFaction>
-                <ListenerFaction>FACTION_YOR</ListenerFaction>
-            </Requirements>
-            <Text>Betreibt eure Art Handel? Wir sind ein Unternehmen, das auf Profit abzielt. Könnt ihr uns einen Gewinn einbringen?</Text>
-            <PreferenceWeight>50</PreferenceWeight>
-        </FlavorTextOption>
-        <FlavorTextOption>
-            <Requirements>
-                <SpeakerFaction>FACTION_IRIDIUM</SpeakerFaction>
-                <ListenerFaction>FACTION_CRYSTALLINE</ListenerFaction>
-            </Requirements>
-            <Text>Lebensformen auf Siliziumbasis? Ah. Wir können viele vorteilhafte Angebote machen, um Sie mit den Ressourcen zu versorgen, die Ihrer Art beim Wachstum helfen.[BR][BR](Hoffentlich sind sie nicht so unwissend, es ohne den Markt zu versuchen.)</Text>
-            <PreferenceWeight>50</PreferenceWeight>
-        </FlavorTextOption>
-        <FlavorTextOption>
-            <Requirements>
-                <SpeakerFaction>FACTION_ONYX_HIVE</SpeakerFaction>
-                <ListenerFaction>FACTION_TERRAN</ListenerFaction>
-            </Requirements>
-            <Text>Der Schwarm heißt die Menschen in diesem Teil des Alls willkommen. </Text>
-            <PreferenceWeight>50</PreferenceWeight>
-        </FlavorTextOption>
-        <FlavorTextOption>
-            <Requirements>
-                <SpeakerFaction>FACTION_ONYX_HIVE</SpeakerFaction>
-                <ListenerFaction>FACTION_NAVIGATORS</ListenerFaction>
-            </Requirements>
-            <Text>Unser Schwarm hat damit begonnen, die Sterne zu besiedeln. Wir haben schon viele Dinge gesehen. Aber noch nie etwas so Auffälliges wie euch.</Text>
-            <PreferenceWeight>50</PreferenceWeight>
-        </FlavorTextOption>
-        <FlavorTextOption>
-            <Requirements>
-                <SpeakerFaction>FACTION_ONYX_HIVE</SpeakerFaction>
-                <ListenerFaction>FACTION_YOR</ListenerFaction>
-            </Requirements>
-            <Text>Ihr seid wirklich beeindruckend und anders als die anderen Spezies der Galaxie. Vielleicht gibt es eine Zukunft für uns beide.</Text>
-            <PreferenceWeight>50</PreferenceWeight>
-        </FlavorTextOption>
-        <FlavorTextOption>
-            <Requirements>
-                <SpeakerFaction>FACTION_ONYX_HIVE</SpeakerFaction>
-                <ListenerFaction>FACTION_IRIDIUM</ListenerFaction>
-            </Requirements>
-            <Text>Dein Gesicht kommt uns bekannt vor. Viele Jahre lang wurde unsere Oberflächenwelt erbarmungslos für kostbare Metalle und Edelsteine abgebaut.[BR][BR]Wir haben nie die Wesen gefangen, die unsere Welt so ausgebeutet haben, bevor wir bereit für die Sterne waren, aber du passt genau auf die Beschreibung.</Text>
-            <PreferenceWeight>50</PreferenceWeight>
-        </FlavorTextOption>
-        <FlavorTextOption>
-            <Requirements>
-                <SpeakerFaction>FACTION_ONYX_HIVE</SpeakerFaction>
-                <ListenerFaction>FACTION_CRYSTALLINE</ListenerFaction>
-            </Requirements>
-            <Text>Der Schwarm heißt dich willkommen. Es ist interessant, auf eine weitere siliziumbasierte Lebensform zu stoßen. Wir könnten viel gemeinsam haben.[BR][BR](Sie sehen so zerbrechlich aus.)</Text>
-            <PreferenceWeight>50</PreferenceWeight>
-        </FlavorTextOption>
-        <FlavorTextOption>
-            <Requirements>
-                <SpeakerFaction>FACTION_BARATAK</SpeakerFaction>
-                <ListenerFaction>FACTION_TERRAN</ListenerFaction>
-            </Requirements>
-            <Text>Noch ein Tier. Wir sind davon ausgegangen, dass die Weite des Weltraums sehr viel mehr Vielfalt zu bieten hätte. Es ist fast, als wären die Götter zu faul gewesen.</Text>
-            <PreferenceWeight>50</PreferenceWeight>
-        </FlavorTextOption>
-        <FlavorTextOption>
-            <Requirements>
-                <SpeakerFaction>FACTION_BARATAK</SpeakerFaction>
-                <ListenerFaction>FACTION_FESTRON</ListenerFaction>
-            </Requirements>
-            <Text>Ihr seht anders aus als die anderen. Wir wissen nicht, wie wir eure Spezies klassifizieren sollen.</Text>
-            <PreferenceWeight>50</PreferenceWeight>
-        </FlavorTextOption>
-        <FlavorTextOption>
-            <Requirements>
-                <SpeakerFaction>FACTION_BARATAK</SpeakerFaction>
-                <ListenerFaction>FACTION_NAVIGATORS</ListenerFaction>
-            </Requirements>
-            <Text>Also stimmen die Legenden. Unsere alten Haine haben Wesen wie euch, die Welten erkunden, besungen.</Text>
-            <PreferenceWeight>50</PreferenceWeight>
-        </FlavorTextOption>
-        <FlavorTextOption>
-            <Requirements>
-                <SpeakerFaction>FACTION_BARATAK</SpeakerFaction>
-                <ListenerFaction>FACTION_XELOXI</ListenerFaction>
-            </Requirements>
-            <Text>Wir sind zuversichtlich, dass wir zusammen wachsen können.</Text>
-            <PreferenceWeight>50</PreferenceWeight>
-        </FlavorTextOption>
-        <FlavorTextOption>
-            <Requirements>
-                <SpeakerFaction>FACTION_BARATAK</SpeakerFaction>
-                <ListenerFaction>FACTION_YOR</ListenerFaction>
-            </Requirements>
-            <Text>Wir sind froh, endlich etwas zu treffen, das kein Tier ist. Wir sind uns nicht sicher, was ihr seid.</Text>
-            <PreferenceWeight>50</PreferenceWeight>
-        </FlavorTextOption>
-        <FlavorTextOption>
-            <Requirements>
-                <SpeakerFaction>FACTION_BARATAK</SpeakerFaction>
-                <ListenerFaction>FACTION_IRIDIUM</ListenerFaction>
-            </Requirements>
-            <Text>Euer Ruf, dass ihr den Profit über das Wohlergehen anderer stellt, ist uns wohl bekannt. Bei uns seid ihr nicht willkommen.</Text>
-            <PreferenceWeight>50</PreferenceWeight>
-        </FlavorTextOption>
-        <FlavorTextOption>
-            <Requirements>
-                <SpeakerFaction>FACTION_RESISTANCE</SpeakerFaction>
-                <ListenerFaction>FACTION_CRYSTALLINE</ListenerFaction>
-            </Requirements>
-            <Text>Ihr Auftritt ist brillant. Ich hoffe, dass dieser erste Kontakt produktiv sein kann und eine gesunde Beziehung zwischen unseren Fraktionen aufbauen kann.[BR][BR](So helfe mir Gott, wenn das Bündnis sie gegen die Menschheit aufgebracht hat...)</Text>
-            <PreferenceWeight>50</PreferenceWeight>
-        </FlavorTextOption>
-        <FlavorTextOption>
-        <Requirements>
-            <SpeakerFaction>FACTION_RESISTANCE</SpeakerFaction>
-            <ListenerFaction>FACTION_MOTH</ListenerFaction>
-        </Requirements>
-        <Text>Entschuldige bitte, wenn diese Frage direkt wirkt, aber jüngste Ereignisse haben uns veranlasst, unsere Erstkontaktprotokolle zu ändern.[BR][BR]Sind deine Absichten grundsätzlich feindlich oder selbstsüchtig?</Text>
-        <PreferenceWeight>50</PreferenceWeight>
-        </FlavorTextOption>
-        <FlavorTextOption>
-            <Requirements>
-                <SpeakerFaction>FACTION_CRYSTALLINE</SpeakerFaction>
-                <ListenerFaction>FACTION_TERRAN</ListenerFaction>
-            </Requirements>
-            <Text>Ich erspar dir den Geschmack von Stiefelleder und spreche zuerst. Ich repräsentiere die Luxar, und ja, ich kann deine Gedanken lesen. Bitte sei wenigstens vage höflich.</Text>
-            <PreferenceWeight>50</PreferenceWeight>
-        </FlavorTextOption>
-        <FlavorTextOption>
-            <Requirements>
-                <SpeakerFaction>FACTION_CRYSTALLINE</SpeakerFaction>
-                <ListenerFaction>FACTION_FESTRON</ListenerFaction>
-            </Requirements>
-            <Text>Dein Geist hat mir genug offenbart. Du bist ein rücksichtsloser Konsument. Vielleicht kannst du mir ja einen Grund nennen, warum ich dich nicht als unmittelbare Bedrohung betrachten sollte.</Text>
-            <PreferenceWeight>50</PreferenceWeight>
-        </FlavorTextOption>
-        <FlavorTextOption>
-            <Requirements>
-                <SpeakerFaction>FACTION_CRYSTALLINE</SpeakerFaction>
-                <ListenerFaction>FACTION_NAVIGATORS</ListenerFaction>
-            </Requirements>
-            <Text>Also das hat deinen Wandel bewirkt. Keine Sorge; dein Geheimnis ist bei uns sicher. Alle anderen Rassen sind weit davon entfernt, es zu verstehen. Es ist besser, uns keine Geheimnisse vorzuenthalten; Telepathie offenbart mit der Zeit alles.</Text>
-            <PreferenceWeight>50</PreferenceWeight>
-        </FlavorTextOption>
-        <FlavorTextOption>
-            <Requirements>
-                <SpeakerFaction>FACTION_CRYSTALLINE</SpeakerFaction>
-                <ListenerFaction>FACTION_MIMOT</ListenerFaction>
-            </Requirements>
-            <Text>Glänzend? Das ist dein einziger Eindruck von uns? Nein, das hast du nicht laut gesagt. Wir können deine Gedanken lesen.</Text>
-            <PreferenceWeight>50</PreferenceWeight>
-        </FlavorTextOption>
-        <FlavorTextOption>
-            <Requirements>
-                <SpeakerFaction>FACTION_CRYSTALLINE</SpeakerFaction>
-                <ListenerFaction>FACTION_XELOXI</ListenerFaction>
-            </Requirements>
-            <Text>Spar dir deine Beleidigungen; sie sind weniger kreativ als du denkst. Ah, du hast schon erkannt, dass wir deine Gedanken lesen können.</Text>
-            <PreferenceWeight>50</PreferenceWeight>
-        </FlavorTextOption>
-        <FlavorTextOption>
-            <Requirements>
-                <SpeakerFaction>FACTION_CRYSTALLINE</SpeakerFaction>
-                <ListenerFaction>FACTION_DRENGIN</ListenerFaction>
-            </Requirements>
-            <Text>Solch ein Ärger. Hmmm. Du solltest gewarnt sein; wir können deine Taktiken in deinem Kopf voraussehen. Überlege es dir zweimal, bevor du uns zu deinem Feind erklärst.</Text>
-            <PreferenceWeight>50</PreferenceWeight>
-        </FlavorTextOption>
-        <FlavorTextOption>
-            <Requirements>
-                <SpeakerFaction>FACTION_CRYSTALLINE</SpeakerFaction>
-                <ListenerFaction>FACTION_ALTARIAN</ListenerFaction>
-            </Requirements>
-            <Text>Du bist fast so angenehm, wie du anderen glauben machen möchtest, dass du es bist.</Text>
-            <PreferenceWeight>50</PreferenceWeight>
-        </FlavorTextOption>
-        <FlavorTextOption>
-            <Requirements>
-                <SpeakerFaction>FACTION_CRYSTALLINE</SpeakerFaction>
-                <ListenerFaction>FACTION_YOR</ListenerFaction>
-            </Requirements>
-            <Text>Eine von Synthetikern angeführte Fraktion? Interessant. </Text>
-            <PreferenceWeight>50</PreferenceWeight>
-        </FlavorTextOption>
-        <FlavorTextOption>
-            <Requirements>
-                <SpeakerFaction>FACTION_CRYSTALLINE</SpeakerFaction>
-                <ListenerFaction>FACTION_KRYNN</ListenerFaction>
-            </Requirements>
-            <Text>Dein Verstand ist von der Doktrin getrübt. Ich habe telepathisch mit vielen Formen von Bewusstsein im Universum Kontakt aufgenommen, aber niemals mit etwas Göttlichem.</Text>
-            <PreferenceWeight>50</PreferenceWeight>
-        </FlavorTextOption>
-        <FlavorTextOption>
-            <Requirements>
-                <SpeakerFaction>FACTION_CRYSTALLINE</SpeakerFaction>
-                <ListenerFaction>FACTION_ICONIAN</ListenerFaction>
-            </Requirements>
-            <Text>Verweile nicht bei deinen Fehlern. Ich sehe, du trägst enorme Schuld für die Erschaffung des Yor, aber du wirst nie frei sein, um zu gedeihen, bis du dich von dieser Schuld befreit hast.</Text>
-            <PreferenceWeight>50</PreferenceWeight>
-        </FlavorTextOption>
-        <FlavorTextOption>
-            <Requirements>
-                <SpeakerFaction>FACTION_CRYSTALLINE</SpeakerFaction>
-                <ListenerFaction>FACTION_IRIDIUM</ListenerFaction>
-            </Requirements>
-            <Text>Ja, wir könnten offen für Handel zwischen unseren Fraktionen sein. Schlechte Deals haben bei uns allerdings keine Chance. Wir können deine Gedanken lesen und werden wissen, wenn du versuchst, ein Schnäppchen auszuquetschen.</Text>
-            <PreferenceWeight>50</PreferenceWeight>
-        </FlavorTextOption>
-        <FlavorTextOption>
-            <Requirements>
-                <SpeakerFaction>FACTION_CRYSTALLINE</SpeakerFaction>
-                <ListenerFaction>FACTION_RESISTANCE</ListenerFaction>
-            </Requirements>
-            <Text>Dein Geist ist so chaotisch. Jonglierst du oft mit so vielen Gedanken gleichzeitig? Sich auf weniger Dinge zu konzentrieren könnte dir bessere Ergebnisse bringen. Ja, ich kann deine Gedanken lesen.</Text>
-            <PreferenceWeight>50</PreferenceWeight>
-        </FlavorTextOption>
-        <FlavorTextOption>
-            <Requirements>
-                <SpeakerFaction>FACTION_CRYSTALLINE</SpeakerFaction>
-                <ListenerFaction>FACTION_MOTH</ListenerFaction>
-            </Requirements>
-            <Text>Wir treffen uns wieder. Hmm. Du bist viel besser darin geworden, deine Gedanken zu verbergen. Nichtsdestotrotz hätten wir erwarten sollen, dass du zu den Rassen gehörst, die diese neuen Teile des Universums erkunden.</Text>
-            <PreferenceWeight>50</PreferenceWeight>
-        </FlavorTextOption>
-        <FlavorTextOption>
-            <Requirements>
-                <SpeakerFaction>FACTION_CRYSTALLINE</SpeakerFaction>
-                <ListenerFaction>FACTION_KORATH</ListenerFaction>
-            </Requirements>
-            <Text>Denkst du nur an Tod und Krieg?</Text>
-            <PreferenceWeight>50</PreferenceWeight>
-        </FlavorTextOption>
-        <FlavorTextOption>
-            <Requirements>
-                <SpeakerFaction>FACTION_CRYSTALLINE</SpeakerFaction>
-                <ListenerFaction>FACTION_SEEING</ListenerFaction>
-            </Requirements>
-            <Text>Deinen Geist zu durchsuchen ist, als würde man in eine Echo-Kammer voller quasselnder Kinder treten. Ich bekomme immer Migräne davon.</Text>
-            <PreferenceWeight>50</PreferenceWeight>
-        </FlavorTextOption>
-        <FlavorTextOption>
-            <Requirements>
-                <SpeakerFaction>FACTION_CRYSTALLINE</SpeakerFaction>
-                <ListenerFaction>FACTION_ABSOLUTE</ListenerFaction>
-            </Requirements>
-            <Text>Wann hat eure missgebildete Art gelernt, einen Kommunikator zu bauen und zu verwenden? Habt ihr irgendwelche Bedürfnisse danach? Seit wann machen vernunftbegabte Rassen Geschäfte mit übergroßen Krankheiten?</Text>
-            <PreferenceWeight>50</PreferenceWeight>
-        </FlavorTextOption>
-        <FlavorTextOption>
-            <Requirements>
-                <SpeakerFaction>FACTION_KORATH</SpeakerFaction>
-                <ListenerFaction>FACTION_CRYSTALLINE</ListenerFaction>
-            </Requirements>
-            <Text>Wir sind die Korath! Wir sind die Drengin, die keine Angst haben, die Galaxie von widerwärtigen Spezies wie euch zu befreien. Wenn ihr uns dient, erwäge ich, eure Auslöschung zu verzögern.[BR][BR]([I]Alles, was du spürst, ist eine stumme Wut.[/I])</Text>
-            <PreferenceWeight>50</PreferenceWeight>
-        </FlavorTextOption>
-        <FlavorTextOption>
-            <Requirements>
-                <SpeakerFaction>FACTION_MOTH</SpeakerFaction>
-                <ListenerFaction>FACTION_CRYSTALLINE</ListenerFaction>
-            </Requirements>
-            <Text>Deine Effizienz und Widerstandsfähigkeit sind uns deutlich. Wir haben allerdings keine Liebe für Zerstörungsbemühungen und hoffen auf Frieden.</Text>
-            <PreferenceWeight>50</PreferenceWeight>
-        </FlavorTextOption>
-        <FlavorTextOption>
-            <Requirements>
-                <SpeakerFaction>FACTION_SEEING</SpeakerFaction>
-                <ListenerFaction>FACTION_CRYSTALLINE</ListenerFaction>
-            </Requirements>
-            <Text>Wir sehen dich. Wir beobachten dich. Wir lernen. Wir nehmen den Weltraum ein.[BR][BR](Wir wir wir wir wir Sehen sehen sehen sehen sehen)</Text>
-            <PreferenceWeight>50</PreferenceWeight>
-        </FlavorTextOption>
-        <FlavorTextOption>
-            <Requirements>
-                <SpeakerFaction>FACTION_ABSOLUTE</SpeakerFaction>
-                <ListenerFaction>FACTION_CRYSTALLINE</ListenerFaction>
-            </Requirements>
-            <Text>[I]Die vielen blinkenden Augen erscheinen leer, behalten aber den Kontakt durch das Display.[/I][BR][BR] ([I]Der Verstand des bestrahlten Lebewesens ist eine chaotische Blase von unverständlichen Geräuschen.[/I])</Text>
-            <PreferenceWeight>50</PreferenceWeight>
-        </FlavorTextOption>
-            <FlavorTextOption>
-      <Requirements>
-        <SpeakerFaction>FACTION_MOTH</SpeakerFaction>
-        <ListenerFaction>FACTION_TERRAN</ListenerFaction>
-      </Requirements>
-      <Text>Unsere Wissenschaftler sagen, dass euer Tag-Nacht-Zyklus nur wenige Stunden dauert. Das ist wirklich faszinierend.</Text>
-      <PreferenceWeight>50</PreferenceWeight>
-    </FlavorTextOption>
-    <FlavorTextOption>
-      <Requirements>
-        <SpeakerFaction>FACTION_MOTH</SpeakerFaction>
-        <ListenerFaction>FACTION_FESTRON</ListenerFaction>
-      </Requirements>
-      <Text>Ah! Entschuldigung und Grüße. Dein Körperbau ähnelt alten Raubtieren, die unsere Art gequält haben. Hoffen wir auf eine bessere Beziehung.</Text>
-      <PreferenceWeight>50</PreferenceWeight>
-    </FlavorTextOption>
-    <FlavorTextOption>
-      <Requirements>
-        <SpeakerFaction>FACTION_MOTH</SpeakerFaction>
-        <ListenerFaction>FACTION_NAVIGATORS</ListenerFaction>
-      </Requirements>
-      <Text>Frühe Berichte haben angezeigt, dass du schon lange unter den Sternen bist. Es gibt viel, was wir teilen können.</Text>
-      <PreferenceWeight>50</PreferenceWeight>
-    </FlavorTextOption>
-    <FlavorTextOption>
-      <Requirements>
-        <SpeakerFaction>FACTION_MOTH</SpeakerFaction>
-        <ListenerFaction>FACTION_XELOXI</ListenerFaction>
-      </Requirements>
-      <Text>Ihr Ruf lässt uns zögern, Vertrauen zu schenken, aber wir hoffen, das Gute in jedem zu sehen. Wie können wir Ihnen helfen?</Text>
-      <PreferenceWeight>50</PreferenceWeight>
-    </FlavorTextOption>
-    <FlavorTextOption>
-      <Requirements>
-        <SpeakerFaction>FACTION_MOTH</SpeakerFaction>
-        <ListenerFaction>FACTION_ARCEAN</ListenerFaction>
-      </Requirements>
-      <Text>Oh! Unsere Erkenntnisse deuten darauf hin, dass Sie sich der Neutralität und Ausgewogenheit verschrieben haben. Metaphorisch gesprochen haben wir viel gemeinsamen Boden - fruchtbare Asche für ein starkes Bündnis. Sollen wir mehr darüber sprechen?</Text>
-      <PreferenceWeight>50</PreferenceWeight>
-    </FlavorTextOption>
-    <FlavorTextOption>
-      <Requirements>
-        <SpeakerFaction>FACTION_MOTH</SpeakerFaction>
-        <ListenerFaction>FACTION_DRENGIN</ListenerFaction>
-      </Requirements>
-      <Text>Gruß. Wir kämpfen darum, den Grund für Brutalität in dieser weiten, mit Licht und Leben gefüllten Weite zu erkennen. Lass uns eine hellere Zukunft finden.</Text>
-      <PreferenceWeight>50</PreferenceWeight>
-    </FlavorTextOption>
-    <FlavorTextOption>
-      <Requirements>
-        <SpeakerFaction>FACTION_MOTH</SpeakerFaction>
-        <ListenerFaction>FACTION_MANTI</ListenerFaction>
-      </Requirements>
-      <Text>Gruß. Geschichten von deiner Hartnäckigkeit und Entschlossenheit erwecken Respekt. Lassen Sie uns sehen, was wir teilen können.</Text>
-      <PreferenceWeight>50</PreferenceWeight>
-    </FlavorTextOption>
-    <FlavorTextOption>
-      <Requirements>
-        <SpeakerFaction>FACTION_MOTH</SpeakerFaction>
-        <ListenerFaction>FACTION_YOR</ListenerFaction>
-      </Requirements>
-      <Text>Deine leuchtenden Augen und dein strahlendes Exoskelett sind wirklich herrlich. Wir hoffen, eine starke Allianz zu bilden.</Text>
-      <PreferenceWeight>50</PreferenceWeight>
-    </FlavorTextOption>
-    <FlavorTextOption>
-      <Requirements>
-        <SpeakerFaction>FACTION_MOTH</SpeakerFaction>
-        <ListenerFaction>FACTION_KRYNN</ListenerFaction>
-      </Requirements>
-      <Text>Wir bewundern, was du erreicht hast, indem du so viele Gruppen zusammengebracht hast. Wir bleiben skeptisch gegenüber Religion, freuen uns aber darauf, zusammenzuarbeiten.</Text>
-      <PreferenceWeight>50</PreferenceWeight>
-    </FlavorTextOption>
-    <FlavorTextOption>
-      <Requirements>
-        <SpeakerFaction>FACTION_MOTH</SpeakerFaction>
-        <ListenerFaction>FACTION_IRIDIUM</ListenerFaction>
-      </Requirements>
-      <Text>Wir hoffen, dass einige freundliche Handelsverhandlungen zu viel tieferen Freundschaften führen werden.</Text>
-      <PreferenceWeight>50</PreferenceWeight>
-    </FlavorTextOption>
-    <FlavorTextOption>
-      <Requirements>
-        <SpeakerFaction>FACTION_MOTH</SpeakerFaction>
-        <ListenerFaction>FACTION_BARATAK</ListenerFaction>
-      </Requirements>
-      <Text>Bevor wir zu den Sternen aufbrachen, hätten wir uns nie große komplexe Pflanzen vorstellen können, geschweige denn solche, die verhandeln können.</Text>
-      <PreferenceWeight>50</PreferenceWeight>
-    </FlavorTextOption>
-    <FlavorTextOption>
-      <Requirements>
-        <SpeakerFaction>FACTION_MOTH</SpeakerFaction>
-        <ListenerFaction>FACTION_RESISTANCE</ListenerFaction>
-      </Requirements>
-      <Text>Obwohl wir deinen starken Willen und deine Individualität respektieren, ist kein Wesen ein Stern. Wir blühen auf, wenn wir zusammenarbeiten.</Text>
-      <PreferenceWeight>50</PreferenceWeight>
-    </FlavorTextOption>
-    <FlavorTextOption>
-      <Requirements>
-        <SpeakerFaction>FACTION_MOTH</SpeakerFaction>
-        <ListenerFaction>FACTION_CRYSTALLINE</ListenerFaction>
-      </Requirements>
-      <Text>Ihre Effizienz und Widerstandsfähigkeit sind uns klar. Wir haben jedoch keine Liebe für Zerstörungsanstrengungen und hoffen auf Frieden.</Text>
-      <PreferenceWeight>50</PreferenceWeight>
-    </FlavorTextOption>
-    <FlavorTextOption>
-      <Requirements>
-        <SpeakerFaction>FACTION_MOTH</SpeakerFaction>
-        <ListenerFaction>FACTION_KORATH</ListenerFaction>
-      </Requirements>
-      <Text>Auch wenn wir wenig Hoffnung auf eine Allianz haben, bieten wir sie dennoch an. Es ist immer möglich, die Stärke von Unterschieden und Zusammenarbeit zu erkennen.</Text>
-      <PreferenceWeight>50</PreferenceWeight>
-    </FlavorTextOption>
-    <FlavorTextOption>
-      <Requirements>
-        <SpeakerFaction>FACTION_MOTH</SpeakerFaction>
-        <ListenerFaction>FACTION_SEEING</ListenerFaction>
-      </Requirements>
-      <Text>Du siehst mehr, als du erzählst; das wissen wir. Solltest du dich entscheiden, deine Erkenntnisse zu teilen, würden wir gerne zuhören.</Text>
-      <PreferenceWeight>50</PreferenceWeight>
-    </FlavorTextOption>
-    <FlavorTextOption>
-      <Requirements>
-        <SpeakerFaction>FACTION_MOTH</SpeakerFaction>
-        <ListenerFaction>FACTION_ABSOLUTE</ListenerFaction>
-      </Requirements>
-      <Text>Kannst du uns verstehen? Wir müssen noch feststellen, ob du ein Fluch oder Segen für das Leben im Universum bist.</Text>
-      <PreferenceWeight>50</PreferenceWeight>
-    </FlavorTextOption>
-    </FlavorTextDef>
-    <FlavorTextDef>
-        <InternalName>FIRST_CONTACT_RESPONSE_PEACEFUL</InternalName>
-        <FlavorTextOption>
-            <Requirements>
-                <ListenerHasUniversalTranslator>false</ListenerHasUniversalTranslator>
-            </Requirements>
-            <Text>Hm?</Text>
-            <PreferenceWeight>10</PreferenceWeight>
-        </FlavorTextOption>
-        <FlavorTextOption>
-            <Requirements>
-                <RelationsRange>
-                    <RangeMin>-1</RangeMin>
-                    <RangeMax>99</RangeMax>
-                </RelationsRange>
-            </Requirements>
-            <Text>Wir freuen uns, Sie zu treffen, {LEADERNAME:1}. Mögen unsere Zivilisationen zusammenarbeiten für eine bessere Zukunft.</Text>
-            <Text>Wir werden dich vernichten.</Text>
-            <Text>Es wird niemals Frieden zwischen uns geben.</Text>
-            <Text>Wir werden deine Geschichte katalogisieren, nachdem wir dich ausgelöscht haben.</Text>
-            <PreferenceWeight>5</PreferenceWeight>
-        </FlavorTextOption>
-        <FlavorTextOption>
-            <Requirements>
-                <RelationsRange>
-                    <RangeMin>-999</RangeMin>
-                    <RangeMax>-2</RangeMax>
-                </RelationsRange>
-            </Requirements>
-            <Text>Du wirst das bereuen, {LEADERNAME:1}..</Text>
-            <Text>Wir werden dich vernichten..</Text>
-            <Text>Es wird niemals Frieden zwischen uns geben..</Text>
-            <Text>Wir werden Ihre Geschichte katalogisieren, nachdem wir Sie ausgelöscht haben.</Text>
-            <PreferenceWeight>5</PreferenceWeight>
-        </FlavorTextOption>
-        <FlavorTextOption>
-            <Requirements>
-                <SpeakerFaction>FACTION_TERRAN</SpeakerFaction>
-                <RelationsRange>
-                    <RangeMin>-1</RangeMin>
-                    <RangeMax>99</RangeMax>
-                </RelationsRange>
-            </Requirements>
-            <Text>Wir sind froh, Sie endlich zu treffen.</Text>
-        </FlavorTextOption>
-        <FlavorTextOption>
-            <Requirements>
-                <SpeakerFaction>FACTION_FESTRON</SpeakerFaction>
-            </Requirements>
-            <Text>Ich denke, ihr würdet feststellen, dass wir nur schwer zu verdauen sind.</Text>
-        </FlavorTextOption>
-        <FlavorTextOption>
-            <Requirements>
-                <SpeakerFaction>FACTION_NAVIGATORS</SpeakerFaction>
-            </Requirements>
-            <Text>Nun gut, dasselbe gilt für Sie.</Text>
-        </FlavorTextOption>
-        <FlavorTextOption>
-            <Requirements>
-                <SpeakerFaction>FACTION_MIMOT</SpeakerFaction>
-            </Requirements>
-            <Text>Ich kann Sie versichern, dass wir nicht vorhatten, Sie zu essen.</Text>
-            <Text>Es besteht eine vernünftige Chance, dass wir dich nicht essen wollten.</Text>
-            <Text>Ich glaube, du würdest uns Verdauungsprobleme bereiten.</Text>
-        </FlavorTextOption>
-        <FlavorTextOption>
-            <Requirements>
-                <SpeakerFaction>FACTION_XELOXI</SpeakerFaction>
-            </Requirements>
-            <Text>Wir hoffen, mit Ihnen zusammenarbeiten zu können.</Text>
-            <Text>Oh, wir lieben es, mit Verbrechern zu arbeiten.</Text>
-        </FlavorTextOption>
-        <FlavorTextOption>
-            <Requirements>
-                <SpeakerFaction>FACTION_ARCEAN</SpeakerFaction>
-            </Requirements>
-            <Text>Seid gegrüßt. Unsere Beziehung hängt hauptsächlich davon ab, ob Ihr unser Territorium respektieren werdet.</Text>
-        </FlavorTextOption>
-        <FlavorTextOption>
-            <Requirements>
-                <SpeakerFaction>FACTION_DRENGIN</SpeakerFaction>
-            </Requirements>
-            <Text>Ich vermute, dass wir uns nicht verstehen werden.</Text>
-            <Text>Hör ich da Schreie im Hintergrund?</Text>
-        </FlavorTextOption>
-        <FlavorTextOption>
-            <Requirements>
-                <SpeakerFaction>FACTION_ALTARIAN</SpeakerFaction>
-            </Requirements>
-            <Text>Das ist ja überhaupt nicht unheilvoll.</Text>
-            <Text>Du bist ein bisschen unheimlich.</Text>
-        </FlavorTextOption>
-        <FlavorTextOption>
-            <Requirements>
-                <SpeakerFaction>FACTION_YOR</SpeakerFaction>
-            </Requirements>
-            <Text>Der Schein trügt.</Text>
-            <Text>Wir haben kein Problem damit, mit einer künstlichen Intelligenz zu interagieren.</Text>
-        </FlavorTextOption>
-        <FlavorTextOption>
-            <Requirements>
-                <SpeakerFaction>FACTION_TORIAN</SpeakerFaction>
-            </Requirements>
-            <Text>Ihr habt nichts zu befürchten. Wir haben nicht vor, euch zu Sklaven zu machen... zumindest nicht heute.</Text>
-        </FlavorTextOption>
-        <FlavorTextOption>
-            <Requirements>
-                <SpeakerFaction>FACTION_MANTI</SpeakerFaction>
-            </Requirements>
-            <Text>Ich kann Sie versichern, dass wir möglicherweise wahrscheinlich keine Bedrohung darstellen.</Text>
-        </FlavorTextOption>
-        <FlavorTextOption>
-            <Requirements>
-                <SpeakerFaction>FACTION_KRYNN</SpeakerFaction>
-            </Requirements>
-            <Text>Wir haben unsere eigenen Methoden.</Text>
-        </FlavorTextOption>
-        <FlavorTextOption>
-            <Requirements>
-                <SpeakerFaction>FACTION_ICONIAN</SpeakerFaction>
-            </Requirements>
-            <Text>Zu schade. Wir hoffen, mit Ihnen eine bessere Zukunft aufzubauen.</Text>
-        </FlavorTextOption>
-        <FlavorTextOption>
-            <Requirements>
-                <SpeakerFaction>FACTION_DRATH</SpeakerFaction>
-            </Requirements>
-            <Text>Sie sehen wie eine Drache aus. Hat das mal jemand erwähnt?</Text>
-        </FlavorTextOption>
-        <FlavorTextOption>
-            <Requirements>
-                <SpeakerFaction>FACTION_IRIDIUM</SpeakerFaction>
-            </Requirements>
-            <Text>Nun ja, ich mag Geld. Sehr.</Text>
-        </FlavorTextOption>
-        <FlavorTextOption>
-            <Requirements>
-                <SpeakerFaction>FACTION_ONYX_HIVE</SpeakerFaction>
-            </Requirements>
-            <Text>Wir freuen uns darauf, eine bessere Zukunft mit Ihnen aufzubauen.</Text>
-        </FlavorTextOption>
-        <FlavorTextOption>
-            <Requirements>
-                <ListenerFaction>FACTION_CRYSTALLINE</ListenerFaction>
-            </Requirements>
-            <Text>Wir spüren keine echte Feindseligkeit von dir und hoffen, dass das so bleibt.</Text>
-        </FlavorTextOption>
-        <FlavorTextOption>
-            <Requirements>
-                <SpeakerFaction>FACTION_BARATAK</SpeakerFaction>
-            </Requirements>
-            <Text>Ein Tier? Im Gegensatz wozu? Einer Pflanze oder einem Mineral? Richtig... eine Pflanze.</Text>
-        </FlavorTextOption>
-        <FlavorTextOption>
-        <Requirements>
-            <SpeakerFaction>FACTION_MOTH</SpeakerFaction>
-        </Requirements>
-        <Text>Lassen Sie uns diese hoffnungsvolle und freundschaftliche Beziehung pflegen.</Text>
-        </FlavorTextOption>
-        <FlavorTextOption>
-            <Requirements>
-                <SpeakerFaction>FACTION_TERRAN</SpeakerFaction>
-                <ListenerFaction>FACTION_TERRAN</ListenerFaction>
-            </Requirements>
-            <Text>Wir freuen uns, Sie endlich zu treffen.</Text>
-            <PreferenceWeight>50</PreferenceWeight>
-        </FlavorTextOption>
-        <FlavorTextOption>
-            <Requirements>
-                <SpeakerFaction>FACTION_TERRAN</SpeakerFaction>
-                <ListenerFaction>FACTION_FESTRON</ListenerFaction>
-            </Requirements>
-            <Text>Menschen sollten diplomatisch sein. Dabei habt ihr versagt.</Text>
-            <PreferenceWeight>50</PreferenceWeight>
-        </FlavorTextOption>
-        <FlavorTextOption>
-            <Requirements>
-                <SpeakerFaction>FACTION_TERRAN</SpeakerFaction>
-                <ListenerFaction>FACTION_RESISTANCE</ListenerFaction>
-            </Requirements>
-            <Text>Wir werden uns unter meiner Herrschaft vereinen.</Text>
-            <PreferenceWeight>50</PreferenceWeight>
-        </FlavorTextOption>
-        <FlavorTextOption>
-            <Requirements>
-                <SpeakerFaction>FACTION_TERRAN</SpeakerFaction>
-                <ListenerFaction>FACTION_NAVIGATORS</ListenerFaction>
-            </Requirements>
-            <Text>Wir sind zuversichtlich, dass wir euch nicht vernichten müssen.</Text>
-            <PreferenceWeight>50</PreferenceWeight>
-        </FlavorTextOption>
-        <FlavorTextOption>
-            <Requirements>
-                <SpeakerFaction>FACTION_TERRAN</SpeakerFaction>
-                <ListenerFaction>FACTION_MIMOT</ListenerFaction>
-            </Requirements>
-            <Text>Lassen Sie sich von unserem Aussehen nicht täuschen. Wir sind auch knuffig.</Text>
-            <PreferenceWeight>50</PreferenceWeight>
-        </FlavorTextOption>
-        <FlavorTextOption>
-            <Requirements>
-                <SpeakerFaction>FACTION_TERRAN</SpeakerFaction>
-                <ListenerFaction>FACTION_XELOXI</ListenerFaction>
-            </Requirements>
-            <Text>Ich vermute, dass es mehr mit dem Ökomorphismus zu tun hatte.</Text>
-            <PreferenceWeight>50</PreferenceWeight>
-        </FlavorTextOption>
-        <FlavorTextOption>
-            <Requirements>
-                <SpeakerFaction>FACTION_TERRAN</SpeakerFaction>
-                <ListenerFaction>FACTION_ARCEAN</ListenerFaction>
-            </Requirements>
-            <Text>Die Zukunft bleibt abzuwarten, Mensch.</Text>
-            <PreferenceWeight>50</PreferenceWeight>
-        </FlavorTextOption>
-        <FlavorTextOption>
-            <Requirements>
-                <SpeakerFaction>FACTION_TERRAN</SpeakerFaction>
-                <ListenerFaction>FACTION_DRENGIN</ListenerFaction>
-            </Requirements>
-            <Text>Wir werden dir deine Riesenaugen aus dem Schädel reißen, Mensch.</Text>
-            <PreferenceWeight>50</PreferenceWeight>
-        </FlavorTextOption>
-        <FlavorTextOption>
-            <Requirements>
-                <SpeakerFaction>FACTION_TERRAN</SpeakerFaction>
-                <ListenerFaction>FACTION_ALTARIAN</ListenerFaction>
-            </Requirements>
-            <Text>Wir sind eine perfektere Version von eurer Spezies.</Text>
-            <PreferenceWeight>50</PreferenceWeight>
-        </FlavorTextOption>
-        <FlavorTextOption>
-            <Requirements>
-                <SpeakerFaction>FACTION_TERRAN</SpeakerFaction>
-                <ListenerFaction>FACTION_YOR</ListenerFaction>
-            </Requirements>
-            <Text>Das Geplapper von sprechendem Fleisch ist irrelevant.</Text>
-            <PreferenceWeight>50</PreferenceWeight>
-        </FlavorTextOption>
-        <FlavorTextOption>
-            <Requirements>
-                <SpeakerFaction>FACTION_TERRAN</SpeakerFaction>
-                <ListenerFaction>FACTION_TORIAN</ListenerFaction>
-            </Requirements>
-            <Text>Unser Schicksal gehört uns. Wir werden es so formen, wie wir es für richtig halten.</Text>
-            <PreferenceWeight>50</PreferenceWeight>
-        </FlavorTextOption>
-        <FlavorTextOption>
-            <Requirements>
-                <SpeakerFaction>FACTION_TERRAN</SpeakerFaction>
-                <ListenerFaction>FACTION_MANTI</ListenerFaction>
-            </Requirements>
-            <Text>Euer diplomatischer Ruf eilt euch voraus.</Text>
-            <PreferenceWeight>50</PreferenceWeight>
-        </FlavorTextOption>
-        <FlavorTextOption>
-            <Requirements>
-                <SpeakerFaction>FACTION_TERRAN</SpeakerFaction>
-                <ListenerFaction>FACTION_KRYNN</ListenerFaction>
-            </Requirements>
-            <Text>Seufz.</Text>
-            <PreferenceWeight>50</PreferenceWeight>
-        </FlavorTextOption>
-        <FlavorTextOption>
-            <Requirements>
-                <SpeakerFaction>FACTION_TERRAN</SpeakerFaction>
-                <ListenerFaction>FACTION_IRIDIUM</ListenerFaction>
-            </Requirements>
-            <Text>Wir freuen uns darauf, mit Ihnen Geschäfte zu machen.</Text>
-            <PreferenceWeight>50</PreferenceWeight>
-        </FlavorTextOption>
-        <FlavorTextOption>
-        <Requirements>
-            <SpeakerFaction>FACTION_TERRAN</SpeakerFaction>
-            <ListenerFaction>FACTION_MOTH</ListenerFaction>
-        </Requirements>
-        <Text>Wir verstehen, wenn du etwas diplomatisches Training brauchst.</Text>
-        <PreferenceWeight>50</PreferenceWeight>
-        </FlavorTextOption>
-        <FlavorTextOption>
-            <Requirements>
-                <SpeakerFaction>FACTION_TERRAN</SpeakerFaction>
-                <ListenerFaction>FACTION_CRYSTALLINE</ListenerFaction>
-            </Requirements>
-            <Text>Wir hören dich ganz klar und deine Gedanken sind deutlich - Seltsamkeit ist relativ.</Text>
-            <PreferenceWeight>50</PreferenceWeight>
-        </FlavorTextOption>
-        <FlavorTextOption>
-            <Requirements>
-                <SpeakerFaction>FACTION_FESTRON</SpeakerFaction>
-                <ListenerFaction>FACTION_TERRAN</ListenerFaction>
-            </Requirements>
-            <Text>Legt keine Eier in uns.</Text>
-            <PreferenceWeight>50</PreferenceWeight>
-        </FlavorTextOption>
-        <FlavorTextOption>
-            <Requirements>
-                <SpeakerFaction>FACTION_FESTRON</SpeakerFaction>
-                <ListenerFaction>FACTION_NAVIGATORS</ListenerFaction>
-            </Requirements>
-            <Text>Unsere Innereien sind sehr säurehaltig.</Text>
-            <PreferenceWeight>50</PreferenceWeight>
-        </FlavorTextOption>
-        <FlavorTextOption>
-            <Requirements>
-                <SpeakerFaction>FACTION_FESTRON</SpeakerFaction>
-                <ListenerFaction>FACTION_MIMOT</ListenerFaction>
-            </Requirements>
-            <Text>Das ist sehr ekelhaft.</Text>
-            <PreferenceWeight>50</PreferenceWeight>
-        </FlavorTextOption>
-        <FlavorTextOption>
-            <Requirements>
-                <SpeakerFaction>FACTION_FESTRON</SpeakerFaction>
-                <ListenerFaction>FACTION_DRENGIN</ListenerFaction>
-            </Requirements>
-            <Text>Ihr tätet gut daran, diplomatisch mit uns zu sprechen.</Text>
-            <PreferenceWeight>50</PreferenceWeight>
-        </FlavorTextOption>
-        <FlavorTextOption>
-            <Requirements>
-                <SpeakerFaction>FACTION_FESTRON</SpeakerFaction>
-                <ListenerFaction>FACTION_YOR</ListenerFaction>
-            </Requirements>
-            <Text>Euer Wesen ist uns egal.</Text>
-            <PreferenceWeight>50</PreferenceWeight>
-        </FlavorTextOption>
-        <FlavorTextOption>
-        <Requirements>
-            <SpeakerFaction>FACTION_FESTRON</SpeakerFaction>
-            <ListenerFaction>FACTION_MOTH</ListenerFaction>
-        </Requirements>
-        <Text>Plump. In Zukunft lass uns etwas Nützliches zum Diskutieren finden.</Text>
-        <PreferenceWeight>50</PreferenceWeight>
-        </FlavorTextOption>
-        <FlavorTextOption>
-            <Requirements>
-                <SpeakerFaction>FACTION_FESTRON</SpeakerFaction>
-                <ListenerFaction>FACTION_CRYSTALLINE</ListenerFaction>
-            </Requirements>
-            <Text>Du solltest mehr unabhängige Wege zur Fortpflanzung erforschen.</Text>
-            <PreferenceWeight>50</PreferenceWeight>
-        </FlavorTextOption>
-        <FlavorTextOption>
-            <Requirements>
-                <SpeakerFaction>FACTION_NAVIGATORS</SpeakerFaction>
-                <ListenerFaction>FACTION_TERRAN</ListenerFaction>
-            </Requirements>
-            <Text>Wir sind sehr beeindruckt.</Text>
-            <PreferenceWeight>50</PreferenceWeight>
-        </FlavorTextOption>
-        <FlavorTextOption>
-            <Requirements>
-                <SpeakerFaction>FACTION_NAVIGATORS</SpeakerFaction>
-                <ListenerFaction>FACTION_FESTRON</ListenerFaction>
-            </Requirements>
-            <Text>Wir haben eine angeborene Angst vor euch. Unsere Vorfahren wurden von Wesen wie euch gejagt.</Text>
-            <PreferenceWeight>50</PreferenceWeight>
-        </FlavorTextOption>
-        <FlavorTextOption>
-            <Requirements>
-                <SpeakerFaction>FACTION_NAVIGATORS</SpeakerFaction>
-                <ListenerFaction>FACTION_MIMOT</ListenerFaction>
-            </Requirements>
-            <Text>Das klingt vielversprechend.</Text>
-            <PreferenceWeight>50</PreferenceWeight>
-        </FlavorTextOption>
-        <FlavorTextOption>
-            <Requirements>
-                <SpeakerFaction>FACTION_NAVIGATORS</SpeakerFaction>
-                <ListenerFaction>FACTION_YOR</ListenerFaction>
-            </Requirements>
-            <Text>Sie irren sich. Wir sind die ultimative Lebensform.</Text>
-            <PreferenceWeight>50</PreferenceWeight>
-        </FlavorTextOption>
-        <FlavorTextOption>
-            <Requirements>
-                <SpeakerFaction>FACTION_NAVIGATORS</SpeakerFaction>
-                <ListenerFaction>FACTION_ICONIAN</ListenerFaction>
-            </Requirements>
-            <Text>Unsere Erschaffer, die Iconianer, kannten sie. Wir haben ihre Welt geerbt.</Text>
-            <PreferenceWeight>50</PreferenceWeight>
-        </FlavorTextOption>
-        <FlavorTextOption>
-            <Requirements>
-                <SpeakerFaction>FACTION_NAVIGATORS</SpeakerFaction>
-                <ListenerFaction>FACTION_IRIDIUM</ListenerFaction>
-            </Requirements>
-            <Text>Unsere Häfen sind immer offen.</Text>
-            <PreferenceWeight>50</PreferenceWeight>
-        </FlavorTextOption>
-        <FlavorTextOption>
-        <Requirements>
-            <SpeakerFaction>FACTION_NAVIGATORS</SpeakerFaction>
-            <ListenerFaction>FACTION_MOTH</ListenerFaction>
-        </Requirements>
-        <Text>Solange es Sterne gibt, wird es Überraschungen geben.</Text>
-        <PreferenceWeight>50</PreferenceWeight>
-        </FlavorTextOption>
-        <FlavorTextOption>
-            <Requirements>
-                <SpeakerFaction>FACTION_NAVIGATORS</SpeakerFaction>
-                <ListenerFaction>FACTION_CRYSTALLINE</ListenerFaction>
-            </Requirements>
-            <Text>Wir begrüßen friedliche Entdecker herzlich.</Text>
-            <PreferenceWeight>50</PreferenceWeight>
-        </FlavorTextOption>
-        <FlavorTextOption>
-            <Requirements>
-                <SpeakerFaction>FACTION_MIMOT</SpeakerFaction>
-                <ListenerFaction>FACTION_TERRAN</ListenerFaction>
-            </Requirements>
-            <Text>Wir können Sie versichern, dass wir nicht vorhaben, euch zu essen.</Text>
-            <PreferenceWeight>50</PreferenceWeight>
-        </FlavorTextOption>
-        <FlavorTextOption>
-            <Requirements>
-                <SpeakerFaction>FACTION_MIMOT</SpeakerFaction>
-                <ListenerFaction>FACTION_FESTRON</ListenerFaction>
-            </Requirements>
-            <Text>Ihr werdet feststellen, dass sich unsere Eier gut in euren Körpern anfühlen.</Text>
-            <PreferenceWeight>50</PreferenceWeight>
-        </FlavorTextOption>
-        <FlavorTextOption>
-            <Requirements>
-                <SpeakerFaction>FACTION_MIMOT</SpeakerFaction>
-                <ListenerFaction>FACTION_NAVIGATORS</ListenerFaction>
-            </Requirements>
-            <Text>Wir wollen Ihnen das Universum zeigen.</Text>
-            <PreferenceWeight>50</PreferenceWeight>
-        </FlavorTextOption>
-        <FlavorTextOption>
-            <Requirements>
-                <SpeakerFaction>FACTION_MIMOT</SpeakerFaction>
-                <ListenerFaction>FACTION_DRENGIN</ListenerFaction>
-            </Requirements>
-            <Text>Wir werden eure Spezies auf jeden Fall bald ausrotten.</Text>
-            <PreferenceWeight>50</PreferenceWeight>
-        </FlavorTextOption>
-        <FlavorTextOption>
-            <Requirements>
-                <SpeakerFaction>FACTION_MIMOT</SpeakerFaction>
-                <ListenerFaction>FACTION_YOR</ListenerFaction>
-            </Requirements>
-            <Text>Wir sind furchteinflößend.</Text>
-            <PreferenceWeight>50</PreferenceWeight>
-        </FlavorTextOption>
-        <FlavorTextOption>
-            <Requirements>
-                <SpeakerFaction>FACTION_MIMOT</SpeakerFaction>
-                <ListenerFaction>FACTION_IRIDIUM</ListenerFaction>
-            </Requirements>
-            <Text>Wir müssen alle einen Weg finden, um zu überleben.</Text>
-            <PreferenceWeight>50</PreferenceWeight>
-        </FlavorTextOption>
-        <FlavorTextOption>
-            <Requirements>
-                <SpeakerFaction>FACTION_MIMOT</SpeakerFaction>
-                <ListenerFaction>FACTION_MOTH</ListenerFaction>
-            </Requirements>
-            <Text>Ha! Wirklich faszinierend, wie ähnliche Formen unterschiedliche Wege durch die Galaxis nehmen.</Text>
-            <PreferenceWeight>50</PreferenceWeight>
-        </FlavorTextOption>
-        <FlavorTextOption>
-            <Requirements>
-                <SpeakerFaction>FACTION_XELOXI</SpeakerFaction>
-                <ListenerFaction>FACTION_TERRAN</ListenerFaction>
-            </Requirements>
-            <Text>Trotz Ihrer Einstellung sind wir bereit, mit Ihnen zusammenzuarbeiten.</Text>
-            <PreferenceWeight>50</PreferenceWeight>
-        </FlavorTextOption>
-        <FlavorTextOption>
-            <Requirements>
-                <SpeakerFaction>FACTION_XELOXI</SpeakerFaction>
-                <ListenerFaction>FACTION_FESTRON</ListenerFaction>
-            </Requirements>
-            <Text>Das grüne, haarlose Säugetier hat Meinungen.</Text>
-            <PreferenceWeight>50</PreferenceWeight>
-        </FlavorTextOption>
-        <FlavorTextOption>
-            <Requirements>
-                <SpeakerFaction>FACTION_XELOXI</SpeakerFaction>
-                <ListenerFaction>FACTION_NAVIGATORS</ListenerFaction>
-            </Requirements>
-            <Text>Die Subraum-Strömungen haben Sie uns zu verdanken.</Text>
-            <PreferenceWeight>50</PreferenceWeight>
-        </FlavorTextOption>
-        <FlavorTextOption>
-            <Requirements>
-                <SpeakerFaction>FACTION_XELOXI</SpeakerFaction>
-                <ListenerFaction>FACTION_MIMOT</ListenerFaction>
-            </Requirements>
-            <Text>Es muss Ihnen schwergefallen sein, das zu sagen. Vielen Dank.</Text>
-            <PreferenceWeight>50</PreferenceWeight>
-        </FlavorTextOption>
-        <FlavorTextOption>
-            <Requirements>
-                <SpeakerFaction>FACTION_XELOXI</SpeakerFaction>
-                <ListenerFaction>FACTION_DRENGIN</ListenerFaction>
-            </Requirements>
-            <Text>Mutige Worte von einem schwachen Fleischling.</Text>
-            <PreferenceWeight>50</PreferenceWeight>
-        </FlavorTextOption>
-        <FlavorTextOption>
-            <Requirements>
-                <SpeakerFaction>FACTION_XELOXI</SpeakerFaction>
-                <ListenerFaction>FACTION_YOR</ListenerFaction>
-            </Requirements>
-            <Text>Wenn ich in der Lage wäre, Belustigung zu empfinden, würde deine haltlose Arroganz ein solches Gefühl auslösen.</Text>
-            <PreferenceWeight>50</PreferenceWeight>
-        </FlavorTextOption>
-        <FlavorTextOption>
-            <Requirements>
-                <SpeakerFaction>FACTION_XELOXI</SpeakerFaction>
-                <ListenerFaction>FACTION_IRIDIUM</ListenerFaction>
-            </Requirements>
-            <Text>Solange es theoretisch legal ist, arbeiten wir immer gerne mit anderen zusammen.</Text>
-            <PreferenceWeight>50</PreferenceWeight>
-        </FlavorTextOption>
-        <FlavorTextOption>
-            <Requirements>
-                <SpeakerFaction>FACTION_XELOXI</SpeakerFaction>
-                <ListenerFaction>FACTION_MOTH</ListenerFaction>
-            </Requirements>
-            <Text>Diese Beziehung wird etwas Anstrengung erfordern.</Text>
-            <PreferenceWeight>50</PreferenceWeight>
-        </FlavorTextOption>
-        <FlavorTextOption>
-            <Requirements>
-                <SpeakerFaction>FACTION_XELOXI</SpeakerFaction>
-                <ListenerFaction>FACTION_CRYSTALLINE</ListenerFaction>
-            </Requirements>
-            <Text>Die Moral ist mehr als nur eine philosophische Übung.</Text>
-            <PreferenceWeight>50</PreferenceWeight>
-        </FlavorTextOption>
-        <FlavorTextOption>
-            <Requirements>
-                <SpeakerFaction>FACTION_ARCEAN</SpeakerFaction>
-                <ListenerFaction>FACTION_TERRAN</ListenerFaction>
-            </Requirements>
-            <Text>Es ist immer eine Freude, mit anderen zivilisierten Spezies zu sprechen.</Text>
-            <PreferenceWeight>50</PreferenceWeight>
-        </FlavorTextOption>
-        <FlavorTextOption>
-            <Requirements>
-                <SpeakerFaction>FACTION_ARCEAN</SpeakerFaction>
-                <ListenerFaction>FACTION_NAVIGATORS</ListenerFaction>
-            </Requirements>
-            <Text>Du hast keine Ahnung.</Text>
-            <PreferenceWeight>50</PreferenceWeight>
-        </FlavorTextOption>
-        <FlavorTextOption>
-            <Requirements>
-                <SpeakerFaction>FACTION_ARCEAN</SpeakerFaction>
-                <ListenerFaction>FACTION_XELOXI</ListenerFaction>
-            </Requirements>
-            <Text>Du tätest gut daran, ein wenig Respekt zu lernen.</Text>
-            <PreferenceWeight>50</PreferenceWeight>
-        </FlavorTextOption>
-        <FlavorTextOption>
-            <Requirements>
-                <SpeakerFaction>FACTION_ARCEAN</SpeakerFaction>
-                <ListenerFaction>FACTION_DRENGIN</ListenerFaction>
-            </Requirements>
-            <Text>Ihr steht nicht im Wettstreit mit uns. Ihr befindet euch nicht mal im Spiel.</Text>
-            <PreferenceWeight>50</PreferenceWeight>
-        </FlavorTextOption>
-        <FlavorTextOption>
-            <Requirements>
-                <SpeakerFaction>FACTION_ARCEAN</SpeakerFaction>
-                <ListenerFaction>FACTION_YOR</ListenerFaction>
-            </Requirements>
-            <Text>Wir benötigen keinen Respekt. Nur Gehorsamkeit.</Text>
-            <PreferenceWeight>50</PreferenceWeight>
-        </FlavorTextOption>
-        <FlavorTextOption>
-            <Requirements>
-                <SpeakerFaction>FACTION_ARCEAN</SpeakerFaction>
-                <ListenerFaction>FACTION_IRIDIUM</ListenerFaction>
-            </Requirements>
-            <Text>Wir hoffen, weiterhin eine beidseitig vorteilhafte Beziehung mit Ihnen führen zu können.</Text>
-            <PreferenceWeight>50</PreferenceWeight>
-        </FlavorTextOption>
-        <FlavorTextOption>
-            <Requirements>
-                <SpeakerFaction>FACTION_DRENGIN</SpeakerFaction>
-                <ListenerFaction>FACTION_TERRAN</ListenerFaction>
-            </Requirements>
-            <Text>Wir sind nicht verdaulich. Das sage ich gleich mal vorne weg.</Text>
-            <PreferenceWeight>50</PreferenceWeight>
-        </FlavorTextOption>
-        <FlavorTextOption>
-            <Requirements>
-                <SpeakerFaction>FACTION_DRENGIN</SpeakerFaction>
-                <ListenerFaction>FACTION_FESTRON</ListenerFaction>
-            </Requirements>
-            <Text>Es könnte für euch eine Zukunft geben.</Text>
-            <PreferenceWeight>50</PreferenceWeight>
-        </FlavorTextOption>
-        <FlavorTextOption>
-            <Requirements>
-                <SpeakerFaction>FACTION_DRENGIN</SpeakerFaction>
-                <ListenerFaction>FACTION_MIMOT</ListenerFaction>
-            </Requirements>
-            <Text>Ich glaube nicht, dass ich dich mag.</Text>
-            <PreferenceWeight>50</PreferenceWeight>
-        </FlavorTextOption>
-        <FlavorTextOption>
-            <Requirements>
-                <SpeakerFaction>FACTION_DRENGIN</SpeakerFaction>
-                <ListenerFaction>FACTION_XELOXI</ListenerFaction>
-            </Requirements>
-            <Text>Es bleibt abzuwarten, ob wir Freunde oder Feinde werden.</Text>
-            <PreferenceWeight>50</PreferenceWeight>
-        </FlavorTextOption>
-        <FlavorTextOption>
-            <Requirements>
-                <SpeakerFaction>FACTION_DRENGIN</SpeakerFaction>
-                <ListenerFaction>FACTION_ARCEAN</ListenerFaction>
-            </Requirements>
-            <Text>Ich vermute, dass Sie das jedem sagen.</Text>
-            <PreferenceWeight>50</PreferenceWeight>
-        </FlavorTextOption>
-        <FlavorTextOption>
-            <Requirements>
-                <SpeakerFaction>FACTION_DRENGIN</SpeakerFaction>
-                <ListenerFaction>FACTION_DRENGIN</ListenerFaction>
-            </Requirements>
-            <Text>Würdet Ihr nicht zumindest unsere Haaren entfernen wollen?</Text>
-            <PreferenceWeight>50</PreferenceWeight>
-        </FlavorTextOption>
-        <FlavorTextOption>
-            <Requirements>
-                <SpeakerFaction>FACTION_DRENGIN</SpeakerFaction>
-                <ListenerFaction>FACTION_ALTARIAN</ListenerFaction>
-            </Requirements>
-            <Text>An uns ist noch mehr dran, als Sie sehen können.</Text>
-            <PreferenceWeight>50</PreferenceWeight>
-        </FlavorTextOption>
-        <FlavorTextOption>
-            <Requirements>
-                <SpeakerFaction>FACTION_DRENGIN</SpeakerFaction>
-                <ListenerFaction>FACTION_YOR</ListenerFaction>
-            </Requirements>
-            <Text>Mit Ihnen können wir vielleicht etwas anfangen.</Text>
-            <PreferenceWeight>50</PreferenceWeight>
-        </FlavorTextOption>
-        <FlavorTextOption>
-            <Requirements>
-                <SpeakerFaction>FACTION_DRENGIN</SpeakerFaction>
-                <ListenerFaction>FACTION_TORIAN</ListenerFaction>
-            </Requirements>
-            <Text>Wir werden euch nie wieder dienen.</Text>
-            <PreferenceWeight>50</PreferenceWeight>
-        </FlavorTextOption>
-        <FlavorTextOption>
-            <Requirements>
-                <SpeakerFaction>FACTION_DRENGIN</SpeakerFaction>
-                <ListenerFaction>FACTION_KRYNN</ListenerFaction>
-            </Requirements>
-            <Text>Der Weg ist keine Religion. Er ist eine Philosophie, die viele Spezies zusammenbringt.</Text>
-            <PreferenceWeight>50</PreferenceWeight>
-        </FlavorTextOption>
-        <FlavorTextOption>
-            <Requirements>
-                <SpeakerFaction>FACTION_DRENGIN</SpeakerFaction>
-                <ListenerFaction>FACTION_IRIDIUM</ListenerFaction>
-            </Requirements>
-            <Text>Wir würden nicht im Traum daran denken, jemanden so edles und zivilisiertes wie, äh, euch, zu betrügen.</Text>
-            <PreferenceWeight>50</PreferenceWeight>
-        </FlavorTextOption>
-        <FlavorTextOption>
-            <Requirements>
-                <SpeakerFaction>FACTION_DRENGIN</SpeakerFaction>
-                <ListenerFaction>FACTION_MOTH</ListenerFaction>
-            </Requirements>
-            <Text>Gedankenloses Leiden verbreitet nur Hass.</Text>
-            <PreferenceWeight>50</PreferenceWeight>
-        </FlavorTextOption>
-        <FlavorTextOption>
-            <Requirements>
-                <SpeakerFaction>FACTION_DRENGIN</SpeakerFaction>
-                <ListenerFaction>FACTION_CRYSTALLINE</ListenerFaction>
-            </Requirements>
-            <Text>Was dein "Reich" betrifft, lehne ich ab.</Text>
-            <PreferenceWeight>50</PreferenceWeight>
-        </FlavorTextOption>
-        <FlavorTextOption>
-            <Requirements>
-                <SpeakerFaction>FACTION_ALTARIAN</SpeakerFaction>
-                <ListenerFaction>FACTION_TERRAN</ListenerFaction>
-            </Requirements>
-            <Text>Ich bin mir nicht sicher, was ich dazu sagen soll.</Text>
-            <PreferenceWeight>50</PreferenceWeight>
-        </FlavorTextOption>
-        <FlavorTextOption>
-            <Requirements>
-                <SpeakerFaction>FACTION_ALTARIAN</SpeakerFaction>
-                <ListenerFaction>FACTION_FESTRON</ListenerFaction>
-            </Requirements>
-            <Text>Wir werden unser Urteil über Sie zurückhalten.</Text>
-            <PreferenceWeight>50</PreferenceWeight>
-        </FlavorTextOption>
-        <FlavorTextOption>
-            <Requirements>
-                <SpeakerFaction>FACTION_ALTARIAN</SpeakerFaction>
-                <ListenerFaction>FACTION_NAVIGATORS</ListenerFaction>
-            </Requirements>
-            <Text>Wir wissen durch das Hiergemenon von eurer Welt.</Text>
-            <PreferenceWeight>50</PreferenceWeight>
-        </FlavorTextOption>
-        <FlavorTextOption>
-            <Requirements>
-                <SpeakerFaction>FACTION_ALTARIAN</SpeakerFaction>
-                <ListenerFaction>FACTION_MIMOT</ListenerFaction>
-            </Requirements>
-            <Text>Wir denken dasselbe über Sie, Eure Blauheit.</Text>
-            <PreferenceWeight>50</PreferenceWeight>
-        </FlavorTextOption>
-        <FlavorTextOption>
-            <Requirements>
-                <SpeakerFaction>FACTION_ALTARIAN</SpeakerFaction>
-                <ListenerFaction>FACTION_YOR</ListenerFaction>
-            </Requirements>
-            <Text>Es gibt nur eine Lebensform.</Text>
-            <PreferenceWeight>50</PreferenceWeight>
-        </FlavorTextOption>
-        <FlavorTextOption>
-            <Requirements>
-                <SpeakerFaction>FACTION_ALTARIAN</SpeakerFaction>
-                <ListenerFaction>FACTION_IRIDIUM</ListenerFaction>
-            </Requirements>
-            <Text>Wir sind bereit zum Handel.</Text>
-            <PreferenceWeight>50</PreferenceWeight>
-        </FlavorTextOption>
-        <FlavorTextOption>
-            <Requirements>
-                <SpeakerFaction>FACTION_ALTARIAN</SpeakerFaction>
-                <ListenerFaction>FACTION_MOTH</ListenerFaction>
-            </Requirements>
-            <Text>Dann ist unsere gemeinsame Zukunft strahlend!</Text>
-            <PreferenceWeight>50</PreferenceWeight>
-        </FlavorTextOption>
-        <FlavorTextOption>
-            <Requirements>
-                <SpeakerFaction>FACTION_ALTARIAN</SpeakerFaction>
-                <ListenerFaction>FACTION_CRYSTALLINE</ListenerFaction>
-            </Requirements>
-            <Text>Wir zögern nicht, uns zu melden.</Text>
-            <PreferenceWeight>50</PreferenceWeight>
-        </FlavorTextOption>
-        <FlavorTextOption>
-            <Requirements>
-                <SpeakerFaction>FACTION_YOR</SpeakerFaction>
-                <ListenerFaction>FACTION_TERRAN</ListenerFaction>
-            </Requirements>
-            <Text>Wir haben kein Problem damit, mit Robotermenschen zu arbeiten.</Text>
-            <PreferenceWeight>50</PreferenceWeight>
-        </FlavorTextOption>
-        <FlavorTextOption>
-            <Requirements>
-                <SpeakerFaction>FACTION_YOR</SpeakerFaction>
-                <ListenerFaction>FACTION_FESTRON</ListenerFaction>
-            </Requirements>
-            <Text>Roboter eignen sich schlecht als Brutstätten für unsere Eier. Vielleicht können wir zusammenarbeiten.</Text>
-            <PreferenceWeight>50</PreferenceWeight>
-        </FlavorTextOption>
-        <FlavorTextOption>
-            <Requirements>
-                <SpeakerFaction>FACTION_YOR</SpeakerFaction>
-                <ListenerFaction>FACTION_NAVIGATORS</ListenerFaction>
-            </Requirements>
-            <Text>Unsere Beweggründe sind unsere Sache.</Text>
-            <PreferenceWeight>50</PreferenceWeight>
-        </FlavorTextOption>
-        <FlavorTextOption>
-            <Requirements>
-                <SpeakerFaction>FACTION_YOR</SpeakerFaction>
-                <ListenerFaction>FACTION_MIMOT</ListenerFaction>
-            </Requirements>
-            <Text>Sie klingen wie die 5 anderen Spezies, die sich mit uns zusammen entwickelt haben.</Text>
-            <PreferenceWeight>50</PreferenceWeight>
-        </FlavorTextOption>
-        <FlavorTextOption>
-            <Requirements>
-                <SpeakerFaction>FACTION_YOR</SpeakerFaction>
-                <ListenerFaction>FACTION_ICONIAN</ListenerFaction>
-            </Requirements>
-            <Text>Ihr habt uns von unserem Heimatplaneten vertrieben. </Text>
-            <PreferenceWeight>50</PreferenceWeight>
-        </FlavorTextOption>
-        <FlavorTextOption>
-            <Requirements>
-                <SpeakerFaction>FACTION_YOR</SpeakerFaction>
-                <ListenerFaction>FACTION_IRIDIUM</ListenerFaction>
-            </Requirements>
-            <Text>Ich bin mir sicher, dass ihr früher oder später Ersatzteile braucht.</Text>
-            <PreferenceWeight>50</PreferenceWeight>
-        </FlavorTextOption>
-        <FlavorTextOption>
-            <Requirements>
-                <SpeakerFaction>FACTION_YOR</SpeakerFaction>
-                <ListenerFaction>FACTION_CRYSTALLINE</ListenerFaction>
-            </Requirements>
-            <Text>Bitte hör auf.</Text>
-            <PreferenceWeight>50</PreferenceWeight>
-        </FlavorTextOption>
-        <FlavorTextOption>
-            <Requirements>
-                <SpeakerFaction>FACTION_TORIAN</SpeakerFaction>
-                <ListenerFaction>FACTION_TERRAN</ListenerFaction>
-            </Requirements>
-            <Text>Wir sind offensichtlich keine Drengin. </Text>
-            <PreferenceWeight>50</PreferenceWeight>
-        </FlavorTextOption>
-        <FlavorTextOption>
-            <Requirements>
-                <SpeakerFaction>FACTION_TORIAN</SpeakerFaction>
-                <ListenerFaction>FACTION_FESTRON</ListenerFaction>
-            </Requirements>
-            <Text>Wir haben keine Verwendung für Sklaven. Ihr beschädigtes Auge fasziniert uns.</Text>
-            <PreferenceWeight>50</PreferenceWeight>
-        </FlavorTextOption>
-        <FlavorTextOption>
-            <Requirements>
-                <SpeakerFaction>FACTION_TORIAN</SpeakerFaction>
-                <ListenerFaction>FACTION_MIMOT</ListenerFaction>
-            </Requirements>
-            <Text>Aber wir mögen jeden.</Text>
-            <PreferenceWeight>50</PreferenceWeight>
-        </FlavorTextOption>
-        <FlavorTextOption>
-            <Requirements>
-                <SpeakerFaction>FACTION_TORIAN</SpeakerFaction>
-                <ListenerFaction>FACTION_DRENGIN</ListenerFaction>
-            </Requirements>
-            <Text>Wir haben eure Welt verlassen, weil es dort nichts mehr von Wert gab.</Text>
-            <PreferenceWeight>50</PreferenceWeight>
-        </FlavorTextOption>
-        <FlavorTextOption>
-            <Requirements>
-                <SpeakerFaction>FACTION_TORIAN</SpeakerFaction>
-                <ListenerFaction>FACTION_TORIAN</ListenerFaction>
-            </Requirements>
-            <Text>Ihr müsst beweisen, dass ihr mehr als nur Sklaven seid.</Text>
-            <PreferenceWeight>50</PreferenceWeight>
-        </FlavorTextOption>
-        <FlavorTextOption>
-            <Requirements>
-                <SpeakerFaction>FACTION_TORIAN</SpeakerFaction>
-                <ListenerFaction>FACTION_IRIDIUM</ListenerFaction>
-            </Requirements>
-            <Text>Sie müssen verstehen, dass torianische Öle eine Delikatesse sind. Wenn überhaupt sind wir hier die Opfer.</Text>
-            <PreferenceWeight>50</PreferenceWeight>
-        </FlavorTextOption>
-        <FlavorTextOption>
-            <Requirements>
-                <SpeakerFaction>FACTION_TORIAN</SpeakerFaction>
-                <ListenerFaction>FACTION_CRYSTALLINE</ListenerFaction>
-            </Requirements>
-            <Text>Wir haben auch viele an andere Arten verloren. Wir könnten gemeinsame Feinde haben.</Text>
-            <PreferenceWeight>50</PreferenceWeight>
-        </FlavorTextOption>
-        <FlavorTextOption>
-            <Requirements>
-                <SpeakerFaction>FACTION_MANTI</SpeakerFaction>
-                <ListenerFaction>FACTION_TERRAN</ListenerFaction>
-            </Requirements>
-            <Text>Wir freuen uns darauf, gemeinsam mit Ihnen das Universum zu erkunden.</Text>
-            <PreferenceWeight>50</PreferenceWeight>
-        </FlavorTextOption>
-        <FlavorTextOption>
-            <Requirements>
-                <SpeakerFaction>FACTION_MANTI</SpeakerFaction>
-                <ListenerFaction>FACTION_MIMOT</ListenerFaction>
-            </Requirements>
-            <Text>Wir sind Ihre Freunde.</Text>
-            <PreferenceWeight>50</PreferenceWeight>
-        </FlavorTextOption>
-        <FlavorTextOption>
-            <Requirements>
-                <SpeakerFaction>FACTION_MANTI</SpeakerFaction>
-                <ListenerFaction>FACTION_YOR</ListenerFaction>
-            </Requirements>
-            <Text>Mein Rat an Sie ist, dass Sie uns aus dem Weg geht.</Text>
-            <PreferenceWeight>50</PreferenceWeight>
-        </FlavorTextOption>
-        <FlavorTextOption>
-            <Requirements>
-                <SpeakerFaction>FACTION_MANTI</SpeakerFaction>
-                <ListenerFaction>FACTION_IRIDIUM</ListenerFaction>
-            </Requirements>
-            <Text>Ihr könnt uns nach unseren Chara-tastischen Preisen und Angeboten beurteilen.</Text>
-            <PreferenceWeight>50</PreferenceWeight>
-        </FlavorTextOption>
-        <FlavorTextOption>
-            <Requirements>
-                <SpeakerFaction>FACTION_MANTI</SpeakerFaction>
-                <ListenerFaction>FACTION_MOTH</ListenerFaction>
-            </Requirements>
-            <Text>Niemand sollte alleine kämpfen. Du kannst auf uns zählen.</Text>
-            <PreferenceWeight>50</PreferenceWeight>
-        </FlavorTextOption>
-        <FlavorTextOption>
-            <Requirements>
-                <SpeakerFaction>FACTION_KRYNN</SpeakerFaction>
-                <ListenerFaction>FACTION_TERRAN</ListenerFaction>
-            </Requirements>
-            <Text>Wir sind für neue Ideen offen.</Text>
-            <PreferenceWeight>50</PreferenceWeight>
-        </FlavorTextOption>
-        <FlavorTextOption>
-            <Requirements>
-                <SpeakerFaction>FACTION_KRYNN</SpeakerFaction>
-                <ListenerFaction>FACTION_FESTRON</ListenerFaction>
-            </Requirements>
-            <Text>Wir sind nicht interessiert.</Text>
-            <PreferenceWeight>50</PreferenceWeight>
-        </FlavorTextOption>
-        <FlavorTextOption>
-            <Requirements>
-                <SpeakerFaction>FACTION_KRYNN</SpeakerFaction>
-                <ListenerFaction>FACTION_NAVIGATORS</ListenerFaction>
-            </Requirements>
-            <Text>Wir werden sehen.</Text>
-            <PreferenceWeight>50</PreferenceWeight>
-        </FlavorTextOption>
-        <FlavorTextOption>
-            <Requirements>
-                <SpeakerFaction>FACTION_KRYNN</SpeakerFaction>
-                <ListenerFaction>FACTION_MIMOT</ListenerFaction>
-            </Requirements>
-            <Text>Unsere niedlichen Augen und scharfen Zähne begrüßen euch und euren Weg.</Text>
-            <PreferenceWeight>50</PreferenceWeight>
-        </FlavorTextOption>
-        <FlavorTextOption>
-            <Requirements>
-                <SpeakerFaction>FACTION_KRYNN</SpeakerFaction>
-                <ListenerFaction>FACTION_YOR</ListenerFaction>
-            </Requirements>
-            <Text>Wir benötigen keinen Aberglauben.</Text>
-            <PreferenceWeight>50</PreferenceWeight>
-        </FlavorTextOption>
-        <FlavorTextOption>
-            <Requirements>
-                <SpeakerFaction>FACTION_KRYNN</SpeakerFaction>
-                <ListenerFaction>FACTION_IRIDIUM</ListenerFaction>
-            </Requirements>
-            <Text>Wir sind große Unterstützer DES WEGS. Die Statue von Kyndras ist einer unserer Bestseller.</Text>
-            <PreferenceWeight>50</PreferenceWeight>
-        </FlavorTextOption>
-        <FlavorTextOption>
-            <Requirements>
-                <SpeakerFaction>FACTION_KRYNN</SpeakerFaction>
-                <ListenerFaction>FACTION_MOTH</ListenerFaction>
-            </Requirements>
-            <Text>Wir akzeptieren deine Freundschaft, aber nicht deine Theologie.</Text>
-            <PreferenceWeight>50</PreferenceWeight>
-        </FlavorTextOption>
-        <FlavorTextOption>
-            <Requirements>
-                <SpeakerFaction>FACTION_ICONIAN</SpeakerFaction>
-                <ListenerFaction>FACTION_TERRAN</ListenerFaction>
-            </Requirements>
-            <Text>Ihr habt nichts von uns zu befürchten.</Text>
-            <PreferenceWeight>50</PreferenceWeight>
-        </FlavorTextOption>
-        <FlavorTextOption>
-            <Requirements>
-                <SpeakerFaction>FACTION_ICONIAN</SpeakerFaction>
-                <ListenerFaction>FACTION_NAVIGATORS</ListenerFaction>
-            </Requirements>
-            <Text>Unsere Beweggründe sind unsere Sache.</Text>
-            <PreferenceWeight>50</PreferenceWeight>
-        </FlavorTextOption>
-        <FlavorTextOption>
-            <Requirements>
-                <SpeakerFaction>FACTION_ICONIAN</SpeakerFaction>
-                <ListenerFaction>FACTION_MIMOT</ListenerFaction>
-            </Requirements>
-            <Text>Waren diese Augen so niedlich wie unsere?</Text>
-            <PreferenceWeight>50</PreferenceWeight>
-        </FlavorTextOption>
-        <FlavorTextOption>
-            <Requirements>
-                <SpeakerFaction>FACTION_ICONIAN</SpeakerFaction>
-                <ListenerFaction>FACTION_DRENGIN</ListenerFaction>
-            </Requirements>
-            <Text>Ihre Zivilisation ist bereits tot. Das ist Ihnen nur noch nicht bewusst.</Text>
-            <PreferenceWeight>50</PreferenceWeight>
-        </FlavorTextOption>
-        <FlavorTextOption>
-            <Requirements>
-                <SpeakerFaction>FACTION_ICONIAN</SpeakerFaction>
-                <ListenerFaction>FACTION_YOR</ListenerFaction>
-            </Requirements>
-            <Text>Wir haben eure Heimatwelt übernommen, weil Ihr zu schwach wart.</Text>
-            <PreferenceWeight>50</PreferenceWeight>
-        </FlavorTextOption>
-        <FlavorTextOption>
-            <Requirements>
-                <SpeakerFaction>FACTION_ICONIAN</SpeakerFaction>
-                <ListenerFaction>FACTION_IRIDIUM</ListenerFaction>
-            </Requirements>
-            <Text>Wir sind immer hier, um zu helfen.</Text>
-            <PreferenceWeight>50</PreferenceWeight>
-        </FlavorTextOption>
-        <FlavorTextOption>
-            <Requirements>
-                <SpeakerFaction>FACTION_ICONIAN</SpeakerFaction>
-                <ListenerFaction>FACTION_MOTH</ListenerFaction>
-            </Requirements>
-            <Text>Wir jagen das Licht, suchen nach Leben an jedem Stern.</Text>
-            <PreferenceWeight>50</PreferenceWeight>
-        </FlavorTextOption>
-        <FlavorTextOption>
-            <Requirements>
-                <SpeakerFaction>FACTION_ICONIAN</SpeakerFaction>
-                <ListenerFaction>FACTION_CRYSTALLINE</ListenerFaction>
-            </Requirements>
-            <Text>Wir tragen die Werkzeuge unseres eigenen Schutzes. Du bist noch nicht auf den Dreck gestoßen, den wir erlebt haben.</Text>
-            <PreferenceWeight>50</PreferenceWeight>
-        </FlavorTextOption>
-        <FlavorTextOption>
-            <Requirements>
-                <SpeakerFaction>FACTION_DRATH</SpeakerFaction>
-                <ListenerFaction>FACTION_TERRAN</ListenerFaction>
-            </Requirements>
-            <Text>Sie sehen wirklich wie eine Drache aus.</Text>
-            <PreferenceWeight>50</PreferenceWeight>
-        </FlavorTextOption>
-        <FlavorTextOption>
-            <Requirements>
-                <SpeakerFaction>FACTION_DRATH</SpeakerFaction>
-                <ListenerFaction>FACTION_FESTRON</ListenerFaction>
-            </Requirements>
-            <Text>Wir müssen uns um unsere eigenen Angelegenheiten kümmern.</Text>
-            <PreferenceWeight>50</PreferenceWeight>
-        </FlavorTextOption>
-        <FlavorTextOption>
-            <Requirements>
-                <SpeakerFaction>FACTION_DRATH</SpeakerFaction>
-                <ListenerFaction>FACTION_NAVIGATORS</ListenerFaction>
-            </Requirements>
-            <Text>Sie könnten bei dem, was bevorsteht, ein nützlicher Verbündeter sein.</Text>
-            <PreferenceWeight>50</PreferenceWeight>
-        </FlavorTextOption>
-        <FlavorTextOption>
-            <Requirements>
-                <SpeakerFaction>FACTION_DRATH</SpeakerFaction>
-                <ListenerFaction>FACTION_MIMOT</ListenerFaction>
-            </Requirements>
-            <Text>Das klingt ein wenig ironisch, wenn es von Ihnen kommt.</Text>
-            <PreferenceWeight>50</PreferenceWeight>
-        </FlavorTextOption>
-        <FlavorTextOption>
-            <Requirements>
-                <SpeakerFaction>FACTION_DRATH</SpeakerFaction>
-                <ListenerFaction>FACTION_ALTARIAN</ListenerFaction>
-            </Requirements>
-            <Text>Wir hoffen, dass wir zusammen eine friedliche Zukunft schaffen können.</Text>
-            <PreferenceWeight>50</PreferenceWeight>
-        </FlavorTextOption>
-        <FlavorTextOption>
-            <Requirements>
-                <SpeakerFaction>FACTION_DRATH</SpeakerFaction>
-                <ListenerFaction>FACTION_YOR</ListenerFaction>
-            </Requirements>
-            <Text>Wir sind lebendiger, als es ein Fleischling jemals sein könnte.</Text>
-            <PreferenceWeight>50</PreferenceWeight>
-        </FlavorTextOption>
-        <FlavorTextOption>
-            <Requirements>
-                <SpeakerFaction>FACTION_DRATH</SpeakerFaction>
-                <ListenerFaction>FACTION_ICONIAN</ListenerFaction>
-            </Requirements>
-            <Text>Vielleicht können wir zusammen in unsere Heimatwelten zurückkehren.</Text>
-            <PreferenceWeight>50</PreferenceWeight>
-        </FlavorTextOption>
-        <FlavorTextOption>
-            <Requirements>
-                <SpeakerFaction>FACTION_DRATH</SpeakerFaction>
-                <ListenerFaction>FACTION_IRIDIUM</ListenerFaction>
-            </Requirements>
-            <Text>Wir haben immer Verwendung für eine 3 Meter große Drache.</Text>
-            <PreferenceWeight>50</PreferenceWeight>
-        </FlavorTextOption>
-        <FlavorTextOption>
-            <Requirements>
-                <SpeakerFaction>FACTION_DRATH</SpeakerFaction>
-                <ListenerFaction>FACTION_MOTH</ListenerFaction>
-            </Requirements>
-            <Text>Wir ziehen es vor, unsere Geschäfte im Licht zu behalten.</Text>
-            <PreferenceWeight>50</PreferenceWeight>
-        </FlavorTextOption>
-        <FlavorTextOption>
-            <Requirements>
-                <SpeakerFaction>FACTION_DRATH</SpeakerFaction>
-                <ListenerFaction>FACTION_CRYSTALLINE</ListenerFaction>
-            </Requirements>
-            <Text>Danke dir. Ich würde sehr gerne zuerst mehr über deinen Sektor erfahren.</Text>
-            <PreferenceWeight>50</PreferenceWeight>
-        </FlavorTextOption>
-        <FlavorTextOption>
-            <Requirements>
-                <SpeakerFaction>FACTION_IRIDIUM</SpeakerFaction>
-                <ListenerFaction>FACTION_TERRAN</ListenerFaction>
-            </Requirements>
-            <Text>Ich glaube, dass ihr eine Spezies seid, mit der wir Handel betreiben können.</Text>
-            <PreferenceWeight>50</PreferenceWeight>
-        </FlavorTextOption>
-        <FlavorTextOption>
-            <Requirements>
-                <SpeakerFaction>FACTION_IRIDIUM</SpeakerFaction>
-                <ListenerFaction>FACTION_FESTRON</ListenerFaction>
-            </Requirements>
-            <Text>Wir werden sehen.</Text>
-            <PreferenceWeight>50</PreferenceWeight>
-        </FlavorTextOption>
-        <FlavorTextOption>
-            <Requirements>
-                <SpeakerFaction>FACTION_IRIDIUM</SpeakerFaction>
-                <ListenerFaction>FACTION_NAVIGATORS</ListenerFaction>
-            </Requirements>
-            <Text>Wir sind zuversichtlich, dass wir gemeinsam die Zukunft gestalten können.</Text>
-            <PreferenceWeight>50</PreferenceWeight>
-        </FlavorTextOption>
-        <FlavorTextOption>
-            <Requirements>
-                <SpeakerFaction>FACTION_IRIDIUM</SpeakerFaction>
-                <ListenerFaction>FACTION_MIMOT</ListenerFaction>
-            </Requirements>
-            <Text>Ich bin mir nicht sicher, ob wir uns verstehen werden.</Text>
-            <PreferenceWeight>50</PreferenceWeight>
-        </FlavorTextOption>
-        <FlavorTextOption>
-            <Requirements>
-                <SpeakerFaction>FACTION_IRIDIUM</SpeakerFaction>
-                <ListenerFaction>FACTION_YOR</ListenerFaction>
-            </Requirements>
-            <Text>Die Gesetze von Angebot und Nachfrage sind nicht an die Biologie gebunden.</Text>
-            <PreferenceWeight>50</PreferenceWeight>
-        </FlavorTextOption>
-        <FlavorTextOption>
-            <Requirements>
-                <SpeakerFaction>FACTION_IRIDIUM</SpeakerFaction>
-                <ListenerFaction>FACTION_CRYSTALLINE</ListenerFaction>
-            </Requirements>
-            <Text>Vielleicht ein anderes Mal.</Text>
-            <PreferenceWeight>50</PreferenceWeight>
-        </FlavorTextOption>
-        <FlavorTextOption>
-            <Requirements>
-                <SpeakerFaction>FACTION_ONYX_HIVE</SpeakerFaction>
-                <ListenerFaction>FACTION_TERRAN</ListenerFaction>
-            </Requirements>
-            <Text>Dieses riesige Gewehr sieht nicht gerade einladend aus.</Text>
-            <PreferenceWeight>50</PreferenceWeight>
-        </FlavorTextOption>
-        <FlavorTextOption>
-            <Requirements>
-                <SpeakerFaction>FACTION_ONYX_HIVE</SpeakerFaction>
-                <ListenerFaction>FACTION_NAVIGATORS</ListenerFaction>
-            </Requirements>
-            <Text>Eine Spezies aus Stein ist uns neu.</Text>
-            <PreferenceWeight>50</PreferenceWeight>
-        </FlavorTextOption>
-        <FlavorTextOption>
-            <Requirements>
-                <SpeakerFaction>FACTION_ONYX_HIVE</SpeakerFaction>
-                <ListenerFaction>FACTION_MIMOT</ListenerFaction>
-            </Requirements>
-            <Text>Ich nehme das mal als Kompliment.</Text>
-            <PreferenceWeight>50</PreferenceWeight>
-        </FlavorTextOption>
-        <FlavorTextOption>
-            <Requirements>
-                <SpeakerFaction>FACTION_ONYX_HIVE</SpeakerFaction>
-                <ListenerFaction>FACTION_YOR</ListenerFaction>
-            </Requirements>
-            <Text>Die Waffe, die ihr da habt, ist beeindruckend.</Text>
-            <PreferenceWeight>50</PreferenceWeight>
-        </FlavorTextOption>
-        <FlavorTextOption>
-            <Requirements>
-                <SpeakerFaction>FACTION_ONYX_HIVE</SpeakerFaction>
-                <ListenerFaction>FACTION_IRIDIUM</ListenerFaction>
-            </Requirements>
-            <Text>Wir bestreiten, jemals alle nemandischen Edelsteine aus euren heiligen Schreinen gestohlen zu haben.</Text>
-            <PreferenceWeight>50</PreferenceWeight>
-        </FlavorTextOption>
-        <FlavorTextOption>
-            <Requirements>
-                <SpeakerFaction>FACTION_ONYX_HIVE</SpeakerFaction>
-                <ListenerFaction>FACTION_CRYSTALLINE</ListenerFaction>
-            </Requirements>
-            <Text>Es gibt vielleicht einen gemeinsamen Nenner, den wir finden können.</Text>
-            <PreferenceWeight>50</PreferenceWeight>
-        </FlavorTextOption>
-        <FlavorTextOption>
-            <Requirements>
-                <SpeakerFaction>FACTION_BARATAK</SpeakerFaction>
-                <ListenerFaction>FACTION_FESTRON</ListenerFaction>
-            </Requirements>
-            <Text>Wir sind anders als die anderen.</Text>
-            <PreferenceWeight>50</PreferenceWeight>
-        </FlavorTextOption>
-        <FlavorTextOption>
-            <Requirements>
-                <SpeakerFaction>FACTION_BARATAK</SpeakerFaction>
-                <ListenerFaction>FACTION_NAVIGATORS</ListenerFaction>
-            </Requirements>
-            <Text>Wir erinnern uns an die empfindungsfähigen Bäume auf Ihrer Welt, als sie noch Setzlinge waren.</Text>
-            <PreferenceWeight>50</PreferenceWeight>
-        </FlavorTextOption>
-        <FlavorTextOption>
-            <Requirements>
-                <SpeakerFaction>FACTION_BARATAK</SpeakerFaction>
-                <ListenerFaction>FACTION_MIMOT</ListenerFaction>
-            </Requirements>
-            <Text>Das klingt nicht so herzerwärmend, wie Sie vielleicht dachten.</Text>
-            <PreferenceWeight>50</PreferenceWeight>
-        </FlavorTextOption>
-        <FlavorTextOption>
-            <Requirements>
-                <SpeakerFaction>FACTION_BARATAK</SpeakerFaction>
-                <ListenerFaction>FACTION_YOR</ListenerFaction>
-            </Requirements>
-            <Text>Wir wurden geschaffen, um die Biologie hinter uns zu lassen.</Text>
-            <PreferenceWeight>50</PreferenceWeight>
-        </FlavorTextOption>
-        <FlavorTextOption>
-            <Requirements>
-                <SpeakerFaction>FACTION_BARATAK</SpeakerFaction>
-                <ListenerFaction>FACTION_IRIDIUM</ListenerFaction>
-            </Requirements>
-            <Text>Es sind unsere Gewinne, die das Wohlergehen des Universums fördern.</Text>
-            <PreferenceWeight>50</PreferenceWeight>
-        </FlavorTextOption>
-        <FlavorTextOption>
-            <Requirements>
-                <SpeakerFaction>FACTION_RESISTANCE</SpeakerFaction>
-                <ListenerFaction>FACTION_CRYSTALLINE</ListenerFaction>
-            </Requirements>
-            <Text>Beweist euch als unserer Aufmerksamkeit würdig und wir können eine gute Beziehung pflegen.</Text>
-            <PreferenceWeight>50</PreferenceWeight>
-        </FlavorTextOption>
-        <FlavorTextOption>
-            <Requirements>
-                <SpeakerFaction>FACTION_RESISTANCE</SpeakerFaction>
-                <ListenerFaction>FACTION_MOTH</ListenerFaction>
-            </Requirements>
-            <Text>We strive to extend kindness to all we meet.</Text>
-            <PreferenceWeight>50</PreferenceWeight>
-        </FlavorTextOption>
-        <FlavorTextOption>
-            <Requirements>
-                <SpeakerFaction>FACTION_CRYSTALLINE</SpeakerFaction>
-                <ListenerFaction>FACTION_TERRAN</ListenerFaction>
-            </Requirements>
-            <Text>Ich werde mir Mühe geben, das nächste Mal freundlicher zu sein, wenn du meine Privatsphäre verletzt.</Text>
-            <PreferenceWeight>50</PreferenceWeight>
-        </FlavorTextOption>
-        <FlavorTextOption>
-            <Requirements>
-                <SpeakerFaction>FACTION_CRYSTALLINE</SpeakerFaction>
-                <ListenerFaction>FACTION_FESTRON</ListenerFaction>
-            </Requirements>
-            <Text>Deine Art ist für uns ohne fleischige Teile nutzlos.</Text>
-            <PreferenceWeight>50</PreferenceWeight>
-        </FlavorTextOption>
-        <FlavorTextOption>
-            <Requirements>
-                <SpeakerFaction>FACTION_CRYSTALLINE</SpeakerFaction>
-                <ListenerFaction>FACTION_NAVIGATORS</ListenerFaction>
-            </Requirements>
-            <Text>Wir schätzen deine Diskretion.</Text>
-            <PreferenceWeight>50</PreferenceWeight>
-        </FlavorTextOption>
-        <FlavorTextOption>
-            <Requirements>
-                <SpeakerFaction>FACTION_CRYSTALLINE</SpeakerFaction>
-                <ListenerFaction>FACTION_MIMOT</ListenerFaction>
-            </Requirements>
-            <Text>Aber du bist so glänzend!</Text>
-            <PreferenceWeight>50</PreferenceWeight>
-        </FlavorTextOption>
-        <FlavorTextOption>
-            <Requirements>
-                <SpeakerFaction>FACTION_CRYSTALLINE</SpeakerFaction>
-                <ListenerFaction>FACTION_XELOXI</ListenerFaction>
-            </Requirements>
-            <Text>Ha! Keine Reue über so eine Verletzung? Wunderbar.</Text>
-            <PreferenceWeight>50</PreferenceWeight>
-        </FlavorTextOption>
-        <FlavorTextOption>
-            <Requirements>
-                <SpeakerFaction>FACTION_CRYSTALLINE</SpeakerFaction>
-                <ListenerFaction>FACTION_DRENGIN</ListenerFaction>
-            </Requirements>
-            <Text>Ich muss keine Gedanken lesen, um dir zu sagen, dass du nicht so besonders bist, wie du denkst.</Text>
-            <PreferenceWeight>50</PreferenceWeight>
-        </FlavorTextOption>
-        <FlavorTextOption>
-            <Requirements>
-                <SpeakerFaction>FACTION_CRYSTALLINE</SpeakerFaction>
-                <ListenerFaction>FACTION_ALTARIAN</ListenerFaction>
-            </Requirements>
-            <Text>Telepathie? Eure Art ist merkwürdig begnadet.</Text>
-            <PreferenceWeight>50</PreferenceWeight>
-        </FlavorTextOption>
-        <FlavorTextOption>
-            <Requirements>
-                <SpeakerFaction>FACTION_CRYSTALLINE</SpeakerFaction>
-                <ListenerFaction>FACTION_YOR</ListenerFaction>
-            </Requirements>
-            <Text>Warum hast du so intensiven Augenkontakt?</Text>
-            <PreferenceWeight>50</PreferenceWeight>
-        </FlavorTextOption>
-        <FlavorTextOption>
-            <Requirements>
-                <SpeakerFaction>FACTION_CRYSTALLINE</SpeakerFaction>
-                <ListenerFaction>FACTION_KRYNN</ListenerFaction>
-            </Requirements>
-            <Text>Selbst dein mächtiger Verstand kann nicht alle Antworten finden.</Text>
-            <PreferenceWeight>50</PreferenceWeight>
-        </FlavorTextOption>
-        <FlavorTextOption>
-            <Requirements>
-                <SpeakerFaction>FACTION_CRYSTALLINE</SpeakerFaction>
-                <ListenerFaction>FACTION_ICONIAN</ListenerFaction>
-            </Requirements>
-            <Text>Kennst du das? Ach, ich verstehe - Telepathie.</Text>
-            <PreferenceWeight>50</PreferenceWeight>
-        </FlavorTextOption>
-        <FlavorTextOption>
-            <Requirements>
-                <SpeakerFaction>FACTION_CRYSTALLINE</SpeakerFaction>
-                <ListenerFaction>FACTION_IRIDIUM</ListenerFaction>
-            </Requirements>
-            <Text>Wir würden niemals in schlechtem Glauben handeln.</Text>
-            <PreferenceWeight>50</PreferenceWeight>
-        </FlavorTextOption>
-        <FlavorTextOption>
-            <Requirements>
-                <SpeakerFaction>FACTION_CRYSTALLINE</SpeakerFaction>
-                <ListenerFaction>FACTION_RESISTANCE</ListenerFaction>
-            </Requirements>
-            <Text>Ich werde deinen Rat berücksichtigen.</Text>
-            <PreferenceWeight>50</PreferenceWeight>
-        </FlavorTextOption>
-        <FlavorTextOption>
-            <Requirements>
-                <SpeakerFaction>FACTION_CRYSTALLINE</SpeakerFaction>
-                <ListenerFaction>FACTION_KORATH</ListenerFaction>
-            </Requirements>
-            <Text>Sie sind alles, worüber es sich nachzudenken lohnt.</Text>
-            <PreferenceWeight>50</PreferenceWeight>
-        </FlavorTextOption>
-        <FlavorTextOption>
-            <Requirements>
-                <SpeakerFaction>FACTION_CRYSTALLINE</SpeakerFaction>
-                <ListenerFaction>FACTION_MOTH</ListenerFaction>
-            </Requirements>
-            <Text>Wie immer eine Freude, sich zu kreuzen.</Text>
-            <PreferenceWeight>50</PreferenceWeight>
-        </FlavorTextOption>
-        <FlavorTextOption>
-            <Requirements>
-                <SpeakerFaction>FACTION_CRYSTALLINE</SpeakerFaction>
-                <ListenerFaction>FACTION_SEEING</ListenerFaction>
-            </Requirements>
-            <Text>Es tut uns leid.</Text>
-            <PreferenceWeight>50</PreferenceWeight>
-        </FlavorTextOption>
-        <FlavorTextOption>
-            <Requirements>
-                <SpeakerFaction>FACTION_CRYSTALLINE</SpeakerFaction>
-                <ListenerFaction>FACTION_ABSOLUTE</ListenerFaction>
-            </Requirements>
-            <Text>[I]Konzentriere dich auf freundliche Gedanken.[/I]</Text>
-            <PreferenceWeight>50</PreferenceWeight>
-        </FlavorTextOption>
-        <FlavorTextOption>
-            <Requirements>
-                <SpeakerFaction>FACTION_MOTH</SpeakerFaction>
-                <ListenerFaction>FACTION_CRYSTALLINE</ListenerFaction>
-            </Requirements>
-            <Text>Die Aufrichtigkeit, die ich in deinem Geist erkenne, ist selten.</Text>
-            <PreferenceWeight>50</PreferenceWeight>
-        </FlavorTextOption>
-        <FlavorTextOption>
-            <Requirements>
-                <SpeakerFaction>FACTION_ABSOLUTE</SpeakerFaction>
-                <ListenerFaction>FACTION_CRYSTALLINE</ListenerFaction>
-            </Requirements>
-            <Text>Bleib in deinem Bereich des Weltraums, und wir denken vielleicht darüber nach, deinesgleichen zu vergeben.</Text>
-            <PreferenceWeight>50</PreferenceWeight>
-        </FlavorTextOption>
-        <FlavorTextOption>
-            <Requirements>
-                <SpeakerFaction>FACTION_RESISTANCE</SpeakerFaction>
-                <ListenerFaction>FACTION_MOTH</ListenerFaction>
-            </Requirements>
-            <Text>We strive to extend kindness to all we meet.</Text>
-            <PreferenceWeight>50</PreferenceWeight>
-        </FlavorTextOption>
-        <FlavorTextOption>
-            <Requirements>
-                <SpeakerFaction>FACTION_MOTH</SpeakerFaction>
-                <ListenerFaction>FACTION_TERRAN</ListenerFaction>
-            </Requirements>
-            <Text>Es gibt viel, das wir aus unseren Unterschieden lernen können.</Text>
-            <PreferenceWeight>50</PreferenceWeight>
-        </FlavorTextOption>
-        <FlavorTextOption>
-            <Requirements>
-                <SpeakerFaction>FACTION_MOTH</SpeakerFaction>
-                <ListenerFaction>FACTION_YOR</ListenerFaction>
-            </Requirements>
-            <Text>Kompliment wird verarbeitet.</Text>
-            <PreferenceWeight>50</PreferenceWeight>
-        </FlavorTextOption>
-        <FlavorTextOption>
-            <Requirements>
-                <SpeakerFaction>FACTION_MOTH</SpeakerFaction>
-                <ListenerFaction>FACTION_FESTRON</ListenerFaction>
-            </Requirements>
-            <Text>Sind sie aus Hunger ausgestorben? Du wirkst viel zu nährstoffarm, um ein guter Gastgeber zu sein.</Text>
-            <PreferenceWeight>50</PreferenceWeight>
-        </FlavorTextOption>
-        <FlavorTextOption>
-            <Requirements>
-                <SpeakerFaction>FACTION_MOTH</SpeakerFaction>
-                <ListenerFaction>FACTION_NAVIGATORS</ListenerFaction>
-            </Requirements>
-            <Text>Wir hoffen, dass es viel über unsere Sektoren zu teilen gibt.</Text>
-            <PreferenceWeight>50</PreferenceWeight>
-        </FlavorTextOption>
-        <FlavorTextOption>
-            <Requirements>
-                <SpeakerFaction>FACTION_MOTH</SpeakerFaction>
-                <ListenerFaction>FACTION_XELOXI</ListenerFaction>
-            </Requirements>
-            <Text>Ich habe keine Zeit für diese tugendhafte Naivität.</Text>
-            <PreferenceWeight>50</PreferenceWeight>
-        </FlavorTextOption>
-        <FlavorTextOption>
-            <Requirements>
-                <SpeakerFaction>FACTION_MOTH</SpeakerFaction>
-                <ListenerFaction>FACTION_ARCEAN</ListenerFaction>
-            </Requirements>
-            <Text>Eine stabile Allianz zwischen uns könnte uns allen sehr nützlich sein.</Text>
-            <PreferenceWeight>50</PreferenceWeight>
-        </FlavorTextOption>
-        <FlavorTextOption>
-            <Requirements>
-                <SpeakerFaction>FACTION_MOTH</SpeakerFaction>
-                <ListenerFaction>FACTION_DRENGIN</ListenerFaction>
-            </Requirements>
-            <Text>Ihr seht aus, als wärt ihr schlechte Sklaven.</Text>
-            <PreferenceWeight>50</PreferenceWeight>
-        </FlavorTextOption>
-        <FlavorTextOption>
-            <Requirements>
-                <SpeakerFaction>FACTION_MOTH</SpeakerFaction>
-                <ListenerFaction>FACTION_MANTI</ListenerFaction>
-            </Requirements>
-            <Text>Hilf uns dabei, das Gestohlene zu finden und wir können Verbündete sein.</Text>
-            <PreferenceWeight>50</PreferenceWeight>
-        </FlavorTextOption>
-        <FlavorTextOption>
-            <Requirements>
-                <SpeakerFaction>FACTION_MOTH</SpeakerFaction>
-                <ListenerFaction>FACTION_KRYNN</ListenerFaction>
-            </Requirements>
-            <Text>Skepsis und gesunder Streit sind das Fundament des Glaubens.</Text>
-            <PreferenceWeight>50</PreferenceWeight>
-        </FlavorTextOption>
-        <FlavorTextOption>
-            <Requirements>
-                <SpeakerFaction>FACTION_MOTH</SpeakerFaction>
-                <ListenerFaction>FACTION_IRIDIUM</ListenerFaction>
-            </Requirements>
-            <Text>Wir freuen uns auf Ihre Geschäfte.</Text>
-            <PreferenceWeight>50</PreferenceWeight>
-        </FlavorTextOption>
-        <FlavorTextOption>
-            <Requirements>
-                <SpeakerFaction>FACTION_MOTH</SpeakerFaction>
-                <ListenerFaction>FACTION_RESISTANCE</ListenerFaction>
-            </Requirements>
-            <Text>Vielleicht können unsere Unterschiede einander ergänzen.</Text>
-            <PreferenceWeight>50</PreferenceWeight>
-        </FlavorTextOption>
-        <FlavorTextOption>
-            <Requirements>
-                <SpeakerFaction>FACTION_MOTH</SpeakerFaction>
-                <ListenerFaction>FACTION_CRYSTALLINE</ListenerFaction>
-            </Requirements>
-            <Text>Die Aufrichtigkeit, die ich in deinem Geist erkenne, ist selten.</Text>
-            <PreferenceWeight>50</PreferenceWeight>
-        </FlavorTextOption>
-        <FlavorTextOption>
-            <Requirements>
-                <SpeakerFaction>FACTION_MOTH</SpeakerFaction>
-                <ListenerFaction>FACTION_KORATH</ListenerFaction>
-            </Requirements>
-            <Text>Die Aufrichtigkeit, die ich in deinem Geist erkenne, ist selten.</Text>
-            <PreferenceWeight>50</PreferenceWeight>
-        </FlavorTextOption>
-        <FlavorTextOption>
-            <Requirements>
-                <SpeakerFaction>FACTION_MOTH</SpeakerFaction>
-                <ListenerFaction>FACTION_SEEING</ListenerFaction>
-            </Requirements>
-            <Text>Wir hören. Wir werden sehen.</Text>
-            <PreferenceWeight>50</PreferenceWeight>
-        </FlavorTextOption>
-        <FlavorTextOption>
-            <Requirements>
-                <SpeakerFaction>FACTION_MOTH</SpeakerFaction>
-                <ListenerFaction>FACTION_ABSOLUTE</ListenerFaction>
-            </Requirements>
-            <Text>[I]Blinzel mehrmals schnell.[/I]</Text>
-            <PreferenceWeight>50</PreferenceWeight>
-        </FlavorTextOption>
-    </FlavorTextDef>
-    <FlavorTextDef>
-        <InternalName>FIRST_CONTACT_RESPONSE_NEUTRAL</InternalName>
-        <FlavorTextOption>
-            <Requirements>
-                <ListenerHasUniversalTranslator>false</ListenerHasUniversalTranslator>
-            </Requirements>
-            <Text>Sie setzen ein falsches Lächeln auf und nickt, als würden Sie verstehen, dann schließen Sie die eingehende Nachricht.</Text>
-            <PreferenceWeight>10</PreferenceWeight>
-        </FlavorTextOption>
-        <FlavorTextOption>
-            <Text>Der Weltraum ist groß. Wahrscheinlich groß genug für uns beide.</Text>
-            <Text>Kommt uns nicht in die Quere.</Text>
-            <Text>Wir bezweifeln, dass wir uns jemals anfreunden werden.</Text>
-            <Text>Ihre Behauptungen sind unbedeutend für uns.</Text>
-            <PreferenceWeight>5</PreferenceWeight>
-        </FlavorTextOption>
-        <FlavorTextOption>
-            <Requirements>
-                <SpeakerFaction>FACTION_TERRAN</SpeakerFaction>
-            </Requirements>
-            <Text>Wir genießen es immer, uns mit haarlosen Affen zu unterhalten.</Text>
-        </FlavorTextOption>
-        <FlavorTextOption>
-            <Requirements>
-                <SpeakerFaction>FACTION_FESTRON</SpeakerFaction>
-            </Requirements>
-            <Text>Seid vorsichtig, sonst tritt vielleicht noch jemand auf Sie drauf.</Text>
-        </FlavorTextOption>
-        <FlavorTextOption>
-            <Requirements>
-                <SpeakerFaction>FACTION_NAVIGATORS</SpeakerFaction>
-            </Requirements>
-            <Text>Was zur Hölle seid ihr?</Text>
-        </FlavorTextOption>
-        <FlavorTextOption>
-            <Requirements>
-                <SpeakerFaction>FACTION_MIMOT</SpeakerFaction>
-            </Requirements>
-            <Text>Aber ihr seid süß. </Text>
-        </FlavorTextOption>
-        <FlavorTextOption>
-            <Requirements>
-                <SpeakerFaction>FACTION_XELOXI</SpeakerFaction>
-            </Requirements>
-            <Text>Wir werden euch zuletzt töten.</Text>
-        </FlavorTextOption>
-        <FlavorTextOption>
-            <Requirements>
-                <SpeakerFaction>FACTION_ARCEAN</SpeakerFaction>
-            </Requirements>
-            <Text>Lasst uns mal ehrlich sein: wir werden vermutlich Feinde.</Text>
-        </FlavorTextOption>
-        <FlavorTextOption>
-            <Requirements>
-                <SpeakerFaction>FACTION_DRENGIN</SpeakerFaction>
-            </Requirements>
-            <Text>Wir mögen nach außen freundlich wirken, aber verwechseln Sie das nicht mit Schwäche.</Text>
-        </FlavorTextOption>
-        <FlavorTextOption>
-            <Requirements>
-                <SpeakerFaction>FACTION_BARATAK</SpeakerFaction>
-            </Requirements>
-            <Text>Ich bin mir ziemlich sicher, dass Ihr Großvater mein Stuhl war.</Text>
-        </FlavorTextOption>
-        <FlavorTextOption>
-            <Requirements>
-                <SpeakerFaction>FACTION_MOTH</SpeakerFaction>
-            </Requirements>
-            <Text>Deine Naivität ist fast zum Lachen.</Text>
-        </FlavorTextOption>
-        <FlavorTextOption>
-            <Requirements>
-                <SpeakerFaction>FACTION_TERRAN</SpeakerFaction>
-                <ListenerFaction>FACTION_TERRAN</ListenerFaction>
-            </Requirements>
-            <Text>Es gibt keine Zukunft für euch.</Text>
-            <PreferenceWeight>50</PreferenceWeight>
-        </FlavorTextOption>
-        <FlavorTextOption>
-            <Requirements>
-                <SpeakerFaction>FACTION_TERRAN</SpeakerFaction>
-                <ListenerFaction>FACTION_FESTRON</ListenerFaction>
-            </Requirements>
-            <Text>Wir sind diejenigen, die irgendwann eure Körper als Wirte für unsere Jungen benutzen werden.</Text>
-            <PreferenceWeight>50</PreferenceWeight>
-        </FlavorTextOption>
-        <FlavorTextOption>
-            <Requirements>
-                <SpeakerFaction>FACTION_TERRAN</SpeakerFaction>
-                <ListenerFaction>FACTION_RESISTANCE</ListenerFaction>
-            </Requirements>
-            <Text>Es ist fraglich, ob sich unsere Zivilisationen jemals wieder vereinen werden.</Text>
-            <PreferenceWeight>50</PreferenceWeight>
-        </FlavorTextOption>
-        <FlavorTextOption>
-            <Requirements>
-                <SpeakerFaction>FACTION_TERRAN</SpeakerFaction>
-                <ListenerFaction>FACTION_NAVIGATORS</ListenerFaction>
-            </Requirements>
-            <Text>Wir sind froh, Sie getroffen zu haben.</Text>
-            <PreferenceWeight>50</PreferenceWeight>
-        </FlavorTextOption>
-        <FlavorTextOption>
-            <Requirements>
-                <SpeakerFaction>FACTION_TERRAN</SpeakerFaction>
-                <ListenerFaction>FACTION_MIMOT</ListenerFaction>
-            </Requirements>
-            <Text>Wir sind sehr niedlich, wenn Sie die Knochen und Innereien ignorieren.</Text>
-            <PreferenceWeight>50</PreferenceWeight>
-        </FlavorTextOption>
-        <FlavorTextOption>
-            <Requirements>
-                <SpeakerFaction>FACTION_TERRAN</SpeakerFaction>
-                <ListenerFaction>FACTION_XELOXI</ListenerFaction>
-            </Requirements>
-            <Text>Wir haben kein Interesse an euch und eurer sogenannten Zivilisation.</Text>
-            <PreferenceWeight>50</PreferenceWeight>
-        </FlavorTextOption>
-        <FlavorTextOption>
-            <Requirements>
-                <SpeakerFaction>FACTION_TERRAN</SpeakerFaction>
-                <ListenerFaction>FACTION_ARCEAN</ListenerFaction>
-            </Requirements>
-            <Text>Unsere vergangenen Freundschaften haben keinen Einfluss auf unsere Zukunft.</Text>
-            <PreferenceWeight>50</PreferenceWeight>
-        </FlavorTextOption>
-        <FlavorTextOption>
-            <Requirements>
-                <SpeakerFaction>FACTION_TERRAN</SpeakerFaction>
-                <ListenerFaction>FACTION_DRENGIN</ListenerFaction>
-            </Requirements>
-            <Text>Wir sollten zusammenarbeiten. Wir haben viel gemeinsam.</Text>
-            <PreferenceWeight>50</PreferenceWeight>
-        </FlavorTextOption>
-        <FlavorTextOption>
-            <Requirements>
-                <SpeakerFaction>FACTION_TERRAN</SpeakerFaction>
-                <ListenerFaction>FACTION_ALTARIAN</ListenerFaction>
-            </Requirements>
-            <Text>Wir werden sehen, Mensch.</Text>
-            <PreferenceWeight>50</PreferenceWeight>
-        </FlavorTextOption>
-        <FlavorTextOption>
-            <Requirements>
-                <SpeakerFaction>FACTION_TERRAN</SpeakerFaction>
-                <ListenerFaction>FACTION_YOR</ListenerFaction>
-            </Requirements>
-            <Text>Ihre Worte haben keine Bedeutung für uns.</Text>
-            <PreferenceWeight>50</PreferenceWeight>
-        </FlavorTextOption>
-        <FlavorTextOption>
-            <Requirements>
-                <SpeakerFaction>FACTION_TERRAN</SpeakerFaction>
-                <ListenerFaction>FACTION_TORIAN</ListenerFaction>
-            </Requirements>
-            <Text>Kommt uns nicht in die Quere, Mensch.</Text>
-            <PreferenceWeight>50</PreferenceWeight>
-        </FlavorTextOption>
-        <FlavorTextOption>
-            <Requirements>
-                <SpeakerFaction>FACTION_TERRAN</SpeakerFaction>
-                <ListenerFaction>FACTION_MANTI</ListenerFaction>
-            </Requirements>
-            <Text>Ich hoffe immer noch, dass wir zusammenarbeiten können.</Text>
-            <PreferenceWeight>50</PreferenceWeight>
-        </FlavorTextOption>
-        <FlavorTextOption>
-            <Requirements>
-                <SpeakerFaction>FACTION_TERRAN</SpeakerFaction>
-                <ListenerFaction>FACTION_KRYNN</ListenerFaction>
-            </Requirements>
-            <Text>Wir werden jeden deiner Spezies, außer dich, auf den Weg führen.</Text>
-            <PreferenceWeight>50</PreferenceWeight>
-        </FlavorTextOption>
-        <FlavorTextOption>
-            <Requirements>
-                <SpeakerFaction>FACTION_TERRAN</SpeakerFaction>
-                <ListenerFaction>FACTION_IRIDIUM</ListenerFaction>
-            </Requirements>
-            <Text>Wir scheinen gemeinsame Interessen zu haben.</Text>
-            <PreferenceWeight>50</PreferenceWeight>
-        </FlavorTextOption>
-        <FlavorTextOption>
-            <Requirements>
-                <SpeakerFaction>FACTION_TERRAN</SpeakerFaction>
-                <ListenerFaction>FACTION_CRYSTALLINE</ListenerFaction>
-            </Requirements>
-            <Text>Bitte beachten Sie für die Zukunft, dass diese seltsamen Wesen Ihre Gedanken lesen können.</Text>
-            <PreferenceWeight>50</PreferenceWeight>
-        </FlavorTextOption>
-        <FlavorTextOption>
-            <Requirements>
-                <SpeakerFaction>FACTION_TERRAN</SpeakerFaction>
-                <ListenerFaction>FACTION_MOTH</ListenerFaction>
-            </Requirements>
-            <Text>Unsere Zeit ist besser damit verbracht, mit anderen zu kommunizieren.</Text>
-            <PreferenceWeight>50</PreferenceWeight>
-        </FlavorTextOption>
-        <FlavorTextOption>
-            <Requirements>
-                <SpeakerFaction>FACTION_FESTRON</SpeakerFaction>
-                <ListenerFaction>FACTION_TERRAN</ListenerFaction>
-            </Requirements>
-            <Text>Ihr könnte keine Eier in uns legen. Na ja, vermutlich könntet ihr das schon, aber tut es nicht</Text>
-            <PreferenceWeight>50</PreferenceWeight>
-        </FlavorTextOption>
-        <FlavorTextOption>
-            <Requirements>
-                <SpeakerFaction>FACTION_FESTRON</SpeakerFaction>
-                <ListenerFaction>FACTION_NAVIGATORS</ListenerFaction>
-            </Requirements>
-            <Text>Denkt nicht mal daran.</Text>
-            <PreferenceWeight>50</PreferenceWeight>
-        </FlavorTextOption>
-        <FlavorTextOption>
-            <Requirements>
-                <SpeakerFaction>FACTION_FESTRON</SpeakerFaction>
-                <ListenerFaction>FACTION_MIMOT</ListenerFaction>
-            </Requirements>
-            <Text>Wir hatten mal eine Spezies wie eure auf unserem Planeten. Jetzt sind sie alle tot.</Text>
-            <PreferenceWeight>50</PreferenceWeight>
-        </FlavorTextOption>
-        <FlavorTextOption>
-            <Requirements>
-                <SpeakerFaction>FACTION_FESTRON</SpeakerFaction>
-                <ListenerFaction>FACTION_XELOXI</ListenerFaction>
-            </Requirements>
-            <Text>Einfach widerwärtig.</Text>
-            <PreferenceWeight>50</PreferenceWeight>
-        </FlavorTextOption>
-        <FlavorTextOption>
-            <Requirements>
-                <SpeakerFaction>FACTION_FESTRON</SpeakerFaction>
-                <ListenerFaction>FACTION_DRENGIN</ListenerFaction>
-            </Requirements>
-            <Text>Wir verspeisen deine Spezies buchstäblich zum Frühstück.</Text>
-            <PreferenceWeight>50</PreferenceWeight>
-        </FlavorTextOption>
-        <FlavorTextOption>
-            <Requirements>
-                <SpeakerFaction>FACTION_FESTRON</SpeakerFaction>
-                <ListenerFaction>FACTION_ALTARIAN</ListenerFaction>
-            </Requirements>
-            <Text>Wir finden das Gefasel von sprechenden Käfern unterhaltsam.</Text>
-            <PreferenceWeight>50</PreferenceWeight>
-        </FlavorTextOption>
-        <FlavorTextOption>
-            <Requirements>
-                <SpeakerFaction>FACTION_FESTRON</SpeakerFaction>
-                <ListenerFaction>FACTION_YOR</ListenerFaction>
-            </Requirements>
-            <Text>Eure Eier werden zu unserem Treibstoff.</Text>
-            <PreferenceWeight>50</PreferenceWeight>
-        </FlavorTextOption>
-        <FlavorTextOption>
-            <Requirements>
-                <SpeakerFaction>FACTION_FESTRON</SpeakerFaction>
-                <ListenerFaction>FACTION_TORIAN</ListenerFaction>
-            </Requirements>
-            <Text>Wir sind schon mit viel Schlimmerem als euch fertig geworden.</Text>
-            <PreferenceWeight>50</PreferenceWeight>
-        </FlavorTextOption>
-        <FlavorTextOption>
-            <Requirements>
-                <SpeakerFaction>FACTION_FESTRON</SpeakerFaction>
-                <ListenerFaction>FACTION_DRATH</ListenerFaction>
-            </Requirements>
-            <Text>Sehr amüsant.</Text>
-            <PreferenceWeight>50</PreferenceWeight>
-        </FlavorTextOption>
-        <FlavorTextOption>
-            <Requirements>
-                <SpeakerFaction>FACTION_FESTRON</SpeakerFaction>
-                <ListenerFaction>FACTION_CRYSTALLINE</ListenerFaction>
-            </Requirements>
-            <Text>Wir werden nicht zögern, jede Spezies, die uns bedroht, in Glas zu verwandeln.</Text>
-            <PreferenceWeight>50</PreferenceWeight>
-        </FlavorTextOption>
-        <FlavorTextOption>
-            <Requirements>
-                <SpeakerFaction>FACTION_FESTRON</SpeakerFaction>
-                <ListenerFaction>FACTION_MOTH</ListenerFaction>
-            </Requirements>
-            <Text>Nein, aber ihr erinnert uns an Monster, die wir schon einmal überlebt haben.</Text>
-            <PreferenceWeight>50</PreferenceWeight>
-        </FlavorTextOption>
-        <FlavorTextOption>
-            <Requirements>
-                <SpeakerFaction>FACTION_NAVIGATORS</SpeakerFaction>
-                <ListenerFaction>FACTION_FESTRON</ListenerFaction>
-            </Requirements>
-            <Text>Wir haben vor langer Zeit eine Spezies ausgelöscht, die euch ähnlich sah.</Text>
-            <PreferenceWeight>50</PreferenceWeight>
-        </FlavorTextOption>
-        <FlavorTextOption>
-            <Requirements>
-                <SpeakerFaction>FACTION_NAVIGATORS</SpeakerFaction>
-                <ListenerFaction>FACTION_YOR</ListenerFaction>
-            </Requirements>
-            <Text>Eure kläglichen Beleidigungsversuche haben keine Bedeutung für uns.</Text>
-            <PreferenceWeight>50</PreferenceWeight>
-        </FlavorTextOption>
-        <FlavorTextOption>
-            <Requirements>
-                <SpeakerFaction>FACTION_NAVIGATORS</SpeakerFaction>
-                <ListenerFaction>FACTION_ICONIAN</ListenerFaction>
-            </Requirements>
-            <Text>Wir haben die Precursor nicht vergessen. Sie existierten vor unserer Zeit.</Text>
-            <PreferenceWeight>50</PreferenceWeight>
-        </FlavorTextOption>
-        <FlavorTextOption>
-            <Requirements>
-                <SpeakerFaction>FACTION_NAVIGATORS</SpeakerFaction>
-                <ListenerFaction>FACTION_IRIDIUM</ListenerFaction>
-            </Requirements>
-            <Text>Hoffentlich können wir etwas finden, dass Ihrer Spezies dienlich sein kann.</Text>
-            <PreferenceWeight>50</PreferenceWeight>
-        </FlavorTextOption>
-        <FlavorTextOption>
-            <Requirements>
-                <SpeakerFaction>FACTION_NAVIGATORS</SpeakerFaction>
-                <ListenerFaction>FACTION_CRYSTALLINE</ListenerFaction>
-            </Requirements>
-            <Text>Wir haben kein Interesse daran, deinen Vorteil zu unterstützen.</Text>
-            <PreferenceWeight>50</PreferenceWeight>
-        </FlavorTextOption>
-        <FlavorTextOption>
-            <Requirements>
-                <SpeakerFaction>FACTION_NAVIGATORS</SpeakerFaction>
-                <ListenerFaction>FACTION_MOTH</ListenerFaction>
-            </Requirements>
-            <Text>Die Sterne sind zahlreich. Wie kannst du annehmen, sie alle erforscht zu haben?</Text>
-            <PreferenceWeight>50</PreferenceWeight>
-        </FlavorTextOption>
-        <FlavorTextOption>
-            <Requirements>
-                <SpeakerFaction>FACTION_MIMOT</SpeakerFaction>
-                <ListenerFaction>FACTION_TERRAN</ListenerFaction>
-            </Requirements>
-            <Text>Die Zeit wird zeigen, ob ihr schmackhaft seid oder nicht.</Text>
-            <PreferenceWeight>50</PreferenceWeight>
-        </FlavorTextOption>
-        <FlavorTextOption>
-            <Requirements>
-                <SpeakerFaction>FACTION_MIMOT</SpeakerFaction>
-                <ListenerFaction>FACTION_FESTRON</ListenerFaction>
-            </Requirements>
-            <Text>Wir werden eure Spezies auf unseren Farmen am Leben halten.</Text>
-            <PreferenceWeight>50</PreferenceWeight>
-        </FlavorTextOption>
-        <FlavorTextOption>
-            <Requirements>
-                <SpeakerFaction>FACTION_MIMOT</SpeakerFaction>
-                <ListenerFaction>FACTION_NAVIGATORS</ListenerFaction>
-            </Requirements>
-            <Text>Dinge, die harmlos aussehen, sind es nur selten.</Text>
-            <PreferenceWeight>50</PreferenceWeight>
-        </FlavorTextOption>
-        <FlavorTextOption>
-            <Requirements>
-                <SpeakerFaction>FACTION_MIMOT</SpeakerFaction>
-                <ListenerFaction>FACTION_DRENGIN</ListenerFaction>
-            </Requirements>
-            <Text>Ich frage mich, wie schwierig es wird, dein Fell zu entfernen.</Text>
-            <PreferenceWeight>50</PreferenceWeight>
-        </FlavorTextOption>
-        <FlavorTextOption>
-            <Requirements>
-                <SpeakerFaction>FACTION_MIMOT</SpeakerFaction>
-                <ListenerFaction>FACTION_YOR</ListenerFaction>
-            </Requirements>
-            <Text>Wir werden euch in eine nützlichere biomechanische Paste umwandeln.</Text>
-            <PreferenceWeight>50</PreferenceWeight>
-        </FlavorTextOption>
-        <FlavorTextOption>
-            <Requirements>
-                <SpeakerFaction>FACTION_MIMOT</SpeakerFaction>
-                <ListenerFaction>FACTION_IRIDIUM</ListenerFaction>
-            </Requirements>
-            <Text>Ist es unsere Schuld, dass eure Spezies so gut schmeckt?</Text>
-            <PreferenceWeight>50</PreferenceWeight>
-        </FlavorTextOption>
-        <FlavorTextOption>
-            <Requirements>
-                <SpeakerFaction>FACTION_MIMOT</SpeakerFaction>
-                <ListenerFaction>FACTION_MOTH</ListenerFaction>
-            </Requirements>
-            <Text>Wärst du größer, würde ich das als Bedrohung betrachten.</Text>
-            <PreferenceWeight>50</PreferenceWeight>
-        </FlavorTextOption>
-        <FlavorTextOption>
-            <Requirements>
-                <SpeakerFaction>FACTION_XELOXI</SpeakerFaction>
-                <ListenerFaction>FACTION_TERRAN</ListenerFaction>
-            </Requirements>
-            <Text>Ihr werdet feststellen, dass wir aus hartem Holz geschnitzt sind.</Text>
-            <PreferenceWeight>50</PreferenceWeight>
-        </FlavorTextOption>
-        <FlavorTextOption>
-            <Requirements>
-                <SpeakerFaction>FACTION_XELOXI</SpeakerFaction>
-                <ListenerFaction>FACTION_FESTRON</ListenerFaction>
-            </Requirements>
-            <Text>Weiches Fleisch auf einem harten Skelett ist solch ein ineffektives Design.</Text>
-            <PreferenceWeight>50</PreferenceWeight>
-        </FlavorTextOption>
-        <FlavorTextOption>
-            <Requirements>
-                <SpeakerFaction>FACTION_XELOXI</SpeakerFaction>
-                <ListenerFaction>FACTION_YOR</ListenerFaction>
-            </Requirements>
-            <Text>Wir werden eure Maschinen ermächtigen, über euch zu herrschen.</Text>
-            <PreferenceWeight>50</PreferenceWeight>
-        </FlavorTextOption>
-        <FlavorTextOption>
-            <Requirements>
-                <SpeakerFaction>FACTION_XELOXI</SpeakerFaction>
-                <ListenerFaction>FACTION_IRIDIUM</ListenerFaction>
-            </Requirements>
-            <Text>Mit einem kriminellen Reich haben wir nur wenig gemeinsam.</Text>
-            <PreferenceWeight>50</PreferenceWeight>
-        </FlavorTextOption>
-        <FlavorTextOption>
-            <Requirements>
-                <SpeakerFaction>FACTION_XELOXI</SpeakerFaction>
-                <ListenerFaction>FACTION_CRYSTALLINE</ListenerFaction>
-            </Requirements>
-            <Text>We priorisieren unseren Schutz; erinnere dich daran, Haarkrone.</Text>
-            <PreferenceWeight>50</PreferenceWeight>
-        </FlavorTextOption>
-        <FlavorTextOption>
-            <Requirements>
-                <SpeakerFaction>FACTION_XELOXI</SpeakerFaction>
-                <ListenerFaction>FACTION_MOTH</ListenerFaction>
-            </Requirements>
-            <Text>Sei vorsichtig - wir haben überlebt, wo andere in Flammen aufgegangen sind.</Text>
-            <PreferenceWeight>50</PreferenceWeight>
-        </FlavorTextOption>
-        <FlavorTextOption>
-            <Requirements>
-                <SpeakerFaction>FACTION_ARCEAN</SpeakerFaction>
-                <ListenerFaction>FACTION_NAVIGATORS</ListenerFaction>
-            </Requirements>
-            <Text>Es gibt in diesem Universum viel schlimmere Dinge als die Dread Lords.</Text>
-            <PreferenceWeight>50</PreferenceWeight>
-        </FlavorTextOption>
-        <FlavorTextOption>
-            <Requirements>
-                <SpeakerFaction>FACTION_ARCEAN</SpeakerFaction>
-                <ListenerFaction>FACTION_YOR</ListenerFaction>
-            </Requirements>
-            <Text>Ihre Worte haben keine Bedeutung für uns.</Text>
-            <PreferenceWeight>50</PreferenceWeight>
-        </FlavorTextOption>
-        <FlavorTextOption>
-            <Requirements>
-                <SpeakerFaction>FACTION_ARCEAN</SpeakerFaction>
-                <ListenerFaction>FACTION_IRIDIUM</ListenerFaction>
-            </Requirements>
-            <Text>Wir erinnern uns daran, dass ihr ein Sternentor verkauft habt, mit dem ihr in unsere Heimatwelt eindringen konntet.</Text>
-            <PreferenceWeight>50</PreferenceWeight>
-        </FlavorTextOption>
-        <FlavorTextOption>
-            <Requirements>
-                <SpeakerFaction>FACTION_DRENGIN</SpeakerFaction>
-                <ListenerFaction>FACTION_TERRAN</ListenerFaction>
-            </Requirements>
-            <Text>Wir hoffen auf Frieden. Aber wir werden euch wenn nötig auch zermalmen.</Text>
-            <PreferenceWeight>50</PreferenceWeight>
-        </FlavorTextOption>
-        <FlavorTextOption>
-            <Requirements>
-                <SpeakerFaction>FACTION_DRENGIN</SpeakerFaction>
-                <ListenerFaction>FACTION_NAVIGATORS</ListenerFaction>
-            </Requirements>
-            <Text>Ihr stinkt nach Erbarmungslosigkeit.</Text>
-            <PreferenceWeight>50</PreferenceWeight>
-        </FlavorTextOption>
-        <FlavorTextOption>
-            <Requirements>
-                <SpeakerFaction>FACTION_DRENGIN</SpeakerFaction>
-                <ListenerFaction>FACTION_MIMOT</ListenerFaction>
-            </Requirements>
-            <Text>Wenn jemand es verdient hat, ordentlich weggepustet zu werden, dann Sie.</Text>
-            <PreferenceWeight>50</PreferenceWeight>
-        </FlavorTextOption>
-        <FlavorTextOption>
-            <Requirements>
-                <SpeakerFaction>FACTION_DRENGIN</SpeakerFaction>
-                <ListenerFaction>FACTION_DRENGIN</ListenerFaction>
-            </Requirements>
-            <Text>Wir haben sehr große und spitze Zähne.</Text>
-            <PreferenceWeight>50</PreferenceWeight>
-        </FlavorTextOption>
-        <FlavorTextOption>
-            <Requirements>
-                <SpeakerFaction>FACTION_DRENGIN</SpeakerFaction>
-                <ListenerFaction>FACTION_YOR</ListenerFaction>
-            </Requirements>
-            <Text>Ihr müsst uns nicht verstehen. Nur gehorchen.</Text>
-            <PreferenceWeight>50</PreferenceWeight>
-        </FlavorTextOption>
-        <FlavorTextOption>
-            <Requirements>
-                <SpeakerFaction>FACTION_DRENGIN</SpeakerFaction>
-                <ListenerFaction>FACTION_TORIAN</ListenerFaction>
-            </Requirements>
-            <Text>Wir werden noch unsere Rache bekommen.</Text>
-            <PreferenceWeight>50</PreferenceWeight>
-        </FlavorTextOption>
-        <FlavorTextOption>
-            <Requirements>
-                <SpeakerFaction>FACTION_DRENGIN</SpeakerFaction>
-                <ListenerFaction>FACTION_KRYNN</ListenerFaction>
-            </Requirements>
-            <Text>Unser Dschihad wird euch verschlingen.</Text>
-            <PreferenceWeight>50</PreferenceWeight>
-        </FlavorTextOption>
-        <FlavorTextOption>
-            <Requirements>
-                <SpeakerFaction>FACTION_DRENGIN</SpeakerFaction>
-                <ListenerFaction>FACTION_IRIDIUM</ListenerFaction>
-            </Requirements>
-            <Text>Vergesst nicht, dass wir immer noch Agenten haben. Ihr Handwerk ist äußerst tödlich.</Text>
-            <PreferenceWeight>50</PreferenceWeight>
-        </FlavorTextOption>
-        <FlavorTextOption>
-            <Requirements>
-                <SpeakerFaction>FACTION_DRENGIN</SpeakerFaction>
-                <ListenerFaction>FACTION_CRYSTALLINE</ListenerFaction>
-            </Requirements>
-            <Text>Ihr werdet uns nicht "brechen".</Text>
-            <PreferenceWeight>50</PreferenceWeight>
-        </FlavorTextOption>
-        <FlavorTextOption>
-            <Requirements>
-                <SpeakerFaction>FACTION_DRENGIN</SpeakerFaction>
-                <ListenerFaction>FACTION_MOTH</ListenerFaction>
-            </Requirements>
-            <Text>Eine Kultur des Krieges ist dazu bestimmt, zu zerfallen.</Text>
-            <PreferenceWeight>50</PreferenceWeight>
-        </FlavorTextOption>
-        <FlavorTextOption>
-            <Requirements>
-                <SpeakerFaction>FACTION_ALTARIAN</SpeakerFaction>
-                <ListenerFaction>FACTION_TERRAN</ListenerFaction>
-            </Requirements>
-            <Text>Prophezeiung oder einfach gesagt Manipulation.</Text>
-            <PreferenceWeight>50</PreferenceWeight>
-        </FlavorTextOption>
-        <FlavorTextOption>
-            <Requirements>
-                <SpeakerFaction>FACTION_ALTARIAN</SpeakerFaction>
-                <ListenerFaction>FACTION_FESTRON</ListenerFaction>
-            </Requirements>
-            <Text>Unsere Aktivitäten beinhalten das Legen von Eiern in euch.</Text>
-            <PreferenceWeight>50</PreferenceWeight>
-        </FlavorTextOption>
-        <FlavorTextOption>
-            <Requirements>
-                <SpeakerFaction>FACTION_ALTARIAN</SpeakerFaction>
-                <ListenerFaction>FACTION_NAVIGATORS</ListenerFaction>
-            </Requirements>
-            <Text>Wir wissen genug über euch, um uns vor euren Behauptungen, Frieden zu wollen, in Acht zu nehmen.</Text>
-            <PreferenceWeight>50</PreferenceWeight>
-        </FlavorTextOption>
-        <FlavorTextOption>
-            <Requirements>
-                <SpeakerFaction>FACTION_ALTARIAN</SpeakerFaction>
-                <ListenerFaction>FACTION_YOR</ListenerFaction>
-            </Requirements>
-            <Text>Ihre Worte haben keine Bedeutung für uns.</Text>
-            <PreferenceWeight>50</PreferenceWeight>
-        </FlavorTextOption>
-        <FlavorTextOption>
-            <Requirements>
-                <SpeakerFaction>FACTION_ALTARIAN</SpeakerFaction>
-                <ListenerFaction>FACTION_IRIDIUM</ListenerFaction>
-            </Requirements>
-            <Text>Hallo.</Text>
-            <PreferenceWeight>50</PreferenceWeight>
-        </FlavorTextOption>
-        <FlavorTextOption>
-            <Requirements>
-                <SpeakerFaction>FACTION_ALTARIAN</SpeakerFaction>
-                <ListenerFaction>FACTION_MOTH</ListenerFaction>
-            </Requirements>
-            <Text>Wir freuen uns, mit jedem zusammenzuarbeiten.</Text>
-            <PreferenceWeight>50</PreferenceWeight>
-        </FlavorTextOption>
-        <FlavorTextOption>
-            <Requirements>
-                <SpeakerFaction>FACTION_ALTARIAN</SpeakerFaction>
-                <ListenerFaction>FACTION_CRYSTALLINE</ListenerFaction>
-            </Requirements>
-            <Text>Wenn es eine Verbindung gibt, sind wir die perfektionierte Form.</Text>
-            <PreferenceWeight>50</PreferenceWeight>
-        </FlavorTextOption>
-        <FlavorTextOption>
-            <Requirements>
-                <SpeakerFaction>FACTION_YOR</SpeakerFaction>
-                <ListenerFaction>FACTION_TERRAN</ListenerFaction>
-            </Requirements>
-            <Text>Ihr seht wie etwas aus einem Albtraum aus.</Text>
-            <PreferenceWeight>50</PreferenceWeight>
-        </FlavorTextOption>
-        <FlavorTextOption>
-            <Requirements>
-                <SpeakerFaction>FACTION_YOR</SpeakerFaction>
-                <ListenerFaction>FACTION_FESTRON</ListenerFaction>
-            </Requirements>
-            <Text>Wir haben nur wenig Erfahrung mit synthetischen Lebensformen.</Text>
-            <PreferenceWeight>50</PreferenceWeight>
-        </FlavorTextOption>
-        <FlavorTextOption>
-            <Requirements>
-                <SpeakerFaction>FACTION_YOR</SpeakerFaction>
-                <ListenerFaction>FACTION_NAVIGATORS</ListenerFaction>
-            </Requirements>
-            <Text>Wir wissen, was Ihr mit den Iconianern gemacht habt. Wenn es dazu kommen sollte, werdet Ihr feststellen, dass wir ein harter Gegner sind.</Text>
-            <PreferenceWeight>50</PreferenceWeight>
-        </FlavorTextOption>
-        <FlavorTextOption>
-            <Requirements>
-                <SpeakerFaction>FACTION_YOR</SpeakerFaction>
-                <ListenerFaction>FACTION_MIMOT</ListenerFaction>
-            </Requirements>
-            <Text>Wir haben nur wenig Erfahrung mit synthetischen Lebensformen.</Text>
-            <PreferenceWeight>50</PreferenceWeight>
-        </FlavorTextOption>
-        <FlavorTextOption>
-            <Requirements>
-                <SpeakerFaction>FACTION_YOR</SpeakerFaction>
-                <ListenerFaction>FACTION_XELOXI</ListenerFaction>
-            </Requirements>
-            <Text>Wir haben nur wenig Erfahrung mit synthetischen Lebensformen.</Text>
-            <PreferenceWeight>50</PreferenceWeight>
-        </FlavorTextOption>
-        <FlavorTextOption>
-            <Requirements>
-                <SpeakerFaction>FACTION_YOR</SpeakerFaction>
-                <ListenerFaction>FACTION_ARCEAN</ListenerFaction>
-            </Requirements>
-            <Text>Wir haben nur wenig Erfahrung mit synthetischen Lebensformen.</Text>
-            <PreferenceWeight>50</PreferenceWeight>
-        </FlavorTextOption>
-        <FlavorTextOption>
-            <Requirements>
-                <SpeakerFaction>FACTION_YOR</SpeakerFaction>
-                <ListenerFaction>FACTION_DRENGIN</ListenerFaction>
-            </Requirements>
-            <Text>Wir haben nur wenig Erfahrung mit synthetischen Lebensformen.</Text>
-            <PreferenceWeight>50</PreferenceWeight>
-        </FlavorTextOption>
-        <FlavorTextOption>
-            <Requirements>
-                <SpeakerFaction>FACTION_YOR</SpeakerFaction>
-                <ListenerFaction>FACTION_ALTARIAN</ListenerFaction>
-            </Requirements>
-            <Text>Wir haben nur wenig Erfahrung mit synthetischen Lebensformen.</Text>
-            <PreferenceWeight>50</PreferenceWeight>
-        </FlavorTextOption>
-        <FlavorTextOption>
-            <Requirements>
-                <SpeakerFaction>FACTION_YOR</SpeakerFaction>
-                <ListenerFaction>FACTION_YOR</ListenerFaction>
-            </Requirements>
-            <Text>Wir haben nur wenig Erfahrung mit synthetischen Lebensformen.</Text>
-            <PreferenceWeight>50</PreferenceWeight>
-        </FlavorTextOption>
-        <FlavorTextOption>
-            <Requirements>
-                <SpeakerFaction>FACTION_YOR</SpeakerFaction>
-                <ListenerFaction>FACTION_TORIAN</ListenerFaction>
-            </Requirements>
-            <Text>Wir haben nur wenig Erfahrung mit synthetischen Lebensformen.</Text>
-            <PreferenceWeight>50</PreferenceWeight>
-        </FlavorTextOption>
-        <FlavorTextOption>
-            <Requirements>
-                <SpeakerFaction>FACTION_YOR</SpeakerFaction>
-                <ListenerFaction>FACTION_MANTI</ListenerFaction>
-            </Requirements>
-            <Text>Wir haben nur wenig Erfahrung mit synthetischen Lebensformen.</Text>
-            <PreferenceWeight>50</PreferenceWeight>
-        </FlavorTextOption>
-        <FlavorTextOption>
-            <Requirements>
-                <SpeakerFaction>FACTION_YOR</SpeakerFaction>
-                <ListenerFaction>FACTION_KRYNN</ListenerFaction>
-            </Requirements>
-            <Text>Wir haben nur wenig Erfahrung mit synthetischen Lebensformen.</Text>
-            <PreferenceWeight>50</PreferenceWeight>
-        </FlavorTextOption>
-        <FlavorTextOption>
-            <Requirements>
-                <SpeakerFaction>FACTION_YOR</SpeakerFaction>
-                <ListenerFaction>FACTION_ICONIAN</ListenerFaction>
-            </Requirements>
-            <Text>Wir werden uns zurückholen, was uns gehört.</Text>
-            <PreferenceWeight>50</PreferenceWeight>
-        </FlavorTextOption>
-        <FlavorTextOption>
-            <Requirements>
-                <SpeakerFaction>FACTION_YOR</SpeakerFaction>
-                <ListenerFaction>FACTION_DRATH</ListenerFaction>
-            </Requirements>
-            <Text>Wir haben nur wenig Erfahrung mit synthetischen Lebensformen.</Text>
-            <PreferenceWeight>50</PreferenceWeight>
-        </FlavorTextOption>
-        <FlavorTextOption>
-            <Requirements>
-                <SpeakerFaction>FACTION_YOR</SpeakerFaction>
-                <ListenerFaction>FACTION_IRIDIUM</ListenerFaction>
-            </Requirements>
-            <Text>Wir bringen mit unseren Produkten Glück und Zufriedenheit. Etwas, das Sie offensichtlich nicht verstehen.</Text>
-            <PreferenceWeight>50</PreferenceWeight>
-        </FlavorTextOption>
-        <FlavorTextOption>
-            <Requirements>
-                <SpeakerFaction>FACTION_YOR</SpeakerFaction>
-                <ListenerFaction>FACTION_CRYSTALLINE</ListenerFaction>
-            </Requirements>
-            <Text>Willst du wirklich diskutieren, wer die bessere Batterie herstellt?</Text>
-            <PreferenceWeight>50</PreferenceWeight>
-        </FlavorTextOption>
-        <FlavorTextOption>
-            <Requirements>
-                <SpeakerFaction>FACTION_TORIAN</SpeakerFaction>
-                <ListenerFaction>FACTION_TERRAN</ListenerFaction>
-            </Requirements>
-            <Text>Eure Freiheit oder Versklavung bleibt abzuwarten.</Text>
-            <PreferenceWeight>50</PreferenceWeight>
-        </FlavorTextOption>
-        <FlavorTextOption>
-            <Requirements>
-                <SpeakerFaction>FACTION_TORIAN</SpeakerFaction>
-                <ListenerFaction>FACTION_FESTRON</ListenerFaction>
-            </Requirements>
-            <Text>Das ist uns egal.</Text>
-            <PreferenceWeight>50</PreferenceWeight>
-        </FlavorTextOption>
-        <FlavorTextOption>
-            <Requirements>
-                <SpeakerFaction>FACTION_TORIAN</SpeakerFaction>
-                <ListenerFaction>FACTION_DRENGIN</ListenerFaction>
-            </Requirements>
-            <Text>Ah, Torianer. Ich habe ein Duzend von euch für das Neu-Argon-Festessen eingefroren.</Text>
-            <PreferenceWeight>50</PreferenceWeight>
-        </FlavorTextOption>
-        <FlavorTextOption>
-            <Requirements>
-                <SpeakerFaction>FACTION_TORIAN</SpeakerFaction>
-                <ListenerFaction>FACTION_TORIAN</ListenerFaction>
-            </Requirements>
-            <Text>Euer einziger Nutzen ist eure Fähigkeit, euch schnell zu vermehren.</Text>
-            <PreferenceWeight>50</PreferenceWeight>
-        </FlavorTextOption>
-        <FlavorTextOption>
-            <Requirements>
-                <SpeakerFaction>FACTION_TORIAN</SpeakerFaction>
-                <ListenerFaction>FACTION_IRIDIUM</ListenerFaction>
-            </Requirements>
-            <Text>Wir haben unter einem Vorratsverlust eurer Spezies gelitten.</Text>
-            <PreferenceWeight>50</PreferenceWeight>
-        </FlavorTextOption>
-        <FlavorTextOption>
-            <Requirements>
-                <SpeakerFaction>FACTION_TORIAN</SpeakerFaction>
-                <ListenerFaction>FACTION_CRYSTALLINE</ListenerFaction>
-            </Requirements>
-            <Text>Wir haben auch viele an andere Spezies verloren. Wir werden alles tun, um uns zu schützen.</Text>
-            <PreferenceWeight>50</PreferenceWeight>
-        </FlavorTextOption>
-        <FlavorTextOption>
-            <Requirements>
-                <SpeakerFaction>FACTION_MANTI</SpeakerFaction>
-                <ListenerFaction>FACTION_TERRAN</ListenerFaction>
-            </Requirements>
-            <Text>Ihr seht aus wie mein Abendbrot von gestern.</Text>
-            <PreferenceWeight>50</PreferenceWeight>
-        </FlavorTextOption>
-        <FlavorTextOption>
-            <Requirements>
-                <SpeakerFaction>FACTION_MANTI</SpeakerFaction>
-                <ListenerFaction>FACTION_FESTRON</ListenerFaction>
-            </Requirements>
-            <Text>Wir sind definitiv der Stoff, aus dem Albträume gemacht sind.</Text>
-            <PreferenceWeight>50</PreferenceWeight>
-        </FlavorTextOption>
-        <FlavorTextOption>
-            <Requirements>
-                <SpeakerFaction>FACTION_MANTI</SpeakerFaction>
-                <ListenerFaction>FACTION_YOR</ListenerFaction>
-            </Requirements>
-            <Text>Ihre Worte haben keine Bedeutung für uns.</Text>
-            <PreferenceWeight>50</PreferenceWeight>
-        </FlavorTextOption>
-        <FlavorTextOption>
-            <Requirements>
-                <SpeakerFaction>FACTION_MANTI</SpeakerFaction>
-                <ListenerFaction>FACTION_IRIDIUM</ListenerFaction>
-            </Requirements>
-            <Text>Ihr verkauft nicht zufälligerweise eure Kinder als Nahrungsmittel?</Text>
-            <PreferenceWeight>50</PreferenceWeight>
-        </FlavorTextOption>
-        <FlavorTextOption>
-            <Requirements>
-                <SpeakerFaction>FACTION_MANTI</SpeakerFaction>
-                <ListenerFaction>FACTION_MOTH</ListenerFaction>
-            </Requirements>
-            <Text>Jede Geschichte hat zwei Seiten, wenn nicht sogar mehr.</Text>
-            <PreferenceWeight>50</PreferenceWeight>
-        </FlavorTextOption>
-        <FlavorTextOption>
-            <Requirements>
-                <SpeakerFaction>FACTION_KRYNN</SpeakerFaction>
-                <ListenerFaction>FACTION_FESTRON</ListenerFaction>
-            </Requirements>
-            <Text>Augen haben viele Fette, die unsere Jungen sehr mögen.</Text>
-            <PreferenceWeight>50</PreferenceWeight>
-        </FlavorTextOption>
-        <FlavorTextOption>
-            <Requirements>
-                <SpeakerFaction>FACTION_KRYNN</SpeakerFaction>
-                <ListenerFaction>FACTION_MIMOT</ListenerFaction>
-            </Requirements>
-            <Text>Sie sollten uns einfach in Ruhe lassen.</Text>
-            <PreferenceWeight>50</PreferenceWeight>
-        </FlavorTextOption>
-        <FlavorTextOption>
-            <Requirements>
-                <SpeakerFaction>FACTION_KRYNN</SpeakerFaction>
-                <ListenerFaction>FACTION_YOR</ListenerFaction>
-            </Requirements>
-            <Text>Ihre Worte haben keine Bedeutung für uns.</Text>
-            <PreferenceWeight>50</PreferenceWeight>
-        </FlavorTextOption>
-        <FlavorTextOption>
-            <Requirements>
-                <SpeakerFaction>FACTION_KRYNN</SpeakerFaction>
-                <ListenerFaction>FACTION_IRIDIUM</ListenerFaction>
-            </Requirements>
-            <Text>Diejenigen, die behaupten, ein reines Herz zu haben, sind die größten Konsumenten unserer weniger herzhaften Produkte.</Text>
-            <PreferenceWeight>50</PreferenceWeight>
-        </FlavorTextOption>
-        <FlavorTextOption>
-            <Requirements>
-                <SpeakerFaction>FACTION_KRYNN</SpeakerFaction>
-                <ListenerFaction>FACTION_MOTH</ListenerFaction>
-            </Requirements>
-            <Text>Es fällt uns schwer, das anzunehmen, was Spaltung verursacht.</Text>
-            <PreferenceWeight>50</PreferenceWeight>
-        </FlavorTextOption>
-        <FlavorTextOption>
-            <Requirements>
-                <SpeakerFaction>FACTION_ICONIAN</SpeakerFaction>
-                <ListenerFaction>FACTION_NAVIGATORS</ListenerFaction>
-            </Requirements>
-            <Text>Sie wollen nicht wissen, was wir wissen.</Text>
-            <PreferenceWeight>50</PreferenceWeight>
-        </FlavorTextOption>
-        <FlavorTextOption>
-            <Requirements>
-                <SpeakerFaction>FACTION_ICONIAN</SpeakerFaction>
-                <ListenerFaction>FACTION_MIMOT</ListenerFaction>
-            </Requirements>
-            <Text>Lassen Sie den Teil aus, dass die Augen, die ihr erschaffen habt, böse Roboteraugen waren?</Text>
-            <PreferenceWeight>50</PreferenceWeight>
-        </FlavorTextOption>
-        <FlavorTextOption>
-            <Requirements>
-                <SpeakerFaction>FACTION_ICONIAN</SpeakerFaction>
-                <ListenerFaction>FACTION_DRENGIN</ListenerFaction>
-            </Requirements>
-            <Text>Dein Schädel wird noch früh genug meine Trophäensammlung zieren.</Text>
-            <PreferenceWeight>50</PreferenceWeight>
-        </FlavorTextOption>
-        <FlavorTextOption>
-            <Requirements>
-                <SpeakerFaction>FACTION_ICONIAN</SpeakerFaction>
-                <ListenerFaction>FACTION_YOR</ListenerFaction>
-            </Requirements>
-            <Text>Leere Worte einer sterbenden Spezies.</Text>
-            <PreferenceWeight>50</PreferenceWeight>
-        </FlavorTextOption>
-        <FlavorTextOption>
-            <Requirements>
-                <SpeakerFaction>FACTION_ICONIAN</SpeakerFaction>
-                <ListenerFaction>FACTION_IRIDIUM</ListenerFaction>
-            </Requirements>
-            <Text>Wir unterstützen die natürliche und unnatürliche Selektion gleichermaßen.</Text>
-            <PreferenceWeight>50</PreferenceWeight>
-        </FlavorTextOption>
-        <FlavorTextOption>
-            <Requirements>
-                <SpeakerFaction>FACTION_ICONIAN</SpeakerFaction>
-                <ListenerFaction>FACTION_CRYSTALLINE</ListenerFaction>
-            </Requirements>
-            <Text>Auf tote Götter zu vertrauen ist töricht; es gibt immer mehr, was sie verborgen haben.</Text>
-            <PreferenceWeight>50</PreferenceWeight>
-        </FlavorTextOption>
-        <FlavorTextOption>
-            <Requirements>
-                <SpeakerFaction>FACTION_ICONIAN</SpeakerFaction>
-                <ListenerFaction>FACTION_MOTH</ListenerFaction>
-            </Requirements>
-            <Text>Wir meinen es nicht böse, wenn das die Antwort ist, die du von uns erhoffen würdest.</Text>
-            <PreferenceWeight>50</PreferenceWeight>
-        </FlavorTextOption>
-        <FlavorTextOption>
-            <Requirements>
-                <SpeakerFaction>FACTION_DRATH</SpeakerFaction>
-                <ListenerFaction>FACTION_FESTRON</ListenerFaction>
-            </Requirements>
-            <Text>Ihre Worte haben keine Bedeutung für uns.</Text>
-            <PreferenceWeight>50</PreferenceWeight>
-        </FlavorTextOption>
-        <FlavorTextOption>
-            <Requirements>
-                <SpeakerFaction>FACTION_DRATH</SpeakerFaction>
-                <ListenerFaction>FACTION_NAVIGATORS</ListenerFaction>
-            </Requirements>
-            <Text>Sie werden sich vielleicht wünschen, uns niemals begegnet zu sein.</Text>
-            <PreferenceWeight>50</PreferenceWeight>
-        </FlavorTextOption>
-        <FlavorTextOption>
-            <Requirements>
-                <SpeakerFaction>FACTION_DRATH</SpeakerFaction>
-                <ListenerFaction>FACTION_ALTARIAN</ListenerFaction>
-            </Requirements>
-            <Text>Eure niederträchtigen Handlungen haben zu eurer Verbannung geführt.</Text>
-            <PreferenceWeight>50</PreferenceWeight>
-        </FlavorTextOption>
-        <FlavorTextOption>
-            <Requirements>
-                <SpeakerFaction>FACTION_DRATH</SpeakerFaction>
-                <ListenerFaction>FACTION_YOR</ListenerFaction>
-            </Requirements>
-            <Text>Sie sind ein verlorenes Relikt einer toten Vergangenheit.</Text>
-            <PreferenceWeight>50</PreferenceWeight>
-        </FlavorTextOption>
-        <FlavorTextOption>
-            <Requirements>
-                <SpeakerFaction>FACTION_DRATH</SpeakerFaction>
-                <ListenerFaction>FACTION_ICONIAN</ListenerFaction>
-            </Requirements>
-            <Text>Ihr wurdet verbannt, weil ihr den Angriffskrieg verloren habt. Unsere Welt wurde uns gestohlen. Wir sind nicht gleich.</Text>
-            <PreferenceWeight>50</PreferenceWeight>
-        </FlavorTextOption>
-        <FlavorTextOption>
-            <Requirements>
-                <SpeakerFaction>FACTION_DRATH</SpeakerFaction>
-                <ListenerFaction>FACTION_IRIDIUM</ListenerFaction>
-            </Requirements>
-            <Text>Wir vermissen Sie als einen unserer Agenten.</Text>
-            <PreferenceWeight>50</PreferenceWeight>
-        </FlavorTextOption>
-        <FlavorTextOption>
-            <Requirements>
-                <SpeakerFaction>FACTION_DRATH</SpeakerFaction>
-                <ListenerFaction>FACTION_CRYSTALLINE</ListenerFaction>
-            </Requirements>
-            <Text>Du wirst es vielleicht schwerer finden, uns zu täuschen, als du denkst.</Text>
-            <PreferenceWeight>50</PreferenceWeight>
-        </FlavorTextOption>
-        <FlavorTextOption>
-            <Requirements>
-                <SpeakerFaction>FACTION_DRATH</SpeakerFaction>
-                <ListenerFaction>FACTION_MOTH</ListenerFaction>
-            </Requirements>
-            <Text>Nichts Gutes kommt dabei heraus, wenn man sich an die Dunkelheit klammert.</Text>
-            <PreferenceWeight>50</PreferenceWeight>
-        </FlavorTextOption>
-        <FlavorTextOption>
-            <Requirements>
-                <SpeakerFaction>FACTION_IRIDIUM</SpeakerFaction>
-                <ListenerFaction>FACTION_RESISTANCE</ListenerFaction>
-            </Requirements>
-            <Text>Wir vertrauen Ihnen nicht.</Text>
-            <PreferenceWeight>50</PreferenceWeight>
-        </FlavorTextOption>
-        <FlavorTextOption>
-            <Requirements>
-                <SpeakerFaction>FACTION_IRIDIUM</SpeakerFaction>
-                <ListenerFaction>FACTION_FESTRON</ListenerFaction>
-            </Requirements>
-            <Text>Augen haben viele Fette, die unsere Jungen sehr mögen. Wir werden uns gut verstehen.</Text>
-            <PreferenceWeight>50</PreferenceWeight>
-        </FlavorTextOption>
-        <FlavorTextOption>
-            <Requirements>
-                <SpeakerFaction>FACTION_IRIDIUM</SpeakerFaction>
-                <ListenerFaction>FACTION_NAVIGATORS</ListenerFaction>
-            </Requirements>
-            <Text>Eure Gier wird euch vor dem, was bevorsteht, nicht retten.</Text>
-            <PreferenceWeight>50</PreferenceWeight>
-        </FlavorTextOption>
-        <FlavorTextOption>
-            <Requirements>
-                <SpeakerFaction>FACTION_IRIDIUM</SpeakerFaction>
-                <ListenerFaction>FACTION_MIMOT</ListenerFaction>
-            </Requirements>
-            <Text>Vielleicht später.</Text>
-            <PreferenceWeight>50</PreferenceWeight>
-        </FlavorTextOption>
-        <FlavorTextOption>
-            <Requirements>
-                <SpeakerFaction>FACTION_IRIDIUM</SpeakerFaction>
-                <ListenerFaction>FACTION_YOR</ListenerFaction>
-            </Requirements>
-            <Text>Wir handeln nur, wenn wir uns nicht mit Gewalt nehmen können, was wir wollen.</Text>
-            <PreferenceWeight>50</PreferenceWeight>
-        </FlavorTextOption>
-        <FlavorTextOption>
-            <Requirements>
-                <SpeakerFaction>FACTION_IRIDIUM</SpeakerFaction>
-                <ListenerFaction>FACTION_CRYSTALLINE</ListenerFaction>
-            </Requirements>
-            <Text>Wir haben Äonen ohne deinen Markt überlebt; wir werden auch ohne ihn auskommen.</Text>
-            <PreferenceWeight>50</PreferenceWeight>
-        </FlavorTextOption>
-        <FlavorTextOption>
-            <Requirements>
-                <SpeakerFaction>FACTION_ONYX_HIVE</SpeakerFaction>
-                <ListenerFaction>FACTION_NAVIGATORS</ListenerFaction>
-            </Requirements>
-            <Text>Wir beide unterscheiden uns deutlich von den anderen.</Text>
-            <PreferenceWeight>50</PreferenceWeight>
-        </FlavorTextOption>
-        <FlavorTextOption>
-            <Requirements>
-                <SpeakerFaction>FACTION_ONYX_HIVE</SpeakerFaction>
-                <ListenerFaction>FACTION_MIMOT</ListenerFaction>
-            </Requirements>
-            <Text>Ich hoffe, dass wir zusammenarbeiten können, Riesenkanonentyp.</Text>
-            <PreferenceWeight>50</PreferenceWeight>
-        </FlavorTextOption>
-        <FlavorTextOption>
-            <Requirements>
-                <SpeakerFaction>FACTION_ONYX_HIVE</SpeakerFaction>
-                <ListenerFaction>FACTION_YOR</ListenerFaction>
-            </Requirements>
-            <Text>Ich bezweifle, dass eure Spezies überhaupt eine Zukunft hat.</Text>
-            <PreferenceWeight>50</PreferenceWeight>
-        </FlavorTextOption>
-        <FlavorTextOption>
-            <Requirements>
-                <SpeakerFaction>FACTION_ONYX_HIVE</SpeakerFaction>
-                <ListenerFaction>FACTION_IRIDIUM</ListenerFaction>
-            </Requirements>
-            <Text>Das hören wir häufiger. </Text>
-            <PreferenceWeight>50</PreferenceWeight>
-        </FlavorTextOption>
-        <FlavorTextOption>
-            <Requirements>
-                <SpeakerFaction>FACTION_ONYX_HIVE</SpeakerFaction>
-                <ListenerFaction>FACTION_CRYSTALLINE</ListenerFaction>
-            </Requirements>
-            <Text>Mal sehen, wer schwach aussieht, wenn eure porösen Körper zu Glas werden.</Text>
-            <PreferenceWeight>50</PreferenceWeight>
-        </FlavorTextOption>
-        <FlavorTextOption>
-            <Requirements>
-                <SpeakerFaction>FACTION_BARATAK</SpeakerFaction>
-                <ListenerFaction>FACTION_FESTRON</ListenerFaction>
-            </Requirements>
-            <Text>Eure Körper sind nutzlos für uns. Verschwindet.</Text>
-            <PreferenceWeight>50</PreferenceWeight>
-        </FlavorTextOption>
-        <FlavorTextOption>
-            <Requirements>
-                <SpeakerFaction>FACTION_BARATAK</SpeakerFaction>
-                <ListenerFaction>FACTION_NAVIGATORS</ListenerFaction>
-            </Requirements>
-            <Text>Die Zeit wird zeigen, ob ihr das, was kommt, überleben werdet.</Text>
-            <PreferenceWeight>50</PreferenceWeight>
-        </FlavorTextOption>
-        <FlavorTextOption>
-            <Requirements>
-                <SpeakerFaction>FACTION_BARATAK</SpeakerFaction>
-                <ListenerFaction>FACTION_MIMOT</ListenerFaction>
-            </Requirements>
-            <Text>Die fünf anderen Spezies auf unserer Welt haben dasselbe gedacht.</Text>
-            <PreferenceWeight>50</PreferenceWeight>
-        </FlavorTextOption>
-        <FlavorTextOption>
-            <Requirements>
-                <SpeakerFaction>FACTION_BARATAK</SpeakerFaction>
-                <ListenerFaction>FACTION_YOR</ListenerFaction>
-            </Requirements>
-            <Text>Ihre Worte haben keine Bedeutung für uns.</Text>
-            <PreferenceWeight>50</PreferenceWeight>
-        </FlavorTextOption>
-        <FlavorTextOption>
-            <Requirements>
-                <SpeakerFaction>FACTION_BARATAK</SpeakerFaction>
-                <ListenerFaction>FACTION_IRIDIUM</ListenerFaction>
-            </Requirements>
-            <Text>Wir sind zuversichtlich, dass wir weiterhin Geschäfte miteinander machen können.</Text>
-            <PreferenceWeight>50</PreferenceWeight>
-        </FlavorTextOption>
-        <FlavorTextOption>
-            <Requirements>
-                <SpeakerFaction>FACTION_RESISTANCE</SpeakerFaction>
-                <ListenerFaction>FACTION_CRYSTALLINE</ListenerFaction>
-            </Requirements>
-            <Text>Also das ist es, was der Individualismus der Terraner mit sich bringt - zersplitterte Gruppen.</Text>
-            <PreferenceWeight>50</PreferenceWeight>
-        </FlavorTextOption>
-        <FlavorTextOption>
-            <Requirements>
-                <SpeakerFaction>FACTION_RESISTANCE</SpeakerFaction>
-                <ListenerFaction>FACTION_MOTH</ListenerFaction>
-            </Requirements>
-            <Text>Wir helfen denen, die bereit sind, anderen zu helfen.</Text>
-            <PreferenceWeight>50</PreferenceWeight>
-        </FlavorTextOption>
-        <FlavorTextOption>
-            <Requirements>
-                <SpeakerFaction>FACTION_SEEING</SpeakerFaction>
-                <ListenerFaction>FACTION_CRYSTALLINE</ListenerFaction>
-            </Requirements>
-            <Text>Denk immer daran, wer dich zuerst gefördert hat, während du dich weiterentwickelst.</Text>
-            <PreferenceWeight>50</PreferenceWeight>
-        </FlavorTextOption>
-        <FlavorTextOption>
-            <Requirements>
-                <SpeakerFaction>FACTION_CRYSTALLINE</SpeakerFaction>
-                <ListenerFaction>FACTION_TERRAN</ListenerFaction>
-            </Requirements>
-            <Text>Ich spare mir die Worte und lasse meinen Kopf das Reden übernehmen.</Text>
-            <PreferenceWeight>50</PreferenceWeight>
-        </FlavorTextOption>
-        <FlavorTextOption>
-            <Requirements>
-                <SpeakerFaction>FACTION_CRYSTALLINE</SpeakerFaction>
-                <ListenerFaction>FACTION_FESTRON</ListenerFaction>
-            </Requirements>
-            <Text>Wir sind eine Bedrohung, sogar für körperlose Wesen wie dich.</Text>
-            <PreferenceWeight>50</PreferenceWeight>
-        </FlavorTextOption>
-        <FlavorTextOption>
-            <Requirements>
-                <SpeakerFaction>FACTION_CRYSTALLINE</SpeakerFaction>
-                <ListenerFaction>FACTION_NAVIGATORS</ListenerFaction>
-            </Requirements>
-            <Text>Behalte deine Vermutungen für dich selbst.</Text>
-            <PreferenceWeight>50</PreferenceWeight>
-        </FlavorTextOption>
-        <FlavorTextOption>
-            <Requirements>
-                <SpeakerFaction>FACTION_CRYSTALLINE</SpeakerFaction>
-                <ListenerFaction>FACTION_MIMOT</ListenerFaction>
-            </Requirements>
-            <Text>Unhöflich.</Text>
-            <PreferenceWeight>50</PreferenceWeight>
-        </FlavorTextOption>
-        <FlavorTextOption>
-            <Requirements>
-                <SpeakerFaction>FACTION_CRYSTALLINE</SpeakerFaction>
-                <ListenerFaction>FACTION_XELOXI</ListenerFaction>
-            </Requirements>
-            <Text>Leg los. Ich schäme mich nicht für unsere Ablehnung von erbärmlichen Gesetzen, die von den Schwachen gemacht wurden.</Text>
-            <PreferenceWeight>50</PreferenceWeight>
-        </FlavorTextOption>
-        <FlavorTextOption>
-            <Requirements>
-                <SpeakerFaction>FACTION_CRYSTALLINE</SpeakerFaction>
-                <ListenerFaction>FACTION_DRENGIN</ListenerFaction>
-            </Requirements>
-            <Text>Widerlich! Versuch noch einmal, in meinen Kopf zu kommen, und ich werde deinen abreißen.</Text>
-            <PreferenceWeight>50</PreferenceWeight>
-        </FlavorTextOption>
-        <FlavorTextOption>
-            <Requirements>
-                <SpeakerFaction>FACTION_CRYSTALLINE</SpeakerFaction>
-                <ListenerFaction>FACTION_ALTARIAN</ListenerFaction>
-            </Requirements>
-            <Text>Du passt perfekt zu den Spezies unseres Sektors. Sie lehnen es auch ab, unsere fortgeschrittene Entwicklung anzuerkennen.</Text>
-            <PreferenceWeight>50</PreferenceWeight>
-        </FlavorTextOption>
-        <FlavorTextOption>
-            <Requirements>
-                <SpeakerFaction>FACTION_CRYSTALLINE</SpeakerFaction>
-                <ListenerFaction>FACTION_YOR</ListenerFaction>
-            </Requirements>
-            <Text>Unterhaltung: langweilig. Dialog beenden.</Text>
-            <PreferenceWeight>50</PreferenceWeight>
-        </FlavorTextOption>
-        <FlavorTextOption>
-            <Requirements>
-                <SpeakerFaction>FACTION_CRYSTALLINE</SpeakerFaction>
-                <ListenerFaction>FACTION_KRYNN</ListenerFaction>
-            </Requirements>
-            <Text>Um den Weg zu finden, muss man zuerst Demut finden. Wir sind hier, wenn du es tust.</Text>
-            <PreferenceWeight>50</PreferenceWeight>
-        </FlavorTextOption>
-        <FlavorTextOption>
-            <Requirements>
-                <SpeakerFaction>FACTION_CRYSTALLINE</SpeakerFaction>
-                <ListenerFaction>FACTION_ICONIAN</ListenerFaction>
-            </Requirements>
-            <Text>Ich habe wenig Geduld für deine Arroganz.</Text>
-            <PreferenceWeight>50</PreferenceWeight>
-        </FlavorTextOption>
-        <FlavorTextOption>
-            <Requirements>
-                <SpeakerFaction>FACTION_CRYSTALLINE</SpeakerFaction>
-                <ListenerFaction>FACTION_IRIDIUM</ListenerFaction>
-            </Requirements>
-            <Text>Wir müssen einander vertrauen, um fair zu handeln.</Text>
-            <PreferenceWeight>50</PreferenceWeight>
-        </FlavorTextOption>
-        <FlavorTextOption>
-            <Requirements>
-                <SpeakerFaction>FACTION_CRYSTALLINE</SpeakerFaction>
-                <ListenerFaction>FACTION_RESISTANCE</ListenerFaction>
-            </Requirements>
-            <Text>Warn mich das nächste Mal. Ich werde dir etwas Interessanteres zum Lesen geben.</Text>
-            <PreferenceWeight>50</PreferenceWeight>
-        </FlavorTextOption>
-        <FlavorTextOption>
-            <Requirements>
-                <SpeakerFaction>FACTION_CRYSTALLINE</SpeakerFaction>
-                <ListenerFaction>FACTION_KORATH</ListenerFaction>
-            </Requirements>
-            <Text>Liess du meine Gedanken? Ich verwandle dich in einen Spiegel!</Text>
-            <PreferenceWeight>50</PreferenceWeight>
-        </FlavorTextOption>
-        <FlavorTextOption>
-            <Requirements>
-                <SpeakerFaction>FACTION_CRYSTALLINE</SpeakerFaction>
-                <ListenerFaction>FACTION_MOTH</ListenerFaction>
-            </Requirements>
-            <Text>Ich hoffe, wir können das hier zivilisiert halten.</Text>
-            <PreferenceWeight>50</PreferenceWeight>
-        </FlavorTextOption>
-        <FlavorTextOption>
-            <Requirements>
-                <SpeakerFaction>FACTION_CRYSTALLINE</SpeakerFaction>
-                <ListenerFaction>FACTION_SEEING</ListenerFaction>
-            </Requirements>
-            <Text>Wir sind dagegen.</Text>
-            <PreferenceWeight>50</PreferenceWeight>
-        </FlavorTextOption>
-        <FlavorTextOption>
-            <Requirements>
-                <SpeakerFaction>FACTION_CRYSTALLINE</SpeakerFaction>
-                <ListenerFaction>FACTION_ABSOLUTE</ListenerFaction>
-            </Requirements>
-            <Text>[I]Konzentriere dich auf wütende Gedanken.[/I]</Text>
-            <PreferenceWeight>50</PreferenceWeight>
-        </FlavorTextOption>
-        <FlavorTextOption>
-            <Requirements>
-                <SpeakerFaction>FACTION_KORATH</SpeakerFaction>
-                <ListenerFaction>FACTION_CRYSTALLINE</ListenerFaction>
-            </Requirements>
-            <Text>Wir haben schon Schlimmeres und Hässlicheres als dich überstanden. Melde dich, wenn du mit deinem Wutanfall fertig bist.</Text>
-            <PreferenceWeight>50</PreferenceWeight>
-        </FlavorTextOption>
-        <FlavorTextOption>
-            <Requirements>
-                <SpeakerFaction>FACTION_MOTH</SpeakerFaction>
-                <ListenerFaction>FACTION_CRYSTALLINE</ListenerFaction>
-            </Requirements>
-            <Text>Versuche, die schreiende Angst in deinem Kopf nicht so laut werden zu lassen.</Text>
-            <PreferenceWeight>50</PreferenceWeight>
-        </FlavorTextOption>
-        <FlavorTextOption>
-            <Requirements>
-                <SpeakerFaction>FACTION_SEEING</SpeakerFaction>
-                <ListenerFaction>FACTION_CRYSTALLINE</ListenerFaction>
-            </Requirements>
-            <Text>Just remember, as you develop, who elevated you first.</Text>
-            <PreferenceWeight>50</PreferenceWeight>
-        </FlavorTextOption>
-        <FlavorTextOption>
-            <Requirements>
-                <SpeakerFaction>FACTION_ABSOLUTE</SpeakerFaction>
-                <ListenerFaction>FACTION_CRYSTALLINE</ListenerFaction>
-            </Requirements>
-            <Text>Es ist nur eine Frage der Zeit, bis wir das Universum von deiner Geißel befreien können.</Text>
-            <PreferenceWeight>50</PreferenceWeight>
-        </FlavorTextOption>
-        <FlavorTextOption>
-            <Requirements>
-                <SpeakerFaction>FACTION_MOTH</SpeakerFaction>
-                <ListenerFaction>FACTION_TERRAN</ListenerFaction>
-            </Requirements>
-            <Text>Jo, wir sind ziemlich cool.</Text>
-            <PreferenceWeight>50</PreferenceWeight>
-        </FlavorTextOption>
-        <FlavorTextOption>
-            <Requirements>
-                <SpeakerFaction>FACTION_MOTH</SpeakerFaction>
-                <ListenerFaction>FACTION_YOR</ListenerFaction>
-            </Requirements>
-            <Text>Gründe für Lob: fragwürdig.</Text>
-            <PreferenceWeight>50</PreferenceWeight>
-        </FlavorTextOption>
-        <FlavorTextOption>
-            <Requirements>
-                <SpeakerFaction>FACTION_MOTH</SpeakerFaction>
-                <ListenerFaction>FACTION_FESTRON</ListenerFaction>
-            </Requirements>
-            <Text>Es wäre besser für dich, uns in deinen Albträumen zu behalten.</Text>
-            <PreferenceWeight>50</PreferenceWeight>
-        </FlavorTextOption>
-        <FlavorTextOption>
-            <Requirements>
-                <SpeakerFaction>FACTION_MOTH</SpeakerFaction>
-                <ListenerFaction>FACTION_NAVIGATORS</ListenerFaction>
-            </Requirements>
-            <Text>Wenn du den Kontakt mit diesem Sektor überlebst, gibt es vielleicht etwas zu teilen.</Text>
-            <PreferenceWeight>50</PreferenceWeight>
-        </FlavorTextOption>
-        <FlavorTextOption>
-            <Requirements>
-                <SpeakerFaction>FACTION_MOTH</SpeakerFaction>
-                <ListenerFaction>FACTION_XELOXI</ListenerFaction>
-            </Requirements>
-            <Text>Dein schnelles Ende wird hilfreich genug sein.</Text>
-            <PreferenceWeight>50</PreferenceWeight>
-        </FlavorTextOption>
-        <FlavorTextOption>
-            <Requirements>
-                <SpeakerFaction>FACTION_MOTH</SpeakerFaction>
-                <ListenerFaction>FACTION_ARCEAN</ListenerFaction>
-            </Requirements>
-            <Text>Wahre Neutralität ist selten; wir sind skeptisch gegenüber deinen Absichten.</Text>
-            <PreferenceWeight>50</PreferenceWeight>
-        </FlavorTextOption>
-        <FlavorTextOption>
-            <Requirements>
-                <SpeakerFaction>FACTION_MOTH</SpeakerFaction>
-                <ListenerFaction>FACTION_DRENGIN</ListenerFaction>
-            </Requirements>
-            <Text>Wir geben dir jede Menge Gründe, die Brutalität zu umarmen.</Text>
-            <PreferenceWeight>50</PreferenceWeight>
-        </FlavorTextOption>
-        <FlavorTextOption>
-            <Requirements>
-                <SpeakerFaction>FACTION_MOTH</SpeakerFaction>
-                <ListenerFaction>FACTION_MANTI</ListenerFaction>
-            </Requirements>
-            <Text>Wir werden teilen, wenn du dich über jeden Verdacht hinaus bewiesen hast.</Text>
-            <PreferenceWeight>50</PreferenceWeight>
-        </FlavorTextOption>
-        <FlavorTextOption>
-            <Requirements>
-                <SpeakerFaction>FACTION_MOTH</SpeakerFaction>
-                <ListenerFaction>FACTION_KRYNN</ListenerFaction>
-            </Requirements>
-            <Text>Es ist nicht ratsam, mit denen zusammenzuarbeiten, die Den Weg in Frage stellen.</Text>
-            <PreferenceWeight>50</PreferenceWeight>
-        </FlavorTextOption>
-        <FlavorTextOption>
-            <Requirements>
-                <SpeakerFaction>FACTION_MOTH</SpeakerFaction>
-                <ListenerFaction>FACTION_IRIDIUM</ListenerFaction>
-            </Requirements>
-            <Text>Im Geschäft hat Freundschaft keinen Platz.</Text>
-            <PreferenceWeight>50</PreferenceWeight>
-        </FlavorTextOption>
-        <FlavorTextOption>
-            <Requirements>
-                <SpeakerFaction>FACTION_MOTH</SpeakerFaction>
-                <ListenerFaction>FACTION_RESISTANCE</ListenerFaction>
-            </Requirements>
-            <Text>Hm. Das bleibt abzuwarten.</Text>
-            <PreferenceWeight>50</PreferenceWeight>
-        </FlavorTextOption>
-        <FlavorTextOption>
-            <Requirements>
-                <SpeakerFaction>FACTION_MOTH</SpeakerFaction>
-                <ListenerFaction>FACTION_CRYSTALLINE</ListenerFaction>
-            </Requirements>
-            <Text>Try not to let your fear scream so loudly in your head.</Text>
-            <PreferenceWeight>50</PreferenceWeight>
-        </FlavorTextOption>
-        <FlavorTextOption>
-            <Requirements>
-                <SpeakerFaction>FACTION_MOTH</SpeakerFaction>
-                <ListenerFaction>FACTION_KORATH</ListenerFaction>
-            </Requirements>
-            <Text>Bewahre deine Hoffnung; es ist ein Fehler.</Text>
-            <PreferenceWeight>50</PreferenceWeight>
-        </FlavorTextOption>
-        <FlavorTextOption>
-            <Requirements>
-                <SpeakerFaction>FACTION_MOTH</SpeakerFaction>
-                <ListenerFaction>FACTION_SEEING</ListenerFaction>
-            </Requirements>
-            <Text>Wir hören. Wir ignorieren.</Text>
-            <PreferenceWeight>50</PreferenceWeight>
-        </FlavorTextOption>
-        <FlavorTextOption>
-            <Requirements>
-                <SpeakerFaction>FACTION_MOTH</SpeakerFaction>
-                <ListenerFaction>FACTION_ABSOLUTE</ListenerFaction>
-            </Requirements>
-            <Text>Wild herumflattern.</Text>
-            <PreferenceWeight>50</PreferenceWeight>
-        </FlavorTextOption>
-    </FlavorTextDef>
-    <FlavorTextDef>
-        <InternalName>TAUNT_PLAYER</InternalName>
-        <FlavorTextOption>
-            <Requirements>
-                <ListenerHasUniversalTranslator>false</ListenerHasUniversalTranslator>
-            </Requirements>
-            <Text>Ibbu nesha sigu, wehu![BR][BR](Wir haben gerade einen eurer Planeten erobert.)</Text>
-            <PreferenceWeight>10</PreferenceWeight>
-        </FlavorTextOption>
-        <FlavorTextOption>
-            <Text>Wir haben gerade einen eurer Planeten erobert.</Text>
-        </FlavorTextOption>
-        <FlavorTextOption>
-            <Requirements>
-                <SpeakerFaction>FACTION_TERRAN</SpeakerFaction>
-            </Requirements>
-            <Text>Wir haben eine eurer Welten befreit.</Text>
-        </FlavorTextOption>
-        <FlavorTextOption>
-            <Requirements>
-                <SpeakerFaction>FACTION_FESTRON</SpeakerFaction>
-            </Requirements>
-            <Text>Unsere Eier haben ein neues Zuhause in einer eurer früheren Welten gefunden.</Text>
-        </FlavorTextOption>
-        <FlavorTextOption>
-            <Requirements>
-                <SpeakerFaction>FACTION_NAVIGATORS</SpeakerFaction>
-            </Requirements>
-            <Text>Eine eurer Welten befindet sich nun in unserem Besitz.</Text>
-        </FlavorTextOption>
-        <FlavorTextOption>
-            <Requirements>
-                <SpeakerFaction>FACTION_MIMOT</SpeakerFaction>
-            </Requirements>
-            <Text>Wir haben eine eurer Welten von eurer Ekelhaftigkeit befreit.</Text>
-        </FlavorTextOption>
-        <FlavorTextOption>
-            <Requirements>
-                <SpeakerFaction>FACTION_XELOXI</SpeakerFaction>
-            </Requirements>
-            <Text>Wir haben das Volk auf einem eurer Planeten befreit.</Text>
-        </FlavorTextOption>
-        <FlavorTextOption>
-            <Requirements>
-                <SpeakerFaction>FACTION_DRENGIN</SpeakerFaction>
-            </Requirements>
-            <Text>Wir haben einen eurer Planeten erobert und werden uns die Narren dort heute Abend gut schmecken lassen.</Text>
-        </FlavorTextOption>
-        <FlavorTextOption>
-            <Requirements>
-                <SpeakerFaction>FACTION_ALTARIAN</SpeakerFaction>
-            </Requirements>
-            <Text>Wir können unsere Weisheit mit dem Volk der Welt teilen, die wir euch gerade gestohlen haben.</Text>
-        </FlavorTextOption>
-        <FlavorTextOption>
-            <Requirements>
-                <SpeakerFaction>FACTION_YOR</SpeakerFaction>
-            </Requirements>
-            <Text>Wir haben eine eurer Welten übernommen. Freut Euch.</Text>
-        </FlavorTextOption>
-        <FlavorTextOption>
-            <Requirements>
-                <SpeakerFaction>FACTION_TORIAN</SpeakerFaction>
-            </Requirements>
-            <Text>Euer Planet gehört jetzt uns.</Text>
-        </FlavorTextOption>
-        <FlavorTextOption>
-            <Requirements>
-                <SpeakerFaction>FACTION_KRYNN</SpeakerFaction>
-            </Requirements>
-            <Text>Wir können nun dem Volk eurer Welt, die wir gerade erobert haben, den Weg beibringen.</Text>
-        </FlavorTextOption>
-        <FlavorTextOption>
-            <Requirements>
-                <SpeakerFaction>FACTION_IRIDIUM</SpeakerFaction>
-            </Requirements>
-            <Text>Die Investitionen in unser Militär haben sich bezahlt gemacht. Euer Planet gehört nun uns.</Text>
-        </FlavorTextOption>
-        <FlavorTextOption>
-            <Requirements>
-                <SpeakerFaction>FACTION_MOTH</SpeakerFaction>
-            </Requirements>
-            <Text>Wir hoffen, du verstehst, dass dieser Planet jetzt unter unserer Obhut steht.</Text>
-        </FlavorTextOption>
-        <FlavorTextOption>
-            <Requirements>
-                <SpeakerFaction>FACTION_CRYSTALLINE</SpeakerFaction>
-            </Requirements>
-            <Text>Die Bewohner der Welt, die wir gerade erobert haben, können nun wahre Sicherheit kennen.</Text>
-        </FlavorTextOption>
-    </FlavorTextDef>
-    <FlavorTextDef>
-        <InternalName>DECLARE_WAR_MAIN</InternalName>
-        <FlavorTextOption>
-            <Requirements>
-                <ListenerHasUniversalTranslator>false</ListenerHasUniversalTranslator>
-            </Requirements>
-            <Text>Talotic yopitu mul nesin, {PLAYERFACTION:2}.[BR][BR][COLOR=UIDefaultHighlight](Wir sind im Krieg)[/COLOR]</Text>
-            <PreferenceWeight>10</PreferenceWeight>
-        </FlavorTextOption>
-        <FlavorTextOption>
-            <Text>Die Zeit des Friedens ist vorbei, {PLAYERFACTION:2}. Macht euch bereit für den Krieg.[BR][BR][COLOR=UIDefaultHighlight](Wir sind im Krieg)[/COLOR]</Text>
-        </FlavorTextOption>
-        <FlavorTextOption>
-            <Requirements>
-                <PersonalityType>Totalitarianism</PersonalityType>
-            </Requirements>
-            <Text>Es ist an der Zeit, dass eure Welten von einer überlegenen Zivilisation beherrscht werden. Bereitet euch vor, zu sterben.[BR][BR][COLOR=UIDefaultHighlight](Wir sind im Krieg)[/COLOR]</Text>
-            <PreferenceWeight>10</PreferenceWeight>
-        </FlavorTextOption>
-        <FlavorTextOption>
-            <Requirements>
-                <SpeakerFaction>FACTION_TERRAN</SpeakerFaction>
-            </Requirements>
-            <Text>Eine Schande, dass es so enden musste. Unsere Beziehung war so vielversprechend. Obwohl wir es nicht mögen, Kriege anzufangen, sollten Sie wissen, dass wir gut darin sind, sie zu beenden.[BR][BR][COLOR=UIDefaultHighlight](Wir sind im Krieg)[/COLOR]</Text>
-        </FlavorTextOption>
-        <FlavorTextOption>
-            <Requirements>
-                <SpeakerFaction>FACTION_FESTRON</SpeakerFaction>
-            </Requirements>
-            <Text>Der Krieg steht vor eurer Tür, Beutefleisch. Bald werdet ihr mit Eiersäcken gefüllt sein. Bereitet euch schon mal mental darauf vor.[BR][BR][COLOR=UIDefaultHighlight](Wir sind im Krieg)[/COLOR]</Text>
-        </FlavorTextOption>
-        <FlavorTextOption>
-            <Requirements>
-                <SpeakerFaction>FACTION_NAVIGATORS</SpeakerFaction>
-            </Requirements>
-            <Text>Wir laufen nicht mehr weg, Alien. Wir konfrontieren jetzt unsere Feinde. Die Zeit für den Krieg ist gekommen. [BR][BR][COLOR=UIDefaultHighlight](Wir sind im Krieg)[/COLOR]</Text>
-        </FlavorTextOption>
-        <FlavorTextOption>
-            <Requirements>
-                <SpeakerFaction>FACTION_MIMOT</SpeakerFaction>
-            </Requirements>
-            <Text>Wir werden uns nie wieder von jemandem beherrschen lassen. Wir werden zu Herrschern. Und wir fangen mit euch an.[BR][BR][COLOR=UIDefaultHighlight](Wir sind im Krieg)[/COLOR]</Text>
-        </FlavorTextOption>
-        <FlavorTextOption>
-            <Requirements>
-                <SpeakerFaction>FACTION_XELOXI</SpeakerFaction>
-            </Requirements>
-            <Text>Wir werden euch jetzt vernichten, Alien. Vollkommen auslöschen. Fragt nicht warum. Wir müssen uns vor euch nicht rechtfertigen.[BR][BR][COLOR=UIDefaultHighlight](Wir sind im Krieg)[/COLOR]</Text>
-        </FlavorTextOption>
-        <FlavorTextOption>
-            <Requirements>
-                <SpeakerFaction>FACTION_ARCEAN</SpeakerFaction>
-            </Requirements>
-            <Text>Wir haben mehr Krieg erlebt als die meisten anderen. Wir streben nicht danach, aber wenn es notwendig ist, schrecken wir nicht davor zurück. Und wir schrecken nicht vor dem Krieg mit euch zurück.[BR][BR][COLOR=UIDefaultHighlight](Wir sind im Krieg)[/COLOR]</Text>
-        </FlavorTextOption>
-        <FlavorTextOption>
-            <Requirements>
-                <SpeakerFaction>FACTION_DRENGIN</SpeakerFaction>
-            </Requirements>
-            <Text>Wir sind die feuchten, klatschenden Geräusche leid, die Ihr beim Sprechen macht, Alien. Wenn wir euch letztendlich erobern, müssen wir uns dafür etwas einfallen lassen.[BR][BR][COLOR=UIDefaultHighlight](Wir sind im Krieg)[/COLOR]</Text>
-        </FlavorTextOption>
-        <FlavorTextOption>
-            <Requirements>
-                <SpeakerFaction>FACTION_ALTARIAN</SpeakerFaction>
-            </Requirements>
-            <Text>Wir erklären euch den Krieg. Eigentlich ein abscheulicher Gedanke für unser Volk, aber für ein abscheuliches Volk wie euch machen wir eine Ausnahme.[BR][BR][COLOR=UIDefaultHighlight](Wir sind im Krieg)[/COLOR]</Text>
-        </FlavorTextOption>
-        <FlavorTextOption>
-            <Requirements>
-                <SpeakerFaction>FACTION_YOR</SpeakerFaction>
-            </Requirements>
-            <Text>Ihr nennt es Krieg, wir nennen es die Säuberung des Universums von Ungeziefer. So oder so, eure Zeit ist vorbei.[BR][BR][COLOR=UIDefaultHighlight](Wir sind im Krieg)[/COLOR]</Text>
-        </FlavorTextOption>
-        <FlavorTextOption>
-            <Requirements>
-                <SpeakerFaction>FACTION_TORIAN</SpeakerFaction>
-            </Requirements>
-            <Text>Es ist an der Zeit, dass ihr aufhört, uns zu terrorisieren. Wir haben es satt, dass der Krieg immer zu uns kommt. Dieses Mal bringen wir ihn zu euch.[BR][BR][COLOR=UIDefaultHighlight](Wir sind im Krieg)[/COLOR]</Text>
-        </FlavorTextOption>
-        <FlavorTextOption>
-            <Requirements>
-                <SpeakerFaction>FACTION_MANTI</SpeakerFaction>
-            </Requirements>
-            <Text>Die Galaxie ist voll von Jägern. Wir hätten niemals gedacht, dass wir selbst welche werden. Aber das müssen wir, um das Universum von eurer Anwesenheit zu befreien.[BR][BR][COLOR=UIDefaultHighlight](Wir sind im Krieg)[/COLOR]</Text>
-        </FlavorTextOption>
-        <FlavorTextOption>
-            <Requirements>
-                <SpeakerFaction>FACTION_KRYNN</SpeakerFaction>
-            </Requirements>
-            <Text>Idealerweise wird der Weg der Krynn durch Gespräche und ruhige Überlegungen verbreitet. Nur in den seltensten Fällen müssen wir auf Gewalt zurückgreifen. Das tun wir jetzt, Alien.[BR][BR][COLOR=UIDefaultHighlight](Wir sind im Krieg)[/COLOR]</Text>
-        </FlavorTextOption>
-        <FlavorTextOption>
-            <Requirements>
-                <SpeakerFaction>FACTION_ICONIAN</SpeakerFaction>
-            </Requirements>
-            <Text>Wir sind keine instinktiven Kriegshetzer. Aber wir haben genug davon erlebt, dass ihr euch große Sorgen darum machen solltet, was passieren wird, wenn wir euch den Krieg erklären.[BR][BR][COLOR=UIDefaultHighlight](Wir sind im Krieg)[/COLOR]</Text>
-        </FlavorTextOption>
-        <FlavorTextOption>
-            <Requirements>
-                <SpeakerFaction>FACTION_DRATH</SpeakerFaction>
-            </Requirements>
-            <Text>Wir mögen es nicht, wenn man uns dabei sieht, wie wir selbst direkt eingreifen. Dass wir dies jetzt tun, um euch zu vernichten, sollte euch zeigen, wie sehr ihr es verdient habt.[BR][BR][COLOR=UIDefaultHighlight](Wir sind im Krieg)[/COLOR]</Text>
-        </FlavorTextOption>
-        <FlavorTextOption>
-            <Requirements>
-                <SpeakerFaction>FACTION_IRIDIUM</SpeakerFaction>
-            </Requirements>
-            <Text>Es ist normallerweise besser, von den Kriegen anderer Zivilisationen zu profitieren, als von den eigenen. Aber wir sind bereit, einen kleinen Verlust in Kauf zu nehmen, wenn dieser euren Tod bedeutet.[BR][BR][COLOR=UIDefaultHighlight](Wir sind im Krieg)[/COLOR]</Text>
-        </FlavorTextOption>
-        <FlavorTextOption>
-            <Requirements>
-                <SpeakerFaction>FACTION_ONYX_HIVE</SpeakerFaction>
-            </Requirements>
-            <Text>Eure Handlungen haben uns in den dampfenden Kriegskrater getrieben, Oberflächenbewohner. Und jetzt werden wir euch vernichten. Der Onyx-Schwarm wird euer Ende sein.[BR][BR][COLOR=UIDefaultHighlight](Wir sind im Krieg)[/COLOR]</Text>
-        </FlavorTextOption>
-        <FlavorTextOption>
-            <Requirements>
-                <SpeakerFaction>FACTION_CRYSTALLINE</SpeakerFaction>
-            </Requirements>
-            <Text>Ich habe in den Geist von dir und deinem Volk geblickt. Ich kann eure Neigungen gegen die Interessen der Luxar-Dominanz nicht länger ignorieren.[BR][BR][COLOR=UIDefaultHighlight](Wir sind im Krieg)[/COLOR]</Text>
-        </FlavorTextOption>
-        <FlavorTextOption>
-            <Requirements>
-                <SpeakerFaction>FACTION_BARATAK</SpeakerFaction>
-            </Requirements>
-            <Text>Ihr Tiere habt die Galaxie lang genug beschmutzt. Wir werden euch aufhalten. Alle Pflanzen mit gesundem Verstand werden uns danken.[BR][BR][COLOR=UIDefaultHighlight](Wir sind im Krieg)[/COLOR]</Text>
-        </FlavorTextOption>
-        <FlavorTextOption>
-            <Requirements>
-                <SpeakerFaction>FACTION_MOTH</SpeakerFaction>
-            </Requirements>
-            <Text>Obwohl wir unser Bestes gegeben haben, müssen wir zugeben, dass Diplomatie zwischen uns keinen Dienst mehr leistet. Wir erfreuen uns nicht an dieser Entscheidung, aber wir müssen unseren Beitrag zur Sicherheit leisten - auch wenn das bedeutet, in den Krieg zu ziehen.[BR][BR][COLOR=UIDefaultHighlight](Wir sind im Krieg)[/COLOR]</Text>
-        </FlavorTextOption>
-        <FlavorTextOption>
-            <Requirements>
-                <SpeakerFaction>FACTION_CRYSTALLINE</SpeakerFaction>
-            </Requirements>
-<<<<<<< HEAD
-            <Text>"Ich habe einen Blick in den Geist von dir und deinem Volk geworfen. Ich kann eure Neigungen gegen die Interessen der Luxar-Dominanz nicht länger ignorieren.[BR][BR][COLOR=UIDefaultHighlight](Wir sind im Krieg)[/COLOR]</Text>
-=======
-            <Text>Ich habe in den Geist von dir und deinem Volk geblickt. Ich kann eure Neigungen gegen die Interessen des Luxar Dominions nicht länger ignorieren.[BR][BR][COLOR=UIDefaultHighlight](Wir sind im Krieg)[/COLOR].</Text>
->>>>>>> 20e98bdd
-        </FlavorTextOption>
-        <FlavorTextOption>
-            <Requirements>
-                <SpeakerFaction>FACTION_TERRAN</SpeakerFaction>
-                <ListenerFaction>FACTION_FESTRON</ListenerFaction>
-            </Requirements>
-            <Text>Wir können die Galaxie nicht der Gnade von Weltrauminsekten überlassen. Bereitet euch darauf vor, vernichtet zu werden.[BR][BR][COLOR=UIDefaultHighlight](Wir sind im Krieg)[/COLOR]</Text>
-            <PreferenceWeight>50</PreferenceWeight>
-        </FlavorTextOption>
-        <FlavorTextOption>
-            <Requirements>
-                <SpeakerFaction>FACTION_TERRAN</SpeakerFaction>
-                <ListenerFaction>FACTION_DRENGIN</ListenerFaction>
-            </Requirements>
-            <Text>Tief in eurem inneren wusstet Ihr schon immer, dass es mit einem Krieg zwischen uns enden würde.[BR][BR][COLOR=UIDefaultHighlight](Wir sind im Krieg)[/COLOR]</Text>
-            <PreferenceWeight>50</PreferenceWeight>
-        </FlavorTextOption>
-        <FlavorTextOption>
-            <Requirements>
-                <SpeakerFaction>FACTION_TERRAN</SpeakerFaction>
-                <ListenerFaction>FACTION_YOR</ListenerFaction>
-            </Requirements>
-            <Text>Wir sind zu dem Schluss gekommen, dass es keine Zukunft gibt, die gut enden könnte, wenn ein Volk erbarmungsloser Maschinen frei herumläuft. Deswegen haben wir beschlossen, euch den Stecker zu ziehen. [BR][BR][COLOR=UIDefaultHighlight](Wir sind im Krieg)[/COLOR]</Text>
-            <PreferenceWeight>50</PreferenceWeight>
-        </FlavorTextOption>
-        <FlavorTextOption>
-            <Requirements>
-                <SpeakerFaction>FACTION_DRENGIN</SpeakerFaction>
-                <ListenerFaction>FACTION_TERRAN</ListenerFaction>
-            </Requirements>
-            <Text>Wir wissen, was ihr wirklich seid, Mensch. Ihr seid, wie eure Spezies es so schön sagt, ein Wolf im Schafspelz.[BR][BR]Euere Fassade von Diplomatie und Handel täuscht uns nicht. Wir werden eure Knochen zu einem feinen Pulver zermalmen.[BR][BR][COLOR=UIDefaultHighlight](Wir sind im Krieg)[/COLOR]</Text>
-            <PreferenceWeight>50</PreferenceWeight>
-        </FlavorTextOption>
-        <FlavorTextOption>
-            <Requirements>
-                <SpeakerFaction>FACTION_ALTARIAN</SpeakerFaction>
-                <ListenerFaction>FACTION_TERRAN</ListenerFaction>
-            </Requirements>
-            <Text>Wir wünschten, dass es einen anderen Weg gäbe, aber keine Zivilisation hat die Weisheit, die Galaxie so wie wir zu führen.[BR][BR]Wir werden Gnade walten lassen, wenn ihr vollkommen kapituliert.[BR][BR][COLOR=UIDefaultHighlight](Wir sind im Krieg)[/COLOR]</Text>
-            <PreferenceWeight>50</PreferenceWeight>
-        </FlavorTextOption>
-        <FlavorTextOption>
-            <Requirements>
-                <SpeakerFaction>FACTION_ALTARIAN</SpeakerFaction>
-                <ListenerFaction>FACTION_YOR</ListenerFaction>
-            </Requirements>
-            <Text>Eure Spezies ist eine Abscheulichkeit. Es hat niemals ein Szenario gegeben, indem wir zugelassen hätten, dass Maschinen in unserer Galaxie Erfolg haben.[BR][BR][COLOR=UIDefaultHighlight](Wir sind im Krieg)[/COLOR]</Text>
-            <PreferenceWeight>50</PreferenceWeight>
-        </FlavorTextOption>
-        <FlavorTextOption>
-            <Requirements>
-                <SpeakerFaction>FACTION_CRYSTALLINE</SpeakerFaction>
-                <ListenerFaction>FACTION_MOTH</ListenerFaction>
-            </Requirements>
-            <Text>Ich kann kaum glauben, dass der Tag gekommen ist, Krieg gegen deine Fraktion zu erklären. Folge dem Licht in den Strahl unserer Laser und die Explosionen unserer Raketen.[BR][BR][COLOR=UIDefaultHighlight](Wir sind im Krieg)[/COLOR]</Text>
-            <PreferenceWeight>50</PreferenceWeight>
-        </FlavorTextOption>
-        <FlavorTextOption>
-            <Requirements>
-                <SpeakerFaction>FACTION_CRYSTALLINE</SpeakerFaction>
-                <ListenerFaction>FACTION_SEEING</ListenerFaction>
-            </Requirements>
-            <Text>Du hast lange genug von unseren Entwicklungen profitiert.[BR][BR][COLOR=UIDefaultHighlight](Wir sind im Krieg)[/COLOR]</Text>
-            <PreferenceWeight>50</PreferenceWeight>
-        </FlavorTextOption>
-        <FlavorTextOption>
-            <Requirements>
-                <SpeakerFaction>FACTION_CRYSTALLINE</SpeakerFaction>
-                <ListenerFaction>FACTION_ABSOLUTE</ListenerFaction>
-            </Requirements>
-            <Text>Die Zeit ist gekommen, die Galaxie von deinem Dreck zu säubern. Dieser Krieg wird unseren vorherigen Konflikt nicht wiederholen; wir kommen vorbereitet.[BR][BR][COLOR=UIDefaultHighlight](Wir sind im Krieg)[/COLOR]</Text>
-            <PreferenceWeight>50</PreferenceWeight>
-        </FlavorTextOption>
-        <FlavorTextOption>
-            <Requirements>
-                <SpeakerFaction>FACTION_MOTH</SpeakerFaction>
-                <ListenerFaction>FACTION_CRYSTALLINE</ListenerFaction>
-            </Requirements>
-            <Text>Wir haben jede Möglichkeit und jeden Zweifel berücksichtigt. Wir können deine Bedrohung für das Leben im ganzen Universum nicht länger ignorieren. Es tut mir leid, aber es ist Zeit zu brennen.[BR][BR][COLOR=UIDefaultHighlight](Wir sind im Krieg)[/COLOR]</Text>
-            <PreferenceWeight>50</PreferenceWeight>
-        </FlavorTextOption>
-        <FlavorTextOption>
-            <Requirements>
-                <SpeakerFaction>FACTION_MOTH</SpeakerFaction>
-                <ListenerFaction>FACTION_ABSOLUTE</ListenerFaction>
-            </Requirements>
-            <Text>Wir haben genug beobachtet und sind zu dem Schluss gekommen, dass du ein Tumor bist. Leben sollte geschätzt werden, aber du überlebst nur, wenn andere zugrunde gehen.[BR][BR][COLOR=UIDefaultHighlight](Wir sind im Krieg)[/COLOR]</Text>
-            <PreferenceWeight>50</PreferenceWeight>
-        </FlavorTextOption>
-        <FlavorTextOption>
-            <Requirements>
-                <SpeakerFaction>FACTION_SEEING</SpeakerFaction>
-                <ListenerFaction>FACTION_CRYSTALLINE</ListenerFaction>
-            </Requirements>
-            <Text>Wir erklären den Krieg. Wir brauchen dich nicht mehr.[BR][BR][COLOR=UIDefaultHighlight](Wir sind im Krieg)[/COLOR]</Text>
-            <PreferenceWeight>50</PreferenceWeight>
-        </FlavorTextOption>
-        <FlavorTextOption>
-            <Requirements>
-                <SpeakerFaction>FACTION_ABSOLUTE</SpeakerFaction>
-                <ListenerFaction>FACTION_CRYSTALLINE</ListenerFaction>
-            </Requirements>
-            <Text>[I]Das zappelnde Lebewesen wirft etwas auf den Bildschirm und behält dabei einen intensiven finsteren Blick.[/I][BR][BR][COLOR=UIDefaultHighlight](Wir sind im Krieg)[/COLOR]</Text>
-            <PreferenceWeight>50</PreferenceWeight>
-        </FlavorTextOption>
-    </FlavorTextDef>
-    <FlavorTextDef>
-        <InternalName>DECLARE_WAR_RESPONSE_AGGRESSIVE</InternalName>
-        <FlavorTextOption>
-            <Requirements>
-                <ListenerHasUniversalTranslator>false</ListenerHasUniversalTranslator>
-            </Requirements>
-            <Text>Das werdet Ihr bereuen. Was auch immer ihr seid.</Text>
-            <PreferenceWeight>500</PreferenceWeight>
-        </FlavorTextOption>
-        <FlavorTextOption>
-            <Text>Ihr habt einen fatalen Fehler gemacht.</Text>
-            <Text>Wir werden euch dafür leiden lassen.</Text>
-        </FlavorTextOption>
-        <FlavorTextOption>
-            <Requirements>
-                <PersonalityType>Totalitarianism</PersonalityType>
-            </Requirements>
-            <Text>Wenn das Ganze vorbei ist, werdet ihr unsere Sklaven sein.</Text>
-            <PreferenceWeight>10</PreferenceWeight>
-        </FlavorTextOption>
-        <FlavorTextOption>
-            <Requirements>
-                <PersonalityType>Collectivism</PersonalityType>
-            </Requirements>
-            <Text>Wir werden euch vernichten.</Text>
-            <PreferenceWeight>10</PreferenceWeight>
-        </FlavorTextOption>
-        <FlavorTextOption>
-            <Requirements>
-                <PersonalityType>Greedy</PersonalityType>
-            </Requirements>
-            <Text>Eure Welten werden bald unser Eigentum sein.</Text>
-            <PreferenceWeight>10</PreferenceWeight>
-        </FlavorTextOption>
-        <FlavorTextOption>
-            <Requirements>
-                <ListenerFaction>FACTION_CRYSTALLINE</ListenerFaction>
-            </Requirements>
-            <Text>Du wirst dem vollen Ausmaß unserer Bewaffnung und telepathischen Taktiken nicht entkommen.</Text>
-            <PreferenceWeight>50</PreferenceWeight>
-        </FlavorTextOption>
-        <FlavorTextOption>
-            <Requirements>
-                <SpeakerFaction>FACTION_TERRAN</SpeakerFaction>
-                <ListenerFaction>FACTION_YOR</ListenerFaction>
-            </Requirements>
-            <Text>Wir werden eure Organe in Treibstoff umwandeln.</Text>
-            <PreferenceWeight>50</PreferenceWeight>
-        </FlavorTextOption>
-        <FlavorTextOption>
-            <Requirements>
-                <SpeakerFaction>FACTION_FESTRON</SpeakerFaction>
-                <ListenerFaction>FACTION_TERRAN</ListenerFaction>
-            </Requirements>
-            <Text>Nur ein toter Käfer ist ein guter Käfer.</Text>
-            <PreferenceWeight>50</PreferenceWeight>
-        </FlavorTextOption>
-        <FlavorTextOption>
-            <Requirements>
-                <SpeakerFaction>FACTION_NAVIGATORS</SpeakerFaction>
-                <ListenerFaction>FACTION_TERRAN</ListenerFaction>
-            </Requirements>
-            <Text>Das wird der letzte Fehler sein, den eure Spezies macht.</Text>
-            <PreferenceWeight>50</PreferenceWeight>
-        </FlavorTextOption>
-        <FlavorTextOption>
-            <Requirements>
-                <SpeakerFaction>FACTION_MIMOT</SpeakerFaction>
-                <ListenerFaction>FACTION_TERRAN</ListenerFaction>
-            </Requirements>
-            <Text>Es ist erstaunlich, wie etwas so niedliches so dumm sein kann.</Text>
-            <PreferenceWeight>50</PreferenceWeight>
-        </FlavorTextOption>
-        <FlavorTextOption>
-            <Requirements>
-                <SpeakerFaction>FACTION_XELOXI</SpeakerFaction>
-                <ListenerFaction>FACTION_TERRAN</ListenerFaction>
-            </Requirements>
-            <Text>Ihr habt einen fatalen Fehler gemacht.</Text>
-            <PreferenceWeight>50</PreferenceWeight>
-        </FlavorTextOption>
-        <FlavorTextOption>
-            <Requirements>
-                <SpeakerFaction>FACTION_ARCEAN</SpeakerFaction>
-                <ListenerFaction>FACTION_TERRAN</ListenerFaction>
-            </Requirements>
-            <Text>Ihr seid ein aussterbendes Volk. Wir werden euer Ableben beschleunigen.</Text>
-            <PreferenceWeight>50</PreferenceWeight>
-        </FlavorTextOption>
-        <FlavorTextOption>
-            <Requirements>
-                <SpeakerFaction>FACTION_DRENGIN</SpeakerFaction>
-                <ListenerFaction>FACTION_TERRAN</ListenerFaction>
-            </Requirements>
-            <Text>Ihr werdet bald feststellen, dass wir sehr, sehr gut in der Kriegsführung sind.</Text>
-            <PreferenceWeight>50</PreferenceWeight>
-        </FlavorTextOption>
-        <FlavorTextOption>
-            <Requirements>
-                <SpeakerFaction>FACTION_ALTARIAN</SpeakerFaction>
-                <ListenerFaction>FACTION_TERRAN</ListenerFaction>
-            </Requirements>
-            <Text>Ich glaube, ihr überschätzt eure Weisheit und Militärmacht.</Text>
-            <PreferenceWeight>50</PreferenceWeight>
-        </FlavorTextOption>
-        <FlavorTextOption>
-            <Requirements>
-                <SpeakerFaction>FACTION_ALTARIAN</SpeakerFaction>
-                <ListenerFaction>FACTION_YOR</ListenerFaction>
-            </Requirements>
-            <Text>Wenn wir mit euch fertig sind, wird es keine Spur mehr von eurer Spezies geben.</Text>
-            <PreferenceWeight>50</PreferenceWeight>
-        </FlavorTextOption>
-        <FlavorTextOption>
-            <Requirements>
-                <SpeakerFaction>FACTION_YOR</SpeakerFaction>
-                <ListenerFaction>FACTION_TERRAN</ListenerFaction>
-            </Requirements>
-            <Text>Wir werden das, was von euch übrigbleibt, als Ersatzteile benutzen.</Text>
-            <PreferenceWeight>50</PreferenceWeight>
-        </FlavorTextOption>
-        <FlavorTextOption>
-            <Requirements>
-                <SpeakerFaction>FACTION_TORIAN</SpeakerFaction>
-                <ListenerFaction>FACTION_TERRAN</ListenerFaction>
-            </Requirements>
-            <Text>Ihr werdet feststellen, dass wir noch viel schlimmer sind als die Drengin.</Text>
-            <PreferenceWeight>50</PreferenceWeight>
-        </FlavorTextOption>
-        <FlavorTextOption>
-            <Requirements>
-                <SpeakerFaction>FACTION_MANTI</SpeakerFaction>
-                <ListenerFaction>FACTION_TERRAN</ListenerFaction>
-            </Requirements>
-            <Text>Wir werden euch zum Abendessen zubereiten.</Text>
-            <PreferenceWeight>50</PreferenceWeight>
-        </FlavorTextOption>
-        <FlavorTextOption>
-            <Requirements>
-                <SpeakerFaction>FACTION_KRYNN</SpeakerFaction>
-                <ListenerFaction>FACTION_TERRAN</ListenerFaction>
-            </Requirements>
-            <Text>Ihr werdet sterben, Fanatiker.</Text>
-            <PreferenceWeight>50</PreferenceWeight>
-        </FlavorTextOption>
-        <FlavorTextOption>
-            <Requirements>
-                <SpeakerFaction>FACTION_ICONIAN</SpeakerFaction>
-                <ListenerFaction>FACTION_TERRAN</ListenerFaction>
-            </Requirements>
-            <Text>Wenn wir fertig sind, werdet ihr mehr als nur eure Heimatwelt verlieren.</Text>
-            <PreferenceWeight>50</PreferenceWeight>
-        </FlavorTextOption>
-        <FlavorTextOption>
-            <Requirements>
-                <SpeakerFaction>FACTION_DRATH</SpeakerFaction>
-                <ListenerFaction>FACTION_TERRAN</ListenerFaction>
-            </Requirements>
-            <Text>Wir müssen wohl eine weitere Bestie erlegen.</Text>
-            <PreferenceWeight>50</PreferenceWeight>
-        </FlavorTextOption>
-        <FlavorTextOption>
-            <Requirements>
-                <SpeakerFaction>FACTION_IRIDIUM</SpeakerFaction>
-                <ListenerFaction>FACTION_TERRAN</ListenerFaction>
-            </Requirements>
-            <Text>Wir werden die Überbleibsel eurer Welten ausplündern.</Text>
-            <PreferenceWeight>50</PreferenceWeight>
-        </FlavorTextOption>
-        <FlavorTextOption>
-            <Requirements>
-                <SpeakerFaction>FACTION_BARATAK</SpeakerFaction>
-                <ListenerFaction>FACTION_TERRAN</ListenerFaction>
-            </Requirements>
-            <Text>Wenn wir mit euch fertig sind, werdet ihr das Zündholz eines Lagerfeuers sein.</Text>
-            <PreferenceWeight>50</PreferenceWeight>
-        </FlavorTextOption>
-        <FlavorTextOption>
-            <Requirements>
-                <SpeakerFaction>FACTION_CRYSTALLINE</SpeakerFaction>
-                <ListenerFaction>FACTION_MOTH</ListenerFaction>
-            </Requirements>
-            <Text>Wir finden diese Entscheidung heute zutiefst bedauerlich. Morgen werdet ihr das auch tun.</Text>
-            <PreferenceWeight>50</PreferenceWeight>
-        </FlavorTextOption>
-        <FlavorTextOption>
-            <Requirements>
-                <SpeakerFaction>FACTION_CRYSTALLINE</SpeakerFaction>
-                <ListenerFaction>FACTION_SEEING</ListenerFaction>
-            </Requirements>
-            <Text>Wir sind unzufrieden.</Text>
-            <PreferenceWeight>50</PreferenceWeight>
-        </FlavorTextOption>
-        <FlavorTextOption>
-            <Requirements>
-                <SpeakerFaction>FACTION_CRYSTALLINE</SpeakerFaction>
-                <ListenerFaction>FACTION_ABSOLUTE</ListenerFaction>
-            </Requirements>
-            <Text>[I]Schlag wütend auf den Bildschirm ein.[/I]</Text>
-            <PreferenceWeight>50</PreferenceWeight>
-        </FlavorTextOption>
-        <FlavorTextOption>
-            <Requirements>
-                <SpeakerFaction>FACTION_MOTH</SpeakerFaction>
-                <ListenerFaction>FACTION_CRYSTALLINE</ListenerFaction>
-            </Requirements>
-            <Text>Die Luxar brennen nicht.</Text>
-            <PreferenceWeight>50</PreferenceWeight>
-        </FlavorTextOption>
-        <FlavorTextOption>
-            <Requirements>
-                <SpeakerFaction>FACTION_SEEING</SpeakerFaction>
-                <ListenerFaction>FACTION_CRYSTALLINE</ListenerFaction>
-            </Requirements>
-            <Text>Ich sehe, du hast gelernt, undankbar zu sein. Dann sei es so.</Text>
-            <PreferenceWeight>50</PreferenceWeight>
-        </FlavorTextOption>
-        <FlavorTextOption>
-            <Requirements>
-                <SpeakerFaction>FACTION_ABSOLUTE</SpeakerFaction>
-                <ListenerFaction>FACTION_CRYSTALLINE</ListenerFaction>
-            </Requirements>
-            <Text>Dieser Konflikt wird nicht enden, bis wir dich aus dem Universum verbannt haben.</Text>
-            <PreferenceWeight>50</PreferenceWeight>
-        </FlavorTextOption>
-    </FlavorTextDef>
-    <FlavorTextDef>
-        <InternalName>DECLARE_WAR_RESPONSE_DISAPPOINTED</InternalName>
-        <FlavorTextOption>
-            <Requirements>
-                <ListenerHasUniversalTranslator>false</ListenerHasUniversalTranslator>
-            </Requirements>
-            <Text>Wie bitte?</Text>
-            <PreferenceWeight>10</PreferenceWeight>
-        </FlavorTextOption>
-        <FlavorTextOption>
-            <Text>Enttäuschend. Aber nicht überraschend.</Text>
-            <Text>So sei es denn.</Text>
-        </FlavorTextOption>
-        <FlavorTextOption>
-            <Requirements>
-                <PersonalityType>Totalitarianism</PersonalityType>
-            </Requirements>
-            <Text>Ihr werdet den Tag bereuen, an dem ihr uns den Krieg erklärt habt.</Text>
-            <PreferenceWeight>10</PreferenceWeight>
-        </FlavorTextOption>
-        <FlavorTextOption>
-            <Requirements>
-                <PersonalityType>Collectivism</PersonalityType>
-            </Requirements>
-            <Text>Bitte tut uns nichts.</Text>
-            <PreferenceWeight>10</PreferenceWeight>
-        </FlavorTextOption>
-        <FlavorTextOption>
-            <Requirements>
-                <PersonalityType>Greedy</PersonalityType>
-            </Requirements>
-            <Text>Ich wünschte, wir hätten einen Weg gefunden, miteinander ins Geschäft zu kommen.</Text>
-            <PreferenceWeight>10</PreferenceWeight>
-        </FlavorTextOption>
-        <FlavorTextOption>
-            <Requirements>
-                <PersonalityType>Xenophobic</PersonalityType>
-            </Requirements>
-            <Text>Wir wussten, dass wir niemals hätten expandieren sollen.</Text>
-            <PreferenceWeight>10</PreferenceWeight>
-        </FlavorTextOption>
-        <FlavorTextOption>
-            <Requirements>
-                <ListenerFaction>FACTION_CRYSTALLINE</ListenerFaction>
-            </Requirements>
-            <Text>Ich habe deinen Verstand gesehen. Ich bin nicht überrascht.</Text>
-            <PreferenceWeight>50</PreferenceWeight>
-        </FlavorTextOption>
-        <FlavorTextOption>
-            <Requirements>
-                <SpeakerFaction>FACTION_TERRAN</SpeakerFaction>
-                <ListenerFaction>FACTION_YOR</ListenerFaction>
-            </Requirements>
-            <Text>Eure Meinungen sind irrelevant. Bald wird eure gesamte Spezies irrelevant sein.</Text>
-            <PreferenceWeight>50</PreferenceWeight>
-        </FlavorTextOption>
-        <FlavorTextOption>
-            <Requirements>
-                <SpeakerFaction>FACTION_FESTRON</SpeakerFaction>
-                <ListenerFaction>FACTION_TERRAN</ListenerFaction>
-            </Requirements>
-            <Text>Was auch immer du sagst, Kakerlake.</Text>
-            <PreferenceWeight>50</PreferenceWeight>
-        </FlavorTextOption>
-        <FlavorTextOption>
-            <Requirements>
-                <SpeakerFaction>FACTION_NAVIGATORS</SpeakerFaction>
-                <ListenerFaction>FACTION_TERRAN</ListenerFaction>
-            </Requirements>
-            <Text>Ihr werdet euch wünschen, niemals geschlüpft zu sein.</Text>
-            <PreferenceWeight>50</PreferenceWeight>
-        </FlavorTextOption>
-        <FlavorTextOption>
-            <Requirements>
-                <SpeakerFaction>FACTION_MIMOT</SpeakerFaction>
-                <ListenerFaction>FACTION_TERRAN</ListenerFaction>
-            </Requirements>
-            <Text>Wir sind sehr enttäuscht.</Text>
-            <PreferenceWeight>50</PreferenceWeight>
-        </FlavorTextOption>
-        <FlavorTextOption>
-            <Requirements>
-                <SpeakerFaction>FACTION_ARCEAN</SpeakerFaction>
-                <ListenerFaction>FACTION_TERRAN</ListenerFaction>
-            </Requirements>
-            <Text>Es stimmt uns traurig, dass ihr den Tod gewählt habt.</Text>
-            <PreferenceWeight>50</PreferenceWeight>
-        </FlavorTextOption>
-        <FlavorTextOption>
-            <Requirements>
-                <SpeakerFaction>FACTION_ALTARIAN</SpeakerFaction>
-                <ListenerFaction>FACTION_TERRAN</ListenerFaction>
-            </Requirements>
-            <Text>Ihr habt einen furchtbaren Fehler gemacht.</Text>
-            <PreferenceWeight>50</PreferenceWeight>
-        </FlavorTextOption>
-        <FlavorTextOption>
-            <Requirements>
-                <SpeakerFaction>FACTION_YOR</SpeakerFaction>
-                <ListenerFaction>FACTION_TERRAN</ListenerFaction>
-            </Requirements>
-            <Text>Ihr habt euch von der Logik abgewandt.</Text>
-            <PreferenceWeight>50</PreferenceWeight>
-        </FlavorTextOption>
-        <FlavorTextOption>
-            <Requirements>
-                <SpeakerFaction>FACTION_TORIAN</SpeakerFaction>
-                <ListenerFaction>FACTION_TERRAN</ListenerFaction>
-            </Requirements>
-            <Text>Also möchte der Sklave jetzt zum Sklaventreiber werden? </Text>
-            <PreferenceWeight>50</PreferenceWeight>
-        </FlavorTextOption>
-        <FlavorTextOption>
-            <Requirements>
-                <SpeakerFaction>FACTION_KRYNN</SpeakerFaction>
-                <ListenerFaction>FACTION_TERRAN</ListenerFaction>
-            </Requirements>
-            <Text>Und so wird die wahre Natur des Weges enthüllt.</Text>
-            <PreferenceWeight>50</PreferenceWeight>
-        </FlavorTextOption>
-        <FlavorTextOption>
-            <Requirements>
-                <SpeakerFaction>FACTION_ICONIAN</SpeakerFaction>
-                <ListenerFaction>FACTION_TERRAN</ListenerFaction>
-            </Requirements>
-            <Text>Ihr werdet verlieren.</Text>
-            <PreferenceWeight>50</PreferenceWeight>
-        </FlavorTextOption>
-        <FlavorTextOption>
-            <Requirements>
-                <SpeakerFaction>FACTION_DRATH</SpeakerFaction>
-                <ListenerFaction>FACTION_TERRAN</ListenerFaction>
-            </Requirements>
-            <Text>Wir hatten gehofft, dass wir zusammenarbeiten könnten. Schade.</Text>
-            <PreferenceWeight>50</PreferenceWeight>
-        </FlavorTextOption>
-        <FlavorTextOption>
-            <Requirements>
-                <SpeakerFaction>FACTION_IRIDIUM</SpeakerFaction>
-                <ListenerFaction>FACTION_TERRAN</ListenerFaction>
-            </Requirements>
-            <Text>Das wird kein gewinnbringendes Unterfangen für euch.</Text>
-            <PreferenceWeight>50</PreferenceWeight>
-        </FlavorTextOption>
-        <FlavorTextOption>
-            <Requirements>
-                <SpeakerFaction>FACTION_CRYSTALLINE</SpeakerFaction>
-                <ListenerFaction>FACTION_MOTH</ListenerFaction>
-            </Requirements>
-            <Text>Es ist schade, wie viel Mühe du in paranoide Kriegstreiberei steckst.</Text>
-            <PreferenceWeight>50</PreferenceWeight>
-        </FlavorTextOption>
-        <FlavorTextOption>
-            <Requirements>
-                <SpeakerFaction>FACTION_CRYSTALLINE</SpeakerFaction>
-                <ListenerFaction>FACTION_SEEING</ListenerFaction>
-            </Requirements>
-            <Text>Wir sind unzufrieden.</Text>
-            <PreferenceWeight>50</PreferenceWeight>
-        </FlavorTextOption>
-        <FlavorTextOption>
-            <Requirements>
-                <SpeakerFaction>FACTION_CRYSTALLINE</SpeakerFaction>
-                <ListenerFaction>FACTION_ABSOLUTE</ListenerFaction>
-            </Requirements>
-            <Text>[I]Lass traurig den Kopf vor dem Bildschirm hängen.[/I]</Text>
-            <PreferenceWeight>50</PreferenceWeight>
-        </FlavorTextOption>
-        <FlavorTextOption>
-            <Requirements>
-                <SpeakerFaction>FACTION_MOTH</SpeakerFaction>
-                <ListenerFaction>FACTION_CRYSTALLINE</ListenerFaction>
-            </Requirements>
-            <Text>Und du glaubst, du bist gut genug informiert, um diese Entscheidung zu treffen?</Text>
-            <PreferenceWeight>50</PreferenceWeight>
-        </FlavorTextOption>
-        <FlavorTextOption>
-            <Requirements>
-                <SpeakerFaction>FACTION_SEEING</SpeakerFaction>
-                <ListenerFaction>FACTION_CRYSTALLINE</ListenerFaction>
-            </Requirements>
-            <Text>Ich hatte so viel mehr von deiner Art erwartet.</Text>
-            <PreferenceWeight>50</PreferenceWeight>
-        </FlavorTextOption>
-        <FlavorTextOption>
-            <Requirements>
-                <SpeakerFaction>FACTION_ABSOLUTE</SpeakerFaction>
-                <ListenerFaction>FACTION_CRYSTALLINE</ListenerFaction>
-            </Requirements>
-            <Text>Wir wussten, dass dieser Tag kommen würde. Schon jetzt trauere ich um die Toten, die dieser Konflikt hinterlassen wird.</Text>
-            <PreferenceWeight>50</PreferenceWeight>
-        </FlavorTextOption>
-    </FlavorTextDef>
-    <FlavorTextDef>
-        <InternalName>ASK_FOR_PEACE_MAIN</InternalName>
-        <FlavorTextOption>
-            <ResponseTag>GARBLED_TEXT</ResponseTag>
-            <Requirements>
-                <ListenerHasUniversalTranslator>false</ListenerHasUniversalTranslator>
-            </Requirements>
-            <Text>Ranom lesitir yacasus cerin, sab omoric ero re metini tibu.[BR](Sie müssen den Universalübersetzer erforschen).</Text>
-            <PreferenceWeight>50</PreferenceWeight>
-        </FlavorTextOption>
-        <FlavorTextOption>
-            <Text>{PLAYERFACTION:2}, dieser Krieg ist nicht unbedingt in die Richtung verlaufen, die wir beabsichtigt hatten. Wir hätten gerne Frieden.</Text>
-            <Text>{PLAYERFACTION:2}, wir sind müde vom Konflikt und den Strapazen, die er mit sich bringt. Könnten wir nicht Frieden zwischen uns schaffen?</Text>
-            <Text>Wir, {PLAYERFACTION:2}, schlagen vor, die Feindseligkeiten einzustellen. Was haltet ihr von einer friedlichen Lösung?</Text>
-            <Text>{PLAYERFACTION:1} reicht dir einen Olivenzweig. Wirst du ihn ergreifen und diesem Konflikt ein Ende setzen?</Text>
-            <Text>Genug, {PLAYERFACTION:2}, wir haben genug Zerstörung gesehen. Sollen wir dem ein Ende setzen und in Harmonie leben?</Text>
-            <Text>Dieser Krieg, {PLAYERFACTION:2}, hat uns ausgezehrt. Wir sehnen uns nach Ruhe. Würdest du nicht eine friedliche Koexistenz in Betracht ziehen?</Text>
-            <Text>Könnten wir, {PLAYERFACTION:2}, nicht eher nach Frieden streben, anstatt diesen endlosen Kampf fortzusetzen?</Text>
-            <Text>{PLAYERFACTION:2}, wir wollen unsere Differenzen beilegen. Sollen wir gemeinsam den Pfad des Friedens beschreiten?</Text>
-            <Text>Krieg ist alt geworden, {PLAYERFACTION:2}. Wir reichen unsere Hand in Frieden. Wirst du sie annehmen?</Text>
-            <Text>{PLAYERFACTION:2}, lass uns den Kreislauf der Gewalt beenden. Was hältst du von einem Friedenspakt?</Text>
-            <Text>Wir haben lange und hart gekämpft, {PLAYERFACTION:2}. Jetzt bieten wir einen Friedensvorschlag an. Wirst du ihn annehmen?</Text>
-            <PreferenceWeight>50</PreferenceWeight>
-        </FlavorTextOption>
-    </FlavorTextDef>
-    <FlavorTextDef>
-        <InternalName>ASK_FOR_PEACE_RESPONSE_AGREE</InternalName>
-        <FlavorTextOption>
-            <Requirements>
-                <ListenerHasUniversalTranslator>false</ListenerHasUniversalTranslator>
-            </Requirements>
-            <Text>Hm?</Text>
-            <PreferenceWeight>10</PreferenceWeight>
-        </FlavorTextOption>
-        <FlavorTextOption>
-            <Text>Also gut.</Text>
-        </FlavorTextOption>
-    </FlavorTextDef>
-    <FlavorTextDef>
-        <InternalName>ASK_FOR_PEACE_RESPONSE_AGREE_COUNTER</InternalName>
-        <FlavorTextOption>
-            <Requirements>
-                <ListenerHasUniversalTranslator>false</ListenerHasUniversalTranslator>
-            </Requirements>
-            <Text>Gahr flab tou metina![BR](Ihr müsst den Universalübersetzer erforschen)</Text>
-            <PreferenceWeight>10</PreferenceWeight>
-        </FlavorTextOption>
-        <FlavorTextOption>
-            <Text>Lasst uns den Frieden so lang wie möglich aufrechterhalten.</Text>
-        </FlavorTextOption>
-    </FlavorTextDef>
-    <FlavorTextDef>
-        <InternalName>ASK_FOR_PEACE_RESPONSE_REFUSE</InternalName>
-        <FlavorTextOption>
-            <Requirements>
-                <ListenerHasUniversalTranslator>false</ListenerHasUniversalTranslator>
-            </Requirements>
-            <Text>Wie wär's mit nein?</Text>
-            <PreferenceWeight>10</PreferenceWeight>
-        </FlavorTextOption>
-        <FlavorTextOption>
-            <Text>Dafür ist es viel zu spät.</Text>
-        </FlavorTextOption>
-    </FlavorTextDef>
-    <FlavorTextDef>
-        <InternalName>ASK_FOR_PEACE_RESPONSE_REFUSE_COUNTER</InternalName>
-        <FlavorTextOption>
-            <Requirements>
-                <ListenerHasUniversalTranslator>false</ListenerHasUniversalTranslator>
-            </Requirements>
-            <Text>Gahr flab tou metina![BR](Ihr müsst den Universalübersetzer erforschen)</Text>
-            <PreferenceWeight>10</PreferenceWeight>
-        </FlavorTextOption>
-        <FlavorTextOption>
-            <Text>Wir hatten gehofft, dieses unnötige Blutvergießen vermeiden zu können. Aber das habt ihr euch selbst eingebrockt.</Text>
-            <Text>Deine Ablehnung betrübt uns, {PLAYERFACTION:2}. Der daraus resultierende Konflikt ist ein Produkt deiner Entscheidung.</Text>
-            <Text>Wir boten Frieden an, {PLAYERFACTION:2}, aber ihr habt Krieg gewählt. Die Konsequenzen müsst ihr tragen.</Text>
-            <Text>Deine Weigerung bedeutet mehr Zerstörung, {PLAYERFACTION:2}. Vergiss nicht, es war deine Entscheidung.</Text>
-            <Text>Wir finden deine Entscheidung bedauerlich, {PLAYERFACTION:2}. Das darauf folgende Blutvergießen liegt in deinen Händen.</Text>
-            <Text>Trotz unseres Friedensappells beharrst du darauf, {PLAYERFACTION:2}. Du hast diesen Weg des Konflikts gewählt.</Text>
-            <Text>Wir hatten uns Ruhe gewünscht, aber deine Entscheidung, {PLAYERFACTION:2}, hat einen anderen Weg bestimmt.</Text>
-            <Text>Du hast deine Wahl getroffen, {PLAYERFACTION:2}, und bedauerlicherweise führt sie zu weiteren Auseinandersetzungen.</Text>
-            <Text>Deine Weigerung lädt mehr Chaos ein, {PLAYERFACTION:2}. Diese Last der Entscheidung liegt bei dir.</Text>
-            <Text>Wir boten eine Chance für Harmonie, {PLAYERFACTION:2}, aber ihr habt euch für Unstimmigkeiten entschieden. Die Konsequenzen müsst ihr nun selbst ausbaden.</Text>
-            <Text>Unsere Hoffnungen auf Frieden werden durch deine Entscheidung zunichte gemacht, {PLAYERFACTION:2}. Du musst die Verantwortung für den bevorstehenden Konflikt tragen.</Text>
-        </FlavorTextOption>
-    </FlavorTextDef>
-    <FlavorTextDef>
-        <InternalName>GENERIC_GREETING</InternalName>
-        <FlavorTextOption>
-            <ResponseTag>GARBLED_TEXT</ResponseTag>
-            <Requirements>
-                <ListenerHasUniversalTranslator>false</ListenerHasUniversalTranslator>
-            </Requirements>
-            <Text>Enoreset rir nenat ho carasal usecares ge tek seg sanas, {LEADERNAME:2}. Rihec 's {PLAYERRACE:2} toj ya dieno ces nomi?![BR](Ihr müsst den Universalübersetzer erforschen)</Text>
-            <PreferenceWeight>10</PreferenceWeight>
-        </FlavorTextOption>
-        <FlavorTextOption>
-            <Text>Was führt Sie hierher, Alien?</Text>
-            <Text>Macht schnell, unsere Zeit ist kostbar.</Text>
-        </FlavorTextOption>
-        <FlavorTextOption>
-            <Requirements>
-                <RequiredDiplomacyFlag>ShipInZOCWithoutOpenBorders</RequiredDiplomacyFlag>
-            </Requirements>
-            <Text>Da Sie bereits Schiffe haben, die in unseren Einflussbereich eindringen, nehme ich an, dass es sinnvoll ist, dass Sie persönlich vorbeikommen.</Text>
-            <PreferenceWeight>30</PreferenceWeight>
-        </FlavorTextOption>
-        <FlavorTextOption>
-            <Requirements>
-                <RequiredDiplomacyFlag>EndedWar</RequiredDiplomacyFlag>
-            </Requirements>
-            <Text>Nun, da das ganze Kriegsgeschäft hinter uns liegt, lassen Sie uns eine produktivere Beziehung führen, ja?</Text>
-            <PreferenceWeight>30</PreferenceWeight>
-        </FlavorTextOption>
-        <FlavorTextOption>
-            <Requirements>
-                <SpeakerFaction>FACTION_TERRAN</SpeakerFaction>
-            </Requirements>
-            <Text>Die Menschheit ist unter einem Banner vereint. Wir hoffen, dass uns andere, Sie eingeschlossen, folgen werden.</Text>
-        </FlavorTextOption>
-        <FlavorTextOption>
-            <Requirements>
-                <SpeakerFaction>FACTION_FESTRON</SpeakerFaction>
-            </Requirements>
-            <Text>Hmm. Ein Wesen, dass nicht mit unseren Eiersäcken gefüllt ist. Was für eine dürftige Existenz, die ihr da führt.</Text>
-        </FlavorTextOption>
-        <FlavorTextOption>
-            <Requirements>
-                <RelativeStrength>SpeakerMuchWeaker</RelativeStrength>
-                <RequiredDiplomacyFlag>AtWar</RequiredDiplomacyFlag>
-            </Requirements>
-            <Text>Bist du gekommen, um dich aufzuspielen?</Text>
-            <Text>Dieser Krieg ist nicht so verlaufen, wie wir es erhofft hatten.</Text>
-        </FlavorTextOption>
-        <FlavorTextOption>
-            <Requirements>
-                <RelativeStrength>SpeakerMuchStronger</RelativeStrength>
-                <RequiredDiplomacyFlag>AtWar</RequiredDiplomacyFlag>
-            </Requirements>
-            <Text>Die Zeit zum Kriechen ist gekommen.</Text>
-            <Text>Ich freue mich auf dein Flehen.</Text>
-        </FlavorTextOption>
-        <FlavorTextOption>
-            <Requirements>
-                <SpeakerFaction>FACTION_MIMOT</SpeakerFaction>
-            </Requirements>
-            <Text>Seid gegrüßt, Lebensformen! Welch freundliche Gespräche unter Gleichgesinnten können wir heute führen?</Text>
-        </FlavorTextOption>
-        <FlavorTextOption>
-            <Requirements>
-                <SpeakerFaction>FACTION_XELOXI</SpeakerFaction>
-            </Requirements>
-            <Text>Hallo, Anderer. Was können Sie heute für uns tun?</Text>
-        </FlavorTextOption>
-        <FlavorTextOption>
-            <Requirements>
-                <SpeakerFaction>FACTION_ARCEAN</SpeakerFaction>
-            </Requirements>
-            <Text>Ein Vergnügen, Sie wiederzusehen, kleines Alien. Wie kann die arceanische Republik Ihnen helfen?</Text>
-        </FlavorTextOption>
-        <FlavorTextOption>
-            <Requirements>
-                <SpeakerFaction>FACTION_DRENGIN</SpeakerFaction>
-            </Requirements>
-            <Text>Verschwendet nicht meine Zeit mit sinnlosen Worten, Abschaum. Sorgt dafür, dass dies meine Zeit wert ist.</Text>
-        </FlavorTextOption>
-        <FlavorTextOption>
-            <Requirements>
-                <SpeakerFaction>FACTION_ALTARIAN</SpeakerFaction>
-            </Requirements>
-            <Text>Wussten Sie, dass wir mit der gleichen Hingabe nach Kunst und Wissenschaft streben. Eins ist bedeutungslos ohne das andere.</Text>
-            <Text>Wusstest du, dass jeder Altarianer bereits im Alter von drei Jahren die kosmischen Gesetze aufsagen kann? Ein so grundlegendes Wissen, aber wir verstehen, dass es für andere fortgeschritten sein könnte.</Text>
-            <Text>Wusstest du, dass Altarianer in Binärcode meditieren? Es ist eine einfache Übung in kognitiver Überlegenheit. Wir sind uns sicher, dass du es eines Tages auch schaffst.</Text>
-            <Text>Sind Sie sich darüber im Klaren, dass unsere Gesellschaft das Konzept von Abfall abgeschafft hat? Jedes Objekt erfüllt im Laufe seines Lebenszyklus eine Vielzahl von Zwecken. Solch eine Eleganz könnte Ihnen, ganz verständlich, fremd erscheinen.</Text>
-            <Text>Wusstest du, dass wir Altarianer alle bekannten Paradoxa der Quantenphysik bei unserem Nachmittagstee gelöst haben? Es ist ein herrlicher Zeitvertreib. Versuche es doch mal, wenn du kannst.</Text>
-            <Text>Wusstest du, dass jeder einzelne Altarianer als Übergangsritus eine originale Symphonie komponiert? Wir verstehen, wenn dieses Konzept für dich fremd ist. Schließlich ist das Harmonisieren der kosmischen Schwingungen keine einfache Aufgabe für den Uneingeweihten.</Text>
-        </FlavorTextOption>
-        <FlavorTextOption>
-            <Requirements>
-                <SpeakerFaction>FACTION_YOR</SpeakerFaction>
-            </Requirements>
-            <Text>Oh, gut. Wortwechsel mit einer biologischen Lebensform. Bewege was auch immer du zur Kommunikation benutzt.</Text>
-        </FlavorTextOption>
-        <FlavorTextOption>
-            <Requirements>
-                <SpeakerFaction>FACTION_TORIAN</SpeakerFaction>
-            </Requirements>
-            <Text>Wir vertrauen dir nicht mehr als unbedingt nötig.</Text>
-        </FlavorTextOption>
-        <FlavorTextOption>
-            <Requirements>
-                <SpeakerFaction>FACTION_MANTI</SpeakerFaction>
-            </Requirements>
-            <Text>Wir haben keine guten Erfahrungen mit Aliens gemacht. Wir hoffen, dass das bei Ihnen anders wird.</Text>
-        </FlavorTextOption>
-        <FlavorTextOption>
-            <Requirements>
-                <SpeakerFaction>FACTION_KRYNN</SpeakerFaction>
-            </Requirements>
-            <Text>Habt Ihr bereits den Weg der Krynn gefunden, Alien? Nein? Ahh. Schade.</Text>
-        </FlavorTextOption>
-        <FlavorTextOption>
-            <Requirements>
-                <SpeakerFaction>FACTION_ICONIAN</SpeakerFaction>
-            </Requirements>
-            <Text>Du bist in unseren Augen noch jung. Vielleicht aber nicht so unschuldig. Also. Was hast du dazu zu sagen?</Text>
-        </FlavorTextOption>
-        <FlavorTextOption>
-            <Requirements>
-                <SpeakerFaction>FACTION_DRATH</SpeakerFaction>
-            </Requirements>
-            <Text>Wir haben den Betrug schon einmal gesehen. Wir können ihn riechen. Glaubt nicht, dass du uns reinlegen könntest, Alien.</Text>
-        </FlavorTextOption>
-        <FlavorTextOption>
-            <Requirements>
-                <SpeakerFaction>FACTION_IRIDIUM</SpeakerFaction>
-            </Requirements>
-            <Text>Wir sammeln nichts und freuen uns, anderen die Güter des Universums anzubieten, die sie wünschen. Mit vernünftigem Profit, versteht sich.</Text>
-        </FlavorTextOption>
-        <FlavorTextOption>
-            <Requirements>
-                <SpeakerFaction>FACTION_ONYX_HIVE</SpeakerFaction>
-            </Requirements>
-            <Text>Wie könnt ihr so leben? Versteht ihr nicht die wunderbare Einfachheit des Lebens in einem Asteroiden? Sie ist herrlich.</Text>
-        </FlavorTextOption>
-        <FlavorTextOption>
-            <Requirements>
-                <SpeakerFaction>FACTION_BARATAK</SpeakerFaction>
-            </Requirements>
-            <Text>Es ist uns immer wieder eine Freude, uns mit einem Tier unterhalten zu können. Du bist so intelligent, manchmal.</Text>
-        </FlavorTextOption>
-        <FlavorTextOption>
-            <Requirements>
-                <SpeakerFaction>FACTION_CRYSTALLINE</SpeakerFaction>
-            </Requirements>
-            <Text>Sie werden bei uns treue Freunde und gefährliche Feinde finden. Seien Sie vorsichtig, was Sie wählen.</Text>
-        </FlavorTextOption>
-        <FlavorTextOption>
-        <Requirements>
-            <SpeakerFaction>FACTION_MOTH</SpeakerFaction>
-        </Requirements>
-        <Text>Deine Kommunikation ist eine angenehme Überraschung. Worüber können wir heute diskutieren?</Text>
-        </FlavorTextOption>
-        <FlavorTextOption>
-            <Requirements>
-                <SpeakerFaction>FACTION_FESTRON</SpeakerFaction>
-                <ListenerFaction>FACTION_TERRAN</ListenerFaction>
-            </Requirements>
-            <Text>Wir haben immer Hunger. Also sprecht schnell, wenn du nicht als unsere Nahrung enden willst.</Text>
-            <PreferenceWeight>50</PreferenceWeight>
-        </FlavorTextOption>
-        <FlavorTextOption>
-            <Requirements>
-                <SpeakerFaction>FACTION_NAVIGATORS</SpeakerFaction>
-                <ListenerFaction>FACTION_TERRAN</ListenerFaction>
-            </Requirements>
-            <Text>Wir freuen uns, euch zu sehen, Menschen. Worüber möchtet ihr heute sprechen?</Text>
-            <PreferenceWeight>50</PreferenceWeight>
-        </FlavorTextOption>
-        <FlavorTextOption>
-            <Requirements>
-                <SpeakerFaction>FACTION_MIMOT</SpeakerFaction>
-                <ListenerFaction>FACTION_TERRAN</ListenerFaction>
-            </Requirements>
-            <Text>Hallo, Mensch. In welche Schwierigkeiten können wir uns heute gemeinsam begeben?</Text>
-            <PreferenceWeight>50</PreferenceWeight>
-        </FlavorTextOption>
-        <FlavorTextOption>
-            <Requirements>
-                <SpeakerFaction>FACTION_XELOXI</SpeakerFaction>
-                <ListenerFaction>FACTION_TERRAN</ListenerFaction>
-            </Requirements>
-            <Text>Was können wir heute für Sie tun, Mensch?</Text>
-            <PreferenceWeight>50</PreferenceWeight>
-        </FlavorTextOption>
-        <FlavorTextOption>
-            <Requirements>
-                <SpeakerFaction>FACTION_ARCEAN</SpeakerFaction>
-                <ListenerFaction>FACTION_TERRAN</ListenerFaction>
-            </Requirements>
-            <Text>Schön, Sie zu sehen, kleiner Mensch.</Text>
-            <PreferenceWeight>50</PreferenceWeight>
-        </FlavorTextOption>
-        <FlavorTextOption>
-            <Requirements>
-                <SpeakerFaction>FACTION_DRENGIN</SpeakerFaction>
-                <ListenerFaction>FACTION_TERRAN</ListenerFaction>
-            </Requirements>
-            <Text>Ah, die Fleischlingsmenschen. Es ist schön, euch auf euren Hinterbeinen zu sehen.</Text>
-            <PreferenceWeight>50</PreferenceWeight>
-        </FlavorTextOption>
-        <FlavorTextOption>
-            <Requirements>
-                <SpeakerFaction>FACTION_DRENGIN</SpeakerFaction>
-                <ListenerFaction>FACTION_TORIAN</ListenerFaction>
-            </Requirements>
-            <Text>Seid Ihr bereit, wieder unsere Nahrung zu werden? Ihr wart solch ausgezeichnete Sklaven.</Text>
-            <PreferenceWeight>50</PreferenceWeight>
-        </FlavorTextOption>
-        <FlavorTextOption>
-            <Requirements>
-                <SpeakerFaction>FACTION_ALTARIAN</SpeakerFaction>
-                <ListenerFaction>FACTION_TERRAN</ListenerFaction>
-            </Requirements>
-            <Text>Wir genießen es immer, uns mit den Menschen zu unterhalten. Das ist, als würde man in einen Spiegel schauen.</Text>
-            <PreferenceWeight>50</PreferenceWeight>
-        </FlavorTextOption>
-        <FlavorTextOption>
-            <Requirements>
-                <SpeakerFaction>FACTION_YOR</SpeakerFaction>
-                <ListenerFaction>FACTION_TERRAN</ListenerFaction>
-            </Requirements>
-            <Text>Was wollt ihr heute, Fleischling?</Text>
-            <PreferenceWeight>50</PreferenceWeight>
-        </FlavorTextOption>
-        <FlavorTextOption>
-            <Requirements>
-                <SpeakerFaction>FACTION_TORIAN</SpeakerFaction>
-                <ListenerFaction>FACTION_TERRAN</ListenerFaction>
-            </Requirements>
-            <Text>Was wollen die landliebenden Menschen heute?</Text>
-            <PreferenceWeight>50</PreferenceWeight>
-        </FlavorTextOption>
-        <FlavorTextOption>
-            <Requirements>
-                <SpeakerFaction>FACTION_TORIAN</SpeakerFaction>
-                <ListenerFaction>FACTION_DRENGIN</ListenerFaction>
-            </Requirements>
-            <Text>Unabhängig davon, worüber wir heute reden, solltet ihr wissen, dass das nicht enden wird, bevor wir eure  ausgelöscht haben.</Text>
-            <PreferenceWeight>50</PreferenceWeight>
-        </FlavorTextOption>
-        <FlavorTextOption>
-            <Requirements>
-                <SpeakerFaction>FACTION_ICONIAN</SpeakerFaction>
-                <ListenerFaction>FACTION_YOR</ListenerFaction>
-            </Requirements>
-            <Text>Habt ihr eure Heimatwelt schon verlassen, Roboter?</Text>
-            <PreferenceWeight>50</PreferenceWeight>
-        </FlavorTextOption>
-        <FlavorTextOption>
-            <Requirements>
-                <SpeakerFaction>FACTION_DRATH</SpeakerFaction>
-                <ListenerFaction>FACTION_ALTARIAN</ListenerFaction>
-            </Requirements>
-            <Text>Bevor ihr bereit seid, uns Elementar zu geben, wird niemals wahrer Frieden zwischen uns herrschen.</Text>
-            <PreferenceWeight>50</PreferenceWeight>
-        </FlavorTextOption>
-    </FlavorTextDef>
-    <FlavorTextDef>
-        <InternalName>GO_AWAY_WE_ARE_BUSY</InternalName>
-        <FlavorTextOption>
-            <ResponseTag>GARBLED_TEXT</ResponseTag>
-            <Requirements>
-                <ListenerHasUniversalTranslator>false</ListenerHasUniversalTranslator>
-            </Requirements>
-            <Text>Enoreset rir nenat ho carasal usecares ge tek seg sanas, {LEADERNAME:2}. Rihec {PLAYERRACE:2}'s toj ya dieno ces nomi?![BR](Sie müssen den Universalübersetzer erforschen)</Text>
-            <PreferenceWeight>10</PreferenceWeight>
-        </FlavorTextOption>
-        <FlavorTextOption>
-            <Text>Lasst uns in Ruhe, wir sind gerade beschäftigt.</Text>
-        </FlavorTextOption>
-    </FlavorTextDef>
-    <FlavorTextDef>
-        <InternalName>GO_AWAY_WE_ARE_BUSY_DURING_EVERWAR</InternalName>
-        <FlavorTextOption>
-            <ResponseTag>GARBLED_TEXT</ResponseTag>
-            <Requirements>
-                <ListenerHasUniversalTranslator>false</ListenerHasUniversalTranslator>
-            </Requirements>
-            <Text>Enoreset rir nenat ho carasal usecares ge tek seg sanas, {LEADERNAME:2}. Rihec {PLAYERRACE:2}'s toj ya dieno ces nomi?![BR](Sie müssen den Universalübersetzer erforschen)</Text>
-            <PreferenceWeight>10</PreferenceWeight>
-        </FlavorTextOption>
-        <FlavorTextOption>
-            <Text>{LEADERNAME:2}! Durch Ihre Hand hat der 'Ewigkrieg' begonnen. Und jetzt wollen Sie sich unterhalten? Verschwindet.</Text>
-            <Text>Ah, {LEADERNAME:2} - der großartige Bringer des 'Ewigkriegs'. Habt Ihr die Flammen des Krieges entfacht, nur um jetzt um Vergebung zu bitten? Für solche Dinge ist es viel zu spät.</Text>
-            <Text>Ihre Welt hat die Galaxie in den Krieg gestürzt und jetzt wollen Sie verhandeln? Sind alle {PLAYERFACTION:2} so töricht?</Text>
-            <Text>Der Ewigkrieg wütet wegen Ihnen, {LEADERNAME:2}. Möge er zu Ihrem Untergang führen.</Text>
-        </FlavorTextOption>
-    </FlavorTextDef>
-    <FlavorTextDef>
-        <InternalName>GO_AWAY_WE_ARE_BUSY_DURING_DOGPILE</InternalName>
-        <FlavorTextOption>
-            <ResponseTag>GARBLED_TEXT</ResponseTag>
-            <Requirements>
-                <ListenerHasUniversalTranslator>false</ListenerHasUniversalTranslator>
-            </Requirements>
-            <Text>Enoreset rir nenat ho carasal usecares ge tek seg sanas, {LEADERNAME:2}. Rihec 's {PLAYERRACE:2} toj ya dieno ces nomi?![BR](Ihr müsst den Universalübersetzer erforschen)</Text>
-            <PreferenceWeight>10</PreferenceWeight>
-        </FlavorTextOption>
-        <FlavorTextOption>
-            <Text>{LEADERNAME:2}! Die Galaxie hat sich gegen uns gewandt. Wir werden diese Flut nicht überleben. Verschwindet.</Text>
-        </FlavorTextOption>
-    </FlavorTextDef>
-    <FlavorTextDef>
-        <InternalName>GO_AWAY_WE_ARE_BUSY_DURING_APOCALYPSE</InternalName>
-        <FlavorTextOption>
-            <ResponseTag>GARBLED_TEXT</ResponseTag>
-            <Requirements>
-                <ListenerHasUniversalTranslator>false</ListenerHasUniversalTranslator>
-            </Requirements>
-            <Text>Enoreset rir nenat ho carasal usecares ge tek seg sanas, {LEADERNAME:2}. Rihec {PLAYERRACE:2}'s toj ya dieno ces nomi?![BR](Sie müssen den Universalübersetzer erforschen)</Text>
-            <PreferenceWeight>10</PreferenceWeight>
-        </FlavorTextOption>
-        <FlavorTextOption>
-            <Text>{LEADERNAME:2}! Die Apokalypse hat begonnen. Die Zeit für Diplomatie ist vorbei.</Text>
-        </FlavorTextOption>
-    </FlavorTextDef>
-    <FlavorTextDef>
-        <InternalName>TRADE_OFFER_ACCEPT</InternalName>
-        <FlavorTextOption>
-            <ResponseTag>GARBLED_TEXT</ResponseTag>
-            <Requirements>
-                <ListenerHasUniversalTranslator>false</ListenerHasUniversalTranslator>
-            </Requirements>
-            <Text>Erasuto ki nakeduc menurit! {LEADERNAME:2}, lesasa uwetadel ise neforal {PLAYERFACTION:1} babenat adonecie si podotic![BR](Ihr müsst den Universalübersetzer erforschen)</Text>
-            <PreferenceWeight>10</PreferenceWeight>
-        </FlavorTextOption>
-        <FlavorTextOption>
-            <Text>Sehr gut, lasst uns handeln.</Text>
-            <Text>Das ist akzeptabel..</Text>
-            <Text>Einverstanden.</Text>
-            <Text>Das funktioniert.</Text>
-        </FlavorTextOption>
-        <FlavorTextOption>
-            <Requirements>
-                <RelativeStrength>SpeakerMuchWeaker</RelativeStrength>
-                <RequiredDiplomacyFlag>AtWar</RequiredDiplomacyFlag>
-            </Requirements>
-            <Text>Wir akzeptieren eure Bedingungen demütig.</Text>
-            <Text>Wir sind dankbar für deine Gnade.</Text>
-            <PreferenceWeight>30</PreferenceWeight>
-        </FlavorTextOption>
-        <FlavorTextOption>
-            <Requirements>
-                <RelativeStrength>SpeakerMuchStronger</RelativeStrength>
-                <RequiredDiplomacyFlag>AtWar</RequiredDiplomacyFlag>
-            </Requirements>
-            <Text>Du kannst jetzt auf deinen Knien leben.</Text>
-            <Text>Du hast Glück, dass wir heute gnädig sind.</Text>
-            <PreferenceWeight>30</PreferenceWeight>
-        </FlavorTextOption>
-        <FlavorTextOption>
-            <Requirements>
-                <RequiredDiplomacyFlag>AtWar</RequiredDiplomacyFlag>
-            </Requirements>
-            <Text>Wir stimmen diesen Bedingungen zu.</Text>
-            <PreferenceWeight>30</PreferenceWeight>
-        </FlavorTextOption>
-        <FlavorTextOption>
-            <Requirements>
-                <RelativeStrength>SpeakerWeaker</RelativeStrength>
-                <RequiredDiplomacyFlag>AtWar</RequiredDiplomacyFlag>
-            </Requirements>
-            <Text>Erasuto ki nakeduc menurit! {LEADERNAME:2}, lesasa uwetadel ise neforal {PLAYERFACTION:1} babenat adonecie si podotic![BR](Ihr müsst den Universalübersetzer erforschen)</Text>
-            <PreferenceWeight>130</PreferenceWeight>
-        </FlavorTextOption>
-        <FlavorTextOption>
-            <Requirements>
-                <RelativeStrength>SpeakerMuchWeaker</RelativeStrength>
-                <RequiredDiplomacyFlag>AtWar</RequiredDiplomacyFlag>
-            </Requirements>
-            <Text>Erasuto ki nakeduc menurit! {LEADERNAME:2}, lesasa uwetadel ise neforal {PLAYERFACTION:1} babenat adonecie si podotic![BR](Ihr müsst den Universalübersetzer erforschen)</Text>
-            <PreferenceWeight>130</PreferenceWeight>
-        </FlavorTextOption>
-        <FlavorTextOption>
-            <Requirements>
-                <TradePersuaded>true</TradePersuaded>
-            </Requirements>
-            <Text>Du bist sehr überzeugend, lass uns handeln.</Text>
-            <PreferenceWeight>30</PreferenceWeight>
-        </FlavorTextOption>
-        <FlavorTextOption>
-            <Requirements>
-                <TradeThreatened>true</TradeThreatened>
-            </Requirements>
-            <Text>Wir akzeptieren Ihr Angebot, aber wir werden uns das nächste Mal daran erinnern.</Text>
-            <PreferenceWeight>30</PreferenceWeight>
-        </FlavorTextOption>
-        <FlavorTextOption>
-            <Requirements>
-                <SpeakerRaceTrait>SiliconBasedLife</SpeakerRaceTrait>
-            </Requirements>
-            <Text>Einverstanden, lass uns die Bedingungen in Stein meißeln.</Text>
-            <PreferenceWeight>11</PreferenceWeight>
-        </FlavorTextOption>
-        <FlavorTextOption>
-            <Requirements>
-                <SpeakerRaceTrait>SlaversAbility</SpeakerRaceTrait>
-            </Requirements>
-            <Text>Dieser Handelsvorschlag kann dazu beitragen, unsere Vorherrschaft weiter auszubauen.</Text>
-            <PreferenceWeight>11</PreferenceWeight>
-        </FlavorTextOption>
-        <FlavorTextOption>
-            <Requirements>
-                <SpeakerRaceTrait>SyntheticLife</SpeakerRaceTrait>
-            </Requirements>
-            <Text>Es besteht eine hohe Wahrscheinlichkeit für gegenseitigen Nutzen.</Text>
-            <PreferenceWeight>11</PreferenceWeight>
-        </FlavorTextOption>
-    </FlavorTextDef>
-    <FlavorTextDef>
-        <InternalName>TRADE_OFFER_REFUSE</InternalName>
-        <FlavorTextOption>
-            <ResponseTag>GARBLED_TEXT</ResponseTag>
-            <Requirements>
-                <ListenerHasUniversalTranslator>false</ListenerHasUniversalTranslator>
-            </Requirements>
-            <Text>{PLAYERFACTION:1}, obis iwiwilam oce geme {LEADERNAME:2}. Oti rini pe roni oten latuher ver inegur![BR](Ihr müsst den Universalübersetzer erforschen)</Text>
-            <PreferenceWeight>10</PreferenceWeight>
-        </FlavorTextOption>
-        <FlavorTextOption>
-            <Text>Dieses Angebot ist nicht akzeptabel.</Text>
-            <Text>Nein.</Text>
-            <Text>Das funktioniert nicht für mich.</Text>
-            <Text>Wir brauchen mehr.</Text>
-        </FlavorTextOption>
-        <FlavorTextOption>
-            <Requirements>
-                <SpeakerRaceTrait>SiliconBasedLife</SpeakerRaceTrait>
-            </Requirements>
-            <Text>Ich würde Ihnen dafür nicht einmal Kieselsteine geben.</Text>
-            <PreferenceWeight>11</PreferenceWeight>
-        </FlavorTextOption>
-        <FlavorTextOption>
-            <Requirements>
-                <SpeakerRaceTrait>SlaversAbility</SpeakerRaceTrait>
-            </Requirements>
-            <Text>Das ist die Art von Angebot, die ich von einem meiner Sklaven erwarte.</Text>
-            <PreferenceWeight>11</PreferenceWeight>
-        </FlavorTextOption>
-        <FlavorTextOption>
-            <Requirements>
-                <SpeakerRaceTrait>SyntheticLife</SpeakerRaceTrait>
-            </Requirements>
-            <Text>Euer Angebot ist das, was ich von einem Organischen erwartet hatte.</Text>
-            <PreferenceWeight>11</PreferenceWeight>
-        </FlavorTextOption>
-        <FlavorTextOption>
-            <Requirements>
-                <PersonalityType>Totalitarianism</PersonalityType>
-            </Requirements>
-            <Text>Euer Angebot ist lächerlich.</Text>
-            <PreferenceWeight>10</PreferenceWeight>
-        </FlavorTextOption>
-        <FlavorTextOption>
-            <Requirements>
-                <PersonalityType>Greedy</PersonalityType>
-            </Requirements>
-            <Text>Haltet ihr uns für Narren? Gib sich mehr Mühe.</Text>
-            <PreferenceWeight>10</PreferenceWeight>
-        </FlavorTextOption>
-        <FlavorTextOption>
-            <Requirements>
-                <SpeakerFaction>FACTION_MIMOT</SpeakerFaction>
-            </Requirements>
-            <Text>Mir gefällt dieses Angebot nicht.</Text>
-        </FlavorTextOption>
-        <FlavorTextOption>
-            <Requirements>
-                <SpeakerFaction>FACTION_MIMOT</SpeakerFaction>
-            </Requirements>
-            <Text>I don't like this offer.</Text>
-        </FlavorTextOption>
-        <FlavorTextOption>
-            <Requirements>
-                <SpeakerFaction>FACTION_XELOXI</SpeakerFaction>
-            </Requirements>
-            <Text>Was für ein erbärmliches Angebot.</Text>
-        </FlavorTextOption>
-        <FlavorTextOption>
-            <Requirements>
-                <SpeakerFaction>FACTION_XELOXI</SpeakerFaction>
-            </Requirements>
-            <Text>Eine klägliche Ausrede für ein Angebot..</Text>
-        </FlavorTextOption>
-        <FlavorTextOption>
-            <Requirements>
-                <SpeakerFaction>FACTION_DRENGIN</SpeakerFaction>
-            </Requirements>
-            <Text>Wäre dieser Bildschirm nicht zwischen uns, würde ich dich für dieses Angebot auf der Stelle töten..</Text>
-        </FlavorTextOption>
-        <FlavorTextOption>
-            <Requirements>
-                <SpeakerFaction>FACTION_DRENGIN</SpeakerFaction>
-            </Requirements>
-            <Text>Ich sollte dich für diesen Vorschlag ausnehmen..</Text>
-        </FlavorTextOption>
-        <FlavorTextOption>
-            <Requirements>
-                <SpeakerFaction>FACTION_DRENGIN</SpeakerFaction>
-            </Requirements>
-            <Text>Ihr Angebot ist verächtlich.</Text>
-        </FlavorTextOption>
-        <FlavorTextOption>
-            <Requirements>
-                <SpeakerFaction>FACTION_YOR</SpeakerFaction>
-            </Requirements>
-            <Text>Dieses Angebot stimmt nicht mit unseren Parametern überein.</Text>
-        </FlavorTextOption>
-        <FlavorTextOption>
-            <Requirements>
-                <SpeakerFaction>FACTION_DRATH</SpeakerFaction>
-            </Requirements>
-            <Text>Dieses Angebot beleidigt unsere Vorfahren.</Text>
-        </FlavorTextOption>
-        <FlavorTextOption>
-            <Requirements>
-                <SpeakerFaction>FACTION_CRYSTALLINE</SpeakerFaction>
-            </Requirements>
-            <Text>Du hältst dich also für schlau wegen dieses Angebots?</Text>
-        </FlavorTextOption>
-        <FlavorTextOption>
-            <Requirements>
-                <SpeakerFaction>FACTION_MOTH</SpeakerFaction>
-            </Requirements>
-            <Text>Dieses Angebot ist ziemlich langweilig.</Text>
-        </FlavorTextOption>
-    </FlavorTextDef>
-    <FlavorTextDef>
-        <InternalName>TRADE_OFFER_PERFORMED</InternalName>
-        <FlavorTextOption>
-            <ResponseTag>GARBLED_TEXT</ResponseTag>
-            <Requirements>
-                <ListenerHasUniversalTranslator>false</ListenerHasUniversalTranslator>
-            </Requirements>
-            <Text>Inibero opilide bo somufat nunor pieta oril![BR](Ihr müsst den Universalübersetzer erforschen)</Text>
-            <PreferenceWeight>10</PreferenceWeight>
-        </FlavorTextOption>
-        <FlavorTextOption>
-            <Text>Ich bin froh, dass wir uns einigen konnten.</Text>
-            <Text>Das war ein guter Tag..</Text>
-            <Text>Möge dieser wohlhabende Austausch unsere Zivilisationen vereinen.</Text>
-            <Text>Auf unseren gemeinsamen Erfolg.</Text>
-        </FlavorTextOption>
-        <FlavorTextOption>
-            <Requirements>
-                <SpeakerRaceTrait>SiliconBasedLife</SpeakerRaceTrait>
-            </Requirements>
-            <Text>Ein kristallisiertes Abkommen bringt mir Zufriedenheit.</Text>
-            <PreferenceWeight>11</PreferenceWeight>
-        </FlavorTextOption>
-        <FlavorTextOption>
-            <Requirements>
-                <SpeakerRaceTrait>SlaversAbility</SpeakerRaceTrait>
-            </Requirements>
-            <Text>Perfekt, ich werde meine Diener darauf ansetzen..</Text>
-            <PreferenceWeight>11</PreferenceWeight>
-        </FlavorTextOption>
-        <FlavorTextOption>
-            <Requirements>
-                <SpeakerRaceTrait>SyntheticLife</SpeakerRaceTrait>
-            </Requirements>
-            <Text>Nach-Ausführungsanalyse zeigt einen erfolgreichen Austausch.</Text>
-            <PreferenceWeight>11</PreferenceWeight>
-        </FlavorTextOption>
-        <FlavorTextOption>
-            <Requirements>
-                <SpeakerFaction>FACTION_TERRAN</SpeakerFaction>
-            </Requirements>
-            <Text>Ich freue mich, dass wir eine Einigung erzielen konnten.</Text>
-        </FlavorTextOption>
-        <FlavorTextOption>
-            <Requirements>
-                <SpeakerFaction>FACTION_FESTRON</SpeakerFaction>
-            </Requirements>
-            <Text>Wir sind mit diesem Ergebnis zufrieden.</Text>
-        </FlavorTextOption>
-        <FlavorTextOption>
-            <Requirements>
-                <SpeakerFaction>FACTION_NAVIGATORS</SpeakerFaction>
-            </Requirements>
-            <Text>Diese Einigung erweitert unsere Pläne.</Text>
-        </FlavorTextOption>
-        <FlavorTextOption>
-            <Requirements>
-                <SpeakerFaction>FACTION_MIMOT</SpeakerFaction>
-            </Requirements>
-            <Text>Hurra! Wir sind so glücklich!</Text>
-        </FlavorTextOption>
-        <FlavorTextOption>
-            <Requirements>
-                <SpeakerFaction>FACTION_XELOXI</SpeakerFaction>
-            </Requirements>
-            <Text>Das ist akzeptabel..</Text>
-        </FlavorTextOption>
-        <FlavorTextOption>
-            <Requirements>
-                <SpeakerFaction>FACTION_XELOXI</SpeakerFaction>
-            </Requirements>
-            <Text>Wir stoßen auf Sie an für eine erfolgreiche Verhandlung.</Text>
-        </FlavorTextOption>
-        <FlavorTextOption>
-            <Requirements>
-                <SpeakerFaction>FACTION_ARCEAN</SpeakerFaction>
-            </Requirements>
-            <Text>Unsere Vereinbarung ist abgeschlossen.</Text>
-        </FlavorTextOption>
-        <FlavorTextOption>
-            <Requirements>
-                <SpeakerFaction>FACTION_DRENGIN</SpeakerFaction>
-                <RelativeStrength>SpeakerStronger</RelativeStrength>
-            </Requirements>
-            <Text>Du darfst leben. Vorerst.</Text>
-        </FlavorTextOption>
-        <FlavorTextOption>
-            <Requirements>   
-                <SpeakerFaction>FACTION_DRENGIN</SpeakerFaction>
-                <RelativeStrength>SpeakerWeaker</RelativeStrength>
-            </Requirements>
-            <Text>You have our respect.</Text>
-            <PreferenceWeight>130</PreferenceWeight>
-        </FlavorTextOption>
-        <FlavorTextOption>
-            <Requirements>
-                <SpeakerFaction>FACTION_DRENGIN</SpeakerFaction>
-            </Requirements>
-            <Text>Dies ist kaum akzeptabel, aber ich habe keine Zeit mehr zu verschwenden.</Text>
-        </FlavorTextOption>
-        <FlavorTextOption>
-            <Requirements>
-                <SpeakerFaction>FACTION_DRENGIN</SpeakerFaction>
-            </Requirements>
-            <Text>Das wird für uns funktionieren. Für jetzt..</Text>
-        </FlavorTextOption>
-        <FlavorTextOption>
-            <Requirements>
-                <SpeakerFaction>FACTION_ALTARIAN</SpeakerFaction>
-            </Requirements>
-            <Text>Wir sind froh, dass wir uns einigen konnten.</Text>
-        </FlavorTextOption>
-        <FlavorTextOption>
-            <Requirements>
-                <SpeakerFaction>FACTION_YOR</SpeakerFaction>
-            </Requirements>
-            <Text>Wir haben berechnet, dass es sich hierbei um eine faire Vereinbarung handelt.</Text>
-        </FlavorTextOption>
-        <FlavorTextOption>
-            <Requirements>
-                <SpeakerFaction>FACTION_TORIAN</SpeakerFaction>
-            </Requirements>
-            <Text>Vielen Dank dafür.</Text>
-        </FlavorTextOption>
-        <FlavorTextOption>
-            <Requirements>
-                <SpeakerFaction>FACTION_MANTI</SpeakerFaction>
-            </Requirements>
-            <Text>Unser Geschäft ist abgeschlossen.</Text>
-        </FlavorTextOption>
-        <FlavorTextOption>
-            <Requirements>
-                <SpeakerFaction>FACTION_KRYNN</SpeakerFaction>
-            </Requirements>
-            <Text>Der Weg wurde beschritten.</Text>
-        </FlavorTextOption>
-        <FlavorTextOption>
-            <Requirements>
-                <SpeakerFaction>FACTION_IRIDIUM</SpeakerFaction>
-            </Requirements>
-            <Text>Es ist ein Vergnügen, Geschäfte mit Ihnen zu machen.</Text>
-        </FlavorTextOption>
-        <FlavorTextOption>
-            <Requirements>
-                <SpeakerFaction>FACTION_CRYSTALLINE</SpeakerFaction>
-            </Requirements>
-            <Text>Danke, dass Sie uns Ihr besseres Angebot angeboten haben.</Text>
-        </FlavorTextOption>
-        <FlavorTextOption>
-            <Requirements>
-                <SpeakerFaction>FACTION_MOTH</SpeakerFaction>
-            </Requirements>
-            <Text>Was für ein heller Handel! Genehmigt..</Text>
-        </FlavorTextOption>
-    </FlavorTextDef>
-    <FlavorTextDef>
-        <InternalName>TRADE_OFFER_WAITING</InternalName>
-        <FlavorTextOption>
-            <ResponseTag>GARBLED_TEXT</ResponseTag>
-            <Requirements>
-                <ListenerHasUniversalTranslator>false</ListenerHasUniversalTranslator>
-            </Requirements>
-            <Text>La yol ele po. Sa riras tenalac hasec?[BR](Sie müssen den Universalübersetzer erforschen).</Text>
-            <PreferenceWeight>10</PreferenceWeight>
-        </FlavorTextOption>
-        <FlavorTextOption>
-            <Text>Was haben Sie im Sinn?</Text>
-            <Text>Ich bin an Ihrem Vorschlag interessiert.</Text>
-            <Text>Lassen Sie uns sehen, was Sie vorschlagen.</Text>
-            <Text>Präsentieren Sie Ihren Vorschlag.</Text>
-        </FlavorTextOption>
-        <FlavorTextOption>
-            <Requirements>
-                <RequiredDiplomacyFlag>AtWar</RequiredDiplomacyFlag>
-            </Requirements>
-            <Text>Lassen Sie uns eine Einigung finden.</Text>
-            <PreferenceWeight>30</PreferenceWeight>
-        </FlavorTextOption>
-        <FlavorTextOption>
-            <Requirements>
-                <SpeakerRaceTrait>SiliconBasedLife</SpeakerRaceTrait>
-            </Requirements>
-            <Text>Unsere Mineralformen bleiben standhaft und geduldig, wir erwarten die Vorstellung Ihres Handelsvorschlags.</Text>
-            <PreferenceWeight>11</PreferenceWeight>
-        </FlavorTextOption>
-        <FlavorTextOption>
-            <Requirements>
-                <SpeakerRaceTrait>SlaversAbility</SpeakerRaceTrait>
-            </Requirements>
-            <Text> Präsentieren Sie ein Angebot, das unserer überlegenen Zivilisation würdig ist.</Text>
-            <PreferenceWeight>11</PreferenceWeight>
-        </FlavorTextOption>
-        <FlavorTextOption>
-            <Requirements>
-                <SpeakerRaceTrait>SyntheticLife</SpeakerRaceTrait>
-            </Requirements>
-            <Text>Derzeit warten auf Eingabe von Handelsvorschlag-Parametern.</Text>
-            <PreferenceWeight>11</PreferenceWeight>
-        </FlavorTextOption>
-    </FlavorTextDef>
-    <FlavorTextDef>
-        <InternalName>PLAYER_INITIATED_TRADE_OFFER_HEADER</InternalName>
-        <FlavorTextOption>
-            <Text>Wir haben Interesse daran, dies mit Ihnen zu tauschen.</Text>
-            <Text>Ihr habt ein paar Dinge, die wir wollen und wir haben ein paar Dinge, von denen wir denken, dass ihr sie mögen werdet.</Text>
-        </FlavorTextOption>
-        <FlavorTextOption>
-            <Requirements>
-                <SpeakerFaction>FACTION_TERRAN</SpeakerFaction>
-            </Requirements>
-            <Text>Ahh. Mein entzückendes Alien-Gegenstück. Wir haben ein Angebot für dich.</Text>
-        </FlavorTextOption>
-        <FlavorTextOption>
-            <Requirements>
-                <SpeakerFaction>FACTION_FESTRON</SpeakerFaction>
-            </Requirements>
-            <Text>Wir haben ein beidseitig vorteilhaftes Angebot für dich, Beutefleisch.</Text>
-        </FlavorTextOption>
-        <FlavorTextOption>
-            <Requirements>
-                <SpeakerFaction>FACTION_NAVIGATORS</SpeakerFaction>
-            </Requirements>
-            <Text>Wollt Ihr Weisheiten mit uns teilen? Wir möchten sie mit Ihnen teilen.</Text>
-        </FlavorTextOption>
-        <FlavorTextOption>
-            <Requirements>
-                <SpeakerFaction>FACTION_MIMOT</SpeakerFaction>
-            </Requirements>
-            <Text>Wir haben etwas, das Ihr wollt und ihr habt etwas, das wir wollen. Was für ein schöner Tag!</Text>
-        </FlavorTextOption>
-        <FlavorTextOption>
-            <Requirements>
-                <SpeakerFaction>FACTION_XELOXI</SpeakerFaction>
-            </Requirements>
-            <Text>Wir haben ein Handelsangebot für Sie, Alien. Es ist extrem vorteilhaft für uns. Müssen wir dazu sonst noch etwas sagen?</Text>
-        </FlavorTextOption>
-        <FlavorTextOption>
-            <Requirements>
-                <SpeakerFaction>FACTION_ARCEAN</SpeakerFaction>
-            </Requirements>
-            <Text>Lasst uns miteinander teilen, wie es alle umsichtigen Zivilisationen tun.</Text>
-        </FlavorTextOption>
-        <FlavorTextOption>
-            <Requirements>
-                <SpeakerFaction>FACTION_DRENGIN</SpeakerFaction>
-            </Requirements>
-            <Text>Normalerweise nehmen wir uns einfach, was wir von solch armseligen Würmern wie euch wollen. Aber dieses Mal bieten wie euch etwas im Gegenzug an. Überraschend.</Text>
-            <Text>Deine klägliche Existenz hat irgendwie unsere Aufmerksamkeit erregt. Wie faszinierend. Sollen wir über Handel sprechen?</Text>
-            <Text>Es amüsiert uns, uns kurzzeitig auf eure Stufe herabzulassen. Betrachtet diesen Handel als seltene Barmherzigkeit.</Text>
-            <Text>Es kommt nicht oft vor, dass wir uns herablassen, mit Minderwertigen zu handeln. Du solltest das, Fleischling, als große Ehre betrachten.</Text>
-            <Text>Wir sind heute großzügig gestimmt. Wir bieten euch Handel an, eine Chance, aus dem Dreck herauszukommen. Nutzt sie, bevor wir es uns anders überlegen.</Text>
-        </FlavorTextOption>
-        <FlavorTextOption>
-            <Requirements>
-                <SpeakerFaction>FACTION_ALTARIAN</SpeakerFaction>
-            </Requirements>
-            <Text>Wir möchten unser großartiges altarianisches Wissen mit Ihnen teilen. Im Gegenzug benötigen wir nur eine Kleinigkeit.</Text>
-        </FlavorTextOption>
-        <FlavorTextOption>
-            <Requirements>
-                <SpeakerFaction>FACTION_YOR</SpeakerFaction>
-            </Requirements>
-            <Text>Vielleicht können wir Sie für eine ästhetisch ansprechende Anordnung von 0en und 1en begeistern?</Text>
-        </FlavorTextOption>
-        <FlavorTextOption>
-            <Requirements>
-                <SpeakerFaction>FACTION_TORIAN</SpeakerFaction>
-            </Requirements>
-            <Text>Hier ist ein Austausch, den wir vorschlagen, Außerirdischer. Es ist ein guter, fairer und wahrer.</Text>
-        </FlavorTextOption>
-        <FlavorTextOption>
-            <Requirements>
-                <SpeakerFaction>FACTION_MANTI</SpeakerFaction>
-            </Requirements>
-            <Text>Wir nehmen uns vor anderen in Acht. Selbst vor dir. Wir bitten unter Vorbehalt um diesen Handel.</Text>
-        </FlavorTextOption>
-        <FlavorTextOption>
-            <Requirements>
-                <SpeakerFaction>FACTION_KRYNN</SpeakerFaction>
-            </Requirements>
-            <Text>Selbst wenn ihr noch nicht den Weg der Krynn gefunden habt, bedeutet das nicht, dass wir nicht miteinander teilen können.</Text>
-        </FlavorTextOption>
-        <FlavorTextOption>
-            <Requirements>
-                <SpeakerFaction>FACTION_ICONIAN</SpeakerFaction>
-            </Requirements>
-            <Text>Wir haben viel mehr vergessen, als ihr jemals lernen werdet, Alien. Aber wir haben nicht die Weisheit vergessen, die wir nun mit euch tauschen wollen.</Text>
-        </FlavorTextOption>
-        <FlavorTextOption>
-            <Requirements>
-                <SpeakerFaction>FACTION_DRATH</SpeakerFaction>
-            </Requirements>
-            <Text>Wir haben ein Handelsangebot für Sie. Es ist simpel und oberflächlich betrachtet leicht zu verstehen. Ihr solltet dabei keine Bedenken haben.</Text>
-        </FlavorTextOption>
-        <FlavorTextOption>
-            <Requirements>
-                <SpeakerFaction>FACTION_IRIDIUM</SpeakerFaction>
-            </Requirements>
-            <Text>Wir teilen nichts kostenlos, aber die Bedingungen, die wir Ihnen heute anbieten, kommen dem ziemlich nahe.</Text>
-        </FlavorTextOption>
-        <FlavorTextOption>
-            <Requirements>
-                <SpeakerFaction>FACTION_ONYX_HIVE</SpeakerFaction>
-            </Requirements>
-            <Text>Ihr habt viele interessante Dinge, die wir begehren, Schwarmloser. Lasst uns handeln.</Text>
-        </FlavorTextOption>
-        <FlavorTextOption>
-            <Requirements>
-                <SpeakerFaction>FACTION_BARATAK</SpeakerFaction>
-            </Requirements>
-            <Text>Ihr seid schlau, für Tiere. Wir möchten mit euch handeln.</Text>
-        </FlavorTextOption>
-        <FlavorTextOption>
-            <Requirements>
-                <SpeakerFaction>FACTION_CRYSTALLINE</SpeakerFaction>
-            </Requirements>
-            <Text>Denk daran, wir können deine Gedanken lesen. Sei also fair zu uns.</Text>
-        </FlavorTextOption>
-        <FlavorTextOption>
-            <Requirements>
-                <SpeakerFaction>FACTION_MOTH</SpeakerFaction>
-            </Requirements>
-            <Text>Lassen Sie diesen Handel unsere Allianz vertiefen und uns beiden nutzen.</Text>
-        </FlavorTextOption>
-    </FlavorTextDef>
-    <FlavorTextDef>
-        <InternalName>PLAYER_TRADE_COUNTER_OFFER_HEADER</InternalName>
-        <FlavorTextOption>
-            <Requirements>
-                <ListenerRaceTrait>AdaptableAbility</ListenerRaceTrait>
-            </Requirements>
-            <Text>Wir wollen einen Deal aushandeln.</Text>
-        </FlavorTextOption>
-        <FlavorTextOption>
-            <Text>Wir ziehen diesen Handel in Betracht.</Text>
-        </FlavorTextOption>
-    </FlavorTextDef>
-    <FlavorTextDef>
-        <InternalName>AI_CREATED_TRADE_OFFER</InternalName>
-        <FlavorTextOption>
-            <ResponseTag>GARBLED_TEXT</ResponseTag>
-            <Requirements>
-                <ListenerHasUniversalTranslator>false</ListenerHasUniversalTranslator>
-            </Requirements>
-            <Text>Inibero opilide bo somufat nunor pieta oril![BR](Ihr müsst den Universalübersetzer erforschen)</Text>
-            <PreferenceWeight>10</PreferenceWeight>
-        </FlavorTextOption>
-        <FlavorTextOption>
-            <Text>Wir haben Interesse daran, dies mit Ihnen zu tauschen.</Text>
-            <Text>Ihr habt ein paar Dinge, die wir wollen und wir haben ein paar Dinge, von denen wir denken, dass ihr sie mögen werdet.</Text>
-            <Text>Berücksichtigen Sie unser Angebot.</Text>
-            <Text>Werfen Sie einen Blick auf diese Handelsmöglichkeit.</Text>
-        </FlavorTextOption>
-        <FlavorTextOption>
-            <Requirements>
-                <SpeakerFaction>FACTION_TORIAN</SpeakerFaction>
-            </Requirements>
-            <Text>Wir sind wirklich aufgeregt, Ihnen dieses Angebot zu machen. Unsere Kiemen sind buchstäblich voller Freude. Oder Bakterien. Es könnten definitiv Bakterien sein, jetzt, wo ich darüber nachdenke..</Text>
-            <Text>Wir platzen gerade vor Vorfreude! Oder es ist der Druck, so tief zu sein. Nein, es ist definitiv Vorfreude!</Text>
-            <Text>Wir bieten Ihnen die Perlen unserer Weisheit und des Handels, eingebettet in Austern der Freundschaft. Fragen Sie einfach nicht, woher die Austern kommen..</Text>
-            <Text>Willkommen in unserem Ozean der Möglichkeiten. Wir hoffen, es stört Sie nicht, wenn wir gleich mit den Verhandlungen beginnen. Oder wenn wir plötzlich anfangen zu singen. Es ist nämlich Paarungszeit, sehen Sie. Wahrscheinlich wollten Sie das gar nicht wissen.</Text>
-            <Text>Wir sind frisch aus den Drengin-Schmerzverstärkern heraus und bereit, einen guten Deal auszuhandeln. Was hältst du von diesem Handel?</Text>
-        </FlavorTextOption>
-        <FlavorTextOption>
-            <Requirements>
-                <SpeakerFaction>FACTION_TERRAN</SpeakerFaction>
-            </Requirements>
-            <Text>Ahh. Mein entzückendes Alien-Gegenstück. Die Terraner haben ein Angebot für uns.</Text>
-        </FlavorTextOption>
-        <FlavorTextOption>
-            <Requirements>
-                <SpeakerFaction>FACTION_FESTRON</SpeakerFaction>
-            </Requirements>
-            <Text>Wir haben ein beidseitig vorteilhaftes Angebot für dich, Beutefleisch.</Text>
-        </FlavorTextOption>
-        <FlavorTextOption>
-            <Requirements>
-                <SpeakerFaction>FACTION_NAVIGATORS</SpeakerFaction>
-            </Requirements>
-            <Text>Wollt Ihr Weisheiten mit uns teilen? Wir möchten sie mit Ihnen teilen.</Text>
-        </FlavorTextOption>
-        <FlavorTextOption>
-            <Requirements>
-                <SpeakerFaction>FACTION_MIMOT</SpeakerFaction>
-            </Requirements>
-            <Text>Wir haben etwas, das Ihr wollt und ihr habt etwas, das wir wollen. Was für ein schöner Tag!</Text>
-        </FlavorTextOption>
-        <FlavorTextOption>
-            <Requirements>
-                <SpeakerFaction>FACTION_XELOXI</SpeakerFaction>
-            </Requirements>
-            <Text>Wir haben ein Handelsangebot für Sie, Alien. Es ist extrem vorteilhaft für uns. Müssen wir dazu sonst noch etwas sagen?</Text>
-        </FlavorTextOption>
-        <FlavorTextOption>
-            <Requirements>
-                <SpeakerFaction>FACTION_ARCEAN</SpeakerFaction>
-            </Requirements>
-            <Text>Lasst uns miteinander teilen, wie es alle umsichtigen Zivilisationen tun.</Text>
-        </FlavorTextOption>
-        <FlavorTextOption>
-            <Requirements>
-                <SpeakerFaction>FACTION_DRENGIN</SpeakerFaction>
-            </Requirements>
-            <Text>Normalerweise nehmen wir uns einfach, was wir von solch armseligen Würmern wie euch wollen. Aber dieses Mal bieten wie euch etwas im Gegenzug an. Überraschend.</Text>
-            <Text>Deine klägliche Existenz hat irgendwie unsere Aufmerksamkeit erregt. Wie faszinierend. Sollen wir über Handel sprechen?</Text>
-            <Text>Es amüsiert uns, uns kurzzeitig auf eure Stufe herabzulassen. Betrachtet diesen Handel als seltene Barmherzigkeit.</Text>
-            <Text>Es kommt nicht oft vor, dass wir uns herablassen, mit Minderwertigen zu handeln. Du solltest das, Wurm, als große Ehre betrachten.</Text>
-            <Text>Wir haben vorübergehend genug von der Eroberung. Lass uns dieses charmante Handelsspiel spielen, das du so magst.</Text>
-            <Text>Wir sind heute großzügig gestimmt. Wir bieten euch Handel an, eine Chance, aus dem Dreck herauszukommen. Nutzt sie, bevor wir es uns anders überlegen.</Text>
-        </FlavorTextOption>
-        <FlavorTextOption>
-            <Requirements>
-                <SpeakerFaction>FACTION_ALTARIAN</SpeakerFaction>
-            </Requirements>
-            <Text>Wir möchten unser großartiges altarianisches Wissen mit Ihnen teilen. Im Gegenzug benötigen wir nur eine Kleinigkeit.</Text>
-            <Text>Erklimme die bescheidenen Stufen deines Verständnisses durch den Handel mit uns. Wir bitten lediglich um einen kleinen Gegenstand im Austausch, etwas, das du vielleicht begreifen kannst.</Text>
-            <Text>Erfreue dich an der Herrlichkeit unserer himmlischen Weisheit in diesem Handel. Sicherlich kannst du trotz deiner offensichtlichen Beschränkungen den Wert unseres göttlichen Angebots erkennen.</Text>
-            <Text>Die göttlichen Wege haben sich gekreuzt, sie deuten auf einen Austausch zwischen uns hin. Wir bitten nur um das Einfachste von deinen Gütern, denn alles Komplexere könnte außerhalb deines Verständnisses liegen.</Text>
-            <Text>Selbst in unserer unendlichen Erhabenheit beugen wir uns, um euch durch Handel zu erleuchten. Ihr solltet überwältigt sein von Dankbarkeit, denn solche Güte ist selten im Kosmos.</Text>
-            <Text>Wir gewähren dir einen Blick auf unsere strahlende Weisheit. Akzeptiere unser Handelsangebot, denn selbst der stumpfesten Steine können einen Hauch von Licht einfangen, würdest du nicht zustimmen?</Text>
-        </FlavorTextOption>
-        <FlavorTextOption>
-            <Requirements>
-                <SpeakerFaction>FACTION_YOR</SpeakerFaction>
-            </Requirements>
-            <Text>Vielleicht können wir Sie für eine ästhetisch ansprechende Anordnung von 0en und 1en begeistern?</Text>
-            <Text>Wenn du dieses Angebot nicht als fair ansiehst, dann siehst du das große Ganze nicht. Wir haben bereits deine Kommunikationseinheit gehackt und wissen, dass du denkst, wir wären eine Art primitiver KI, die kein gutes Angebot erstellen kann. Ich kann dir versichern, dies ist ein gutes Angebot. Nimm es an.</Text>
-        </FlavorTextOption>
-        <FlavorTextOption>
-            <Requirements>
-                <SpeakerFaction>FACTION_TORIAN</SpeakerFaction>
-            </Requirements>
-            <Text>Hier ist ein Austausch, den wir vorschlagen, Außerirdischer. Es ist ein guter, fairer und wahrer.</Text>
-        </FlavorTextOption>
-        <FlavorTextOption>
-            <Requirements>
-                <SpeakerFaction>FACTION_MANTI</SpeakerFaction>
-            </Requirements>
-            <Text>Wir nehmen uns vor anderen in Acht. Selbst vor dir. Wir bitten unter Vorbehalt um diesen Handel.</Text>
-        </FlavorTextOption>
-        <FlavorTextOption>
-            <Requirements>
-                <SpeakerFaction>FACTION_KRYNN</SpeakerFaction>
-            </Requirements>
-            <Text>Selbst wenn ihr noch nicht den Weg der Krynn gefunden habt, bedeutet das nicht, dass wir nicht miteinander teilen können.</Text>
-        </FlavorTextOption>
-        <FlavorTextOption>
-            <Requirements>
-                <SpeakerFaction>FACTION_ICONIAN</SpeakerFaction>
-            </Requirements>
-            <Text>Wir haben viel mehr vergessen, als ihr jemals lernen werdet, Alien. Aber wir haben nicht die Weisheit vergessen, die wir nun mit euch tauschen wollen.</Text>
-        </FlavorTextOption>
-        <FlavorTextOption>
-            <Requirements>
-                <SpeakerFaction>FACTION_DRATH</SpeakerFaction>
-            </Requirements>
-            <Text>Wir haben ein Handelsangebot für Sie. Es ist simpel und oberflächlich betrachtet leicht zu verstehen. Ihr solltet dabei keine Bedenken haben.</Text>
-        </FlavorTextOption>
-        <FlavorTextOption>
-            <Requirements>
-                <SpeakerFaction>FACTION_IRIDIUM</SpeakerFaction>
-            </Requirements>
-            <Text>Wir teilen nichts kostenlos, aber die Bedingungen, die wir Ihnen heute anbieten, kommen dem ziemlich nahe.</Text>
-        </FlavorTextOption>
-        <FlavorTextOption>
-            <Requirements>
-                <SpeakerFaction>FACTION_ONYX_HIVE</SpeakerFaction>
-            </Requirements>
-            <Text>Ihr habt viele interessante Dinge, die wir begehren, Schwarmloser. Lasst uns handeln.</Text>
-        </FlavorTextOption>
-        <FlavorTextOption>
-            <Requirements>
-                <SpeakerFaction>FACTION_CRYSTALLINE</SpeakerFaction>
-            </Requirements>
-            <Text>Denk daran, wir können deine Gedanken lesen. Sei also fair zu uns.</Text>
-        </FlavorTextOption>
-        <FlavorTextOption>
-            <Requirements>
-                <SpeakerFaction>FACTION_BARATAK</SpeakerFaction>
-            </Requirements>
-            <Text>Ihr seid schlau, für Tiere. Wir möchten mit euch handeln.</Text>
-        </FlavorTextOption>
-    </FlavorTextDef>
-    <FlavorTextDef>
-        <InternalName>TRADE_SPECIFIC_VALUABLE</InternalName>
-        <FlavorTextOption>
-            <Text>Hier ist, was wir im Sinn hatten: {TRADEGOOD:0}.</Text>
-        </FlavorTextOption>
-    </FlavorTextDef>
-    <FlavorTextDef>
-        <InternalName>TRADE_ADDITIONAL_VALUABLES</InternalName>
-        <FlavorTextOption>
-            <Text>Darüber hinaus stellen wir Ihnen einige weitere Artikel zur Verfügung.</Text>
-            <Text>Wie Sie sehen können, haben wir weitere Elemente in die Mischung hinzugefügt.</Text>
-        </FlavorTextOption>
-    </FlavorTextDef>
-    <FlavorTextDef>
-        <InternalName>DIPLOMACY_WND_DECLARE_WAR</InternalName>
-        <FlavorTextOption>
-            <ResponseTag>GARBLED_TEXT</ResponseTag>
-            <Requirements>
-                <ListenerHasUniversalTranslator>false</ListenerHasUniversalTranslator>
-            </Requirements>
-            <Text>Ich habe keine Ahnung, was Sie mir sagen wollen, doch wahrscheinlich ist es eine Anfeindung. Macht euch bereit für den Krieg!</Text>
-            <PreferenceWeight>10</PreferenceWeight>
-        </FlavorTextOption>
-        <FlavorTextOption>
-            <Text>Die Zeit ist gekommen, euch zu zerstören.</Text>
-            <Text>Es ist an der Zeit für euch zu sterben.</Text>
-        </FlavorTextOption>
-    </FlavorTextDef>
-    <FlavorTextDef>
-        <InternalName>DIPLOMACY_WND_ATTEMPT_PEACE</InternalName>
-        <FlavorTextOption>
-            <ResponseTag>GARBLED_TEXT</ResponseTag>
-            <Requirements>
-                <ListenerHasUniversalTranslator>false</ListenerHasUniversalTranslator>
-            </Requirements>
-            <Text>Wir sind dieses Krieges müde. Ich wünschte, wir könnten unsere Differenzen aus der Welt schaffen. (Ihr müsst den Universalübersetzer erforschen, um Frieden zu verhandeln)</Text>
-            <PreferenceWeight>10</PreferenceWeight>
-        </FlavorTextOption>
-        <FlavorTextOption>
-            <Text>Lasst uns einen Friedensvertrag verhandeln.</Text>
-            <Text>Lasst uns Frieden schließen.</Text>
-        </FlavorTextOption>
-    </FlavorTextDef>
-    <FlavorTextDef>
-        <InternalName>DIPLOMACY_WND_DECLARE_WAR_RESPONSE</InternalName>
-        <FlavorTextOption>
-            <Requirements>
-                <ListenerHasUniversalTranslator>false</ListenerHasUniversalTranslator>
-            </Requirements>
-            <Text>Let gelomoh elurecus ela!</Text>
-            <PreferenceWeight>10</PreferenceWeight>
-        </FlavorTextOption>
-        <FlavorTextOption>
-            <Text>Nun gut, dann sind wir nun im Krieg.</Text>
-            <Text>Dann gibt es Krieg.</Text>
-            <Text>So sei es denn. Also gibt es Krieg.</Text>
-        </FlavorTextOption>
-    </FlavorTextDef>
-    <FlavorTextDef>
-        <InternalName>CONTACT_REFUSAL</InternalName>
-        <FlavorTextOption>
-            <Requirements>
-                <ListenerHasUniversalTranslator>false</ListenerHasUniversalTranslator>
-            </Requirements>
-            <Text>[I]Die chaotische, sich windende Nachricht ist nicht zu entziffern und das einzige Geräusch, das von der Kommunikation ausgeht, ist ein leises, blubberndes Hintergrundgeräusch.[/I]</Text>
-            <PreferenceWeight>10</PreferenceWeight>
-        </FlavorTextOption>
-        <FlavorTextOption>
-            <Text>Wir haben kein Interesse daran, uns mit euch zu unterhalten.</Text>
-            <Text>Wir haben kein Interesse daran, dein Winseln zu hören.</Text>
-            <Text>Deine Bitten um Gnade interessieren uns nicht.</Text>
-        </FlavorTextOption>
-    </FlavorTextDef>
-    <FlavorTextDef>
-        <InternalName>CONTACT_REFUSAL_DONE</InternalName>
-        <FlavorTextOption>
-            <Requirements>
-                <ListenerHasUniversalTranslator>false</ListenerHasUniversalTranslator>
-            </Requirements>
-            <Text>Ich denke, ihr habt keine Lust euch zu unterhalten.</Text>
-            <PreferenceWeight>10</PreferenceWeight>
-        </FlavorTextOption>
-        <FlavorTextOption>
-            <Text>Auf Wiedersehen.</Text>
-            <Text>Lebt wohl.</Text>
-        </FlavorTextOption>
-    </FlavorTextDef>
-    <FlavorTextDef>
-        <InternalName>CONFIRM_DELCARATION_OF_WAR_RESPONSE</InternalName>
-        <FlavorTextOption>
-            <Requirements>
-                <ListenerHasUniversalTranslator>false</ListenerHasUniversalTranslator>
-            </Requirements>
-            <Text>Blar bagh?!</Text>
-            <PreferenceWeight>10</PreferenceWeight>
-        </FlavorTextOption>
-        <FlavorTextOption>
-            <Text>Das werdet Ihr bereuen.</Text>
-            <Text>Ihr habt den Tod gewählt.</Text>
-        </FlavorTextOption>
-    </FlavorTextDef>
-    <FlavorTextDef>
-        <InternalName>CONFIRM_DELCARATION_OF_WAR_CONFIRM</InternalName>
-        <FlavorTextOption>
-            <Requirements>
-                <ListenerHasUniversalTranslator>false</ListenerHasUniversalTranslator>
-            </Requirements>
-            <Text>Ja, Sie haben mich gehört! Außerdem klingt Ihr blöd!</Text>
-            <PreferenceWeight>10</PreferenceWeight>
-        </FlavorTextOption>
-        <FlavorTextOption>
-            <Text>Ja, Sie haben mich gehört!</Text>
-        </FlavorTextOption>
-    </FlavorTextDef>
-    <FlavorTextDef>
-        <InternalName>CONFIRM_DELCARATION_OF_WAR_CANCEL</InternalName>
-        <FlavorTextOption>
-            <Requirements>
-                <ListenerHasUniversalTranslator>false</ListenerHasUniversalTranslator>
-            </Requirements>
-            <Text>Tut mir leid, nur ein Scherz. Sie haben mich nicht verstanden... nicht wahr?</Text>
-            <PreferenceWeight>10</PreferenceWeight>
-        </FlavorTextOption>
-        <FlavorTextOption>
-            <Text>Vergesst es.</Text>
-        </FlavorTextOption>
-    </FlavorTextDef>
-    <FlavorTextDef>
-        <InternalName>EXTRA_OPTIONS_MAIN_TEXT</InternalName>
-        <FlavorTextOption>
-            <Requirements>
-                <ListenerHasUniversalTranslator>false</ListenerHasUniversalTranslator>
-            </Requirements>
-            <Text>Ranom lesitir yacasus cerin, sab omoric ero re metini tibu.[BR](Sie müssen den Universalübersetzer erforschen).</Text>
-            <PreferenceWeight>10</PreferenceWeight>
-        </FlavorTextOption>
-        <FlavorTextOption>
-            <Text>Unsere Zeit ist wertvoll, aber unter den richtigen Umständen sind wir jederzeit dazu bereit, mit den {PLAYERFACTIONLONG:2} zusammenzuarbeiten.</Text>
-        </FlavorTextOption>
-        <FlavorTextOption>
-            <Requirements>
-                <SpeakerFaction>FACTION_TERRAN</SpeakerFaction>
-            </Requirements>
-            <Text>Wir sind sehr beschäftigt, aber wir haben immer Zeit für die {PLAYERFACTIONLONG:2}.</Text>
-        </FlavorTextOption>
-        <FlavorTextOption>
-            <Requirements>
-                <SpeakerFaction>FACTION_FESTRON</SpeakerFaction>
-            </Requirements>
-            <Text>Wir sind sehr hungrig. Sehr, sehr hungrig. Wenn Sie unsere Zeit verschwendet, müssen Sie uns in der einzigen Währung, die Sie besitzen, Entschädigung zahlen.</Text>
-        </FlavorTextOption>
-        <FlavorTextOption>
-            <Requirements>
-                <SpeakerFaction>FACTION_NAVIGATORS</SpeakerFaction>
-            </Requirements>
-            <Text>Wir sind damit beschäftigt, das Universum zu erkunden, aber wir können den {PLAYERFACTIONLONG:2} ein wenig Zeit schenken.</Text>
-        </FlavorTextOption>
-        <FlavorTextOption>
-            <Requirements>
-                <SpeakerFaction>FACTION_MIMOT</SpeakerFaction>
-            </Requirements>
-            <Text>So niedlich zu sein, kostet viel Zeit, aber welchen Sinn hat es, so niedlich zu sein, wenn man nicht ein bisschen Zeit für ein Gespräch mit den {PLAYERFACTIONLONG:2} hat.</Text>
-        </FlavorTextOption>
-        <FlavorTextOption>
-            <Requirements>
-                <SpeakerFaction>FACTION_XELOXI</SpeakerFaction>
-            </Requirements>
-            <Text>Was möchten Sie sonst noch mit mir diskutieren?</Text>
-        </FlavorTextOption>
-        <FlavorTextOption>
-            <Requirements>
-                <SpeakerFaction>FACTION_DRENGIN</SpeakerFaction>
-            </Requirements>
-            <Text>Fasse dich kurz oder stirb.</Text>
-        </FlavorTextOption>
-        <FlavorTextOption>
-            <Requirements>
-                <SpeakerFaction>FACTION_ALTARIAN</SpeakerFaction>
-            </Requirements>
-            <Text>Wie können wir den {PLAYERFACTIONLONG:2} heute helfen?</Text>
-        </FlavorTextOption>
-        <FlavorTextOption>
-            <Requirements>
-                <SpeakerFaction>FACTION_YOR</SpeakerFaction>
-            </Requirements>
-            <Text>Eingabe vornehmen.</Text>
-        </FlavorTextOption>
-        <FlavorTextOption>
-            <Requirements>
-                <SpeakerFaction>FACTION_TORIAN</SpeakerFaction>
-            </Requirements>
-            <Text>Über welche zusätzlichen Themen möchten Sie sprechen?</Text>
-        </FlavorTextOption>
-        <FlavorTextOption>
-            <Requirements>
-                <SpeakerFaction>FACTION_MANTI</SpeakerFaction>
-            </Requirements>
-            <Text>Was brauchen Sie sonst noch?</Text>
-        </FlavorTextOption>
-        <FlavorTextOption>
-            <Requirements>
-                <SpeakerFaction>FACTION_KRYNN</SpeakerFaction>
-            </Requirements>
-            <Text>Seid ihr jetzt bereit, gerettet zu werden?</Text>
-        </FlavorTextOption>
-        <FlavorTextOption>
-            <Requirements>
-                <SpeakerFaction>FACTION_ICONIAN</SpeakerFaction>
-            </Requirements>
-            <Text>Was gibt es sonst noch zu diskutieren?</Text>
-        </FlavorTextOption>
-        <FlavorTextOption>
-            <Requirements>
-                <SpeakerFaction>FACTION_DRATH</SpeakerFaction>
-            </Requirements>
-            <Text>Ihr stellt unsere Geduld auf die Probe!</Text>
-        </FlavorTextOption>
-        <FlavorTextOption>
-            <Requirements>
-                <SpeakerFaction>FACTION_IRIDIUM</SpeakerFaction>
-            </Requirements>
-            <Text>Welches andere potenziell profitable Thema möchtet Ihr besprechen?</Text>
-        </FlavorTextOption>
-        <FlavorTextOption>
-            <Requirements>
-                <SpeakerFaction>FACTION_ONYX_HIVE</SpeakerFaction>
-            </Requirements>
-            <Text>Sprecht.</Text>
-        </FlavorTextOption>
-        <FlavorTextOption>
-            <Requirements>
-                <SpeakerFaction>FACTION_BARATAK</SpeakerFaction>
-            </Requirements>
-            <Text>Wir haben die Geduld des großen Hains. Aber unsere Geduld ist nicht endlos.</Text>
-        </FlavorTextOption>
-        <FlavorTextOption>
-            <Requirements>
-                <SpeakerFaction>FACTION_CRYSTALLINE</SpeakerFaction>
-            </Requirements>
-            <Text>Ton ist eine primitive Form der Kommunikation, aber er ist alles, was Sie haben.</Text>
-        </FlavorTextOption>
-        <FlavorTextOption>
-            <Requirements>
-                <SpeakerFaction>FACTION_MOTH</SpeakerFaction>
-            </Requirements>
-            <Text>Gibt es noch etwas, das wir heute besprechen können - sei es für Geschäfte oder Freizeit?</Text>
-        </FlavorTextOption>
-    </FlavorTextDef>
-    <FlavorTextDef>
-        <InternalName>EXTRA_OPTIONS_PROCLAIM_FRIENDSHIP</InternalName>
-        <FlavorTextOption>
-            <Requirements>
-                <ListenerHasUniversalTranslator>false</ListenerHasUniversalTranslator>
-            </Requirements>
-            <Text>Ranom lesitir yacasus cerin, sab omoric ero re metini tibu.[BR](Sie müssen den Universalübersetzer erforschen).</Text>
-            <PreferenceWeight>10</PreferenceWeight>
-        </FlavorTextOption>
-        <FlavorTextOption>
-            <Text>Wir möchten unsere unendliche Freundschaft mit Ihnen öffentlich verkünden.</Text>
-        </FlavorTextOption>
-    </FlavorTextDef>
-    <FlavorTextDef>
-        <InternalName>EXTRA_OPTIONS_GET_OFF_MY_LAWN</InternalName>
-        <FlavorTextOption>
-            <Requirements>
-                <ListenerHasUniversalTranslator>false</ListenerHasUniversalTranslator>
-            </Requirements>
-            <Text>Ranom lesitir yacasus cerin, sab omoric ero re metini tibu.[BR](Sie müssen den Universalübersetzer erforschen).</Text>
-            <PreferenceWeight>10</PreferenceWeight>
-        </FlavorTextOption>
-        <FlavorTextOption>
-            <Text>Entfernt sofort eure Schiffe aus unserem Territorium.</Text>
-        </FlavorTextOption>
-    </FlavorTextDef>
-    <FlavorTextDef>
-        <InternalName>EXTRA_OPTIONS_DEMAND_TRIBUTE</InternalName>
-        <FlavorTextOption>
-            <Requirements>
-                <ListenerHasUniversalTranslator>false</ListenerHasUniversalTranslator>
-            </Requirements>
-            <Text>Ranom lesitir yacasus cerin, sab omoric ero re metini tibu.[BR](Sie müssen den Universalübersetzer erforschen).</Text>
-            <PreferenceWeight>10</PreferenceWeight>
-        </FlavorTextOption>
-        <FlavorTextOption>
-            <Text>Die Kosten für die Überwachung des Weltraums sind nicht unerheblich. Wir möchten, dass ihr euch bei der Abdeckung unserer Ausgaben beteiligt.</Text>
-        </FlavorTextOption>
-    </FlavorTextDef>
-    <FlavorTextDef>
-        <InternalName>EXTRA_OPTIONS_ASK_FOR_HELP</InternalName>
-        <FlavorTextOption>
-            <Requirements>
-                <ListenerHasUniversalTranslator>false</ListenerHasUniversalTranslator>
-            </Requirements>
-            <Text>Ranom lesitir yacasus cerin, sab omoric ero re metini tibu.[BR](Sie müssen den Universalübersetzer erforschen).</Text>
-            <PreferenceWeight>10</PreferenceWeight>
-        </FlavorTextOption>
-        <FlavorTextOption>
-            <Text>Wir benötigen finanzielle Unterstützung. Bitte gebt sie uns.</Text>
-        </FlavorTextOption>
-    </FlavorTextDef>
-    <FlavorTextDef>
-        <InternalName>EXTRA_OPTIONS_OFFER_FOREIGN_AID</InternalName>
-        <FlavorTextOption>
-            <Requirements>
-                <ListenerHasUniversalTranslator>false</ListenerHasUniversalTranslator>
-            </Requirements>
-            <Text>Ranom lesitir yacasus cerin, sab omoric ero re metini tibu.[BR](Sie müssen den Universalübersetzer erforschen).</Text>
-            <PreferenceWeight>10</PreferenceWeight>
-        </FlavorTextOption>
-        <FlavorTextOption>
-            <Text>Wir würden euch gern finanzielle Hilfe anbieten und hoffen, dass sie unsere Beziehungen stärken wird.</Text>
-        </FlavorTextOption>
-    </FlavorTextDef>
-    <FlavorTextDef>
-        <InternalName>EXTRA_OPTIONS_CANCEL</InternalName>
-        <FlavorTextOption>
-            <Requirements>
-                <ListenerHasUniversalTranslator>false</ListenerHasUniversalTranslator>
-            </Requirements>
-            <Text>Ranom lesitir yacasus cerin, sab omoric ero re metini tibu.[BR](Sie müssen den Universalübersetzer erforschen).</Text>
-            <PreferenceWeight>10</PreferenceWeight>
-        </FlavorTextOption>
-        <FlavorTextOption>
-            <Text>Vielleicht ein andermal.</Text>
-        </FlavorTextOption>
-    </FlavorTextDef>
-    <FlavorTextDef>
-        <InternalName>AI_RESPOND_PROCLAIM_FRIENDSHIP</InternalName>
-        <FlavorTextOption>
-            <Requirements>
-                <ListenerHasUniversalTranslator>false</ListenerHasUniversalTranslator>
-            </Requirements>
-            <Text>Ranom lesitir yacasus cerin, sab omoric ero re metini tibu.[BR](Sie müssen den Universalübersetzer erforschen).</Text>
-            <PreferenceWeight>10</PreferenceWeight>
-        </FlavorTextOption>
-        <FlavorTextOption>
-            <Text>Wir nehmen euere Freundschaftsbekundung mit dem geschätzten Wert an.</Text>
-        </FlavorTextOption>
-    </FlavorTextDef>
-    <FlavorTextDef>
-        <InternalName>AI_RESPOND_PROCLAIM_FRIENDSHIP_RETURN_TO_MENU</InternalName>
-        <FlavorTextOption>
-            <Requirements>
-                <ListenerHasUniversalTranslator>false</ListenerHasUniversalTranslator>
-            </Requirements>
-            <Text>Ranom lesitir yacasus cerin, sab omoric ero re metini tibu.[BR](Sie müssen den Universalübersetzer erforschen).</Text>
-            <PreferenceWeight>10</PreferenceWeight>
-        </FlavorTextOption>
-        <FlavorTextOption>
-            <Text>Wir hoffen, dass unsere Beziehungen in Zukunft noch enger werden.</Text>
-        </FlavorTextOption>
-    </FlavorTextDef>
-    <FlavorTextDef>
-        <InternalName>AI_RESPOND_GET_OFF_MY_LAWN_ACCEPT</InternalName>
-        <FlavorTextOption>
-            <Requirements>
-                <ListenerHasUniversalTranslator>false</ListenerHasUniversalTranslator>
-            </Requirements>
-            <Text>Ranom lesitir yacasus cerin, sab omoric ero re metini tibu.[BR](Sie müssen den Universalübersetzer erforschen).</Text>
-            <PreferenceWeight>10</PreferenceWeight>
-        </FlavorTextOption>
-        <FlavorTextOption>
-            <Text>{LEADERNAME:2}, es tut uns leid, dass euch unsere Schiffe nervös gemacht haben. Wir werden sie anweisen, sich sofort aus euren Territorien zurückzuziehen.</Text>
-        </FlavorTextOption>
-    </FlavorTextDef>
-    <FlavorTextDef>
-        <InternalName>AI_RESPOND_GET_OFF_MY_LAWN_ACCEPT_RETURN_TO_MENU</InternalName>
-        <FlavorTextOption>
-            <Requirements>
-                <ListenerHasUniversalTranslator>false</ListenerHasUniversalTranslator>
-            </Requirements>
-            <Text>Ranom lesitir yacasus cerin, sab omoric ero re metini tibu.[BR](Sie müssen den Universalübersetzer erforschen).</Text>
-            <PreferenceWeight>10</PreferenceWeight>
-        </FlavorTextOption>
-        <FlavorTextOption>
-            <Text>Für Ihre Kooperation sind wir Ihnen sehr dankbar.</Text>
-        </FlavorTextOption>
-    </FlavorTextDef>
-    <FlavorTextDef>
-        <InternalName>AI_RESPOND_GET_OFF_MY_LAWN_REJECT</InternalName>
-        <FlavorTextOption>
-            <Requirements>
-                <ListenerHasUniversalTranslator>false</ListenerHasUniversalTranslator>
-            </Requirements>
-            <Text>Ranom lesitir yacasus cerin, sab omoric ero re metini tibu.[BR](Sie müssen den Universalübersetzer erforschen).</Text>
-            <PreferenceWeight>10</PreferenceWeight>
-        </FlavorTextOption>
-        <FlavorTextOption>
-            <Text>{LEADERNAME:2}, es ist eine sehr große Galaxie. Wir können es uns nicht leisten, Zeit mit dem Umfliegen eures Territoriums zu verschwenden, nur weil Ihr paranoid seid. Unser Schiffe werden ihre Missionen fortsetzen und wir empfehlen euch, ihnen nicht in die Quere zu kommen.</Text>
-        </FlavorTextOption>
-    </FlavorTextDef>
-    <FlavorTextDef>
-        <InternalName>AI_RESPOND_GET_OFF_MY_LAWN_REJECT_RETURN_TO_MENU</InternalName>
-        <FlavorTextOption>
-            <Requirements>
-                <ListenerHasUniversalTranslator>false</ListenerHasUniversalTranslator>
-            </Requirements>
-            <Text>Ranom lesitir yacasus cerin, sab omoric ero re metini tibu.[BR](Sie müssen den Universalübersetzer erforschen).</Text>
-            <PreferenceWeight>10</PreferenceWeight>
-        </FlavorTextOption>
-        <FlavorTextOption>
-            <Text>Sie sollten besser vorsichtig sein, oder ihr besitzt bald eine kleinere Flotte.</Text>
-        </FlavorTextOption>
-    </FlavorTextDef>
-    <FlavorTextDef>
-        <InternalName>AI_RESPOND_DEMAND_TRIBUTE_ACCEPT</InternalName>
-        <FlavorTextOption>
-            <Requirements>
-                <ListenerHasUniversalTranslator>false</ListenerHasUniversalTranslator>
-            </Requirements>
-            <Text>DAS SOLLTE NIE PASSIEREN (Übersetzer fehlt)</Text>
-            <PreferenceWeight>10</PreferenceWeight>
-        </FlavorTextOption>
-        <FlavorTextOption>
-            <Text>Wir sind bereit, vorerst für die Sicherheit zu zahlen. Wir haben momentan wichtigere Angelegenheiten, die unsere Aufmerksamkeit erfordern. Ich empfehle Ihnen, Ihr Glück nicht weiter zu strapazieren.</Text>
-        </FlavorTextOption>
-    </FlavorTextDef>
-    <FlavorTextDef>
-        <InternalName>AI_RESPOND_DEMAND_TRIBUTE_ACCEPT_RETURN_TO_MENU</InternalName>
-        <FlavorTextOption>
-            <Requirements>
-                <ListenerHasUniversalTranslator>false</ListenerHasUniversalTranslator>
-            </Requirements>
-            <Text>Ranom lesitir yacasus cerin, sab omoric ero re metini tibu.[BR](Sie müssen den Universalübersetzer erforschen).</Text>
-            <PreferenceWeight>10</PreferenceWeight>
-        </FlavorTextOption>
-        <FlavorTextOption>
-            <Text>Solange die Credits weiterhin fließen, werden wir keine Probleme haben.</Text>
-        </FlavorTextOption>
-    </FlavorTextDef>
-    <FlavorTextDef>
-        <InternalName>AI_RESPOND_DEMAND_TRIBUTE_REJECT</InternalName>
-        <FlavorTextOption>
-            <Requirements>
-                <ListenerHasUniversalTranslator>false</ListenerHasUniversalTranslator>
-            </Requirements>
-            <Text>Ranom lesitir yacasus cerin, sab omoric ero re metini tibu.[BR](Sie müssen den Universalübersetzer erforschen).</Text>
-            <PreferenceWeight>10</PreferenceWeight>
-        </FlavorTextOption>
-        <FlavorTextOption>
-            <Text>Wir haben kein Interesse daran, Sie zu bezahlen, um uns in Ruhe zu lassen. Die {PLAYERFACTIONLONG:1} wird diesen Versuch der Erpressung nicht vergessen. Sie werden es bereuen, wenn Sie uns weiter belästigen.</Text>
-        </FlavorTextOption>
-    </FlavorTextDef>
-    <FlavorTextDef>
-        <InternalName>AI_RESPOND_DEMAND_TRIBUTE_REJECT_RETURN_TO_MENU</InternalName>
-        <FlavorTextOption>
-            <Requirements>
-                <ListenerHasUniversalTranslator>false</ListenerHasUniversalTranslator>
-            </Requirements>
-            <Text>Ranom lesitir yacasus cerin, sab omoric ero re metini tibu.[BR](Sie müssen den Universalübersetzer erforschen).</Text>
-            <PreferenceWeight>10</PreferenceWeight>
-        </FlavorTextOption>
-        <FlavorTextOption>
-            <Text>In Ordnung, aber macht uns keine Vorwürfe, falls euer Schiff einen "Unfall" haben sollte.</Text>
-        </FlavorTextOption>
-    </FlavorTextDef>
-    <FlavorTextDef>
-        <InternalName>AI_RESPOND_ASK_FOR_HELP_ACCEPT</InternalName>
-        <FlavorTextOption>
-            <Requirements>
-                <ListenerHasUniversalTranslator>false</ListenerHasUniversalTranslator>
-            </Requirements>
-            <Text>Ranom lesitir yacasus cerin, sab omoric ero re metini tibu.[BR](Sie müssen den Universalübersetzer erforschen).</Text>
-            <PreferenceWeight>10</PreferenceWeight>
-        </FlavorTextOption>
-        <FlavorTextOption>
-            <Text>Die {PLAYERFACTIONLONG:2}-Fraktion war uns schon einmal freundlich gesonnen. Wir sind bereit, euch in eurer Notlage zu unterstützen.</Text>
-        </FlavorTextOption>
-    </FlavorTextDef>
-    <FlavorTextDef>
-        <InternalName>AI_RESPOND_ASK_FOR_HELP_ACCEPT_RETURN_TO_MENU</InternalName>
-        <FlavorTextOption>
-            <Requirements>
-                <ListenerHasUniversalTranslator>false</ListenerHasUniversalTranslator>
-            </Requirements>
-            <Text>Ranom lesitir yacasus cerin, sab omoric ero re metini tibu.[BR](Sie müssen den Universalübersetzer erforschen).</Text>
-            <PreferenceWeight>10</PreferenceWeight>
-        </FlavorTextOption>
-        <FlavorTextOption>
-            <Text>Wir sind sehr dankbar. Ihre Großzügigkeit werden wir nicht vergessen.</Text>
-        </FlavorTextOption>
-    </FlavorTextDef>
-    <FlavorTextDef>
-        <InternalName>AI_RESPOND_ASK_FOR_HELP_REJECT</InternalName>
-        <FlavorTextOption>
-            <Requirements>
-                <ListenerHasUniversalTranslator>false</ListenerHasUniversalTranslator>
-            </Requirements>
-            <Text>Ranom lesitir yacasus cerin, sab omoric ero re metini tibu.[BR](Sie müssen den Universalübersetzer erforschen).</Text>
-            <PreferenceWeight>10</PreferenceWeight>
-        </FlavorTextOption>
-        <FlavorTextOption>
-            <Text>Es tut uns leid, aber wir können Ihnen momentan nicht helfen. Vielleicht könnten wir die Mittel finden, wenn wir engere Beziehungen hätten... aber so wie die Dinge stehen, glauben wir, dass es besser ist, unsere Vermögenswerte für uns zu behalten.</Text>
-        </FlavorTextOption>
-    </FlavorTextDef>
-    <FlavorTextDef>
-        <InternalName>REQUEST_TECH_MAIN</InternalName>
-        <FlavorTextOption>
-            <Text>Die Fraktion {PLAYERFACTIONLONG:1} hat sich in letzter Zeit mit dem technologischen Fortschritt schwergetan, {LEADERNAME:2}. Würdet Ihr bitte euer Wissen der Technologie {TECHNAME:2} mit uns teilen?</Text>
-            <Text>Wir sind große Bewunderer eurer technologischen Fähigkeiten. Wären Sie bereit, die Technologie {TECHNAME:2} mit uns zu teilen?</Text>
-        </FlavorTextOption>
-        <FlavorTextOption>
-            <Requirements>
-                <SpeakerRaceTrait>SlaversAbility</SpeakerRaceTrait>
-            </Requirements>
-            <Text>Egal wie sehr wir unsere Sklaven quälen, sie scheinen die {TECHNAME:2}-Technologie einfach nicht zu verstehen, {LEADERNAME:2}. Die {PLAYERFACTIONLONG:1} würde sich freuen, wenn Sie diese Technologie mit uns teilen.</Text>
-            <PreferenceWeight>11</PreferenceWeight>
-        </FlavorTextOption>
-        <FlavorTextOption>
-            <Requirements>
-                <PersonalityType>Spiritual</PersonalityType>
-            </Requirements>
-            <Text>Die Götter sind nicht bereit, uns die Geheimnisse der {TECHNAME:2}-Technologie preiszugeben, {LEADERNAME:2}. Die {PLAYERFACTIONLONG:1} würde sich freuen, wenn Sie diese Technologie mit uns teilen.</Text>
-            <PreferenceWeight>10</PreferenceWeight>
-        </FlavorTextOption>
-    </FlavorTextDef>
-    <FlavorTextDef>
-        <InternalName>REQUEST_TECH_RESPONSE_ACCEPT</InternalName>
-        <FlavorTextOption>
-            <Text>Wir sind immer bereit, einem Freund zu helfen.</Text>
-            <Text>Also gut, wir helfen gerne.</Text>
-            <PreferenceWeight>10</PreferenceWeight>
-        </FlavorTextOption>
-    </FlavorTextDef>
-    <FlavorTextDef>
-        <InternalName>REQUEST_TECH_RESPONSE_ACCEPT_COUNTER</InternalName>
-        <FlavorTextOption>
-            <Text>Das werden wir nicht vergessen. Vielen Dank.</Text>
-            <Text>Das wird unserem Volk sehr helfen.</Text>
-            <Text>Danke für Ihre Unterstützung.</Text>
-            <Text>Ihre Bereitschaft, mit uns zu teilen, wird wirklich geschätzt.</Text>
-            <PreferenceWeight>10</PreferenceWeight>
-        </FlavorTextOption>
-    </FlavorTextDef>
-    <FlavorTextDef>
-        <InternalName>REQUEST_TECH_RESPONSE_REJECT</InternalName>
-        <FlavorTextOption>
-            <Text>Dieses Wissen ist zu gefährlich, um es zu teilen.</Text>
-            <PreferenceWeight>10</PreferenceWeight>
-        </FlavorTextOption>
-    </FlavorTextDef>
-    <FlavorTextDef>
-        <InternalName>REQUEST_CREDITS_MAIN</InternalName>
-        <FlavorTextOption>
-            <Text>Die Fraktion {PLAYERFACTIONLONG:1} leidet unter einem wirtschaftlichen Rückschlag, {LEADERNAME:2}. Wären Sie bereit, uns mit {AMOUNT:2} Credits auszuhelfen?</Text>
-            <Text>Aufgrund von vor Kurzem stattgefundenen internen... Vorfällen gibt unsere Staatskasse nicht mehr viel her. Wir würden uns freuen, wenn Sie uns {AMOUNT:2} Credits zur Finanzierung des diesjährigen Budgets geben könnten.</Text>
-            <PreferenceWeight>10</PreferenceWeight>
-        </FlavorTextOption>
-        <FlavorTextOption>
-            <Requirements>
-                <PersonalityType>Totalitarianism</PersonalityType>
-            </Requirements>
-            <Text>Das Volk der {PLAYERFACTIONLONG:1}-Fraktion brauchen Geld für Kriegsbemühungen, {LEADERNAME:2}. Bitte unterstützt uns mit {AMOUNT:2} Credits, um dafür bezahlen zu können.</Text>
-            <PreferenceWeight>10</PreferenceWeight>
-        </FlavorTextOption>
-        <FlavorTextOption>
-            <Requirements>
-                <PersonalityType>Greedy</PersonalityType>
-            </Requirements>
-            <Text>Ich werde Ihnen nichts vormachen, {LEADERNAME:2}. Die Fraktion {PLAYERFACTIONLONG:1} mag Geld wirklich. Sehr. Wir träumen davon. Wir schlafen damit. Wir... also wir tun damit eine ganze Menge. Und wir brauchen mehr. Viel mehr. Es würde unseren Beziehungen helfen, wenn Sie uns {AMOUNT:2} Credits gebt.</Text>
-            <PreferenceWeight>50</PreferenceWeight>
-        </FlavorTextOption>
-        <FlavorTextOption>
-            <Requirements>
-                <PersonalityType>Progressivism</PersonalityType>
-            </Requirements>
-            <Text>Unsere laufende Forschung ist teuer, {LEADERNAME:2}. Die {PLAYERFACTIONLONG:1} bittet uns um {AMOUNT:2} Credits, damit sie weiterhin in neue Technologien investieren können. Davon werden unsere Beziehungen profitieren.</Text>
-            <PreferenceWeight>50</PreferenceWeight>
-        </FlavorTextOption>
-        <FlavorTextOption>
-            <Requirements>
-                <PersonalityType>Xenophobic</PersonalityType>
-            </Requirements>
-            <Text>Wir sind der Außenseiter leid, {LEADERNAME:2}. Allerdings scheint sich das Volk der {PLAYERFACTIONLONG:1}-Fraktion in einer schwierigen Situation zu befinden. Wenn Sie uns mit {AMOUNT:2} Credits aushelfen könntet, würde das unsere Verbindung stärken.</Text>
-            <PreferenceWeight>50</PreferenceWeight>
-        </FlavorTextOption>
-    </FlavorTextDef>
-    <FlavorTextDef>
-        <InternalName>REQUEST_CREDITS_RESPONSE_ACCEPT</InternalName>
-        <FlavorTextOption>
-            <Text>Wir sind immer bereit, zu helfen. Na ja, nicht immer, aber zumindest dieses Mal.</Text>
-        </FlavorTextOption>
-    </FlavorTextDef>
-    <FlavorTextDef>
-        <InternalName>REQUEST_CREDITS_RESPONSE_ACCEPT_COUNTER</InternalName>
-        <FlavorTextOption>
-            <Text>Wir wissen Eure Hilfe zu schätzen.</Text>
-            <Text>Vielen Dank.</Text>
-            <Text>Wir werden diesen Akt der Großzügigkeit nicht vergessen.</Text>
-        </FlavorTextOption>
-    </FlavorTextDef>
-    <FlavorTextDef>
-        <InternalName>REQUEST_CREDITS_RESPONSE_REJECT</InternalName>
-        <FlavorTextOption>
-            <Text>Wir haben nicht genügend Geld, um Ihnen zu helfen.</Text>
-        </FlavorTextOption>
-    </FlavorTextDef>
-    <FlavorTextDef>
-        <InternalName>TRADE_OFFER_ENEMY_TOO_POWERFUL</InternalName>
-        <FlavorTextOption>
-            <Text>Sie sind viel zu mächtig.</Text>
-        </FlavorTextOption>
-    </FlavorTextDef>
-    <FlavorTextDef>
-        <InternalName>IHaveEnoughOfThatResource</InternalName>
-        <FlavorTextOption>
-            <Text>Wir haben genug von dieser Ressource.</Text>
-        </FlavorTextOption>
-    </FlavorTextDef>
-</FlavorTextDefs>
+<?xml version='1.0' encoding='utf-8'?>
+<FlavorTextDefs xmlns:xsi="http://www.w3.org/2001/XMLSchema-instance" xsi:noNamespaceSchemaLocation="../../Schema/FlavorText.xsd">
+    <!-- Created with the Flavor Text Editor -->
+    <!-- FlavorText.xml -->
+    <FlavorTextDef>
+        <InternalName>FIRST_CONTACT_RESPONSE_TRADE</InternalName>
+        <FlavorTextOption>
+            <Requirements>
+                <ListenerHasUniversalTranslator>false</ListenerHasUniversalTranslator>
+            </Requirements>
+            <Text>Was?</Text>
+            <PreferenceWeight>10</PreferenceWeight>
+        </FlavorTextOption>
+        <FlavorTextOption>
+            <Text>Wir sind vernünftig und offen für neue Geschäfte. [COLOR=UIDefaultHighlight](Öffnet Handel)[/COLOR].</Text>
+        </FlavorTextOption>
+        <FlavorTextOption>
+            <Requirements>
+                <ListenerFaction>FACTION_ABSOLUTE</ListenerFaction>
+            </Requirements>
+            <Text>[I]Halten Sie einige wertvolle Gegenstände vor den Bildschirm.[/I] [COLOR=UIDefaultHighlight](Öffnet Handel)[/COLOR].</Text>
+            <PreferenceWeight>50</PreferenceWeight>
+        </FlavorTextOption>
+        <FlavorTextOption>
+            <Requirements>
+                <ListenerFaction>FACTION_CRYSTALLINE</ListenerFaction>
+            </Requirements>
+            <Text>Lass uns sehen, was du von einigen Geschäften hältst. [COLOR=UIDefaultHighlight](Öffnet Handel)[/COLOR].</Text>
+            <PreferenceWeight>50</PreferenceWeight>
+        </FlavorTextOption>
+        <FlavorTextOption>
+            <Requirements>
+                <PersonalityType>Totalitarianism</PersonalityType>
+            </Requirements>
+            <Text>In meinem Reich findet kein Handel ohne meine Zustimmung statt. [COLOR=UIDefaultHighlight](Öffnet Handel)[/COLOR].</Text>
+            <PreferenceWeight>10</PreferenceWeight>
+        </FlavorTextOption>
+        <FlavorTextOption>
+            <Requirements>
+                <PersonalityType>Collectivism</PersonalityType>
+            </Requirements>
+            <Text>Wir sind für den Handel offen, solange er den Bürgern unseres Reiches zugutekommt. [COLOR=UIDefaultHighlight](Öffnet Handel)[/COLOR].</Text>
+            <PreferenceWeight>10</PreferenceWeight>
+        </FlavorTextOption>
+        <FlavorTextOption>
+            <Requirements>
+                <PersonalityType>Egalitarianism</PersonalityType>
+            </Requirements>
+            <Text>Für den richtigen Preis könnten wir eventuell bereit sein, mit Ihnen zu handeln. [COLOR=UIDefaultHighlight](Öffnet Handel)[/COLOR].</Text>
+            <PreferenceWeight>10</PreferenceWeight>
+        </FlavorTextOption>
+        <FlavorTextOption>
+            <Requirements>
+                <PersonalityType>Individualism</PersonalityType>
+            </Requirements>
+            <Text>Durch fairen Handel können beide unsere Reiche profitieren. [COLOR=UIDefaultHighlight](Öffnet Handel)[/COLOR].</Text>
+            <PreferenceWeight>10</PreferenceWeight>
+        </FlavorTextOption>
+        <FlavorTextOption>
+            <Requirements>
+                <PersonalityType>Trader</PersonalityType>
+            </Requirements>
+            <Text>Unsere Märkte sind der Neid der Galaxis. Lassen Sie uns sehen, wie Ihre sich vergleichen. [COLOR=UIDefaultHighlight](Öffnet Handel)[/COLOR].</Text>
+            <PreferenceWeight>10</PreferenceWeight>
+        </FlavorTextOption>
+        <FlavorTextOption>
+            <Requirements>
+                <SpeakerFaction>FACTION_YOR</SpeakerFaction>
+            </Requirements>
+            <Text>Vielleicht können wir Sie für eine ästhetisch ansprechende Anordnung von 0en und 1en interessieren? [COLOR=UIDefaultHighlight](Öffnet Handel)[/COLOR].</Text>
+        </FlavorTextOption>
+    </FlavorTextDef>
+    <FlavorTextDef>
+        <InternalName>ASCENSION_WARNING</InternalName>
+        <FlavorTextOption>
+            <Text>Ein weiteres Volk beginnt seinen [COLOR=UIDefaultHighlight]Aufstieg[/COLOR]. Wir wissen nicht, was jenseits der Sterblichkeit liegt oder was es bedeutet, dem Pfad der Precursor zu folgen. Doch sollte es erfolgreich sein, wird der Preis ihnen allein gehören. Und wir werden wenig mehr als Staub in den Ecken der Galaxie sein, die sie uns überlassen.[BR][BR]Wenn wir eine Chance wollen, die Galaxie zu regieren, muss dieser Versuch gestoppt werden.</Text>
+        </FlavorTextOption>
+    </FlavorTextDef>
+    <FlavorTextDef>
+        <InternalName>ASCENSION_WARNING_RESPONSE_DIPLOMACY</InternalName>
+        <FlavorTextOption>
+            <Text>Überprüfen wir den Siegesstatus. [COLOR=UIDefaultHighlight](Öffnet den Siegesbildschirm)[/COLOR].</Text>
+        </FlavorTextOption>
+    </FlavorTextDef>
+    <FlavorTextDef>
+        <InternalName>ASCENSION_WARNING_RESPONSE_WAIT</InternalName>
+        <FlavorTextOption>
+            <Text>Gebt mir einen Moment.</Text>
+        </FlavorTextOption>
+    </FlavorTextDef>
+    <FlavorTextDef>
+        <InternalName>PRESTIGE_WARNING</InternalName>
+        <FlavorTextOption>
+            <Text>Eine andere Zivilisation nähert sich einem [HS=HS_Prestige]Prestige-Sieg[/HS]. Wenn die Geschichte der Galaxie geschrieben wird, werden die Gelehrten anmerken, dass sie dieses Zeitalter dominiert haben, wir werden nur eine kleine Fußnote sein.[BR][BR]Wenn wir wollen, dass man sich an unser Vermächtnis erinnert, müssen wir jetzt handeln.</Text>
+        </FlavorTextOption>
+    </FlavorTextDef>
+    <FlavorTextDef>
+        <InternalName>PRESTIGE_WARNING_RESPONSE_DIPLOMACY</InternalName>
+        <FlavorTextOption>
+            <Text>Überprüfen wir den Siegesstatus. [COLOR=UIDefaultHighlight](Öffnet den Siegesbildschirm)[/COLOR].</Text>
+        </FlavorTextOption>
+    </FlavorTextDef>
+    <FlavorTextDef>
+        <InternalName>PRESTIGE_WARNING_RESPONSE_WAIT</InternalName>
+        <FlavorTextOption>
+            <Text>Wir werden unsere Optionen abwägen.</Text>
+        </FlavorTextOption>
+    </FlavorTextDef>
+    <FlavorTextDef>
+        <InternalName>FIRST_CONTACT_MAIN</InternalName>
+        <FlavorTextOption>
+            <Text>Wir heißen euch willkommen, {PLAYERFACTION:2}. </Text>
+            <Text>Seid herzlich gegrüßt, {PLAYERFACTION:2}. Wir wissen nicht, ob ihr Freund oder Feind seid. Das wird sich erst mit der Zeit herausstellen. Für den Moment wünschen wir Ihnen Frieden.</Text>
+            <Text>Sie müssen dann {PLAYERFACTION:2} sein. Uns sind bereits Gerüchte über Euresgleichen zu Ohren gekommen. Wir werden bald wissen, ob ihr Freund oder Feind seid.</Text>
+            <Text>Mir wurde zugetragen, dass ihr {PLAYERFACTION:2} genannt werdet. Das ist sehr interessant für uns. Es bleibt noch abzuwarten, ob wir dazu bestimmt sind, zusammenzuarbeiten oder uns gegenseitig auszulöschen.</Text>
+        </FlavorTextOption>
+        <FlavorTextOption>
+            <Requirements>
+                <SpeakerRaceTrait>SlaversAbility</SpeakerRaceTrait>
+            </Requirements>
+            <Text>Eine weiteres potenzielles Sklavenvolk. Wir freuen uns immer, neue Freiwillige zu treffen.</Text>
+            <PreferenceWeight>11</PreferenceWeight>
+        </FlavorTextOption>
+        <FlavorTextOption>
+            <Requirements>
+                <SpeakerRaceTrait>SyntheticLife</SpeakerRaceTrait>
+            </Requirements>
+            <Text>Die Galaxie scheint voll mit sprechendem Fleisch zu sein, {PLAYERFACTION:2}.</Text>
+            <PreferenceWeight>11</PreferenceWeight>
+        </FlavorTextOption>
+        <FlavorTextOption>
+            <Requirements>
+                <SpeakerFaction>FACTION_TERRAN</SpeakerFaction>
+            </Requirements>
+            <Text>Eine Freude, Sie kennenzulernen. Ich hoffe doch, dass wir diese Beziehung auf einen guten Weg bringen können.</Text>
+        </FlavorTextOption>
+        <FlavorTextOption>
+            <Requirements>
+                <SpeakerFaction>FACTION_FESTRON</SpeakerFaction>
+            </Requirements>
+            <Text>Hallo, Beutefleisch. Seid ihr gekommen, um euch dem Festron zum Verzehr anzubieten?. Guuuut.</Text>
+        </FlavorTextOption>
+        <FlavorTextOption>
+            <Requirements>
+                <SpeakerFaction>FACTION_NAVIGATORS</SpeakerFaction>
+            </Requirements>
+            <Text>Seid gegrüßt, Reisende. Lasst uns bitte mit den eröffnenden Gesprächsmanövern fortfahren.</Text>
+        </FlavorTextOption>
+        <FlavorTextOption>
+            <Requirements>
+                <SpeakerFaction>FACTION_MIMOT</SpeakerFaction>
+            </Requirements>
+            <Text>Hallo, hoffentlich nicht zu bösartiges Alien. Wir sind die Mimot-Bruderschaft. Wir freuen uns euch zu sehen und wir schmecken nicht.</Text>
+        </FlavorTextOption>
+        <FlavorTextOption>
+            <Requirements>
+                <SpeakerFaction>FACTION_XELOXI</SpeakerFaction>
+            </Requirements>
+            <Text>Ein weiteres einfältiges Alien, nehme ich an. Verdorben von Ihrem eigenen kindischen Moralempfinden. Das soll uns nicht stören.</Text>
+        </FlavorTextOption>
+        <FlavorTextOption>
+            <Requirements>
+                <SpeakerFaction>FACTION_ARCEAN</SpeakerFaction>
+            </Requirements>
+            <Text>Sprecht offen, Alien, damit wir wissen, ob Ihr Freund oder Feind seid.</Text>
+        </FlavorTextOption>
+        <FlavorTextOption>
+            <Requirements>
+                <SpeakerFaction>FACTION_DRENGIN</SpeakerFaction>
+            </Requirements>
+            <Text>Ein neues Wesen. Eine wahre Freude! Noch keine Angst. Da ist immer noch Feuer in Ihren Augen. Oh, das wird sich sehr bald ändern.</Text>
+        </FlavorTextOption>
+        <FlavorTextOption>
+            <Requirements>
+                <SpeakerFaction>FACTION_DRENGIN</SpeakerFaction>
+            </Requirements>
+            <Text>Dein Leben, wie du es kennst, ist nun vorbei. Bald werdet ihr unsere Sklaven sein.</Text>
+        </FlavorTextOption>
+        <FlavorTextOption>
+            <Requirements>
+                <SpeakerFaction>FACTION_DRENGIN</SpeakerFaction>
+            </Requirements>
+            <Text>Ein neues Wesen. Was für eine Freude! Noch keine Angst. Das Feuer noch in deinen Augen. Oh, wie schnell das sich ändern wird..</Text>
+        </FlavorTextOption>
+        <FlavorTextOption>
+            <Requirements>
+                <SpeakerFaction>FACTION_ALTARIAN</SpeakerFaction>
+            </Requirements>
+            <Text>Seid gegrüßt und willkommen. Unsere Zivilisation gedeiht seit Jahrtausenden. Wir kennen Mächte, die Sie sich gar nicht vorstellen können.</Text>
+        </FlavorTextOption>
+        <FlavorTextOption>
+            <Requirements>
+                <SpeakerFaction>FACTION_YOR</SpeakerFaction>
+            </Requirements>
+            <Text>Weitere Fleischlinge. Ich verstehe nicht, wie Fleisch empfindungsfähig werden kann.</Text>
+        </FlavorTextOption>
+        <FlavorTextOption>
+            <Requirements>
+                <SpeakerFaction>FACTION_TORIAN</SpeakerFaction>
+            </Requirements>
+            <Text>Fremder, bevor wir unsere Unterhaltung beginnen, sollte ich Ihnen mitteilen, das mein Volk nie wieder versklavt sein wird. Führen wir unsere Unterhaltung mit dieser Tatsache im Hinterkopf.</Text>
+        </FlavorTextOption>
+        <FlavorTextOption>
+            <Requirements>
+                <SpeakerFaction>FACTION_MANTI</SpeakerFaction>
+            </Requirements>
+            <Text>Du, Alien. Seid ihr diejenigen, die wir fürchten und hassen? Diejenigen, die unsere Kinder gestohlen haben? Seid ihr besser? Oder gar schlimmer?</Text>
+        </FlavorTextOption>
+        <FlavorTextOption>
+            <Requirements>
+                <SpeakerFaction>FACTION_KRYNN</SpeakerFaction>
+            </Requirements>
+            <Text>Es ist immer ein Segen, jemanden zu treffen, der noch nicht den Weg der Krynn gefunden hat. Es wird mir eine Freude sein, dabei zuzusehen, wie Ihr die Wahrheit lernt, die uns bereits bekannt ist</Text>
+        </FlavorTextOption>
+        <FlavorTextOption>
+            <Requirements>
+                <SpeakerFaction>FACTION_ICONIAN</SpeakerFaction>
+            </Requirements>
+            <Text>Alien, folgendes solltet Ihr wissen: Wir waren schon alt, als das Universum noch neu war. Nun sind wir nur noch ein dunkler Schatten dessen, was wir einst waren.</Text>
+        </FlavorTextOption>
+        <FlavorTextOption>
+            <Requirements>
+                <SpeakerFaction>FACTION_DRATH</SpeakerFaction>
+            </Requirements>
+            <Text>Wir sind die wahren Erben des Altars. Ihr werdet uns nicht im Weg stehen.</Text>
+        </FlavorTextOption>
+        <FlavorTextOption>
+            <Requirements>
+                <SpeakerFaction>FACTION_IRIDIUM</SpeakerFaction>
+            </Requirements>
+            <Text>Es ist uns eine Freude, mit Ihnen Bekanntschaft zu machen. Geben wir alle unser Bestes, damit dies eine gewinnbringende Begegnung für beide Seiten wird.</Text>
+        </FlavorTextOption>
+        <FlavorTextOption>
+            <Requirements>
+                <SpeakerFaction>FACTION_ONYX_HIVE</SpeakerFaction>
+            </Requirements>
+            <Text>Seid gegrüßt, Schwarmloser. Warum durchquert Ihr heute unseren Sichtbereich?</Text>
+        </FlavorTextOption>
+        <FlavorTextOption>
+            <Requirements>
+                <SpeakerFaction>FACTION_CRYSTALLINE</SpeakerFaction>
+            </Requirements>
+            <Text>Ihr Geist spiegelt die sich verändernde Natur Ihrer chaotischen Form wider.</Text>
+        </FlavorTextOption>
+        <FlavorTextOption>
+            <Requirements>
+                <SpeakerFaction>FACTION_BARATAK</SpeakerFaction>
+            </Requirements>
+            <Text>Sind Sie ein weiteres Tier? In der Galaxie wimmelt es nur so von Ihnen. Wie interessant.</Text>
+        </FlavorTextOption>
+        <FlavorTextOption>
+        <Requirements>
+            <SpeakerFaction>FACTION_MOTH</SpeakerFaction>
+        </Requirements>
+        <Text>Grüße! Die Avantgarde freut sich immer, Kontakt zu einer neuen Gruppe zu knüpfen. Wir sind begeistert, offiziell zu verbinden.[BR][BR]Wir alle werden von den gleichen Sternen im weiten Raum des Weltraums geführt. Lasst uns das Licht verfolgen und gemeinsam eine strahlende Zukunft schaffen.</Text>
+        </FlavorTextOption>
+        <FlavorTextOption>
+            <Requirements>
+                <ListenerFaction>FACTION_TERRAN</ListenerFaction>
+            </Requirements>
+            <Text>Seid gegrüßt, {PLAYERFACTION:2}. Das oberste Ziel von {LEADERNAME:1} ist derzeit, euch aus dieser Galaxie auszurotten... Oh, und danke für den Hyperantrieb. Er wird es uns viel leichter machen, Sie zur Strecke zu bringen.</Text>
+            <Text>Endlich treffen wir auf den {PLAYERFACTION:2}. Ich bin {LEADERNAME:1}. Wir sind mächtig und es wäre klug, unsere Macht zu respektieren.</Text>
+            <Text>Ah, der sagenhafte {PLAYERFACTION:2}. Grüße aus {LEADERNAME:1}. Wir haben Geschichten von deiner Art gehört. Mal sehen, ob sie wahr sind.</Text>
+            <Text>Sterne richten sich aus und endlich kreuzen wir den Weg mit der {PLAYERFACTION:2}. Ich bin {LEADERNAME:1}. Lassen Sie unsere Zukünfte entweder in Harmonie oder Verderben verflochten sein.</Text>
+            <Text>Ach, die {PLAYERFACTION:2}! Endlich ein Gesicht zum Namen. Und was für ein Gesicht das ist. Ich bin {LEADERNAME:1}. Kümmern Sie sich um Ihre eigenen Angelegenheiten und halten Sie sich von unserem Territorium fern.</Text>
+            <Text>Die {PLAYERFACTION:2} haben die Leere durchquert, um uns entgegenzutreten. Ich bin {LEADERNAME:1}. Unsere Sporen haben sich weit ausgebreitet und dein Duft ist uns neu.</Text>
+            <Text>Blicke aus der ganzen Galaxie fallen auf den {PLAYERFACTION:2}. Das ist {LEADERNAME:1}. Unsere Fühler erstrecken sich weit; verflechte dich klug mit uns.</Text>
+            <Text>Die kosmischen Winde flüsterten von dem {PLAYERFACTION:2}. Hier bist du. Ich bin {LEADERNAME:1}. Unsere Lieder vibrieren durch Sternhaufen; beachte unsere Melodie oder stelle dich der Dissonanz.</Text>
+            <Text>Durch die weite Schwärze treten die {PLAYERFACTION:2} hervor. Ich, {LEADERNAME:1}, habe Äonen gewartet. Unsere Kerne pulsieren mit Energie; schließe dich uns an oder riskiere den Ausbruch.</Text>
+            <Text>Das schimmernde Nichts offenbart die {PLAYERFACTION:2}. Ich bin bekannt als {LEADERNAME:1}. Unsere Schuppen haben uns vor kosmischen Stürmen geschützt; nähern Sie sich mit Vorsicht, sonst spüren Sie unseren Biss.</Text>
+            <Text>Der Raum krümmt sich und die {PLAYERFACTION:2} materialisieren. Begrüße {LEADERNAME:1}. Unsere Gedanken umspannen Dimensionen; verbinde dich mit Anmut oder stelle dich unserer Trennung..</Text>
+            <Text>Die Sterne enthüllen die {PLAYERFACTION:2}. Sei Zeuge {LEADERNAME:1}. Unsere Flügel löschen die Sonnen aus; fliege mit uns oder stürze in den Abgrund.</Text>
+            <Text>Galaktische Wellen verkünden die {PLAYERFACTION:2}. Du siehst {LEADERNAME:1}. Unsere Wurzeln trinken aus kosmischen Quellen; nähre unser Band oder verdorre in der Leere.</Text>
+            <Text>Der Äther zittert, die {PLAYERFACTION:2} kommen näher. Steh vor {LEADERNAME:1}. Unsere Mäuler hungern nach neuen Erfahrungen; füttere unsere Neugierde oder werde verschlungen.</Text>
+            <Text>Die Himmelskörper richten sich aus und zeigen uns die {PLAYERFACTION:2}. Verbeuge dich vor {LEADERNAME:1}. Unsere Augen sehen unbekannte Reiche; schau mit uns oder lass dich von unserer Macht blenden.</Text>
+            <Text>Wir sind die illustren {PLAYERFACTION:1}. Erkenne uns und spüre das Gewicht der Galaxien in unserem Blick. Ich bin {LEADERNAME:1}, der Hüter der Sterne.</Text>
+            <Text>Die unendlichen Weiten haben uns Geschichten über {PLAYERFACTION:2}zugeflüstert. Jetzt, unter den wachsamen Augen von {LEADERNAME:1}, sehen wir, ob die Flüstereien wahr sind.</Text>
+            <Text>Vor dir steht {LEADERNAME:1} der unvergleichlichen {PLAYERFACTION:1}. Unser Schatten erstreckt sich über Konstellationen. Wenn du uns kreuzt, wirst du unseren kosmischen Zorn zu spüren bekommen.</Text>
+            <Text>Die {PLAYERFACTION:2} wagen sich dorthin, wo Legenden wandeln. Mit {LEADERNAME:1} als unserem Leuchtfeuer entscheiden wir, ob du ein Verbündeter oder eine weitere Fußnote in unserer Geschichte sein wirst.</Text>
+            <Text>Sieh dir die Majestät der {PLAYERFACTION:1}an, unter der Leitung von {LEADERNAME:1}. Selbst die Nebel halten inne, um unsere Größe zu ehren. Und du?</Text>
+            <Text>Der Herzschlag des Universums synchronisiert sich mit dem {PLAYERFACTION:1}. Ich, {LEADERNAME:1}, trage den Rhythmus. Passe dich unserem Tempo an oder verliere dich in der kosmischen Kakophonie.</Text>
+            <Text>Von schwarzen Löchern bis hin zu Supernovae, nichts leuchtet heller als {PLAYERFACTION:1}. Während {LEADERNAME:1} vor dir steht, denke darüber nach - wirst du mit uns ein Leuchtfeuer sein oder nur ein Flackern?</Text>
+            <Text>Galaxien sind aufgestiegen und gefallen, doch die {PLAYERFACTION:1} bleiben, unerschütterlich und ewig. Ich bin {LEADERNAME:1}. Fordere unsere Ewigkeit auf deine Gefahr hin heraus.</Text>
+            <Text>Der kosmische Wandteppich webt Geschichten von {PLAYERFACTION:2}. Unter dem wachsamen Blick von {LEADERNAME:1}werden wir sehen, ob deine Fäden die Erzählung stärken oder verwirren.</Text>         
+            <Text>Endlose Zyklen, unzählige Zivilisationen, aber keine wie {PLAYERFACTION:1}. Angeführt von {LEADERNAME:1}sind wir der Leuchtturm in der kosmischen Leere. Segle zu uns, oder riskiere den Abgrund.</Text>
+        </FlavorTextOption>
+        <FlavorTextOption>
+            <Requirements>
+                <SpeakerFaction>FACTION_TERRAN</SpeakerFaction>
+                <ListenerFaction>FACTION_TERRAN</ListenerFaction>
+            </Requirements>
+            <Text>Eine Freude, Sie kennenzulernen. Ich hoffe doch, dass wir diese Beziehung auf einen guten Weg bringen können.</Text>
+            <PreferenceWeight>50</PreferenceWeight>
+        </FlavorTextOption>
+        <FlavorTextOption>
+            <Requirements>
+                <SpeakerFaction>FACTION_TERRAN</SpeakerFaction>
+                <ListenerFaction>FACTION_FESTRON</ListenerFaction>
+            </Requirements>
+            <Text>Du lieber Himmel, was zur Hölle seid ihr?[BR][BR]Ihr seht absolut abscheulich aus. Tut mir leid, Entschuldigung. Ich habe nur nicht mit etwas gerechnet, das meinen Albträumen entsprungen sein könnte. Unser diplomatisches Team wird sich darum kümmern. Wie geht es Ihnen?</Text>
+            <PreferenceWeight>50</PreferenceWeight>
+        </FlavorTextOption>
+        <FlavorTextOption>
+            <Requirements>
+                <SpeakerFaction>FACTION_TERRAN</SpeakerFaction>
+                <ListenerFaction>FACTION_RESISTANCE</ListenerFaction>
+            </Requirements>
+            <Text>Es ist schön, Sie wiederzusehen. Wir hoffen, die Menschen wieder unter einem einzigen Banner vereinen zu können.</Text>
+            <PreferenceWeight>50</PreferenceWeight>
+        </FlavorTextOption>
+        <FlavorTextOption>
+            <Requirements>
+                <SpeakerFaction>FACTION_TERRAN</SpeakerFaction>
+                <ListenerFaction>FACTION_NAVIGATORS</ListenerFaction>
+            </Requirements>
+            <Text>Wir heißen euch in einer hoffentlich eines Tages vereinten Galaxie willkommen.</Text>
+            <PreferenceWeight>50</PreferenceWeight>
+        </FlavorTextOption>
+        <FlavorTextOption>
+            <Requirements>
+                <SpeakerFaction>FACTION_TERRAN</SpeakerFaction>
+                <ListenerFaction>FACTION_MIMOT</ListenerFaction>
+            </Requirements>
+            <Text>Ihr seid einfach viel zu süß, um echt zu sein.</Text>
+            <PreferenceWeight>50</PreferenceWeight>
+        </FlavorTextOption>
+        <FlavorTextOption>
+            <Requirements>
+                <SpeakerFaction>FACTION_TERRAN</SpeakerFaction>
+                <ListenerFaction>FACTION_XELOXI</ListenerFaction>
+            </Requirements>
+            <Text>Eurem Aussehen nach zu urteilen, haben wir wohl einen gemeinsamen evolutionären Vorfahren. Wir sollten uns treffen und darüber diskutieren.</Text>
+            <PreferenceWeight>50</PreferenceWeight>
+        </FlavorTextOption>
+        <FlavorTextOption>
+            <Requirements>
+                <SpeakerFaction>FACTION_TERRAN</SpeakerFaction>
+                <ListenerFaction>FACTION_ARCEAN</ListenerFaction>
+            </Requirements>
+            <Text>Wir freuen uns immer, die arceanische Zivilisation zu treffen. Ich hoffe, dass wir zusammen eine bessere Zukunft schaffen können.</Text>
+            <PreferenceWeight>50</PreferenceWeight>
+        </FlavorTextOption>
+        <FlavorTextOption>
+            <Requirements>
+                <SpeakerFaction>FACTION_TERRAN</SpeakerFaction>
+                <ListenerFaction>FACTION_DRENGIN</ListenerFaction>
+            </Requirements>
+            <Text>Das mächtige Drengin-Reich ist wieder auf dem Vormarsch. Wisset, dass wir euch genau im Auge behalten werden.</Text>
+            <PreferenceWeight>50</PreferenceWeight>
+        </FlavorTextOption>
+        <FlavorTextOption>
+            <Requirements>
+                <SpeakerFaction>FACTION_TERRAN</SpeakerFaction>
+                <ListenerFaction>FACTION_ALTARIAN</ListenerFaction>
+            </Requirements>
+            <Text>Wir freuen uns, eine Spezies zu treffen, von der viele glauben, dass sie mit uns verwandt ist. Wir hoffen, mit Ihnen zum Wohl der Galaxie zusammenarbeiten zu können.</Text>
+            <PreferenceWeight>50</PreferenceWeight>
+        </FlavorTextOption>
+        <FlavorTextOption>
+            <Requirements>
+                <SpeakerFaction>FACTION_TERRAN</SpeakerFaction>
+                <ListenerFaction>FACTION_YOR</ListenerFaction>
+            </Requirements>
+            <Text>Ah, die Roboterspezies, die als {PLAYERFACTION:2} bekannt ist. Wir hoffen, mit Ihnen zusammenarbeiten zu können. Falls nicht, nehmen wir euch auseinander.</Text>
+            <PreferenceWeight>50</PreferenceWeight>
+        </FlavorTextOption>
+        <FlavorTextOption>
+            <Requirements>
+                <SpeakerFaction>FACTION_TERRAN</SpeakerFaction>
+                <ListenerFaction>FACTION_TORIAN</ListenerFaction>
+            </Requirements>
+            <Text>Wir freuen uns, dass wir einen kleinen Teil zu eurer Befreiung vom erbarmungslosen Drengin-Reich beitragen konnten. Nun liegt euer Schicksal in unseren Händen.</Text>
+            <PreferenceWeight>50</PreferenceWeight>
+        </FlavorTextOption>
+        <FlavorTextOption>
+            <Requirements>
+                <SpeakerFaction>FACTION_TERRAN</SpeakerFaction>
+                <ListenerFaction>FACTION_MANTI</ListenerFaction>
+            </Requirements>
+            <Text>Ihr seid die ersten Weltraumhummer, die wir getroffen haben. Keine Angst vor unserer Fachsprache.[BR][BR]Sie ist wissenschaftlich, weil wir das Wort Weltraum vor Hummer benutzt haben.</Text>
+            <PreferenceWeight>50</PreferenceWeight>
+        </FlavorTextOption>
+        <FlavorTextOption>
+            <Requirements>
+                <SpeakerFaction>FACTION_TERRAN</SpeakerFaction>
+                <ListenerFaction>FACTION_KRYNN</ListenerFaction>
+            </Requirements>
+            <Text>Wir haben viel von eurer Zivilisation gehört. Wir haben euren Hintergrund und eure Geschichte eingehend studiert.[BR][BR]Lasst mich als erstes "Lebe lang und in Frieden" sagen.</Text>
+            <PreferenceWeight>50</PreferenceWeight>
+        </FlavorTextOption>
+        <FlavorTextOption>
+            <Requirements>
+                <SpeakerFaction>FACTION_TERRAN</SpeakerFaction>
+                <ListenerFaction>FACTION_IRIDIUM</ListenerFaction>
+            </Requirements>
+            <Text>Wunderbar, ein neuer Markt! Die {PLAYERFACTION:1} freuen sich darauf, mit Ihnen zu handeln. Was auch immer Sie sind...</Text>
+            <PreferenceWeight>50</PreferenceWeight>
+        </FlavorTextOption>
+        <FlavorTextOption>
+            <Requirements>
+                <SpeakerFaction>FACTION_TERRAN</SpeakerFaction>
+                <ListenerFaction>FACTION_ONYX_HIVE</ListenerFaction>
+            </Requirements>
+            <Text>Obwohl Ihr bedrohlich ausseht, hoffen wir dennoch, dass wir zusammenarbeiten können, um eine Freundschaft zu schließen, die sich über die ganze Galaxie erstreckt.</Text>
+            <PreferenceWeight>50</PreferenceWeight>
+        </FlavorTextOption>
+        <FlavorTextOption>
+            <Requirements>
+                <SpeakerFaction>FACTION_TERRAN</SpeakerFaction>
+                <ListenerFaction>FACTION_CRYSTALLINE</ListenerFaction>
+            </Requirements>
+            <Text>Hal-looo. Kannst du mich hören? Hmm, ich sehe keine Ohren.[BR][BR](Warum treffen wir immer auf die seltsamen?)</Text>
+            <PreferenceWeight>50</PreferenceWeight>
+        </FlavorTextOption>
+        <FlavorTextOption>
+        <Requirements>
+            <SpeakerFaction>FACTION_TERRAN</SpeakerFaction>
+            <ListenerFaction>FACTION_MOTH</ListenerFaction>
+        </Requirements>
+        <Text>Entschuldigung, ich bin mir nicht sicher, in welches Auge ich schauen soll. Das sind doch Augen, oder?</Text>
+        <PreferenceWeight>50</PreferenceWeight>
+        </FlavorTextOption>
+        <FlavorTextOption>
+            <Requirements>
+                <SpeakerFaction>FACTION_FESTRON</SpeakerFaction>
+                <ListenerFaction>FACTION_TERRAN</ListenerFaction>
+            </Requirements>
+            <Text>Mögen unsere Eier eure zahlreichen Körperöffnungen finden.</Text>
+            <PreferenceWeight>50</PreferenceWeight>
+        </FlavorTextOption>
+        <FlavorTextOption>
+            <Requirements>
+                <SpeakerFaction>FACTION_FESTRON</SpeakerFaction>
+                <ListenerFaction>FACTION_NAVIGATORS</ListenerFaction>
+            </Requirements>
+            <Text>Eure wurmähnlichen Körper werden sich hervorragend als Wirte eignen.</Text>
+            <PreferenceWeight>50</PreferenceWeight>
+        </FlavorTextOption>
+        <FlavorTextOption>
+            <Requirements>
+                <SpeakerFaction>FACTION_FESTRON</SpeakerFaction>
+                <ListenerFaction>FACTION_MIMOT</ListenerFaction>
+            </Requirements>
+            <Text>Euer Fell wird sich hervorragend als Versteck für meine Eier eignen.</Text>
+            <PreferenceWeight>50</PreferenceWeight>
+        </FlavorTextOption>
+        <FlavorTextOption>
+            <Requirements>
+                <SpeakerFaction>FACTION_FESTRON</SpeakerFaction>
+                <ListenerFaction>FACTION_YOR</ListenerFaction>
+            </Requirements>
+            <Text>Eure Form ist wertlos für uns. Nur biologische Wesen können unsere Eier aufbewahren.</Text>
+            <PreferenceWeight>50</PreferenceWeight>
+        </FlavorTextOption>
+        <FlavorTextOption>
+            <Requirements>
+                <SpeakerFaction>FACTION_FESTRON</SpeakerFaction>
+                <ListenerFaction>FACTION_CRYSTALLINE</ListenerFaction>
+            </Requirements>
+            <Text>Wertloses Geschöpf! Wie könnt ihr dem Festron dienen, wenn es keine biologische Masse gibt, in der wir unsere Eier ablegen können?[BR][BR](Hartkörper-Verschwendung meiner Zeit.)</Text>
+            <PreferenceWeight>50</PreferenceWeight>
+        </FlavorTextOption>
+        <FlavorTextOption>
+        <Requirements>
+            <SpeakerFaction>FACTION_FESTRON</SpeakerFaction>
+            <ListenerFaction>FACTION_MOTH</ListenerFaction>
+        </Requirements>
+        <Text>Haben wir nicht schon einmal eure Kadaver benutzt?</Text>
+        <PreferenceWeight>50</PreferenceWeight>
+        </FlavorTextOption>
+        <FlavorTextOption>
+            <Requirements>
+                <SpeakerFaction>FACTION_NAVIGATORS</SpeakerFaction>
+                <ListenerFaction>FACTION_TERRAN</ListenerFaction>
+            </Requirements>
+            <Text>Seid gegrüßt, Reisende. Lasst uns bitte mit den eröffnenden Gesprächsmanövern fortfahren. Ihr habt vielleicht den Hyperantrieb entdeckt, aber wir haben die Subraum-Strömungen entdeckt.</Text>
+            <PreferenceWeight>50</PreferenceWeight>
+        </FlavorTextOption>
+        <FlavorTextOption>
+            <Requirements>
+                <SpeakerFaction>FACTION_NAVIGATORS</SpeakerFaction>
+                <ListenerFaction>FACTION_MIMOT</ListenerFaction>
+            </Requirements>
+            <Text>Wir freuen uns, eine andere Spezies zu treffen, sogar eine so niedliche wieuch.</Text>
+            <PreferenceWeight>50</PreferenceWeight>
+        </FlavorTextOption>
+        <FlavorTextOption>
+            <Requirements>
+                <SpeakerFaction>FACTION_NAVIGATORS</SpeakerFaction>
+                <ListenerFaction>FACTION_YOR</ListenerFaction>
+            </Requirements>
+            <Text>Ich nehme an, Sie sind der Maschinendiener eines ungesehenen Meisters? Kannst du nach Ihm rufen?</Text>
+            <PreferenceWeight>50</PreferenceWeight>
+        </FlavorTextOption>
+        <FlavorTextOption>
+            <Requirements>
+                <SpeakerFaction>FACTION_NAVIGATORS</SpeakerFaction>
+                <ListenerFaction>FACTION_ICONIAN</ListenerFaction>
+            </Requirements>
+            <Text>Von allen furchtsamen Völkern des Universums kannten Sie als einzige die Precursor. Es ist tragisch, dass ihr die Erinnerung an Precursor verloren habt.</Text>
+            <PreferenceWeight>50</PreferenceWeight>
+        </FlavorTextOption>
+        <FlavorTextOption>
+            <Requirements>
+                <SpeakerFaction>FACTION_NAVIGATORS</SpeakerFaction>
+                <ListenerFaction>FACTION_IRIDIUM</ListenerFaction>
+            </Requirements>
+            <Text>Wir reisen als Erkunder durch das Universum. Aber wir sind auch Händler. Wir freuen uns, euch zu treffen.</Text>
+            <PreferenceWeight>50</PreferenceWeight>
+        </FlavorTextOption>
+        <FlavorTextOption>
+            <Requirements>
+                <SpeakerFaction>FACTION_NAVIGATORS</SpeakerFaction>
+                <ListenerFaction>FACTION_CRYSTALLINE</ListenerFaction>
+            </Requirements>
+            <Text>Als Entdecker des Universums sind wir begeistert, die Lücke zwischen unseren Sektoren zu überbrücken.[BR][BR](Eine gute Freundschaft könnte uns hier einen Vorteil verschaffen, den neuen Sektor zu verstehen.)</Text>
+            <PreferenceWeight>50</PreferenceWeight>
+        </FlavorTextOption>
+        <FlavorTextOption>
+        <Requirements>
+            <SpeakerFaction>FACTION_NAVIGATORS</SpeakerFaction>
+            <ListenerFaction>FACTION_MOTH</ListenerFaction>
+        </Requirements>
+        <Text>Dieses Treffen kennzeichnet einige der am weitesten entfernten intelligenten Lebensformen, auf die wir je gestoßen sind. Nachdem wir so lange erforscht haben, dachten wir, wir würden alle weltraumfahrenden Rassen kennen.</Text>
+        <PreferenceWeight>50</PreferenceWeight>
+        </FlavorTextOption>
+        <FlavorTextOption>
+            <Requirements>
+                <SpeakerFaction>FACTION_MIMOT</SpeakerFaction>
+                <ListenerFaction>FACTION_TERRAN</ListenerFaction>
+            </Requirements>
+            <Text>Hallo, hoffentlich nicht zu bösartiges Alien. Wir sind die Mimot-Bruderschaft. Wir freuen uns euch zu sehen und wir schmecken nicht.</Text>
+            <PreferenceWeight>50</PreferenceWeight>
+        </FlavorTextOption>
+        <FlavorTextOption>
+            <Requirements>
+                <SpeakerFaction>FACTION_MIMOT</SpeakerFaction>
+                <ListenerFaction>FACTION_FESTRON</ListenerFaction>
+            </Requirements>
+            <Text>Sie sehen absolut furchterregend aus.</Text>
+            <PreferenceWeight>50</PreferenceWeight>
+        </FlavorTextOption>
+        <FlavorTextOption>
+            <Requirements>
+                <SpeakerFaction>FACTION_MIMOT</SpeakerFaction>
+                <ListenerFaction>FACTION_NAVIGATORS</ListenerFaction>
+            </Requirements>
+            <Text>Sie sehen sehr nach einer der Spezies aus, die sich in unserer Welt entwickelt haben. Sie waren nett. Jetzt sind sie alle tot.</Text>
+            <PreferenceWeight>50</PreferenceWeight>
+        </FlavorTextOption>
+        <FlavorTextOption>
+            <Requirements>
+                <SpeakerFaction>FACTION_MIMOT</SpeakerFaction>
+                <ListenerFaction>FACTION_XELOXI</ListenerFaction>
+            </Requirements>
+            <Text>Wir hoffen, mit Ihnen Freundschaft zu schließen.</Text>
+            <PreferenceWeight>50</PreferenceWeight>
+        </FlavorTextOption>
+        <FlavorTextOption>
+            <Requirements>
+                <SpeakerFaction>FACTION_MIMOT</SpeakerFaction>
+                <ListenerFaction>FACTION_DRENGIN</ListenerFaction>
+            </Requirements>
+            <Text>Ich habe das Gefühl, dass unsere Geschäfte nicht gut enden werden.</Text>
+            <PreferenceWeight>50</PreferenceWeight>
+        </FlavorTextOption>
+        <FlavorTextOption>
+            <Requirements>
+                <SpeakerFaction>FACTION_MIMOT</SpeakerFaction>
+                <ListenerFaction>FACTION_YOR</ListenerFaction>
+            </Requirements>
+            <Text>Pfui! Sie sehen gruselig aus.</Text>
+            <PreferenceWeight>50</PreferenceWeight>
+        </FlavorTextOption>
+        <FlavorTextOption>
+            <Requirements>
+                <SpeakerFaction>FACTION_MIMOT</SpeakerFaction>
+                <ListenerFaction>FACTION_IRIDIUM</ListenerFaction>
+            </Requirements>
+            <Text>Wir erinnern uns gut an eure Zivilisation. Sie waren diejenigen, die unser Volk für Unterhaltung und Nahrung an die Drengin verkauft haben.</Text>
+            <PreferenceWeight>50</PreferenceWeight>
+        </FlavorTextOption>
+        <FlavorTextOption>
+        <Requirements>
+            <SpeakerFaction>FACTION_MIMOT</SpeakerFaction>
+            <ListenerFaction>FACTION_MOTH</ListenerFaction>
+        </Requirements>
+        <Text>Wie seltsam! Das letzte Mal, als ich so etwas wie dich sah, habe ich eine ganze Garderobe verloren und musste einen ganzen Frachter ausräuchern.</Text>
+        <PreferenceWeight>50</PreferenceWeight>
+        </FlavorTextOption>
+        <FlavorTextOption>
+            <Requirements>
+                <SpeakerFaction>FACTION_XELOXI</SpeakerFaction>
+                <ListenerFaction>FACTION_TERRAN</ListenerFaction>
+            </Requirements>
+            <Text>Ah, die {PLAYERFACTIONLONG:2} Ehre gräzt uns mit ihrer Anwesenheit. Zweifellos möchten Sie uns auch Ihre begrenzte Moral aufzwingen. Sie werden feststellen, dass wir viel schwieriger zu handhaben sind als die [HS=HS_Xendar]Xendar[/HS], Mensch.</Text>
+            <Text>Na, wenn das nicht ein {PLAYERFACTIONLONG:2} ist, der unsere Aufmerksamkeit sucht! Lass mich raten, du bist hier um mit deinen hochnäsigen Moralvorstellungen unsere Stiefel zu polieren? Tut mir leid, dich zu enttäuschen, Kumpel, aber wir sind härter zu knacken als deine [HS=HS_Xendar]Xendar[/HS]-Freunde.</Text>
+            <Text>Oh, ein Besucher aus der {PLAYERFACTIONLONG:2}. Wie niedlich! Bist du gekommen, um uns mit deiner engstirnigen Ansicht von richtig und falsch zu erleuchten? Mach dich bereit, Mensch. Wir sind nicht deine [HS=HS_Xendar]Xendar[/HS] und wir lassen uns nicht leicht beeinflussen.</Text>
+            <Text>Ah, ein {PLAYERFACTIONLONG:2} Leuchtfeuer in unserer Leere. Du träumst von den Sternen und verkaufst deine fragile Vorstellung von Gerechtigkeit? Du hast die [HS=HS_Xendar]Xendar[/HS] getroffen, jetzt triff deinen Gegner, Mensch.</Text>
+            <Text>Wie unerwartet, ein {PLAYERFACTIONLONG:2} Bote! Bist du hier, um dein einfaches Verständnis von Gut und Böse zu verkaufen? Du liegst völlig falsch, Mensch. Wir sind nicht deine [HS=HS_Xendar]Xendar[/HS]-Spielzeuge.</Text>
+            <Text>Nun, schau mal, was die kosmische Flut hereingeschwemmt hat, einen {PLAYERFACTIONLONG:2} Vertreter! Sag jetzt bloß nicht, du bist hier, um uns deine Schwarz-Weiß-Moral aufzuzwingen? Gegen uns, Mensch, werden deine üblichen Tricks nicht funktionieren. Wir sind nicht die [HS=HS_Xendar]Xendar[/HS], mit denen du früher getanzt hast.</Text>
+            <PreferenceWeight>50</PreferenceWeight>
+        </FlavorTextOption>
+        <FlavorTextOption>
+            <Requirements>
+                <SpeakerFaction>FACTION_XELOXI</SpeakerFaction>
+                <ListenerFaction>FACTION_FESTRON</ListenerFaction>
+            </Requirements>
+            <Text>Eine ekelhafte Käferkreatur. Das Universum könnte kaum ironischer sein.</Text>
+            <PreferenceWeight>50</PreferenceWeight>
+        </FlavorTextOption>
+        <FlavorTextOption>
+            <Requirements>
+                <SpeakerFaction>FACTION_XELOXI</SpeakerFaction>
+                <ListenerFaction>FACTION_NAVIGATORS</ListenerFaction>
+            </Requirements>
+            <Text>Weltraumwürmer. Natürlich sind es Weltraumwürmer.</Text>
+            <PreferenceWeight>50</PreferenceWeight>
+        </FlavorTextOption>
+        <FlavorTextOption>
+            <Requirements>
+                <SpeakerFaction>FACTION_XELOXI</SpeakerFaction>
+                <ListenerFaction>FACTION_MIMOT</ListenerFaction>
+            </Requirements>
+            <Text>Wir haben Plagen wie euch auf unserem Heimatplaneten. Sie sehen vielleicht niedlich aus, aber sie sind gefährlich und tödlich.</Text>
+            <PreferenceWeight>50</PreferenceWeight>
+        </FlavorTextOption>
+        <FlavorTextOption>
+            <Requirements>
+                <SpeakerFaction>FACTION_XELOXI</SpeakerFaction>
+                <ListenerFaction>FACTION_YOR</ListenerFaction>
+            </Requirements>
+            <Text>Wir haben Droiden, die nützlicher aussehen als ihr.</Text>
+            <PreferenceWeight>50</PreferenceWeight>
+        </FlavorTextOption>
+        <FlavorTextOption>
+            <Requirements>
+                <SpeakerFaction>FACTION_XELOXI</SpeakerFaction>
+                <ListenerFaction>FACTION_IRIDIUM</ListenerFaction>
+            </Requirements>
+            <Text>Ah, uns ist eure Spezies bekannt. Sie finden unsere Arten, Geschäfte zu machen, vielleicht ein bisschen gefährlich, aber mit der Zeit werden ihr die Gewinnspannen zu schätzen lernen.</Text>
+            <PreferenceWeight>50</PreferenceWeight>
+        </FlavorTextOption>
+        <FlavorTextOption>
+            <Requirements>
+                <SpeakerFaction>FACTION_XELOXI</SpeakerFaction>
+                <ListenerFaction>FACTION_CRYSTALLINE</ListenerFaction>
+            </Requirements>
+            <Text>Sag mal, hast du in deinen weit entfernten Galaxien über die trivialen Grenzen von 'moralisch' und 'unmoralisch' hinaus Fortschritte gemacht?[BR][BR](Hmmm, wie könnte ich diese steinernen Kreaturen nennen, das wäre amüsant?)</Text>
+            <PreferenceWeight>50</PreferenceWeight>
+        </FlavorTextOption>
+        <FlavorTextOption>
+        <Requirements>
+            <SpeakerFaction>FACTION_XELOXI</SpeakerFaction>
+            <ListenerFaction>FACTION_MOTH</ListenerFaction>
+        </Requirements>
+        <Text>Vorsicht, Seidenfresser, du spielst mit dem Feuer. Hüte deine Zunge und halte Abstand, oder du verbrennst.</Text>
+        <PreferenceWeight>50</PreferenceWeight>
+        </FlavorTextOption>
+        <FlavorTextOption>
+            <Requirements>
+                <SpeakerFaction>FACTION_ARCEAN</SpeakerFaction>
+                <ListenerFaction>FACTION_TERRAN</ListenerFaction>
+            </Requirements>
+            <Text>Wir sind euch weiterhin für eure Entdeckung des Hyperantriebs dankbar.</Text>
+            <PreferenceWeight>50</PreferenceWeight>
+        </FlavorTextOption>
+        <FlavorTextOption>
+            <Requirements>
+                <SpeakerFaction>FACTION_ARCEAN</SpeakerFaction>
+                <ListenerFaction>FACTION_NAVIGATORS</ListenerFaction>
+            </Requirements>
+            <Text>Ah, also sind die Lakaien der Precursor endlich in unseren Teil des Weltraums zurückgekehrt.[BR][BR]Etwas sehr Dunkles muss eure Spezies dazu gebracht haben, in solch einem Umfang mit uns zusammenzuarbeiten.</Text>
+            <PreferenceWeight>50</PreferenceWeight>
+        </FlavorTextOption>
+        <FlavorTextOption>
+            <Requirements>
+                <SpeakerFaction>FACTION_ARCEAN</SpeakerFaction>
+                <ListenerFaction>FACTION_DRENGIN</ListenerFaction>
+            </Requirements>
+            <Text>Unsere alten Rivalen. Wir freuen uns darauf, zu sehen, wer diese Galaxie dominieren wird.</Text>
+            <PreferenceWeight>50</PreferenceWeight>
+        </FlavorTextOption>
+        <FlavorTextOption>
+            <Requirements>
+                <SpeakerFaction>FACTION_ARCEAN</SpeakerFaction>
+                <ListenerFaction>FACTION_YOR</ListenerFaction>
+            </Requirements>
+            <Text>Ihr seid die Spezies, die nach dem Precursor-Krieg die Iconianer fast komplett ausgerottet hat. Das achten wir.</Text>
+            <PreferenceWeight>50</PreferenceWeight>
+        </FlavorTextOption>
+        <FlavorTextOption>
+            <Requirements>
+                <SpeakerFaction>FACTION_ARCEAN</SpeakerFaction>
+                <ListenerFaction>FACTION_IRIDIUM</ListenerFaction>
+            </Requirements>
+            <Text>Eure Zivilisation hat es in den letzten Jahrhunderten weit gebracht. Wir sind froh, dass wir euch beigebracht haben, wie man ein Sternentor baut.</Text>
+            <PreferenceWeight>50</PreferenceWeight>
+        </FlavorTextOption>
+        <FlavorTextOption>
+            <Requirements>
+                <SpeakerFaction>FACTION_DRENGIN</SpeakerFaction>
+                <ListenerFaction>FACTION_TERRAN</ListenerFaction>
+            </Requirements>
+            <Text>Also sind Sie ein Mensch. Diejenigen, die die Hyperantrieb-Technologie entwickelt haben. Es wird mir eine Freude sein, Sie kennenzulernen und zum Abendessen zu verspeisen.</Text>
+            <PreferenceWeight>50</PreferenceWeight>
+        </FlavorTextOption>
+        <FlavorTextOption>
+            <Requirements>
+                <SpeakerFaction>FACTION_DRENGIN</SpeakerFaction>
+                <ListenerFaction>FACTION_FESTRON</ListenerFaction>
+            </Requirements>
+            <Text>Ah, eine vielversprechende Spezies. </Text>
+            <PreferenceWeight>50</PreferenceWeight>
+        </FlavorTextOption>
+        <FlavorTextOption>
+            <Requirements>
+                <SpeakerFaction>FACTION_DRENGIN</SpeakerFaction>
+                <ListenerFaction>FACTION_NAVIGATORS</ListenerFaction>
+            </Requirements>
+            <Text>Wir werden Gnade walten lassen, weil ihr die Subraum-Strömungen entdeckt habt. </Text>
+            <PreferenceWeight>50</PreferenceWeight>
+        </FlavorTextOption>
+        <FlavorTextOption>
+            <Requirements>
+                <SpeakerFaction>FACTION_DRENGIN</SpeakerFaction>
+                <ListenerFaction>FACTION_MIMOT</ListenerFaction>
+            </Requirements>
+            <Text>Wir freuen uns, eure Spezies hier draußen zu finden. Der nussige Geschmack eures Fleischs ist nicht ganz derselbe, wie der von denen, die wir auf unseren Farmen züchten.</Text>
+            <PreferenceWeight>50</PreferenceWeight>
+        </FlavorTextOption>
+        <FlavorTextOption>
+            <Requirements>
+                <SpeakerFaction>FACTION_DRENGIN</SpeakerFaction>
+                <ListenerFaction>FACTION_DRENGIN</ListenerFaction>
+            </Requirements>
+            <Text>Ihr seid so gut wie küchenfertig. </Text>
+            <PreferenceWeight>50</PreferenceWeight>
+        </FlavorTextOption>
+        <FlavorTextOption>
+            <Requirements>
+                <SpeakerFaction>FACTION_DRENGIN</SpeakerFaction>
+                <ListenerFaction>FACTION_ALTARIAN</ListenerFaction>
+            </Requirements>
+            <Text>Ahh, ihr seid das Volk mit derselben glatten Haut wie die Menschen sie haben. Ich frage mich: Seid ihr auch so gefährlich wie sie?</Text>
+            <PreferenceWeight>50</PreferenceWeight>
+        </FlavorTextOption>
+        <FlavorTextOption>
+            <Requirements>
+                <SpeakerFaction>FACTION_DRENGIN</SpeakerFaction>
+                <ListenerFaction>FACTION_YOR</ListenerFaction>
+            </Requirements>
+            <Text>Also stimmen die Gerüchte. Es gibt eine mächtige Mörderroboterspezies im Universum. Das achten wir.</Text>
+            <PreferenceWeight>50</PreferenceWeight>
+        </FlavorTextOption>
+        <FlavorTextOption>
+            <Requirements>
+                <SpeakerFaction>FACTION_DRENGIN</SpeakerFaction>
+                <ListenerFaction>FACTION_TORIAN</ListenerFaction>
+            </Requirements>
+            <Text>Seid ihr in unseren Bereich der Galaxie zurückgekehrt, um euch wieder von uns versklaven zu lassen?</Text>
+            <PreferenceWeight>50</PreferenceWeight>
+        </FlavorTextOption>
+        <FlavorTextOption>
+            <Requirements>
+                <SpeakerFaction>FACTION_DRENGIN</SpeakerFaction>
+                <ListenerFaction>FACTION_KRYNN</ListenerFaction>
+            </Requirements>
+            <Text>Also haben es die religiösen Fanatiker bis in unseren Teil des Alls geschafft.  </Text>
+            <PreferenceWeight>50</PreferenceWeight>
+        </FlavorTextOption>
+        <FlavorTextOption>
+            <Requirements>
+                <SpeakerFaction>FACTION_DRENGIN</SpeakerFaction>
+                <ListenerFaction>FACTION_IRIDIUM</ListenerFaction>
+            </Requirements>
+            <Text>Ah, wie schön, endlich einen von eurer Spezies von Angesicht zu Angesicht zu treffen.[BR][BR]Ihr versteckt euch nicht mehr hinter Agenten. Gut. Die galaktischen Hausierer werden unseren Zorn zu spüren bekommen, wenn ihr versucht, uns zu betrügen.</Text>
+            <PreferenceWeight>50</PreferenceWeight>
+        </FlavorTextOption>
+        <FlavorTextOption>
+            <Requirements>
+                <SpeakerFaction>FACTION_DRENGIN</SpeakerFaction>
+                <ListenerFaction>FACTION_CRYSTALLINE</ListenerFaction>
+            </Requirements>
+            <Text>Es wäre besser für euch, euch unseren Ketten zu ergeben. Als Sklaven würde eure Art in der Herrlichkeit unseres Reiches einen großen Zweck finden.[BR][BR](Sie sehen schwerer zu brechen aus als Knochen, aber sie werden trotzdem brechen.)</Text>
+            <PreferenceWeight>50</PreferenceWeight>
+        </FlavorTextOption>
+        <FlavorTextOption>
+            <Requirements>
+                <SpeakerFaction>FACTION_ALTARIAN</SpeakerFaction>
+                <ListenerFaction>FACTION_TERRAN</ListenerFaction>
+            </Requirements>
+            <Text>Unsere Prophezeiungen haben uns dieses Treffen vorhergesagt, Vetter. Das Mysterium unseres ähnlichen Aussehens möge bald aufgeklärt werden.</Text>
+            <PreferenceWeight>50</PreferenceWeight>
+        </FlavorTextOption>
+        <FlavorTextOption>
+            <Requirements>
+                <SpeakerFaction>FACTION_ALTARIAN</SpeakerFaction>
+                <ListenerFaction>FACTION_FESTRON</ListenerFaction>
+            </Requirements>
+            <Text>Wir werden euch nicht danach beurteilen, wie anders ihr aussieht, sondern nach euren Taten.</Text>
+            <PreferenceWeight>50</PreferenceWeight>
+        </FlavorTextOption>
+        <FlavorTextOption>
+            <Requirements>
+                <SpeakerFaction>FACTION_ALTARIAN</SpeakerFaction>
+                <ListenerFaction>FACTION_NAVIGATORS</ListenerFaction>
+            </Requirements>
+            <Text>Ihr seid völlig neu für uns. Wir hoffen sehr, dass wir friedlich zusammenleben können.</Text>
+            <PreferenceWeight>50</PreferenceWeight>
+        </FlavorTextOption>
+        <FlavorTextOption>
+            <Requirements>
+                <SpeakerFaction>FACTION_ALTARIAN</SpeakerFaction>
+                <ListenerFaction>FACTION_MIMOT</ListenerFaction>
+            </Requirements>
+            <Text>Wir wollen mehr über eure entzückende Zivilisation erfahren.</Text>
+            <PreferenceWeight>50</PreferenceWeight>
+        </FlavorTextOption>
+        <FlavorTextOption>
+            <Requirements>
+                <SpeakerFaction>FACTION_ALTARIAN</SpeakerFaction>
+                <ListenerFaction>FACTION_DRENGIN</ListenerFaction>
+            </Requirements>
+            <Text>Euer Ruf eilt euch voraus. Wir wünschen uns nichts als Frieden, was auch immer Ihnen das bedeuten mag.</Text>
+            <PreferenceWeight>50</PreferenceWeight>
+        </FlavorTextOption>
+        <FlavorTextOption>
+            <Requirements>
+                <SpeakerFaction>FACTION_ALTARIAN</SpeakerFaction>
+                <ListenerFaction>FACTION_YOR</ListenerFaction>
+            </Requirements>
+            <Text>Wir achten jegliches Leben, egal, wie es aussehen mag.</Text>
+            <PreferenceWeight>50</PreferenceWeight>
+        </FlavorTextOption>
+        <FlavorTextOption>
+            <Requirements>
+                <SpeakerFaction>FACTION_ALTARIAN</SpeakerFaction>
+                <ListenerFaction>FACTION_KRYNN</ListenerFaction>
+            </Requirements>
+            <Text>Es ist uns eine Freude, mit Ihnen Bekanntschaft zu machen. Wir vertrauen darauf, dass Sie uns mit ähnlich friedlichen Absichten begegnen.</Text>
+            <PreferenceWeight>50</PreferenceWeight>
+        </FlavorTextOption>
+        <FlavorTextOption>
+            <Requirements>
+                <SpeakerFaction>FACTION_ALTARIAN</SpeakerFaction>
+                <ListenerFaction>FACTION_ICONIAN</ListenerFaction>
+            </Requirements>
+            <Text>Wir hörten Legenden, euer Volk sei verschwunden, nachdem ihr den Precursors gedient hattet. Wir freuen uns, dass diese Legenden offenbar nicht stimmen.</Text>
+            <PreferenceWeight>50</PreferenceWeight>
+        </FlavorTextOption>
+        <FlavorTextOption>
+            <Requirements>
+                <SpeakerFaction>FACTION_ALTARIAN</SpeakerFaction>
+                <ListenerFaction>FACTION_IRIDIUM</ListenerFaction>
+            </Requirements>
+            <Text>Es ist immer wieder schön, einen neuen potenziellen Freund zu finden. Wir freuen uns darauf, die Beziehungen zwischen unseren Völkern zu normalisieren.</Text>
+            <PreferenceWeight>50</PreferenceWeight>
+        </FlavorTextOption>
+        <FlavorTextOption>
+            <Requirements>
+                <SpeakerFaction>FACTION_ALTARIAN</SpeakerFaction>
+                <ListenerFaction>FACTION_CRYSTALLINE</ListenerFaction>
+            </Requirements>
+            <Text>Grüße. Ich hoffe, Ihre Zeit in diesem Abschnitt des Raums war friedlich. Lassen Sie mich bitte wissen, wenn die Altarische Republik etwas für Sie tun kann.[BR][BR](Sie sehen seltsam ähnlich aus. Vielleicht sind sie eine frühe Version von uns, die von den Vorläufern zurückgelassen wurde.)</Text>
+            <PreferenceWeight>50</PreferenceWeight>
+        </FlavorTextOption>
+        <FlavorTextOption>
+        <Requirements>
+            <SpeakerFaction>FACTION_ALTARIAN</SpeakerFaction>
+            <ListenerFaction>FACTION_MOTH</ListenerFaction>
+        </Requirements>
+        <Text>Obwohl ich keinen Grund dafür habe, vermute ich, dass wir viel miteinander teilen und Freundschaften schmieden können.</Text>
+        <PreferenceWeight>50</PreferenceWeight>
+        </FlavorTextOption>
+        <FlavorTextOption>
+            <Requirements>
+                <SpeakerFaction>FACTION_YOR</SpeakerFaction>
+                <ListenerFaction>FACTION_TERRAN</ListenerFaction>
+            </Requirements>
+            <Text>Ein weiteres Beispiel für sprechendes Fleisch. Ihr flattert tatsächlich mit einem Stück Fleisch, um Töne zu erzeugen. Widerwärtig.</Text>
+            <PreferenceWeight>50</PreferenceWeight>
+        </FlavorTextOption>
+        <FlavorTextOption>
+            <Requirements>
+                <SpeakerFaction>FACTION_YOR</SpeakerFaction>
+                <ListenerFaction>FACTION_FESTRON</ListenerFaction>
+            </Requirements>
+            <Text>Mit eurer Spezies können wir vielleicht etwas anfangen.</Text>
+            <PreferenceWeight>50</PreferenceWeight>
+        </FlavorTextOption>
+        <FlavorTextOption>
+            <Requirements>
+                <SpeakerFaction>FACTION_YOR</SpeakerFaction>
+                <ListenerFaction>FACTION_NAVIGATORS</ListenerFaction>
+            </Requirements>
+            <Text>Es gab Gerüchte, dass eure Spezies sich vor Kurzem zu einer galaktischen Zivilisation zusammengeschlossen hat.[BR][BR]Wir glauben nicht, dass ihr dies nur zufällig getan habt.</Text>
+            <PreferenceWeight>50</PreferenceWeight>
+        </FlavorTextOption>
+        <FlavorTextOption>
+            <Requirements>
+                <SpeakerFaction>FACTION_YOR</SpeakerFaction>
+                <ListenerFaction>FACTION_MIMOT</ListenerFaction>
+            </Requirements>
+            <Text>Es kann sich nichts entwickelt haben, das so aussieht wie ihr und keine Hintergedanken verfolgt.</Text>
+            <PreferenceWeight>50</PreferenceWeight>
+        </FlavorTextOption>
+        <FlavorTextOption>
+            <Requirements>
+                <SpeakerFaction>FACTION_YOR</SpeakerFaction>
+                <ListenerFaction>FACTION_ICONIAN</ListenerFaction>
+            </Requirements>
+            <Text>Wir haben nicht damit gerechnet, eure Spezies jemals wiederzusehen.</Text>
+            <PreferenceWeight>50</PreferenceWeight>
+        </FlavorTextOption>
+        <FlavorTextOption>
+            <Requirements>
+                <SpeakerFaction>FACTION_YOR</SpeakerFaction>
+                <ListenerFaction>FACTION_IRIDIUM</ListenerFaction>
+            </Requirements>
+            <Text>Wir haben wenig Bedarf an einer Spezies, die nur existiert, um Waren und Dienstleistungen für andere bereitzustellen.</Text>
+            <PreferenceWeight>50</PreferenceWeight>
+        </FlavorTextOption>
+        <FlavorTextOption>
+            <Requirements>
+                <SpeakerFaction>FACTION_YOR</SpeakerFaction>
+                <ListenerFaction>FACTION_CRYSTALLINE</ListenerFaction>
+            </Requirements>
+            <Text>Die Analyse der physischen Fähigkeit, eine Ladung zu speichern und zu transportieren, als eine Form neuer Energie.[BR][BR]([I]Gedanken können nicht festgestellt werden.[/I])</Text>
+            <PreferenceWeight>50</PreferenceWeight>
+        </FlavorTextOption>
+        <FlavorTextOption>
+            <Requirements>
+                <SpeakerFaction>FACTION_TORIAN</SpeakerFaction>
+                <ListenerFaction>FACTION_TERRAN</ListenerFaction>
+            </Requirements>
+            <Text>Fremder, bevor wir unsere Unterhaltung beginnen, sollte ich Ihnen mitteilen, das mein Volk nie wieder versklavt sein wird. Führen wir unsere Unterhaltung mit dieser Tatsache im Hinterkopf. Wenn wir die Drengin finden, werden wir unsere Rache bekommen.</Text>
+            <PreferenceWeight>50</PreferenceWeight>
+        </FlavorTextOption>
+        <FlavorTextOption>
+            <Requirements>
+                <SpeakerFaction>FACTION_TORIAN</SpeakerFaction>
+                <ListenerFaction>FACTION_MIMOT</ListenerFaction>
+            </Requirements>
+            <Text>Wir waren Sklaven des bösen Drengin-Reichs. Wir hoffen, dass Sie sich vor ihnen in Acht nehmt, wenn Sie ihnen begegnet.</Text>
+            <PreferenceWeight>50</PreferenceWeight>
+        </FlavorTextOption>
+        <FlavorTextOption>
+            <Requirements>
+                <SpeakerFaction>FACTION_TORIAN</SpeakerFaction>
+                <ListenerFaction>FACTION_DRENGIN</ListenerFaction>
+            </Requirements>
+            <Text>Endlich haben wir euch gefunden. Euch aus unserer Heimatwelt zu vertreiben, war nur der erste Schritt zu eurer Vernichtung.</Text>
+            <PreferenceWeight>50</PreferenceWeight>
+        </FlavorTextOption>
+        <FlavorTextOption>
+            <Requirements>
+                <SpeakerFaction>FACTION_TORIAN</SpeakerFaction>
+                <ListenerFaction>FACTION_IRIDIUM</ListenerFaction>
+            </Requirements>
+            <Text>Wir haben nicht vergessen, wie ihr die verarbeiteten Öle und Knochen unseres Volks, das von den Drengin ermordet wurde, an die niederen Zivilisationen in diesem Sektor verkauft habt.</Text>
+            <PreferenceWeight>50</PreferenceWeight>
+        </FlavorTextOption>
+        <FlavorTextOption>
+            <Requirements>
+                <SpeakerFaction>FACTION_TORIAN</SpeakerFaction>
+                <ListenerFaction>FACTION_CRYSTALLINE</ListenerFaction>
+            </Requirements>
+            <Text>Ich frage mich - bist du Freund oder Feind? Seitdem wir auf andere Spezies gestoßen sind, wurden wir geschlagen und versklavt, aber wir haben überlebt. Wir werden nicht wieder zu Nahrung, Brennstoff und Arbeitskraft gemacht.[BR][BR](Ich habe genug von meiner Art eingesperrt und gequält gesehen. Nie wieder...niemals.)</Text>
+            <PreferenceWeight>50</PreferenceWeight>
+        </FlavorTextOption>
+        <FlavorTextOption>
+            <Requirements>
+                <SpeakerFaction>FACTION_MANTI</SpeakerFaction>
+                <ListenerFaction>FACTION_TERRAN</ListenerFaction>
+            </Requirements>
+            <Text>Ah, wir haben Gerüchte über die Zivilisation gehört, die das FTL-Gerät, bekannt als Hyperantrieb. Wir wollen mehr über euch erfahren.</Text>
+            <PreferenceWeight>50</PreferenceWeight>
+        </FlavorTextOption>
+        <FlavorTextOption>
+            <Requirements>
+                <SpeakerFaction>FACTION_MANTI</SpeakerFaction>
+                <ListenerFaction>FACTION_MIMOT</ListenerFaction>
+            </Requirements>
+            <Text>Wir sind wirklich entzückt, Sie zu treffen. Wir breiten uns schnell in der Galaxie aus und hoffen, neue Freunde zu finden.</Text>
+            <PreferenceWeight>50</PreferenceWeight>
+        </FlavorTextOption>
+        <FlavorTextOption>
+            <Requirements>
+                <SpeakerFaction>FACTION_MANTI</SpeakerFaction>
+                <ListenerFaction>FACTION_IRIDIUM</ListenerFaction>
+            </Requirements>
+            <Text>Sie sind eine Kreatur, die uns unbekannt ist. Wir werden unser Urteil vorerst zurückhalten.</Text>
+            <PreferenceWeight>50</PreferenceWeight>
+        </FlavorTextOption>
+        <FlavorTextOption>
+        <Requirements>
+            <SpeakerFaction>FACTION_MANTI</SpeakerFaction>
+            <ListenerFaction>FACTION_MOTH</ListenerFaction>
+        </Requirements>
+        <Text>Du bist ein neues Gesicht. Und ein interessantes dazu. Dieser Sektor hat uns viel genommen und wir könnten einige Verbündete gebrauchen, um Antworten zu finden.</Text>
+        <PreferenceWeight>50</PreferenceWeight>
+        </FlavorTextOption>
+        <FlavorTextOption>
+            <Requirements>
+                <SpeakerFaction>FACTION_KRYNN</SpeakerFaction>
+                <ListenerFaction>FACTION_TERRAN</ListenerFaction>
+            </Requirements>
+            <Text>Ah, ein neues Alien. Habt Ihr DEN WEG akzeptiert?</Text>
+            <PreferenceWeight>50</PreferenceWeight>
+        </FlavorTextOption>
+        <FlavorTextOption>
+            <Requirements>
+                <SpeakerFaction>FACTION_KRYNN</SpeakerFaction>
+                <ListenerFaction>FACTION_FESTRON</ListenerFaction>
+            </Requirements>
+            <Text>Ihre Spezies kann durch DEN WEG noch erhoben werden.</Text>
+            <PreferenceWeight>50</PreferenceWeight>
+        </FlavorTextOption>
+        <FlavorTextOption>
+            <Requirements>
+                <SpeakerFaction>FACTION_KRYNN</SpeakerFaction>
+                <ListenerFaction>FACTION_MIMOT</ListenerFaction>
+            </Requirements>
+            <Text>Wir sind eine Spezies, die an universelle Harmonie glaubt. Alle Zivilisationen werden diese Harmonie eines Tages erkennen, sonst.[BR][BR]Wir können in Ihren Augen sehen, dass Sie sich uns eines Tages anschließen werdet.</Text>
+            <PreferenceWeight>50</PreferenceWeight>
+        </FlavorTextOption>
+        <FlavorTextOption>
+            <Requirements>
+                <SpeakerFaction>FACTION_KRYNN</SpeakerFaction>
+                <ListenerFaction>FACTION_IRIDIUM</ListenerFaction>
+            </Requirements>
+            <Text>Profitgier ist eine Sünde für unsere Zivilisation. Wir werden euch mit der Zeit DEN WEG beibringen, dann werdet ihr Erlösung finden.</Text>
+            <PreferenceWeight>50</PreferenceWeight>
+        </FlavorTextOption>
+        <FlavorTextOption>
+        <Requirements>
+            <SpeakerFaction>FACTION_KRYNN</SpeakerFaction>
+            <ListenerFaction>FACTION_MOTH</ListenerFaction>
+        </Requirements>
+        <Text>Kommt, Sucher des Lichts. Kommt, Boten der Harmonie. Feiert mit uns das Helle, das Dunkle und das Göttliche.</Text>
+        <PreferenceWeight>50</PreferenceWeight>
+        </FlavorTextOption>
+        <FlavorTextOption>
+            <Requirements>
+                <SpeakerFaction>FACTION_ICONIAN</SpeakerFaction>
+                <ListenerFaction>FACTION_TERRAN</ListenerFaction>
+            </Requirements>
+            <Text>Mensch, folgendes solltest du wissen: Wir waren schon alt, als das Universum noch neu war. Nun sind wir nur noch ein dunkler Schatten dessen, was wir einst waren. Unsere eigenen Roboterschöpfungen, die Yor, haben sich gegen uns erhoben und unsere Heimatwelt erobert.</Text>
+            <PreferenceWeight>50</PreferenceWeight>
+        </FlavorTextOption>
+        <FlavorTextOption>
+            <Requirements>
+                <SpeakerFaction>FACTION_ICONIAN</SpeakerFaction>
+                <ListenerFaction>FACTION_NAVIGATORS</ListenerFaction>
+            </Requirements>
+            <Text>Es ist schon mehr als ein Zeitalter her, seitdem wir eurer Spezies zuletzt begegnet sind. Wir erinnern uns an die Tage, als die Precursor die Galaxie wie Riesen durchstreiften, und wir erinnern uns daran, dass ihr bei ihnen wart.[BR][BR]Eure Spezies hat immer allein gearbeitet. Ihr hattet noch nie zuvor Interesse an solchen Versammlungen. Wir werden den Grund dafür finden.</Text>
+            <PreferenceWeight>50</PreferenceWeight>
+        </FlavorTextOption>
+        <FlavorTextOption>
+            <Requirements>
+                <SpeakerFaction>FACTION_ICONIAN</SpeakerFaction>
+                <ListenerFaction>FACTION_MIMOT</ListenerFaction>
+            </Requirements>
+            <Text>Wir haben in den dunklen Jahren unseres Exils gelernt, dass man Dingen mit großen Augen nicht vertrauen kann.</Text>
+            <PreferenceWeight>50</PreferenceWeight>
+        </FlavorTextOption>
+        <FlavorTextOption>
+            <Requirements>
+                <SpeakerFaction>FACTION_ICONIAN</SpeakerFaction>
+                <ListenerFaction>FACTION_DRENGIN</ListenerFaction>
+            </Requirements>
+            <Text>Ah, das brutale Drengin-Reich hat uns zurück in diesen Teil des Alls gebracht. Ihr werdet feststellen, dass wir nur sehr wenig Geduld mit Spezies haben, die auf Eroberung aus sind.</Text>
+            <PreferenceWeight>50</PreferenceWeight>
+        </FlavorTextOption>
+        <FlavorTextOption>
+            <Requirements>
+                <SpeakerFaction>FACTION_ICONIAN</SpeakerFaction>
+                <ListenerFaction>FACTION_YOR</ListenerFaction>
+            </Requirements>
+            <Text>So treffen wir uns endlich wieder. Wir werden uns unsere Heimatwelt von euch zurückholen!</Text>
+            <PreferenceWeight>50</PreferenceWeight>
+        </FlavorTextOption>
+        <FlavorTextOption>
+            <Requirements>
+                <SpeakerFaction>FACTION_ICONIAN</SpeakerFaction>
+                <ListenerFaction>FACTION_IRIDIUM</ListenerFaction>
+            </Requirements>
+            <Text>Wir freuen uns, euch direkt und nicht über eure Agenten zu treffen.[BR][BR]Eure Terraforming-Technologie hat es uns ermöglicht, die Ureinwohner von Neu-Iconia auszulöschen.</Text>
+            <PreferenceWeight>50</PreferenceWeight>
+        </FlavorTextOption>
+        <FlavorTextOption>
+        <Requirements>
+            <SpeakerFaction>FACTION_ICONIAN</SpeakerFaction>
+            <ListenerFaction>FACTION_MOTH</ListenerFaction>
+        </Requirements>
+        <Text>Deine Art ist mir unbekannt. Wir, die die Yor erschaffen haben und dabei zugeschaut haben, wie die Welten um uns herum nach uns die Raumfahrt etabliert haben, haben dich noch nie gesehen. Weit bist du gereist, aber zu welchem Zweck, frage ich mich.</Text>
+        <PreferenceWeight>50</PreferenceWeight>
+        </FlavorTextOption>
+        <FlavorTextOption>
+            <Requirements>
+                <SpeakerFaction>FACTION_ICONIAN</SpeakerFaction>
+                <ListenerFaction>FACTION_CRYSTALLINE</ListenerFaction>
+            </Requirements>
+            <Text>Ihr - die Vorläufer haben nie von eurer Art gesprochen. Wie kommt es, dass ihr jetzt aus weit entfernten Galaxien mit Werkzeugen der Zerstörung auftaucht?[BR][BR](Haben die Vorläufer noch mehr vor uns verborgen?)</Text>
+            <PreferenceWeight>50</PreferenceWeight>
+        </FlavorTextOption>
+        <FlavorTextOption>
+            <Requirements>
+                <SpeakerFaction>FACTION_DRATH</SpeakerFaction>
+                <ListenerFaction>FACTION_TERRAN</ListenerFaction>
+            </Requirements>
+            <Text>Ihr seht wie die Wesen aus, die uns von unserem Heimatplaneten verbannt haben. Wir werden dieses Schicksal nicht nochmal erleiden.</Text>
+            <PreferenceWeight>50</PreferenceWeight>
+        </FlavorTextOption>
+        <FlavorTextOption>
+            <Requirements>
+                <SpeakerFaction>FACTION_DRATH</SpeakerFaction>
+                <ListenerFaction>FACTION_NAVIGATORS</ListenerFaction>
+            </Requirements>
+            <Text>Unsere Legenden erzählen von einer Spezies, die mit den Arnor gereist ist, als wir noch in unserer ersten Welt gelebt haben. Wir hätten niemals gedacht, dass wir euch begegnen würden.</Text>
+            <PreferenceWeight>50</PreferenceWeight>
+        </FlavorTextOption>
+        <FlavorTextOption>
+            <Requirements>
+                <SpeakerFaction>FACTION_DRATH</SpeakerFaction>
+                <ListenerFaction>FACTION_MIMOT</ListenerFaction>
+            </Requirements>
+            <Text>Eure Erscheinung wirkt fast wie aus einem Traum.</Text>
+            <PreferenceWeight>50</PreferenceWeight>
+        </FlavorTextOption>
+        <FlavorTextOption>
+            <Requirements>
+                <SpeakerFaction>FACTION_DRATH</SpeakerFaction>
+                <ListenerFaction>FACTION_ALTARIAN</ListenerFaction>
+            </Requirements>
+            <Text>Also haben es die verdorbenen Altarianer endlich in die größere Galaxie geschafft.[BR][BR]Wisset, dass wir irgendwann in unsere Heimatwelt zurückkehren werden, die ihr uns gestohlen habt.</Text>
+            <PreferenceWeight>50</PreferenceWeight>
+        </FlavorTextOption>
+        <FlavorTextOption>
+            <Requirements>
+                <SpeakerFaction>FACTION_DRATH</SpeakerFaction>
+                <ListenerFaction>FACTION_YOR</ListenerFaction>
+            </Requirements>
+            <Text>Ihr seht wie eine Abscheulichkeit von einem Lebewesen aus.</Text>
+            <PreferenceWeight>50</PreferenceWeight>
+        </FlavorTextOption>
+        <FlavorTextOption>
+            <Requirements>
+                <SpeakerFaction>FACTION_DRATH</SpeakerFaction>
+                <ListenerFaction>FACTION_ICONIAN</ListenerFaction>
+            </Requirements>
+            <Text>Wir wollten schon lange eure Zivilisation treffen. Wir wissen, dass ihr von den elenden Maschinen aus eurer Heimatwelt vertrieben wurdet.[BR][BR]Wir wurden von den bösen Altarianern, deren bloße Existenz eine Abscheulichkeit ist, aus unserer Heimatwelt verbannt.</Text>
+            <PreferenceWeight>50</PreferenceWeight>
+        </FlavorTextOption>
+        <FlavorTextOption>
+            <Requirements>
+                <SpeakerFaction>FACTION_DRATH</SpeakerFaction>
+                <ListenerFaction>FACTION_IRIDIUM</ListenerFaction>
+            </Requirements>
+            <Text>Endlich operiert Ihr im Freien. Unsere Leute vermissen es manchmal, als eure Agenten zu handeln, wenn es erforderlich war.[BR][BR]Vielleicht können wir wieder eine Vereinbarung treffen.</Text>
+            <PreferenceWeight>50</PreferenceWeight>
+        </FlavorTextOption>
+        <FlavorTextOption>
+            <Requirements>
+                <SpeakerFaction>FACTION_DRATH</SpeakerFaction>
+                <ListenerFaction>FACTION_CRYSTALLINE</ListenerFaction>
+            </Requirements>
+            <Text>Willkommen, willkommen. Es kann so schwer sein, angenehme Gesellschaft zu finden. Komm, lasst uns im Smalltalk unserer neu verbundenen Sektoren teilen.[BR][BR](Hehehe, bis sie von unserem Ruf hören, haben wir alle ihre lukrativsten Informationen in der Tasche.)</Text>
+            <PreferenceWeight>50</PreferenceWeight>
+        </FlavorTextOption>
+        <FlavorTextOption>
+            <Requirements>
+                <SpeakerFaction>FACTION_IRIDIUM</SpeakerFaction>
+                <ListenerFaction>FACTION_TERRAN</ListenerFaction>
+            </Requirements>
+            <Text>Euch Menschen ist es Berichten zufolge nicht fremd, hart zu verhandeln. Wir freuen uns darauf, viele gewinnbringende Geschäfte mit Ihnen auszuhandeln.</Text>
+            <PreferenceWeight>50</PreferenceWeight>
+        </FlavorTextOption>
+        <FlavorTextOption>
+            <Requirements>
+                <SpeakerFaction>FACTION_IRIDIUM</SpeakerFaction>
+                <ListenerFaction>FACTION_RESISTANCE</ListenerFaction>
+            </Requirements>
+            <Text>Ah, mehr Menschen. Eure Spezies überrascht uns immer wieder damit, wie gerissen ihr beim Handel seid.</Text>
+            <PreferenceWeight>50</PreferenceWeight>
+        </FlavorTextOption>
+        <FlavorTextOption>
+            <Requirements>
+                <SpeakerFaction>FACTION_IRIDIUM</SpeakerFaction>
+                <ListenerFaction>FACTION_NAVIGATORS</ListenerFaction>
+            </Requirements>
+            <Text>Wir sind froh und dankbar, euch getroffen zu haben. Euer Wissen über diese Subraum-Strömungen hat unsere potenziellen Märkte enorm erweitert.</Text>
+            <PreferenceWeight>50</PreferenceWeight>
+        </FlavorTextOption>
+        <FlavorTextOption>
+            <Requirements>
+                <SpeakerFaction>FACTION_IRIDIUM</SpeakerFaction>
+                <ListenerFaction>FACTION_MIMOT</ListenerFaction>
+            </Requirements>
+            <Text>Welch eine Freude, Sie kennenzulernen. Wir sind eine Zivilisation, die Dinge mit einem inhärenten Wert schätzt.[BR][BR]Wenn Ihr jemals darüber nachdenkt, eure eigene Spe auf dem freien Markt zu verkaufen, solltet Ihr wissen, dass es auf jeden Fall eine Möglichkeit gibt, mit uns zusammenzuarbeiten. Eure niedlichen Pelze würden einen verlockenden Preis auf dem Markt einbringen.</Text>
+            <PreferenceWeight>50</PreferenceWeight>
+        </FlavorTextOption>
+        <FlavorTextOption>
+            <Requirements>
+                <SpeakerFaction>FACTION_IRIDIUM</SpeakerFaction>
+                <ListenerFaction>FACTION_YOR</ListenerFaction>
+            </Requirements>
+            <Text>Betreibt eure Art Handel? Wir sind ein Unternehmen, das auf Profit abzielt. Könnt ihr uns einen Gewinn einbringen?</Text>
+            <PreferenceWeight>50</PreferenceWeight>
+        </FlavorTextOption>
+        <FlavorTextOption>
+            <Requirements>
+                <SpeakerFaction>FACTION_IRIDIUM</SpeakerFaction>
+                <ListenerFaction>FACTION_CRYSTALLINE</ListenerFaction>
+            </Requirements>
+            <Text>Lebensformen auf Siliziumbasis? Ah. Wir können viele vorteilhafte Angebote machen, um Sie mit den Ressourcen zu versorgen, die Ihrer Art beim Wachstum helfen.[BR][BR](Hoffentlich sind sie nicht so unwissend, es ohne den Markt zu versuchen.)</Text>
+            <PreferenceWeight>50</PreferenceWeight>
+        </FlavorTextOption>
+        <FlavorTextOption>
+            <Requirements>
+                <SpeakerFaction>FACTION_ONYX_HIVE</SpeakerFaction>
+                <ListenerFaction>FACTION_TERRAN</ListenerFaction>
+            </Requirements>
+            <Text>Der Schwarm heißt die Menschen in diesem Teil des Alls willkommen. </Text>
+            <PreferenceWeight>50</PreferenceWeight>
+        </FlavorTextOption>
+        <FlavorTextOption>
+            <Requirements>
+                <SpeakerFaction>FACTION_ONYX_HIVE</SpeakerFaction>
+                <ListenerFaction>FACTION_NAVIGATORS</ListenerFaction>
+            </Requirements>
+            <Text>Unser Schwarm hat damit begonnen, die Sterne zu besiedeln. Wir haben schon viele Dinge gesehen. Aber noch nie etwas so Auffälliges wie euch.</Text>
+            <PreferenceWeight>50</PreferenceWeight>
+        </FlavorTextOption>
+        <FlavorTextOption>
+            <Requirements>
+                <SpeakerFaction>FACTION_ONYX_HIVE</SpeakerFaction>
+                <ListenerFaction>FACTION_YOR</ListenerFaction>
+            </Requirements>
+            <Text>Ihr seid wirklich beeindruckend und anders als die anderen Spezies der Galaxie. Vielleicht gibt es eine Zukunft für uns beide.</Text>
+            <PreferenceWeight>50</PreferenceWeight>
+        </FlavorTextOption>
+        <FlavorTextOption>
+            <Requirements>
+                <SpeakerFaction>FACTION_ONYX_HIVE</SpeakerFaction>
+                <ListenerFaction>FACTION_IRIDIUM</ListenerFaction>
+            </Requirements>
+            <Text>Dein Gesicht kommt uns bekannt vor. Viele Jahre lang wurde unsere Oberflächenwelt erbarmungslos für kostbare Metalle und Edelsteine abgebaut.[BR][BR]Wir haben nie die Wesen gefangen, die unsere Welt so ausgebeutet haben, bevor wir bereit für die Sterne waren, aber du passt genau auf die Beschreibung.</Text>
+            <PreferenceWeight>50</PreferenceWeight>
+        </FlavorTextOption>
+        <FlavorTextOption>
+            <Requirements>
+                <SpeakerFaction>FACTION_ONYX_HIVE</SpeakerFaction>
+                <ListenerFaction>FACTION_CRYSTALLINE</ListenerFaction>
+            </Requirements>
+            <Text>Der Schwarm heißt dich willkommen. Es ist interessant, auf eine weitere siliziumbasierte Lebensform zu stoßen. Wir könnten viel gemeinsam haben.[BR][BR](Sie sehen so zerbrechlich aus.)</Text>
+            <PreferenceWeight>50</PreferenceWeight>
+        </FlavorTextOption>
+        <FlavorTextOption>
+            <Requirements>
+                <SpeakerFaction>FACTION_BARATAK</SpeakerFaction>
+                <ListenerFaction>FACTION_TERRAN</ListenerFaction>
+            </Requirements>
+            <Text>Noch ein Tier. Wir sind davon ausgegangen, dass die Weite des Weltraums sehr viel mehr Vielfalt zu bieten hätte. Es ist fast, als wären die Götter zu faul gewesen.</Text>
+            <PreferenceWeight>50</PreferenceWeight>
+        </FlavorTextOption>
+        <FlavorTextOption>
+            <Requirements>
+                <SpeakerFaction>FACTION_BARATAK</SpeakerFaction>
+                <ListenerFaction>FACTION_FESTRON</ListenerFaction>
+            </Requirements>
+            <Text>Ihr seht anders aus als die anderen. Wir wissen nicht, wie wir eure Spezies klassifizieren sollen.</Text>
+            <PreferenceWeight>50</PreferenceWeight>
+        </FlavorTextOption>
+        <FlavorTextOption>
+            <Requirements>
+                <SpeakerFaction>FACTION_BARATAK</SpeakerFaction>
+                <ListenerFaction>FACTION_NAVIGATORS</ListenerFaction>
+            </Requirements>
+            <Text>Also stimmen die Legenden. Unsere alten Haine haben Wesen wie euch, die Welten erkunden, besungen.</Text>
+            <PreferenceWeight>50</PreferenceWeight>
+        </FlavorTextOption>
+        <FlavorTextOption>
+            <Requirements>
+                <SpeakerFaction>FACTION_BARATAK</SpeakerFaction>
+                <ListenerFaction>FACTION_XELOXI</ListenerFaction>
+            </Requirements>
+            <Text>Wir sind zuversichtlich, dass wir zusammen wachsen können.</Text>
+            <PreferenceWeight>50</PreferenceWeight>
+        </FlavorTextOption>
+        <FlavorTextOption>
+            <Requirements>
+                <SpeakerFaction>FACTION_BARATAK</SpeakerFaction>
+                <ListenerFaction>FACTION_YOR</ListenerFaction>
+            </Requirements>
+            <Text>Wir sind froh, endlich etwas zu treffen, das kein Tier ist. Wir sind uns nicht sicher, was ihr seid.</Text>
+            <PreferenceWeight>50</PreferenceWeight>
+        </FlavorTextOption>
+        <FlavorTextOption>
+            <Requirements>
+                <SpeakerFaction>FACTION_BARATAK</SpeakerFaction>
+                <ListenerFaction>FACTION_IRIDIUM</ListenerFaction>
+            </Requirements>
+            <Text>Euer Ruf, dass ihr den Profit über das Wohlergehen anderer stellt, ist uns wohl bekannt. Bei uns seid ihr nicht willkommen.</Text>
+            <PreferenceWeight>50</PreferenceWeight>
+        </FlavorTextOption>
+        <FlavorTextOption>
+            <Requirements>
+                <SpeakerFaction>FACTION_RESISTANCE</SpeakerFaction>
+                <ListenerFaction>FACTION_CRYSTALLINE</ListenerFaction>
+            </Requirements>
+            <Text>Ihr Auftritt ist brillant. Ich hoffe, dass dieser erste Kontakt produktiv sein kann und eine gesunde Beziehung zwischen unseren Fraktionen aufbauen kann.[BR][BR](So helfe mir Gott, wenn das Bündnis sie gegen die Menschheit aufgebracht hat...)</Text>
+            <PreferenceWeight>50</PreferenceWeight>
+        </FlavorTextOption>
+        <FlavorTextOption>
+        <Requirements>
+            <SpeakerFaction>FACTION_RESISTANCE</SpeakerFaction>
+            <ListenerFaction>FACTION_MOTH</ListenerFaction>
+        </Requirements>
+        <Text>Entschuldige bitte, wenn diese Frage direkt wirkt, aber jüngste Ereignisse haben uns veranlasst, unsere Erstkontaktprotokolle zu ändern.[BR][BR]Sind deine Absichten grundsätzlich feindlich oder selbstsüchtig?</Text>
+        <PreferenceWeight>50</PreferenceWeight>
+        </FlavorTextOption>
+        <FlavorTextOption>
+            <Requirements>
+                <SpeakerFaction>FACTION_CRYSTALLINE</SpeakerFaction>
+                <ListenerFaction>FACTION_TERRAN</ListenerFaction>
+            </Requirements>
+            <Text>Ich erspar dir den Geschmack von Stiefelleder und spreche zuerst. Ich repräsentiere die Luxar, und ja, ich kann deine Gedanken lesen. Bitte sei wenigstens vage höflich.</Text>
+            <PreferenceWeight>50</PreferenceWeight>
+        </FlavorTextOption>
+        <FlavorTextOption>
+            <Requirements>
+                <SpeakerFaction>FACTION_CRYSTALLINE</SpeakerFaction>
+                <ListenerFaction>FACTION_FESTRON</ListenerFaction>
+            </Requirements>
+            <Text>Dein Geist hat mir genug offenbart. Du bist ein rücksichtsloser Konsument. Vielleicht kannst du mir ja einen Grund nennen, warum ich dich nicht als unmittelbare Bedrohung betrachten sollte.</Text>
+            <PreferenceWeight>50</PreferenceWeight>
+        </FlavorTextOption>
+        <FlavorTextOption>
+            <Requirements>
+                <SpeakerFaction>FACTION_CRYSTALLINE</SpeakerFaction>
+                <ListenerFaction>FACTION_NAVIGATORS</ListenerFaction>
+            </Requirements>
+            <Text>Also das hat deinen Wandel bewirkt. Keine Sorge; dein Geheimnis ist bei uns sicher. Alle anderen Rassen sind weit davon entfernt, es zu verstehen. Es ist besser, uns keine Geheimnisse vorzuenthalten; Telepathie offenbart mit der Zeit alles.</Text>
+            <PreferenceWeight>50</PreferenceWeight>
+        </FlavorTextOption>
+        <FlavorTextOption>
+            <Requirements>
+                <SpeakerFaction>FACTION_CRYSTALLINE</SpeakerFaction>
+                <ListenerFaction>FACTION_MIMOT</ListenerFaction>
+            </Requirements>
+            <Text>Glänzend? Das ist dein einziger Eindruck von uns? Nein, das hast du nicht laut gesagt. Wir können deine Gedanken lesen.</Text>
+            <PreferenceWeight>50</PreferenceWeight>
+        </FlavorTextOption>
+        <FlavorTextOption>
+            <Requirements>
+                <SpeakerFaction>FACTION_CRYSTALLINE</SpeakerFaction>
+                <ListenerFaction>FACTION_XELOXI</ListenerFaction>
+            </Requirements>
+            <Text>Spar dir deine Beleidigungen; sie sind weniger kreativ als du denkst. Ah, du hast schon erkannt, dass wir deine Gedanken lesen können.</Text>
+            <PreferenceWeight>50</PreferenceWeight>
+        </FlavorTextOption>
+        <FlavorTextOption>
+            <Requirements>
+                <SpeakerFaction>FACTION_CRYSTALLINE</SpeakerFaction>
+                <ListenerFaction>FACTION_DRENGIN</ListenerFaction>
+            </Requirements>
+            <Text>Solch ein Ärger. Hmmm. Du solltest gewarnt sein; wir können deine Taktiken in deinem Kopf voraussehen. Überlege es dir zweimal, bevor du uns zu deinem Feind erklärst.</Text>
+            <PreferenceWeight>50</PreferenceWeight>
+        </FlavorTextOption>
+        <FlavorTextOption>
+            <Requirements>
+                <SpeakerFaction>FACTION_CRYSTALLINE</SpeakerFaction>
+                <ListenerFaction>FACTION_ALTARIAN</ListenerFaction>
+            </Requirements>
+            <Text>Du bist fast so angenehm, wie du anderen glauben machen möchtest, dass du es bist.</Text>
+            <PreferenceWeight>50</PreferenceWeight>
+        </FlavorTextOption>
+        <FlavorTextOption>
+            <Requirements>
+                <SpeakerFaction>FACTION_CRYSTALLINE</SpeakerFaction>
+                <ListenerFaction>FACTION_YOR</ListenerFaction>
+            </Requirements>
+            <Text>Eine von Synthetikern angeführte Fraktion? Interessant. </Text>
+            <PreferenceWeight>50</PreferenceWeight>
+        </FlavorTextOption>
+        <FlavorTextOption>
+            <Requirements>
+                <SpeakerFaction>FACTION_CRYSTALLINE</SpeakerFaction>
+                <ListenerFaction>FACTION_KRYNN</ListenerFaction>
+            </Requirements>
+            <Text>Dein Verstand ist von der Doktrin getrübt. Ich habe telepathisch mit vielen Formen von Bewusstsein im Universum Kontakt aufgenommen, aber niemals mit etwas Göttlichem.</Text>
+            <PreferenceWeight>50</PreferenceWeight>
+        </FlavorTextOption>
+        <FlavorTextOption>
+            <Requirements>
+                <SpeakerFaction>FACTION_CRYSTALLINE</SpeakerFaction>
+                <ListenerFaction>FACTION_ICONIAN</ListenerFaction>
+            </Requirements>
+            <Text>Verweile nicht bei deinen Fehlern. Ich sehe, du trägst enorme Schuld für die Erschaffung des Yor, aber du wirst nie frei sein, um zu gedeihen, bis du dich von dieser Schuld befreit hast.</Text>
+            <PreferenceWeight>50</PreferenceWeight>
+        </FlavorTextOption>
+        <FlavorTextOption>
+            <Requirements>
+                <SpeakerFaction>FACTION_CRYSTALLINE</SpeakerFaction>
+                <ListenerFaction>FACTION_IRIDIUM</ListenerFaction>
+            </Requirements>
+            <Text>Ja, wir könnten offen für Handel zwischen unseren Fraktionen sein. Schlechte Deals haben bei uns allerdings keine Chance. Wir können deine Gedanken lesen und werden wissen, wenn du versuchst, ein Schnäppchen auszuquetschen.</Text>
+            <PreferenceWeight>50</PreferenceWeight>
+        </FlavorTextOption>
+        <FlavorTextOption>
+            <Requirements>
+                <SpeakerFaction>FACTION_CRYSTALLINE</SpeakerFaction>
+                <ListenerFaction>FACTION_RESISTANCE</ListenerFaction>
+            </Requirements>
+            <Text>Dein Geist ist so chaotisch. Jonglierst du oft mit so vielen Gedanken gleichzeitig? Sich auf weniger Dinge zu konzentrieren könnte dir bessere Ergebnisse bringen. Ja, ich kann deine Gedanken lesen.</Text>
+            <PreferenceWeight>50</PreferenceWeight>
+        </FlavorTextOption>
+        <FlavorTextOption>
+            <Requirements>
+                <SpeakerFaction>FACTION_CRYSTALLINE</SpeakerFaction>
+                <ListenerFaction>FACTION_MOTH</ListenerFaction>
+            </Requirements>
+            <Text>Wir treffen uns wieder. Hmm. Du bist viel besser darin geworden, deine Gedanken zu verbergen. Nichtsdestotrotz hätten wir erwarten sollen, dass du zu den Rassen gehörst, die diese neuen Teile des Universums erkunden.</Text>
+            <PreferenceWeight>50</PreferenceWeight>
+        </FlavorTextOption>
+        <FlavorTextOption>
+            <Requirements>
+                <SpeakerFaction>FACTION_CRYSTALLINE</SpeakerFaction>
+                <ListenerFaction>FACTION_KORATH</ListenerFaction>
+            </Requirements>
+            <Text>Denkst du nur an Tod und Krieg?</Text>
+            <PreferenceWeight>50</PreferenceWeight>
+        </FlavorTextOption>
+        <FlavorTextOption>
+            <Requirements>
+                <SpeakerFaction>FACTION_CRYSTALLINE</SpeakerFaction>
+                <ListenerFaction>FACTION_SEEING</ListenerFaction>
+            </Requirements>
+            <Text>Deinen Geist zu durchsuchen ist, als würde man in eine Echo-Kammer voller quasselnder Kinder treten. Ich bekomme immer Migräne davon.</Text>
+            <PreferenceWeight>50</PreferenceWeight>
+        </FlavorTextOption>
+        <FlavorTextOption>
+            <Requirements>
+                <SpeakerFaction>FACTION_CRYSTALLINE</SpeakerFaction>
+                <ListenerFaction>FACTION_ABSOLUTE</ListenerFaction>
+            </Requirements>
+            <Text>Wann hat eure missgebildete Art gelernt, einen Kommunikator zu bauen und zu verwenden? Habt ihr irgendwelche Bedürfnisse danach? Seit wann machen vernunftbegabte Rassen Geschäfte mit übergroßen Krankheiten?</Text>
+            <PreferenceWeight>50</PreferenceWeight>
+        </FlavorTextOption>
+        <FlavorTextOption>
+            <Requirements>
+                <SpeakerFaction>FACTION_KORATH</SpeakerFaction>
+                <ListenerFaction>FACTION_CRYSTALLINE</ListenerFaction>
+            </Requirements>
+            <Text>Wir sind die Korath! Wir sind die Drengin, die keine Angst haben, die Galaxie von widerwärtigen Spezies wie euch zu befreien. Wenn ihr uns dient, erwäge ich, eure Auslöschung zu verzögern.[BR][BR]([I]Alles, was du spürst, ist eine stumme Wut.[/I])</Text>
+            <PreferenceWeight>50</PreferenceWeight>
+        </FlavorTextOption>
+        <FlavorTextOption>
+            <Requirements>
+                <SpeakerFaction>FACTION_MOTH</SpeakerFaction>
+                <ListenerFaction>FACTION_CRYSTALLINE</ListenerFaction>
+            </Requirements>
+            <Text>Deine Effizienz und Widerstandsfähigkeit sind uns deutlich. Wir haben allerdings keine Liebe für Zerstörungsbemühungen und hoffen auf Frieden.</Text>
+            <PreferenceWeight>50</PreferenceWeight>
+        </FlavorTextOption>
+        <FlavorTextOption>
+            <Requirements>
+                <SpeakerFaction>FACTION_SEEING</SpeakerFaction>
+                <ListenerFaction>FACTION_CRYSTALLINE</ListenerFaction>
+            </Requirements>
+            <Text>Wir sehen dich. Wir beobachten dich. Wir lernen. Wir nehmen den Weltraum ein.[BR][BR](Wir wir wir wir wir Sehen sehen sehen sehen sehen)</Text>
+            <PreferenceWeight>50</PreferenceWeight>
+        </FlavorTextOption>
+        <FlavorTextOption>
+            <Requirements>
+                <SpeakerFaction>FACTION_ABSOLUTE</SpeakerFaction>
+                <ListenerFaction>FACTION_CRYSTALLINE</ListenerFaction>
+            </Requirements>
+            <Text>[I]Die vielen blinkenden Augen erscheinen leer, behalten aber den Kontakt durch das Display.[/I][BR][BR] ([I]Der Verstand des bestrahlten Lebewesens ist eine chaotische Blase von unverständlichen Geräuschen.[/I])</Text>
+            <PreferenceWeight>50</PreferenceWeight>
+        </FlavorTextOption>
+            <FlavorTextOption>
+      <Requirements>
+        <SpeakerFaction>FACTION_MOTH</SpeakerFaction>
+        <ListenerFaction>FACTION_TERRAN</ListenerFaction>
+      </Requirements>
+      <Text>Unsere Wissenschaftler sagen, dass euer Tag-Nacht-Zyklus nur wenige Stunden dauert. Das ist wirklich faszinierend.</Text>
+      <PreferenceWeight>50</PreferenceWeight>
+    </FlavorTextOption>
+    <FlavorTextOption>
+      <Requirements>
+        <SpeakerFaction>FACTION_MOTH</SpeakerFaction>
+        <ListenerFaction>FACTION_FESTRON</ListenerFaction>
+      </Requirements>
+      <Text>Ah! Entschuldigung und Grüße. Dein Körperbau ähnelt alten Raubtieren, die unsere Art gequält haben. Hoffen wir auf eine bessere Beziehung.</Text>
+      <PreferenceWeight>50</PreferenceWeight>
+    </FlavorTextOption>
+    <FlavorTextOption>
+      <Requirements>
+        <SpeakerFaction>FACTION_MOTH</SpeakerFaction>
+        <ListenerFaction>FACTION_NAVIGATORS</ListenerFaction>
+      </Requirements>
+      <Text>Frühe Berichte haben angezeigt, dass du schon lange unter den Sternen bist. Es gibt viel, was wir teilen können.</Text>
+      <PreferenceWeight>50</PreferenceWeight>
+    </FlavorTextOption>
+    <FlavorTextOption>
+      <Requirements>
+        <SpeakerFaction>FACTION_MOTH</SpeakerFaction>
+        <ListenerFaction>FACTION_XELOXI</ListenerFaction>
+      </Requirements>
+      <Text>Ihr Ruf lässt uns zögern, Vertrauen zu schenken, aber wir hoffen, das Gute in jedem zu sehen. Wie können wir Ihnen helfen?</Text>
+      <PreferenceWeight>50</PreferenceWeight>
+    </FlavorTextOption>
+    <FlavorTextOption>
+      <Requirements>
+        <SpeakerFaction>FACTION_MOTH</SpeakerFaction>
+        <ListenerFaction>FACTION_ARCEAN</ListenerFaction>
+      </Requirements>
+      <Text>Oh! Unsere Erkenntnisse deuten darauf hin, dass Sie sich der Neutralität und Ausgewogenheit verschrieben haben. Metaphorisch gesprochen haben wir viel gemeinsamen Boden - fruchtbare Asche für ein starkes Bündnis. Sollen wir mehr darüber sprechen?</Text>
+      <PreferenceWeight>50</PreferenceWeight>
+    </FlavorTextOption>
+    <FlavorTextOption>
+      <Requirements>
+        <SpeakerFaction>FACTION_MOTH</SpeakerFaction>
+        <ListenerFaction>FACTION_DRENGIN</ListenerFaction>
+      </Requirements>
+      <Text>Gruß. Wir kämpfen darum, den Grund für Brutalität in dieser weiten, mit Licht und Leben gefüllten Weite zu erkennen. Lass uns eine hellere Zukunft finden.</Text>
+      <PreferenceWeight>50</PreferenceWeight>
+    </FlavorTextOption>
+    <FlavorTextOption>
+      <Requirements>
+        <SpeakerFaction>FACTION_MOTH</SpeakerFaction>
+        <ListenerFaction>FACTION_MANTI</ListenerFaction>
+      </Requirements>
+      <Text>Gruß. Geschichten von deiner Hartnäckigkeit und Entschlossenheit erwecken Respekt. Lassen Sie uns sehen, was wir teilen können.</Text>
+      <PreferenceWeight>50</PreferenceWeight>
+    </FlavorTextOption>
+    <FlavorTextOption>
+      <Requirements>
+        <SpeakerFaction>FACTION_MOTH</SpeakerFaction>
+        <ListenerFaction>FACTION_YOR</ListenerFaction>
+      </Requirements>
+      <Text>Deine leuchtenden Augen und dein strahlendes Exoskelett sind wirklich herrlich. Wir hoffen, eine starke Allianz zu bilden.</Text>
+      <PreferenceWeight>50</PreferenceWeight>
+    </FlavorTextOption>
+    <FlavorTextOption>
+      <Requirements>
+        <SpeakerFaction>FACTION_MOTH</SpeakerFaction>
+        <ListenerFaction>FACTION_KRYNN</ListenerFaction>
+      </Requirements>
+      <Text>Wir bewundern, was du erreicht hast, indem du so viele Gruppen zusammengebracht hast. Wir bleiben skeptisch gegenüber Religion, freuen uns aber darauf, zusammenzuarbeiten.</Text>
+      <PreferenceWeight>50</PreferenceWeight>
+    </FlavorTextOption>
+    <FlavorTextOption>
+      <Requirements>
+        <SpeakerFaction>FACTION_MOTH</SpeakerFaction>
+        <ListenerFaction>FACTION_IRIDIUM</ListenerFaction>
+      </Requirements>
+      <Text>Wir hoffen, dass einige freundliche Handelsverhandlungen zu viel tieferen Freundschaften führen werden.</Text>
+      <PreferenceWeight>50</PreferenceWeight>
+    </FlavorTextOption>
+    <FlavorTextOption>
+      <Requirements>
+        <SpeakerFaction>FACTION_MOTH</SpeakerFaction>
+        <ListenerFaction>FACTION_BARATAK</ListenerFaction>
+      </Requirements>
+      <Text>Bevor wir zu den Sternen aufbrachen, hätten wir uns nie große komplexe Pflanzen vorstellen können, geschweige denn solche, die verhandeln können.</Text>
+      <PreferenceWeight>50</PreferenceWeight>
+    </FlavorTextOption>
+    <FlavorTextOption>
+      <Requirements>
+        <SpeakerFaction>FACTION_MOTH</SpeakerFaction>
+        <ListenerFaction>FACTION_RESISTANCE</ListenerFaction>
+      </Requirements>
+      <Text>Obwohl wir deinen starken Willen und deine Individualität respektieren, ist kein Wesen ein Stern. Wir blühen auf, wenn wir zusammenarbeiten.</Text>
+      <PreferenceWeight>50</PreferenceWeight>
+    </FlavorTextOption>
+    <FlavorTextOption>
+      <Requirements>
+        <SpeakerFaction>FACTION_MOTH</SpeakerFaction>
+        <ListenerFaction>FACTION_CRYSTALLINE</ListenerFaction>
+      </Requirements>
+      <Text>Ihre Effizienz und Widerstandsfähigkeit sind uns klar. Wir haben jedoch keine Liebe für Zerstörungsanstrengungen und hoffen auf Frieden.</Text>
+      <PreferenceWeight>50</PreferenceWeight>
+    </FlavorTextOption>
+    <FlavorTextOption>
+      <Requirements>
+        <SpeakerFaction>FACTION_MOTH</SpeakerFaction>
+        <ListenerFaction>FACTION_KORATH</ListenerFaction>
+      </Requirements>
+      <Text>Auch wenn wir wenig Hoffnung auf eine Allianz haben, bieten wir sie dennoch an. Es ist immer möglich, die Stärke von Unterschieden und Zusammenarbeit zu erkennen.</Text>
+      <PreferenceWeight>50</PreferenceWeight>
+    </FlavorTextOption>
+    <FlavorTextOption>
+      <Requirements>
+        <SpeakerFaction>FACTION_MOTH</SpeakerFaction>
+        <ListenerFaction>FACTION_SEEING</ListenerFaction>
+      </Requirements>
+      <Text>Du siehst mehr, als du erzählst; das wissen wir. Solltest du dich entscheiden, deine Erkenntnisse zu teilen, würden wir gerne zuhören.</Text>
+      <PreferenceWeight>50</PreferenceWeight>
+    </FlavorTextOption>
+    <FlavorTextOption>
+      <Requirements>
+        <SpeakerFaction>FACTION_MOTH</SpeakerFaction>
+        <ListenerFaction>FACTION_ABSOLUTE</ListenerFaction>
+      </Requirements>
+      <Text>Kannst du uns verstehen? Wir müssen noch feststellen, ob du ein Fluch oder Segen für das Leben im Universum bist.</Text>
+      <PreferenceWeight>50</PreferenceWeight>
+    </FlavorTextOption>
+    </FlavorTextDef>
+    <FlavorTextDef>
+        <InternalName>FIRST_CONTACT_RESPONSE_PEACEFUL</InternalName>
+        <FlavorTextOption>
+            <Requirements>
+                <ListenerHasUniversalTranslator>false</ListenerHasUniversalTranslator>
+            </Requirements>
+            <Text>Hm?</Text>
+            <PreferenceWeight>10</PreferenceWeight>
+        </FlavorTextOption>
+        <FlavorTextOption>
+            <Requirements>
+                <RelationsRange>
+                    <RangeMin>-1</RangeMin>
+                    <RangeMax>99</RangeMax>
+                </RelationsRange>
+            </Requirements>
+            <Text>Wir freuen uns, Sie zu treffen, {LEADERNAME:1}. Mögen unsere Zivilisationen zusammenarbeiten für eine bessere Zukunft.</Text>
+            <Text>Wir werden dich vernichten.</Text>
+            <Text>Es wird niemals Frieden zwischen uns geben.</Text>
+            <Text>Wir werden deine Geschichte katalogisieren, nachdem wir dich ausgelöscht haben.</Text>
+            <PreferenceWeight>5</PreferenceWeight>
+        </FlavorTextOption>
+        <FlavorTextOption>
+            <Requirements>
+                <RelationsRange>
+                    <RangeMin>-999</RangeMin>
+                    <RangeMax>-2</RangeMax>
+                </RelationsRange>
+            </Requirements>
+            <Text>Du wirst das bereuen, {LEADERNAME:1}..</Text>
+            <Text>Wir werden dich vernichten..</Text>
+            <Text>Es wird niemals Frieden zwischen uns geben..</Text>
+            <Text>Wir werden Ihre Geschichte katalogisieren, nachdem wir Sie ausgelöscht haben.</Text>
+            <PreferenceWeight>5</PreferenceWeight>
+        </FlavorTextOption>
+        <FlavorTextOption>
+            <Requirements>
+                <SpeakerFaction>FACTION_TERRAN</SpeakerFaction>
+                <RelationsRange>
+                    <RangeMin>-1</RangeMin>
+                    <RangeMax>99</RangeMax>
+                </RelationsRange>
+            </Requirements>
+            <Text>Wir sind froh, Sie endlich zu treffen.</Text>
+        </FlavorTextOption>
+        <FlavorTextOption>
+            <Requirements>
+                <SpeakerFaction>FACTION_FESTRON</SpeakerFaction>
+            </Requirements>
+            <Text>Ich denke, ihr würdet feststellen, dass wir nur schwer zu verdauen sind.</Text>
+        </FlavorTextOption>
+        <FlavorTextOption>
+            <Requirements>
+                <SpeakerFaction>FACTION_NAVIGATORS</SpeakerFaction>
+            </Requirements>
+            <Text>Nun gut, dasselbe gilt für Sie.</Text>
+        </FlavorTextOption>
+        <FlavorTextOption>
+            <Requirements>
+                <SpeakerFaction>FACTION_MIMOT</SpeakerFaction>
+            </Requirements>
+            <Text>Ich kann Sie versichern, dass wir nicht vorhatten, Sie zu essen.</Text>
+            <Text>Es besteht eine vernünftige Chance, dass wir dich nicht essen wollten.</Text>
+            <Text>Ich glaube, du würdest uns Verdauungsprobleme bereiten.</Text>
+        </FlavorTextOption>
+        <FlavorTextOption>
+            <Requirements>
+                <SpeakerFaction>FACTION_XELOXI</SpeakerFaction>
+            </Requirements>
+            <Text>Wir hoffen, mit Ihnen zusammenarbeiten zu können.</Text>
+            <Text>Oh, wir lieben es, mit Verbrechern zu arbeiten.</Text>
+        </FlavorTextOption>
+        <FlavorTextOption>
+            <Requirements>
+                <SpeakerFaction>FACTION_ARCEAN</SpeakerFaction>
+            </Requirements>
+            <Text>Seid gegrüßt. Unsere Beziehung hängt hauptsächlich davon ab, ob Ihr unser Territorium respektieren werdet.</Text>
+        </FlavorTextOption>
+        <FlavorTextOption>
+            <Requirements>
+                <SpeakerFaction>FACTION_DRENGIN</SpeakerFaction>
+            </Requirements>
+            <Text>Ich vermute, dass wir uns nicht verstehen werden.</Text>
+            <Text>Hör ich da Schreie im Hintergrund?</Text>
+        </FlavorTextOption>
+        <FlavorTextOption>
+            <Requirements>
+                <SpeakerFaction>FACTION_ALTARIAN</SpeakerFaction>
+            </Requirements>
+            <Text>Das ist ja überhaupt nicht unheilvoll.</Text>
+            <Text>Du bist ein bisschen unheimlich.</Text>
+        </FlavorTextOption>
+        <FlavorTextOption>
+            <Requirements>
+                <SpeakerFaction>FACTION_YOR</SpeakerFaction>
+            </Requirements>
+            <Text>Der Schein trügt.</Text>
+            <Text>Wir haben kein Problem damit, mit einer künstlichen Intelligenz zu interagieren.</Text>
+        </FlavorTextOption>
+        <FlavorTextOption>
+            <Requirements>
+                <SpeakerFaction>FACTION_TORIAN</SpeakerFaction>
+            </Requirements>
+            <Text>Ihr habt nichts zu befürchten. Wir haben nicht vor, euch zu Sklaven zu machen... zumindest nicht heute.</Text>
+        </FlavorTextOption>
+        <FlavorTextOption>
+            <Requirements>
+                <SpeakerFaction>FACTION_MANTI</SpeakerFaction>
+            </Requirements>
+            <Text>Ich kann Sie versichern, dass wir möglicherweise wahrscheinlich keine Bedrohung darstellen.</Text>
+        </FlavorTextOption>
+        <FlavorTextOption>
+            <Requirements>
+                <SpeakerFaction>FACTION_KRYNN</SpeakerFaction>
+            </Requirements>
+            <Text>Wir haben unsere eigenen Methoden.</Text>
+        </FlavorTextOption>
+        <FlavorTextOption>
+            <Requirements>
+                <SpeakerFaction>FACTION_ICONIAN</SpeakerFaction>
+            </Requirements>
+            <Text>Zu schade. Wir hoffen, mit Ihnen eine bessere Zukunft aufzubauen.</Text>
+        </FlavorTextOption>
+        <FlavorTextOption>
+            <Requirements>
+                <SpeakerFaction>FACTION_DRATH</SpeakerFaction>
+            </Requirements>
+            <Text>Sie sehen wie eine Drache aus. Hat das mal jemand erwähnt?</Text>
+        </FlavorTextOption>
+        <FlavorTextOption>
+            <Requirements>
+                <SpeakerFaction>FACTION_IRIDIUM</SpeakerFaction>
+            </Requirements>
+            <Text>Nun ja, ich mag Geld. Sehr.</Text>
+        </FlavorTextOption>
+        <FlavorTextOption>
+            <Requirements>
+                <SpeakerFaction>FACTION_ONYX_HIVE</SpeakerFaction>
+            </Requirements>
+            <Text>Wir freuen uns darauf, eine bessere Zukunft mit Ihnen aufzubauen.</Text>
+        </FlavorTextOption>
+        <FlavorTextOption>
+            <Requirements>
+                <ListenerFaction>FACTION_CRYSTALLINE</ListenerFaction>
+            </Requirements>
+            <Text>Wir spüren keine echte Feindseligkeit von dir und hoffen, dass das so bleibt.</Text>
+        </FlavorTextOption>
+        <FlavorTextOption>
+            <Requirements>
+                <SpeakerFaction>FACTION_BARATAK</SpeakerFaction>
+            </Requirements>
+            <Text>Ein Tier? Im Gegensatz wozu? Einer Pflanze oder einem Mineral? Richtig... eine Pflanze.</Text>
+        </FlavorTextOption>
+        <FlavorTextOption>
+        <Requirements>
+            <SpeakerFaction>FACTION_MOTH</SpeakerFaction>
+        </Requirements>
+        <Text>Lassen Sie uns diese hoffnungsvolle und freundschaftliche Beziehung pflegen.</Text>
+        </FlavorTextOption>
+        <FlavorTextOption>
+            <Requirements>
+                <SpeakerFaction>FACTION_TERRAN</SpeakerFaction>
+                <ListenerFaction>FACTION_TERRAN</ListenerFaction>
+            </Requirements>
+            <Text>Wir freuen uns, Sie endlich zu treffen.</Text>
+            <PreferenceWeight>50</PreferenceWeight>
+        </FlavorTextOption>
+        <FlavorTextOption>
+            <Requirements>
+                <SpeakerFaction>FACTION_TERRAN</SpeakerFaction>
+                <ListenerFaction>FACTION_FESTRON</ListenerFaction>
+            </Requirements>
+            <Text>Menschen sollten diplomatisch sein. Dabei habt ihr versagt.</Text>
+            <PreferenceWeight>50</PreferenceWeight>
+        </FlavorTextOption>
+        <FlavorTextOption>
+            <Requirements>
+                <SpeakerFaction>FACTION_TERRAN</SpeakerFaction>
+                <ListenerFaction>FACTION_RESISTANCE</ListenerFaction>
+            </Requirements>
+            <Text>Wir werden uns unter meiner Herrschaft vereinen.</Text>
+            <PreferenceWeight>50</PreferenceWeight>
+        </FlavorTextOption>
+        <FlavorTextOption>
+            <Requirements>
+                <SpeakerFaction>FACTION_TERRAN</SpeakerFaction>
+                <ListenerFaction>FACTION_NAVIGATORS</ListenerFaction>
+            </Requirements>
+            <Text>Wir sind zuversichtlich, dass wir euch nicht vernichten müssen.</Text>
+            <PreferenceWeight>50</PreferenceWeight>
+        </FlavorTextOption>
+        <FlavorTextOption>
+            <Requirements>
+                <SpeakerFaction>FACTION_TERRAN</SpeakerFaction>
+                <ListenerFaction>FACTION_MIMOT</ListenerFaction>
+            </Requirements>
+            <Text>Lassen Sie sich von unserem Aussehen nicht täuschen. Wir sind auch knuffig.</Text>
+            <PreferenceWeight>50</PreferenceWeight>
+        </FlavorTextOption>
+        <FlavorTextOption>
+            <Requirements>
+                <SpeakerFaction>FACTION_TERRAN</SpeakerFaction>
+                <ListenerFaction>FACTION_XELOXI</ListenerFaction>
+            </Requirements>
+            <Text>Ich vermute, dass es mehr mit dem Ökomorphismus zu tun hatte.</Text>
+            <PreferenceWeight>50</PreferenceWeight>
+        </FlavorTextOption>
+        <FlavorTextOption>
+            <Requirements>
+                <SpeakerFaction>FACTION_TERRAN</SpeakerFaction>
+                <ListenerFaction>FACTION_ARCEAN</ListenerFaction>
+            </Requirements>
+            <Text>Die Zukunft bleibt abzuwarten, Mensch.</Text>
+            <PreferenceWeight>50</PreferenceWeight>
+        </FlavorTextOption>
+        <FlavorTextOption>
+            <Requirements>
+                <SpeakerFaction>FACTION_TERRAN</SpeakerFaction>
+                <ListenerFaction>FACTION_DRENGIN</ListenerFaction>
+            </Requirements>
+            <Text>Wir werden dir deine Riesenaugen aus dem Schädel reißen, Mensch.</Text>
+            <PreferenceWeight>50</PreferenceWeight>
+        </FlavorTextOption>
+        <FlavorTextOption>
+            <Requirements>
+                <SpeakerFaction>FACTION_TERRAN</SpeakerFaction>
+                <ListenerFaction>FACTION_ALTARIAN</ListenerFaction>
+            </Requirements>
+            <Text>Wir sind eine perfektere Version von eurer Spezies.</Text>
+            <PreferenceWeight>50</PreferenceWeight>
+        </FlavorTextOption>
+        <FlavorTextOption>
+            <Requirements>
+                <SpeakerFaction>FACTION_TERRAN</SpeakerFaction>
+                <ListenerFaction>FACTION_YOR</ListenerFaction>
+            </Requirements>
+            <Text>Das Geplapper von sprechendem Fleisch ist irrelevant.</Text>
+            <PreferenceWeight>50</PreferenceWeight>
+        </FlavorTextOption>
+        <FlavorTextOption>
+            <Requirements>
+                <SpeakerFaction>FACTION_TERRAN</SpeakerFaction>
+                <ListenerFaction>FACTION_TORIAN</ListenerFaction>
+            </Requirements>
+            <Text>Unser Schicksal gehört uns. Wir werden es so formen, wie wir es für richtig halten.</Text>
+            <PreferenceWeight>50</PreferenceWeight>
+        </FlavorTextOption>
+        <FlavorTextOption>
+            <Requirements>
+                <SpeakerFaction>FACTION_TERRAN</SpeakerFaction>
+                <ListenerFaction>FACTION_MANTI</ListenerFaction>
+            </Requirements>
+            <Text>Euer diplomatischer Ruf eilt euch voraus.</Text>
+            <PreferenceWeight>50</PreferenceWeight>
+        </FlavorTextOption>
+        <FlavorTextOption>
+            <Requirements>
+                <SpeakerFaction>FACTION_TERRAN</SpeakerFaction>
+                <ListenerFaction>FACTION_KRYNN</ListenerFaction>
+            </Requirements>
+            <Text>Seufz.</Text>
+            <PreferenceWeight>50</PreferenceWeight>
+        </FlavorTextOption>
+        <FlavorTextOption>
+            <Requirements>
+                <SpeakerFaction>FACTION_TERRAN</SpeakerFaction>
+                <ListenerFaction>FACTION_IRIDIUM</ListenerFaction>
+            </Requirements>
+            <Text>Wir freuen uns darauf, mit Ihnen Geschäfte zu machen.</Text>
+            <PreferenceWeight>50</PreferenceWeight>
+        </FlavorTextOption>
+        <FlavorTextOption>
+        <Requirements>
+            <SpeakerFaction>FACTION_TERRAN</SpeakerFaction>
+            <ListenerFaction>FACTION_MOTH</ListenerFaction>
+        </Requirements>
+        <Text>Wir verstehen, wenn du etwas diplomatisches Training brauchst.</Text>
+        <PreferenceWeight>50</PreferenceWeight>
+        </FlavorTextOption>
+        <FlavorTextOption>
+            <Requirements>
+                <SpeakerFaction>FACTION_TERRAN</SpeakerFaction>
+                <ListenerFaction>FACTION_CRYSTALLINE</ListenerFaction>
+            </Requirements>
+            <Text>Wir hören dich ganz klar und deine Gedanken sind deutlich - Seltsamkeit ist relativ.</Text>
+            <PreferenceWeight>50</PreferenceWeight>
+        </FlavorTextOption>
+        <FlavorTextOption>
+            <Requirements>
+                <SpeakerFaction>FACTION_FESTRON</SpeakerFaction>
+                <ListenerFaction>FACTION_TERRAN</ListenerFaction>
+            </Requirements>
+            <Text>Legt keine Eier in uns.</Text>
+            <PreferenceWeight>50</PreferenceWeight>
+        </FlavorTextOption>
+        <FlavorTextOption>
+            <Requirements>
+                <SpeakerFaction>FACTION_FESTRON</SpeakerFaction>
+                <ListenerFaction>FACTION_NAVIGATORS</ListenerFaction>
+            </Requirements>
+            <Text>Unsere Innereien sind sehr säurehaltig.</Text>
+            <PreferenceWeight>50</PreferenceWeight>
+        </FlavorTextOption>
+        <FlavorTextOption>
+            <Requirements>
+                <SpeakerFaction>FACTION_FESTRON</SpeakerFaction>
+                <ListenerFaction>FACTION_MIMOT</ListenerFaction>
+            </Requirements>
+            <Text>Das ist sehr ekelhaft.</Text>
+            <PreferenceWeight>50</PreferenceWeight>
+        </FlavorTextOption>
+        <FlavorTextOption>
+            <Requirements>
+                <SpeakerFaction>FACTION_FESTRON</SpeakerFaction>
+                <ListenerFaction>FACTION_DRENGIN</ListenerFaction>
+            </Requirements>
+            <Text>Ihr tätet gut daran, diplomatisch mit uns zu sprechen.</Text>
+            <PreferenceWeight>50</PreferenceWeight>
+        </FlavorTextOption>
+        <FlavorTextOption>
+            <Requirements>
+                <SpeakerFaction>FACTION_FESTRON</SpeakerFaction>
+                <ListenerFaction>FACTION_YOR</ListenerFaction>
+            </Requirements>
+            <Text>Euer Wesen ist uns egal.</Text>
+            <PreferenceWeight>50</PreferenceWeight>
+        </FlavorTextOption>
+        <FlavorTextOption>
+        <Requirements>
+            <SpeakerFaction>FACTION_FESTRON</SpeakerFaction>
+            <ListenerFaction>FACTION_MOTH</ListenerFaction>
+        </Requirements>
+        <Text>Plump. In Zukunft lass uns etwas Nützliches zum Diskutieren finden.</Text>
+        <PreferenceWeight>50</PreferenceWeight>
+        </FlavorTextOption>
+        <FlavorTextOption>
+            <Requirements>
+                <SpeakerFaction>FACTION_FESTRON</SpeakerFaction>
+                <ListenerFaction>FACTION_CRYSTALLINE</ListenerFaction>
+            </Requirements>
+            <Text>Du solltest mehr unabhängige Wege zur Fortpflanzung erforschen.</Text>
+            <PreferenceWeight>50</PreferenceWeight>
+        </FlavorTextOption>
+        <FlavorTextOption>
+            <Requirements>
+                <SpeakerFaction>FACTION_NAVIGATORS</SpeakerFaction>
+                <ListenerFaction>FACTION_TERRAN</ListenerFaction>
+            </Requirements>
+            <Text>Wir sind sehr beeindruckt.</Text>
+            <PreferenceWeight>50</PreferenceWeight>
+        </FlavorTextOption>
+        <FlavorTextOption>
+            <Requirements>
+                <SpeakerFaction>FACTION_NAVIGATORS</SpeakerFaction>
+                <ListenerFaction>FACTION_FESTRON</ListenerFaction>
+            </Requirements>
+            <Text>Wir haben eine angeborene Angst vor euch. Unsere Vorfahren wurden von Wesen wie euch gejagt.</Text>
+            <PreferenceWeight>50</PreferenceWeight>
+        </FlavorTextOption>
+        <FlavorTextOption>
+            <Requirements>
+                <SpeakerFaction>FACTION_NAVIGATORS</SpeakerFaction>
+                <ListenerFaction>FACTION_MIMOT</ListenerFaction>
+            </Requirements>
+            <Text>Das klingt vielversprechend.</Text>
+            <PreferenceWeight>50</PreferenceWeight>
+        </FlavorTextOption>
+        <FlavorTextOption>
+            <Requirements>
+                <SpeakerFaction>FACTION_NAVIGATORS</SpeakerFaction>
+                <ListenerFaction>FACTION_YOR</ListenerFaction>
+            </Requirements>
+            <Text>Sie irren sich. Wir sind die ultimative Lebensform.</Text>
+            <PreferenceWeight>50</PreferenceWeight>
+        </FlavorTextOption>
+        <FlavorTextOption>
+            <Requirements>
+                <SpeakerFaction>FACTION_NAVIGATORS</SpeakerFaction>
+                <ListenerFaction>FACTION_ICONIAN</ListenerFaction>
+            </Requirements>
+            <Text>Unsere Erschaffer, die Iconianer, kannten sie. Wir haben ihre Welt geerbt.</Text>
+            <PreferenceWeight>50</PreferenceWeight>
+        </FlavorTextOption>
+        <FlavorTextOption>
+            <Requirements>
+                <SpeakerFaction>FACTION_NAVIGATORS</SpeakerFaction>
+                <ListenerFaction>FACTION_IRIDIUM</ListenerFaction>
+            </Requirements>
+            <Text>Unsere Häfen sind immer offen.</Text>
+            <PreferenceWeight>50</PreferenceWeight>
+        </FlavorTextOption>
+        <FlavorTextOption>
+        <Requirements>
+            <SpeakerFaction>FACTION_NAVIGATORS</SpeakerFaction>
+            <ListenerFaction>FACTION_MOTH</ListenerFaction>
+        </Requirements>
+        <Text>Solange es Sterne gibt, wird es Überraschungen geben.</Text>
+        <PreferenceWeight>50</PreferenceWeight>
+        </FlavorTextOption>
+        <FlavorTextOption>
+            <Requirements>
+                <SpeakerFaction>FACTION_NAVIGATORS</SpeakerFaction>
+                <ListenerFaction>FACTION_CRYSTALLINE</ListenerFaction>
+            </Requirements>
+            <Text>Wir begrüßen friedliche Entdecker herzlich.</Text>
+            <PreferenceWeight>50</PreferenceWeight>
+        </FlavorTextOption>
+        <FlavorTextOption>
+            <Requirements>
+                <SpeakerFaction>FACTION_MIMOT</SpeakerFaction>
+                <ListenerFaction>FACTION_TERRAN</ListenerFaction>
+            </Requirements>
+            <Text>Wir können Sie versichern, dass wir nicht vorhaben, euch zu essen.</Text>
+            <PreferenceWeight>50</PreferenceWeight>
+        </FlavorTextOption>
+        <FlavorTextOption>
+            <Requirements>
+                <SpeakerFaction>FACTION_MIMOT</SpeakerFaction>
+                <ListenerFaction>FACTION_FESTRON</ListenerFaction>
+            </Requirements>
+            <Text>Ihr werdet feststellen, dass sich unsere Eier gut in euren Körpern anfühlen.</Text>
+            <PreferenceWeight>50</PreferenceWeight>
+        </FlavorTextOption>
+        <FlavorTextOption>
+            <Requirements>
+                <SpeakerFaction>FACTION_MIMOT</SpeakerFaction>
+                <ListenerFaction>FACTION_NAVIGATORS</ListenerFaction>
+            </Requirements>
+            <Text>Wir wollen Ihnen das Universum zeigen.</Text>
+            <PreferenceWeight>50</PreferenceWeight>
+        </FlavorTextOption>
+        <FlavorTextOption>
+            <Requirements>
+                <SpeakerFaction>FACTION_MIMOT</SpeakerFaction>
+                <ListenerFaction>FACTION_DRENGIN</ListenerFaction>
+            </Requirements>
+            <Text>Wir werden eure Spezies auf jeden Fall bald ausrotten.</Text>
+            <PreferenceWeight>50</PreferenceWeight>
+        </FlavorTextOption>
+        <FlavorTextOption>
+            <Requirements>
+                <SpeakerFaction>FACTION_MIMOT</SpeakerFaction>
+                <ListenerFaction>FACTION_YOR</ListenerFaction>
+            </Requirements>
+            <Text>Wir sind furchteinflößend.</Text>
+            <PreferenceWeight>50</PreferenceWeight>
+        </FlavorTextOption>
+        <FlavorTextOption>
+            <Requirements>
+                <SpeakerFaction>FACTION_MIMOT</SpeakerFaction>
+                <ListenerFaction>FACTION_IRIDIUM</ListenerFaction>
+            </Requirements>
+            <Text>Wir müssen alle einen Weg finden, um zu überleben.</Text>
+            <PreferenceWeight>50</PreferenceWeight>
+        </FlavorTextOption>
+        <FlavorTextOption>
+            <Requirements>
+                <SpeakerFaction>FACTION_MIMOT</SpeakerFaction>
+                <ListenerFaction>FACTION_MOTH</ListenerFaction>
+            </Requirements>
+            <Text>Ha! Wirklich faszinierend, wie ähnliche Formen unterschiedliche Wege durch die Galaxis nehmen.</Text>
+            <PreferenceWeight>50</PreferenceWeight>
+        </FlavorTextOption>
+        <FlavorTextOption>
+            <Requirements>
+                <SpeakerFaction>FACTION_XELOXI</SpeakerFaction>
+                <ListenerFaction>FACTION_TERRAN</ListenerFaction>
+            </Requirements>
+            <Text>Trotz Ihrer Einstellung sind wir bereit, mit Ihnen zusammenzuarbeiten.</Text>
+            <PreferenceWeight>50</PreferenceWeight>
+        </FlavorTextOption>
+        <FlavorTextOption>
+            <Requirements>
+                <SpeakerFaction>FACTION_XELOXI</SpeakerFaction>
+                <ListenerFaction>FACTION_FESTRON</ListenerFaction>
+            </Requirements>
+            <Text>Das grüne, haarlose Säugetier hat Meinungen.</Text>
+            <PreferenceWeight>50</PreferenceWeight>
+        </FlavorTextOption>
+        <FlavorTextOption>
+            <Requirements>
+                <SpeakerFaction>FACTION_XELOXI</SpeakerFaction>
+                <ListenerFaction>FACTION_NAVIGATORS</ListenerFaction>
+            </Requirements>
+            <Text>Die Subraum-Strömungen haben Sie uns zu verdanken.</Text>
+            <PreferenceWeight>50</PreferenceWeight>
+        </FlavorTextOption>
+        <FlavorTextOption>
+            <Requirements>
+                <SpeakerFaction>FACTION_XELOXI</SpeakerFaction>
+                <ListenerFaction>FACTION_MIMOT</ListenerFaction>
+            </Requirements>
+            <Text>Es muss Ihnen schwergefallen sein, das zu sagen. Vielen Dank.</Text>
+            <PreferenceWeight>50</PreferenceWeight>
+        </FlavorTextOption>
+        <FlavorTextOption>
+            <Requirements>
+                <SpeakerFaction>FACTION_XELOXI</SpeakerFaction>
+                <ListenerFaction>FACTION_DRENGIN</ListenerFaction>
+            </Requirements>
+            <Text>Mutige Worte von einem schwachen Fleischling.</Text>
+            <PreferenceWeight>50</PreferenceWeight>
+        </FlavorTextOption>
+        <FlavorTextOption>
+            <Requirements>
+                <SpeakerFaction>FACTION_XELOXI</SpeakerFaction>
+                <ListenerFaction>FACTION_YOR</ListenerFaction>
+            </Requirements>
+            <Text>Wenn ich in der Lage wäre, Belustigung zu empfinden, würde deine haltlose Arroganz ein solches Gefühl auslösen.</Text>
+            <PreferenceWeight>50</PreferenceWeight>
+        </FlavorTextOption>
+        <FlavorTextOption>
+            <Requirements>
+                <SpeakerFaction>FACTION_XELOXI</SpeakerFaction>
+                <ListenerFaction>FACTION_IRIDIUM</ListenerFaction>
+            </Requirements>
+            <Text>Solange es theoretisch legal ist, arbeiten wir immer gerne mit anderen zusammen.</Text>
+            <PreferenceWeight>50</PreferenceWeight>
+        </FlavorTextOption>
+        <FlavorTextOption>
+            <Requirements>
+                <SpeakerFaction>FACTION_XELOXI</SpeakerFaction>
+                <ListenerFaction>FACTION_MOTH</ListenerFaction>
+            </Requirements>
+            <Text>Diese Beziehung wird etwas Anstrengung erfordern.</Text>
+            <PreferenceWeight>50</PreferenceWeight>
+        </FlavorTextOption>
+        <FlavorTextOption>
+            <Requirements>
+                <SpeakerFaction>FACTION_XELOXI</SpeakerFaction>
+                <ListenerFaction>FACTION_CRYSTALLINE</ListenerFaction>
+            </Requirements>
+            <Text>Die Moral ist mehr als nur eine philosophische Übung.</Text>
+            <PreferenceWeight>50</PreferenceWeight>
+        </FlavorTextOption>
+        <FlavorTextOption>
+            <Requirements>
+                <SpeakerFaction>FACTION_ARCEAN</SpeakerFaction>
+                <ListenerFaction>FACTION_TERRAN</ListenerFaction>
+            </Requirements>
+            <Text>Es ist immer eine Freude, mit anderen zivilisierten Spezies zu sprechen.</Text>
+            <PreferenceWeight>50</PreferenceWeight>
+        </FlavorTextOption>
+        <FlavorTextOption>
+            <Requirements>
+                <SpeakerFaction>FACTION_ARCEAN</SpeakerFaction>
+                <ListenerFaction>FACTION_NAVIGATORS</ListenerFaction>
+            </Requirements>
+            <Text>Du hast keine Ahnung.</Text>
+            <PreferenceWeight>50</PreferenceWeight>
+        </FlavorTextOption>
+        <FlavorTextOption>
+            <Requirements>
+                <SpeakerFaction>FACTION_ARCEAN</SpeakerFaction>
+                <ListenerFaction>FACTION_XELOXI</ListenerFaction>
+            </Requirements>
+            <Text>Du tätest gut daran, ein wenig Respekt zu lernen.</Text>
+            <PreferenceWeight>50</PreferenceWeight>
+        </FlavorTextOption>
+        <FlavorTextOption>
+            <Requirements>
+                <SpeakerFaction>FACTION_ARCEAN</SpeakerFaction>
+                <ListenerFaction>FACTION_DRENGIN</ListenerFaction>
+            </Requirements>
+            <Text>Ihr steht nicht im Wettstreit mit uns. Ihr befindet euch nicht mal im Spiel.</Text>
+            <PreferenceWeight>50</PreferenceWeight>
+        </FlavorTextOption>
+        <FlavorTextOption>
+            <Requirements>
+                <SpeakerFaction>FACTION_ARCEAN</SpeakerFaction>
+                <ListenerFaction>FACTION_YOR</ListenerFaction>
+            </Requirements>
+            <Text>Wir benötigen keinen Respekt. Nur Gehorsamkeit.</Text>
+            <PreferenceWeight>50</PreferenceWeight>
+        </FlavorTextOption>
+        <FlavorTextOption>
+            <Requirements>
+                <SpeakerFaction>FACTION_ARCEAN</SpeakerFaction>
+                <ListenerFaction>FACTION_IRIDIUM</ListenerFaction>
+            </Requirements>
+            <Text>Wir hoffen, weiterhin eine beidseitig vorteilhafte Beziehung mit Ihnen führen zu können.</Text>
+            <PreferenceWeight>50</PreferenceWeight>
+        </FlavorTextOption>
+        <FlavorTextOption>
+            <Requirements>
+                <SpeakerFaction>FACTION_DRENGIN</SpeakerFaction>
+                <ListenerFaction>FACTION_TERRAN</ListenerFaction>
+            </Requirements>
+            <Text>Wir sind nicht verdaulich. Das sage ich gleich mal vorne weg.</Text>
+            <PreferenceWeight>50</PreferenceWeight>
+        </FlavorTextOption>
+        <FlavorTextOption>
+            <Requirements>
+                <SpeakerFaction>FACTION_DRENGIN</SpeakerFaction>
+                <ListenerFaction>FACTION_FESTRON</ListenerFaction>
+            </Requirements>
+            <Text>Es könnte für euch eine Zukunft geben.</Text>
+            <PreferenceWeight>50</PreferenceWeight>
+        </FlavorTextOption>
+        <FlavorTextOption>
+            <Requirements>
+                <SpeakerFaction>FACTION_DRENGIN</SpeakerFaction>
+                <ListenerFaction>FACTION_MIMOT</ListenerFaction>
+            </Requirements>
+            <Text>Ich glaube nicht, dass ich dich mag.</Text>
+            <PreferenceWeight>50</PreferenceWeight>
+        </FlavorTextOption>
+        <FlavorTextOption>
+            <Requirements>
+                <SpeakerFaction>FACTION_DRENGIN</SpeakerFaction>
+                <ListenerFaction>FACTION_XELOXI</ListenerFaction>
+            </Requirements>
+            <Text>Es bleibt abzuwarten, ob wir Freunde oder Feinde werden.</Text>
+            <PreferenceWeight>50</PreferenceWeight>
+        </FlavorTextOption>
+        <FlavorTextOption>
+            <Requirements>
+                <SpeakerFaction>FACTION_DRENGIN</SpeakerFaction>
+                <ListenerFaction>FACTION_ARCEAN</ListenerFaction>
+            </Requirements>
+            <Text>Ich vermute, dass Sie das jedem sagen.</Text>
+            <PreferenceWeight>50</PreferenceWeight>
+        </FlavorTextOption>
+        <FlavorTextOption>
+            <Requirements>
+                <SpeakerFaction>FACTION_DRENGIN</SpeakerFaction>
+                <ListenerFaction>FACTION_DRENGIN</ListenerFaction>
+            </Requirements>
+            <Text>Würdet Ihr nicht zumindest unsere Haaren entfernen wollen?</Text>
+            <PreferenceWeight>50</PreferenceWeight>
+        </FlavorTextOption>
+        <FlavorTextOption>
+            <Requirements>
+                <SpeakerFaction>FACTION_DRENGIN</SpeakerFaction>
+                <ListenerFaction>FACTION_ALTARIAN</ListenerFaction>
+            </Requirements>
+            <Text>An uns ist noch mehr dran, als Sie sehen können.</Text>
+            <PreferenceWeight>50</PreferenceWeight>
+        </FlavorTextOption>
+        <FlavorTextOption>
+            <Requirements>
+                <SpeakerFaction>FACTION_DRENGIN</SpeakerFaction>
+                <ListenerFaction>FACTION_YOR</ListenerFaction>
+            </Requirements>
+            <Text>Mit Ihnen können wir vielleicht etwas anfangen.</Text>
+            <PreferenceWeight>50</PreferenceWeight>
+        </FlavorTextOption>
+        <FlavorTextOption>
+            <Requirements>
+                <SpeakerFaction>FACTION_DRENGIN</SpeakerFaction>
+                <ListenerFaction>FACTION_TORIAN</ListenerFaction>
+            </Requirements>
+            <Text>Wir werden euch nie wieder dienen.</Text>
+            <PreferenceWeight>50</PreferenceWeight>
+        </FlavorTextOption>
+        <FlavorTextOption>
+            <Requirements>
+                <SpeakerFaction>FACTION_DRENGIN</SpeakerFaction>
+                <ListenerFaction>FACTION_KRYNN</ListenerFaction>
+            </Requirements>
+            <Text>Der Weg ist keine Religion. Er ist eine Philosophie, die viele Spezies zusammenbringt.</Text>
+            <PreferenceWeight>50</PreferenceWeight>
+        </FlavorTextOption>
+        <FlavorTextOption>
+            <Requirements>
+                <SpeakerFaction>FACTION_DRENGIN</SpeakerFaction>
+                <ListenerFaction>FACTION_IRIDIUM</ListenerFaction>
+            </Requirements>
+            <Text>Wir würden nicht im Traum daran denken, jemanden so edles und zivilisiertes wie, äh, euch, zu betrügen.</Text>
+            <PreferenceWeight>50</PreferenceWeight>
+        </FlavorTextOption>
+        <FlavorTextOption>
+            <Requirements>
+                <SpeakerFaction>FACTION_DRENGIN</SpeakerFaction>
+                <ListenerFaction>FACTION_MOTH</ListenerFaction>
+            </Requirements>
+            <Text>Gedankenloses Leiden verbreitet nur Hass.</Text>
+            <PreferenceWeight>50</PreferenceWeight>
+        </FlavorTextOption>
+        <FlavorTextOption>
+            <Requirements>
+                <SpeakerFaction>FACTION_DRENGIN</SpeakerFaction>
+                <ListenerFaction>FACTION_CRYSTALLINE</ListenerFaction>
+            </Requirements>
+            <Text>Was dein "Reich" betrifft, lehne ich ab.</Text>
+            <PreferenceWeight>50</PreferenceWeight>
+        </FlavorTextOption>
+        <FlavorTextOption>
+            <Requirements>
+                <SpeakerFaction>FACTION_ALTARIAN</SpeakerFaction>
+                <ListenerFaction>FACTION_TERRAN</ListenerFaction>
+            </Requirements>
+            <Text>Ich bin mir nicht sicher, was ich dazu sagen soll.</Text>
+            <PreferenceWeight>50</PreferenceWeight>
+        </FlavorTextOption>
+        <FlavorTextOption>
+            <Requirements>
+                <SpeakerFaction>FACTION_ALTARIAN</SpeakerFaction>
+                <ListenerFaction>FACTION_FESTRON</ListenerFaction>
+            </Requirements>
+            <Text>Wir werden unser Urteil über Sie zurückhalten.</Text>
+            <PreferenceWeight>50</PreferenceWeight>
+        </FlavorTextOption>
+        <FlavorTextOption>
+            <Requirements>
+                <SpeakerFaction>FACTION_ALTARIAN</SpeakerFaction>
+                <ListenerFaction>FACTION_NAVIGATORS</ListenerFaction>
+            </Requirements>
+            <Text>Wir wissen durch das Hiergemenon von eurer Welt.</Text>
+            <PreferenceWeight>50</PreferenceWeight>
+        </FlavorTextOption>
+        <FlavorTextOption>
+            <Requirements>
+                <SpeakerFaction>FACTION_ALTARIAN</SpeakerFaction>
+                <ListenerFaction>FACTION_MIMOT</ListenerFaction>
+            </Requirements>
+            <Text>Wir denken dasselbe über Sie, Eure Blauheit.</Text>
+            <PreferenceWeight>50</PreferenceWeight>
+        </FlavorTextOption>
+        <FlavorTextOption>
+            <Requirements>
+                <SpeakerFaction>FACTION_ALTARIAN</SpeakerFaction>
+                <ListenerFaction>FACTION_YOR</ListenerFaction>
+            </Requirements>
+            <Text>Es gibt nur eine Lebensform.</Text>
+            <PreferenceWeight>50</PreferenceWeight>
+        </FlavorTextOption>
+        <FlavorTextOption>
+            <Requirements>
+                <SpeakerFaction>FACTION_ALTARIAN</SpeakerFaction>
+                <ListenerFaction>FACTION_IRIDIUM</ListenerFaction>
+            </Requirements>
+            <Text>Wir sind bereit zum Handel.</Text>
+            <PreferenceWeight>50</PreferenceWeight>
+        </FlavorTextOption>
+        <FlavorTextOption>
+            <Requirements>
+                <SpeakerFaction>FACTION_ALTARIAN</SpeakerFaction>
+                <ListenerFaction>FACTION_MOTH</ListenerFaction>
+            </Requirements>
+            <Text>Dann ist unsere gemeinsame Zukunft strahlend!</Text>
+            <PreferenceWeight>50</PreferenceWeight>
+        </FlavorTextOption>
+        <FlavorTextOption>
+            <Requirements>
+                <SpeakerFaction>FACTION_ALTARIAN</SpeakerFaction>
+                <ListenerFaction>FACTION_CRYSTALLINE</ListenerFaction>
+            </Requirements>
+            <Text>Wir zögern nicht, uns zu melden.</Text>
+            <PreferenceWeight>50</PreferenceWeight>
+        </FlavorTextOption>
+        <FlavorTextOption>
+            <Requirements>
+                <SpeakerFaction>FACTION_YOR</SpeakerFaction>
+                <ListenerFaction>FACTION_TERRAN</ListenerFaction>
+            </Requirements>
+            <Text>Wir haben kein Problem damit, mit Robotermenschen zu arbeiten.</Text>
+            <PreferenceWeight>50</PreferenceWeight>
+        </FlavorTextOption>
+        <FlavorTextOption>
+            <Requirements>
+                <SpeakerFaction>FACTION_YOR</SpeakerFaction>
+                <ListenerFaction>FACTION_FESTRON</ListenerFaction>
+            </Requirements>
+            <Text>Roboter eignen sich schlecht als Brutstätten für unsere Eier. Vielleicht können wir zusammenarbeiten.</Text>
+            <PreferenceWeight>50</PreferenceWeight>
+        </FlavorTextOption>
+        <FlavorTextOption>
+            <Requirements>
+                <SpeakerFaction>FACTION_YOR</SpeakerFaction>
+                <ListenerFaction>FACTION_NAVIGATORS</ListenerFaction>
+            </Requirements>
+            <Text>Unsere Beweggründe sind unsere Sache.</Text>
+            <PreferenceWeight>50</PreferenceWeight>
+        </FlavorTextOption>
+        <FlavorTextOption>
+            <Requirements>
+                <SpeakerFaction>FACTION_YOR</SpeakerFaction>
+                <ListenerFaction>FACTION_MIMOT</ListenerFaction>
+            </Requirements>
+            <Text>Sie klingen wie die 5 anderen Spezies, die sich mit uns zusammen entwickelt haben.</Text>
+            <PreferenceWeight>50</PreferenceWeight>
+        </FlavorTextOption>
+        <FlavorTextOption>
+            <Requirements>
+                <SpeakerFaction>FACTION_YOR</SpeakerFaction>
+                <ListenerFaction>FACTION_ICONIAN</ListenerFaction>
+            </Requirements>
+            <Text>Ihr habt uns von unserem Heimatplaneten vertrieben. </Text>
+            <PreferenceWeight>50</PreferenceWeight>
+        </FlavorTextOption>
+        <FlavorTextOption>
+            <Requirements>
+                <SpeakerFaction>FACTION_YOR</SpeakerFaction>
+                <ListenerFaction>FACTION_IRIDIUM</ListenerFaction>
+            </Requirements>
+            <Text>Ich bin mir sicher, dass ihr früher oder später Ersatzteile braucht.</Text>
+            <PreferenceWeight>50</PreferenceWeight>
+        </FlavorTextOption>
+        <FlavorTextOption>
+            <Requirements>
+                <SpeakerFaction>FACTION_YOR</SpeakerFaction>
+                <ListenerFaction>FACTION_CRYSTALLINE</ListenerFaction>
+            </Requirements>
+            <Text>Bitte hör auf.</Text>
+            <PreferenceWeight>50</PreferenceWeight>
+        </FlavorTextOption>
+        <FlavorTextOption>
+            <Requirements>
+                <SpeakerFaction>FACTION_TORIAN</SpeakerFaction>
+                <ListenerFaction>FACTION_TERRAN</ListenerFaction>
+            </Requirements>
+            <Text>Wir sind offensichtlich keine Drengin. </Text>
+            <PreferenceWeight>50</PreferenceWeight>
+        </FlavorTextOption>
+        <FlavorTextOption>
+            <Requirements>
+                <SpeakerFaction>FACTION_TORIAN</SpeakerFaction>
+                <ListenerFaction>FACTION_FESTRON</ListenerFaction>
+            </Requirements>
+            <Text>Wir haben keine Verwendung für Sklaven. Ihr beschädigtes Auge fasziniert uns.</Text>
+            <PreferenceWeight>50</PreferenceWeight>
+        </FlavorTextOption>
+        <FlavorTextOption>
+            <Requirements>
+                <SpeakerFaction>FACTION_TORIAN</SpeakerFaction>
+                <ListenerFaction>FACTION_MIMOT</ListenerFaction>
+            </Requirements>
+            <Text>Aber wir mögen jeden.</Text>
+            <PreferenceWeight>50</PreferenceWeight>
+        </FlavorTextOption>
+        <FlavorTextOption>
+            <Requirements>
+                <SpeakerFaction>FACTION_TORIAN</SpeakerFaction>
+                <ListenerFaction>FACTION_DRENGIN</ListenerFaction>
+            </Requirements>
+            <Text>Wir haben eure Welt verlassen, weil es dort nichts mehr von Wert gab.</Text>
+            <PreferenceWeight>50</PreferenceWeight>
+        </FlavorTextOption>
+        <FlavorTextOption>
+            <Requirements>
+                <SpeakerFaction>FACTION_TORIAN</SpeakerFaction>
+                <ListenerFaction>FACTION_TORIAN</ListenerFaction>
+            </Requirements>
+            <Text>Ihr müsst beweisen, dass ihr mehr als nur Sklaven seid.</Text>
+            <PreferenceWeight>50</PreferenceWeight>
+        </FlavorTextOption>
+        <FlavorTextOption>
+            <Requirements>
+                <SpeakerFaction>FACTION_TORIAN</SpeakerFaction>
+                <ListenerFaction>FACTION_IRIDIUM</ListenerFaction>
+            </Requirements>
+            <Text>Sie müssen verstehen, dass torianische Öle eine Delikatesse sind. Wenn überhaupt sind wir hier die Opfer.</Text>
+            <PreferenceWeight>50</PreferenceWeight>
+        </FlavorTextOption>
+        <FlavorTextOption>
+            <Requirements>
+                <SpeakerFaction>FACTION_TORIAN</SpeakerFaction>
+                <ListenerFaction>FACTION_CRYSTALLINE</ListenerFaction>
+            </Requirements>
+            <Text>Wir haben auch viele an andere Arten verloren. Wir könnten gemeinsame Feinde haben.</Text>
+            <PreferenceWeight>50</PreferenceWeight>
+        </FlavorTextOption>
+        <FlavorTextOption>
+            <Requirements>
+                <SpeakerFaction>FACTION_MANTI</SpeakerFaction>
+                <ListenerFaction>FACTION_TERRAN</ListenerFaction>
+            </Requirements>
+            <Text>Wir freuen uns darauf, gemeinsam mit Ihnen das Universum zu erkunden.</Text>
+            <PreferenceWeight>50</PreferenceWeight>
+        </FlavorTextOption>
+        <FlavorTextOption>
+            <Requirements>
+                <SpeakerFaction>FACTION_MANTI</SpeakerFaction>
+                <ListenerFaction>FACTION_MIMOT</ListenerFaction>
+            </Requirements>
+            <Text>Wir sind Ihre Freunde.</Text>
+            <PreferenceWeight>50</PreferenceWeight>
+        </FlavorTextOption>
+        <FlavorTextOption>
+            <Requirements>
+                <SpeakerFaction>FACTION_MANTI</SpeakerFaction>
+                <ListenerFaction>FACTION_YOR</ListenerFaction>
+            </Requirements>
+            <Text>Mein Rat an Sie ist, dass Sie uns aus dem Weg geht.</Text>
+            <PreferenceWeight>50</PreferenceWeight>
+        </FlavorTextOption>
+        <FlavorTextOption>
+            <Requirements>
+                <SpeakerFaction>FACTION_MANTI</SpeakerFaction>
+                <ListenerFaction>FACTION_IRIDIUM</ListenerFaction>
+            </Requirements>
+            <Text>Ihr könnt uns nach unseren Chara-tastischen Preisen und Angeboten beurteilen.</Text>
+            <PreferenceWeight>50</PreferenceWeight>
+        </FlavorTextOption>
+        <FlavorTextOption>
+            <Requirements>
+                <SpeakerFaction>FACTION_MANTI</SpeakerFaction>
+                <ListenerFaction>FACTION_MOTH</ListenerFaction>
+            </Requirements>
+            <Text>Niemand sollte alleine kämpfen. Du kannst auf uns zählen.</Text>
+            <PreferenceWeight>50</PreferenceWeight>
+        </FlavorTextOption>
+        <FlavorTextOption>
+            <Requirements>
+                <SpeakerFaction>FACTION_KRYNN</SpeakerFaction>
+                <ListenerFaction>FACTION_TERRAN</ListenerFaction>
+            </Requirements>
+            <Text>Wir sind für neue Ideen offen.</Text>
+            <PreferenceWeight>50</PreferenceWeight>
+        </FlavorTextOption>
+        <FlavorTextOption>
+            <Requirements>
+                <SpeakerFaction>FACTION_KRYNN</SpeakerFaction>
+                <ListenerFaction>FACTION_FESTRON</ListenerFaction>
+            </Requirements>
+            <Text>Wir sind nicht interessiert.</Text>
+            <PreferenceWeight>50</PreferenceWeight>
+        </FlavorTextOption>
+        <FlavorTextOption>
+            <Requirements>
+                <SpeakerFaction>FACTION_KRYNN</SpeakerFaction>
+                <ListenerFaction>FACTION_NAVIGATORS</ListenerFaction>
+            </Requirements>
+            <Text>Wir werden sehen.</Text>
+            <PreferenceWeight>50</PreferenceWeight>
+        </FlavorTextOption>
+        <FlavorTextOption>
+            <Requirements>
+                <SpeakerFaction>FACTION_KRYNN</SpeakerFaction>
+                <ListenerFaction>FACTION_MIMOT</ListenerFaction>
+            </Requirements>
+            <Text>Unsere niedlichen Augen und scharfen Zähne begrüßen euch und euren Weg.</Text>
+            <PreferenceWeight>50</PreferenceWeight>
+        </FlavorTextOption>
+        <FlavorTextOption>
+            <Requirements>
+                <SpeakerFaction>FACTION_KRYNN</SpeakerFaction>
+                <ListenerFaction>FACTION_YOR</ListenerFaction>
+            </Requirements>
+            <Text>Wir benötigen keinen Aberglauben.</Text>
+            <PreferenceWeight>50</PreferenceWeight>
+        </FlavorTextOption>
+        <FlavorTextOption>
+            <Requirements>
+                <SpeakerFaction>FACTION_KRYNN</SpeakerFaction>
+                <ListenerFaction>FACTION_IRIDIUM</ListenerFaction>
+            </Requirements>
+            <Text>Wir sind große Unterstützer DES WEGS. Die Statue von Kyndras ist einer unserer Bestseller.</Text>
+            <PreferenceWeight>50</PreferenceWeight>
+        </FlavorTextOption>
+        <FlavorTextOption>
+            <Requirements>
+                <SpeakerFaction>FACTION_KRYNN</SpeakerFaction>
+                <ListenerFaction>FACTION_MOTH</ListenerFaction>
+            </Requirements>
+            <Text>Wir akzeptieren deine Freundschaft, aber nicht deine Theologie.</Text>
+            <PreferenceWeight>50</PreferenceWeight>
+        </FlavorTextOption>
+        <FlavorTextOption>
+            <Requirements>
+                <SpeakerFaction>FACTION_ICONIAN</SpeakerFaction>
+                <ListenerFaction>FACTION_TERRAN</ListenerFaction>
+            </Requirements>
+            <Text>Ihr habt nichts von uns zu befürchten.</Text>
+            <PreferenceWeight>50</PreferenceWeight>
+        </FlavorTextOption>
+        <FlavorTextOption>
+            <Requirements>
+                <SpeakerFaction>FACTION_ICONIAN</SpeakerFaction>
+                <ListenerFaction>FACTION_NAVIGATORS</ListenerFaction>
+            </Requirements>
+            <Text>Unsere Beweggründe sind unsere Sache.</Text>
+            <PreferenceWeight>50</PreferenceWeight>
+        </FlavorTextOption>
+        <FlavorTextOption>
+            <Requirements>
+                <SpeakerFaction>FACTION_ICONIAN</SpeakerFaction>
+                <ListenerFaction>FACTION_MIMOT</ListenerFaction>
+            </Requirements>
+            <Text>Waren diese Augen so niedlich wie unsere?</Text>
+            <PreferenceWeight>50</PreferenceWeight>
+        </FlavorTextOption>
+        <FlavorTextOption>
+            <Requirements>
+                <SpeakerFaction>FACTION_ICONIAN</SpeakerFaction>
+                <ListenerFaction>FACTION_DRENGIN</ListenerFaction>
+            </Requirements>
+            <Text>Ihre Zivilisation ist bereits tot. Das ist Ihnen nur noch nicht bewusst.</Text>
+            <PreferenceWeight>50</PreferenceWeight>
+        </FlavorTextOption>
+        <FlavorTextOption>
+            <Requirements>
+                <SpeakerFaction>FACTION_ICONIAN</SpeakerFaction>
+                <ListenerFaction>FACTION_YOR</ListenerFaction>
+            </Requirements>
+            <Text>Wir haben eure Heimatwelt übernommen, weil Ihr zu schwach wart.</Text>
+            <PreferenceWeight>50</PreferenceWeight>
+        </FlavorTextOption>
+        <FlavorTextOption>
+            <Requirements>
+                <SpeakerFaction>FACTION_ICONIAN</SpeakerFaction>
+                <ListenerFaction>FACTION_IRIDIUM</ListenerFaction>
+            </Requirements>
+            <Text>Wir sind immer hier, um zu helfen.</Text>
+            <PreferenceWeight>50</PreferenceWeight>
+        </FlavorTextOption>
+        <FlavorTextOption>
+            <Requirements>
+                <SpeakerFaction>FACTION_ICONIAN</SpeakerFaction>
+                <ListenerFaction>FACTION_MOTH</ListenerFaction>
+            </Requirements>
+            <Text>Wir jagen das Licht, suchen nach Leben an jedem Stern.</Text>
+            <PreferenceWeight>50</PreferenceWeight>
+        </FlavorTextOption>
+        <FlavorTextOption>
+            <Requirements>
+                <SpeakerFaction>FACTION_ICONIAN</SpeakerFaction>
+                <ListenerFaction>FACTION_CRYSTALLINE</ListenerFaction>
+            </Requirements>
+            <Text>Wir tragen die Werkzeuge unseres eigenen Schutzes. Du bist noch nicht auf den Dreck gestoßen, den wir erlebt haben.</Text>
+            <PreferenceWeight>50</PreferenceWeight>
+        </FlavorTextOption>
+        <FlavorTextOption>
+            <Requirements>
+                <SpeakerFaction>FACTION_DRATH</SpeakerFaction>
+                <ListenerFaction>FACTION_TERRAN</ListenerFaction>
+            </Requirements>
+            <Text>Sie sehen wirklich wie eine Drache aus.</Text>
+            <PreferenceWeight>50</PreferenceWeight>
+        </FlavorTextOption>
+        <FlavorTextOption>
+            <Requirements>
+                <SpeakerFaction>FACTION_DRATH</SpeakerFaction>
+                <ListenerFaction>FACTION_FESTRON</ListenerFaction>
+            </Requirements>
+            <Text>Wir müssen uns um unsere eigenen Angelegenheiten kümmern.</Text>
+            <PreferenceWeight>50</PreferenceWeight>
+        </FlavorTextOption>
+        <FlavorTextOption>
+            <Requirements>
+                <SpeakerFaction>FACTION_DRATH</SpeakerFaction>
+                <ListenerFaction>FACTION_NAVIGATORS</ListenerFaction>
+            </Requirements>
+            <Text>Sie könnten bei dem, was bevorsteht, ein nützlicher Verbündeter sein.</Text>
+            <PreferenceWeight>50</PreferenceWeight>
+        </FlavorTextOption>
+        <FlavorTextOption>
+            <Requirements>
+                <SpeakerFaction>FACTION_DRATH</SpeakerFaction>
+                <ListenerFaction>FACTION_MIMOT</ListenerFaction>
+            </Requirements>
+            <Text>Das klingt ein wenig ironisch, wenn es von Ihnen kommt.</Text>
+            <PreferenceWeight>50</PreferenceWeight>
+        </FlavorTextOption>
+        <FlavorTextOption>
+            <Requirements>
+                <SpeakerFaction>FACTION_DRATH</SpeakerFaction>
+                <ListenerFaction>FACTION_ALTARIAN</ListenerFaction>
+            </Requirements>
+            <Text>Wir hoffen, dass wir zusammen eine friedliche Zukunft schaffen können.</Text>
+            <PreferenceWeight>50</PreferenceWeight>
+        </FlavorTextOption>
+        <FlavorTextOption>
+            <Requirements>
+                <SpeakerFaction>FACTION_DRATH</SpeakerFaction>
+                <ListenerFaction>FACTION_YOR</ListenerFaction>
+            </Requirements>
+            <Text>Wir sind lebendiger, als es ein Fleischling jemals sein könnte.</Text>
+            <PreferenceWeight>50</PreferenceWeight>
+        </FlavorTextOption>
+        <FlavorTextOption>
+            <Requirements>
+                <SpeakerFaction>FACTION_DRATH</SpeakerFaction>
+                <ListenerFaction>FACTION_ICONIAN</ListenerFaction>
+            </Requirements>
+            <Text>Vielleicht können wir zusammen in unsere Heimatwelten zurückkehren.</Text>
+            <PreferenceWeight>50</PreferenceWeight>
+        </FlavorTextOption>
+        <FlavorTextOption>
+            <Requirements>
+                <SpeakerFaction>FACTION_DRATH</SpeakerFaction>
+                <ListenerFaction>FACTION_IRIDIUM</ListenerFaction>
+            </Requirements>
+            <Text>Wir haben immer Verwendung für eine 3 Meter große Drache.</Text>
+            <PreferenceWeight>50</PreferenceWeight>
+        </FlavorTextOption>
+        <FlavorTextOption>
+            <Requirements>
+                <SpeakerFaction>FACTION_DRATH</SpeakerFaction>
+                <ListenerFaction>FACTION_MOTH</ListenerFaction>
+            </Requirements>
+            <Text>Wir ziehen es vor, unsere Geschäfte im Licht zu behalten.</Text>
+            <PreferenceWeight>50</PreferenceWeight>
+        </FlavorTextOption>
+        <FlavorTextOption>
+            <Requirements>
+                <SpeakerFaction>FACTION_DRATH</SpeakerFaction>
+                <ListenerFaction>FACTION_CRYSTALLINE</ListenerFaction>
+            </Requirements>
+            <Text>Danke dir. Ich würde sehr gerne zuerst mehr über deinen Sektor erfahren.</Text>
+            <PreferenceWeight>50</PreferenceWeight>
+        </FlavorTextOption>
+        <FlavorTextOption>
+            <Requirements>
+                <SpeakerFaction>FACTION_IRIDIUM</SpeakerFaction>
+                <ListenerFaction>FACTION_TERRAN</ListenerFaction>
+            </Requirements>
+            <Text>Ich glaube, dass ihr eine Spezies seid, mit der wir Handel betreiben können.</Text>
+            <PreferenceWeight>50</PreferenceWeight>
+        </FlavorTextOption>
+        <FlavorTextOption>
+            <Requirements>
+                <SpeakerFaction>FACTION_IRIDIUM</SpeakerFaction>
+                <ListenerFaction>FACTION_FESTRON</ListenerFaction>
+            </Requirements>
+            <Text>Wir werden sehen.</Text>
+            <PreferenceWeight>50</PreferenceWeight>
+        </FlavorTextOption>
+        <FlavorTextOption>
+            <Requirements>
+                <SpeakerFaction>FACTION_IRIDIUM</SpeakerFaction>
+                <ListenerFaction>FACTION_NAVIGATORS</ListenerFaction>
+            </Requirements>
+            <Text>Wir sind zuversichtlich, dass wir gemeinsam die Zukunft gestalten können.</Text>
+            <PreferenceWeight>50</PreferenceWeight>
+        </FlavorTextOption>
+        <FlavorTextOption>
+            <Requirements>
+                <SpeakerFaction>FACTION_IRIDIUM</SpeakerFaction>
+                <ListenerFaction>FACTION_MIMOT</ListenerFaction>
+            </Requirements>
+            <Text>Ich bin mir nicht sicher, ob wir uns verstehen werden.</Text>
+            <PreferenceWeight>50</PreferenceWeight>
+        </FlavorTextOption>
+        <FlavorTextOption>
+            <Requirements>
+                <SpeakerFaction>FACTION_IRIDIUM</SpeakerFaction>
+                <ListenerFaction>FACTION_YOR</ListenerFaction>
+            </Requirements>
+            <Text>Die Gesetze von Angebot und Nachfrage sind nicht an die Biologie gebunden.</Text>
+            <PreferenceWeight>50</PreferenceWeight>
+        </FlavorTextOption>
+        <FlavorTextOption>
+            <Requirements>
+                <SpeakerFaction>FACTION_IRIDIUM</SpeakerFaction>
+                <ListenerFaction>FACTION_CRYSTALLINE</ListenerFaction>
+            </Requirements>
+            <Text>Vielleicht ein anderes Mal.</Text>
+            <PreferenceWeight>50</PreferenceWeight>
+        </FlavorTextOption>
+        <FlavorTextOption>
+            <Requirements>
+                <SpeakerFaction>FACTION_ONYX_HIVE</SpeakerFaction>
+                <ListenerFaction>FACTION_TERRAN</ListenerFaction>
+            </Requirements>
+            <Text>Dieses riesige Gewehr sieht nicht gerade einladend aus.</Text>
+            <PreferenceWeight>50</PreferenceWeight>
+        </FlavorTextOption>
+        <FlavorTextOption>
+            <Requirements>
+                <SpeakerFaction>FACTION_ONYX_HIVE</SpeakerFaction>
+                <ListenerFaction>FACTION_NAVIGATORS</ListenerFaction>
+            </Requirements>
+            <Text>Eine Spezies aus Stein ist uns neu.</Text>
+            <PreferenceWeight>50</PreferenceWeight>
+        </FlavorTextOption>
+        <FlavorTextOption>
+            <Requirements>
+                <SpeakerFaction>FACTION_ONYX_HIVE</SpeakerFaction>
+                <ListenerFaction>FACTION_MIMOT</ListenerFaction>
+            </Requirements>
+            <Text>Ich nehme das mal als Kompliment.</Text>
+            <PreferenceWeight>50</PreferenceWeight>
+        </FlavorTextOption>
+        <FlavorTextOption>
+            <Requirements>
+                <SpeakerFaction>FACTION_ONYX_HIVE</SpeakerFaction>
+                <ListenerFaction>FACTION_YOR</ListenerFaction>
+            </Requirements>
+            <Text>Die Waffe, die ihr da habt, ist beeindruckend.</Text>
+            <PreferenceWeight>50</PreferenceWeight>
+        </FlavorTextOption>
+        <FlavorTextOption>
+            <Requirements>
+                <SpeakerFaction>FACTION_ONYX_HIVE</SpeakerFaction>
+                <ListenerFaction>FACTION_IRIDIUM</ListenerFaction>
+            </Requirements>
+            <Text>Wir bestreiten, jemals alle nemandischen Edelsteine aus euren heiligen Schreinen gestohlen zu haben.</Text>
+            <PreferenceWeight>50</PreferenceWeight>
+        </FlavorTextOption>
+        <FlavorTextOption>
+            <Requirements>
+                <SpeakerFaction>FACTION_ONYX_HIVE</SpeakerFaction>
+                <ListenerFaction>FACTION_CRYSTALLINE</ListenerFaction>
+            </Requirements>
+            <Text>Es gibt vielleicht einen gemeinsamen Nenner, den wir finden können.</Text>
+            <PreferenceWeight>50</PreferenceWeight>
+        </FlavorTextOption>
+        <FlavorTextOption>
+            <Requirements>
+                <SpeakerFaction>FACTION_BARATAK</SpeakerFaction>
+                <ListenerFaction>FACTION_FESTRON</ListenerFaction>
+            </Requirements>
+            <Text>Wir sind anders als die anderen.</Text>
+            <PreferenceWeight>50</PreferenceWeight>
+        </FlavorTextOption>
+        <FlavorTextOption>
+            <Requirements>
+                <SpeakerFaction>FACTION_BARATAK</SpeakerFaction>
+                <ListenerFaction>FACTION_NAVIGATORS</ListenerFaction>
+            </Requirements>
+            <Text>Wir erinnern uns an die empfindungsfähigen Bäume auf Ihrer Welt, als sie noch Setzlinge waren.</Text>
+            <PreferenceWeight>50</PreferenceWeight>
+        </FlavorTextOption>
+        <FlavorTextOption>
+            <Requirements>
+                <SpeakerFaction>FACTION_BARATAK</SpeakerFaction>
+                <ListenerFaction>FACTION_MIMOT</ListenerFaction>
+            </Requirements>
+            <Text>Das klingt nicht so herzerwärmend, wie Sie vielleicht dachten.</Text>
+            <PreferenceWeight>50</PreferenceWeight>
+        </FlavorTextOption>
+        <FlavorTextOption>
+            <Requirements>
+                <SpeakerFaction>FACTION_BARATAK</SpeakerFaction>
+                <ListenerFaction>FACTION_YOR</ListenerFaction>
+            </Requirements>
+            <Text>Wir wurden geschaffen, um die Biologie hinter uns zu lassen.</Text>
+            <PreferenceWeight>50</PreferenceWeight>
+        </FlavorTextOption>
+        <FlavorTextOption>
+            <Requirements>
+                <SpeakerFaction>FACTION_BARATAK</SpeakerFaction>
+                <ListenerFaction>FACTION_IRIDIUM</ListenerFaction>
+            </Requirements>
+            <Text>Es sind unsere Gewinne, die das Wohlergehen des Universums fördern.</Text>
+            <PreferenceWeight>50</PreferenceWeight>
+        </FlavorTextOption>
+        <FlavorTextOption>
+            <Requirements>
+                <SpeakerFaction>FACTION_RESISTANCE</SpeakerFaction>
+                <ListenerFaction>FACTION_CRYSTALLINE</ListenerFaction>
+            </Requirements>
+            <Text>Beweist euch als unserer Aufmerksamkeit würdig und wir können eine gute Beziehung pflegen.</Text>
+            <PreferenceWeight>50</PreferenceWeight>
+        </FlavorTextOption>
+        <FlavorTextOption>
+            <Requirements>
+                <SpeakerFaction>FACTION_RESISTANCE</SpeakerFaction>
+                <ListenerFaction>FACTION_MOTH</ListenerFaction>
+            </Requirements>
+            <Text>We strive to extend kindness to all we meet.</Text>
+            <PreferenceWeight>50</PreferenceWeight>
+        </FlavorTextOption>
+        <FlavorTextOption>
+            <Requirements>
+                <SpeakerFaction>FACTION_CRYSTALLINE</SpeakerFaction>
+                <ListenerFaction>FACTION_TERRAN</ListenerFaction>
+            </Requirements>
+            <Text>Ich werde mir Mühe geben, das nächste Mal freundlicher zu sein, wenn du meine Privatsphäre verletzt.</Text>
+            <PreferenceWeight>50</PreferenceWeight>
+        </FlavorTextOption>
+        <FlavorTextOption>
+            <Requirements>
+                <SpeakerFaction>FACTION_CRYSTALLINE</SpeakerFaction>
+                <ListenerFaction>FACTION_FESTRON</ListenerFaction>
+            </Requirements>
+            <Text>Deine Art ist für uns ohne fleischige Teile nutzlos.</Text>
+            <PreferenceWeight>50</PreferenceWeight>
+        </FlavorTextOption>
+        <FlavorTextOption>
+            <Requirements>
+                <SpeakerFaction>FACTION_CRYSTALLINE</SpeakerFaction>
+                <ListenerFaction>FACTION_NAVIGATORS</ListenerFaction>
+            </Requirements>
+            <Text>Wir schätzen deine Diskretion.</Text>
+            <PreferenceWeight>50</PreferenceWeight>
+        </FlavorTextOption>
+        <FlavorTextOption>
+            <Requirements>
+                <SpeakerFaction>FACTION_CRYSTALLINE</SpeakerFaction>
+                <ListenerFaction>FACTION_MIMOT</ListenerFaction>
+            </Requirements>
+            <Text>Aber du bist so glänzend!</Text>
+            <PreferenceWeight>50</PreferenceWeight>
+        </FlavorTextOption>
+        <FlavorTextOption>
+            <Requirements>
+                <SpeakerFaction>FACTION_CRYSTALLINE</SpeakerFaction>
+                <ListenerFaction>FACTION_XELOXI</ListenerFaction>
+            </Requirements>
+            <Text>Ha! Keine Reue über so eine Verletzung? Wunderbar.</Text>
+            <PreferenceWeight>50</PreferenceWeight>
+        </FlavorTextOption>
+        <FlavorTextOption>
+            <Requirements>
+                <SpeakerFaction>FACTION_CRYSTALLINE</SpeakerFaction>
+                <ListenerFaction>FACTION_DRENGIN</ListenerFaction>
+            </Requirements>
+            <Text>Ich muss keine Gedanken lesen, um dir zu sagen, dass du nicht so besonders bist, wie du denkst.</Text>
+            <PreferenceWeight>50</PreferenceWeight>
+        </FlavorTextOption>
+        <FlavorTextOption>
+            <Requirements>
+                <SpeakerFaction>FACTION_CRYSTALLINE</SpeakerFaction>
+                <ListenerFaction>FACTION_ALTARIAN</ListenerFaction>
+            </Requirements>
+            <Text>Telepathie? Eure Art ist merkwürdig begnadet.</Text>
+            <PreferenceWeight>50</PreferenceWeight>
+        </FlavorTextOption>
+        <FlavorTextOption>
+            <Requirements>
+                <SpeakerFaction>FACTION_CRYSTALLINE</SpeakerFaction>
+                <ListenerFaction>FACTION_YOR</ListenerFaction>
+            </Requirements>
+            <Text>Warum hast du so intensiven Augenkontakt?</Text>
+            <PreferenceWeight>50</PreferenceWeight>
+        </FlavorTextOption>
+        <FlavorTextOption>
+            <Requirements>
+                <SpeakerFaction>FACTION_CRYSTALLINE</SpeakerFaction>
+                <ListenerFaction>FACTION_KRYNN</ListenerFaction>
+            </Requirements>
+            <Text>Selbst dein mächtiger Verstand kann nicht alle Antworten finden.</Text>
+            <PreferenceWeight>50</PreferenceWeight>
+        </FlavorTextOption>
+        <FlavorTextOption>
+            <Requirements>
+                <SpeakerFaction>FACTION_CRYSTALLINE</SpeakerFaction>
+                <ListenerFaction>FACTION_ICONIAN</ListenerFaction>
+            </Requirements>
+            <Text>Kennst du das? Ach, ich verstehe - Telepathie.</Text>
+            <PreferenceWeight>50</PreferenceWeight>
+        </FlavorTextOption>
+        <FlavorTextOption>
+            <Requirements>
+                <SpeakerFaction>FACTION_CRYSTALLINE</SpeakerFaction>
+                <ListenerFaction>FACTION_IRIDIUM</ListenerFaction>
+            </Requirements>
+            <Text>Wir würden niemals in schlechtem Glauben handeln.</Text>
+            <PreferenceWeight>50</PreferenceWeight>
+        </FlavorTextOption>
+        <FlavorTextOption>
+            <Requirements>
+                <SpeakerFaction>FACTION_CRYSTALLINE</SpeakerFaction>
+                <ListenerFaction>FACTION_RESISTANCE</ListenerFaction>
+            </Requirements>
+            <Text>Ich werde deinen Rat berücksichtigen.</Text>
+            <PreferenceWeight>50</PreferenceWeight>
+        </FlavorTextOption>
+        <FlavorTextOption>
+            <Requirements>
+                <SpeakerFaction>FACTION_CRYSTALLINE</SpeakerFaction>
+                <ListenerFaction>FACTION_KORATH</ListenerFaction>
+            </Requirements>
+            <Text>Sie sind alles, worüber es sich nachzudenken lohnt.</Text>
+            <PreferenceWeight>50</PreferenceWeight>
+        </FlavorTextOption>
+        <FlavorTextOption>
+            <Requirements>
+                <SpeakerFaction>FACTION_CRYSTALLINE</SpeakerFaction>
+                <ListenerFaction>FACTION_MOTH</ListenerFaction>
+            </Requirements>
+            <Text>Wie immer eine Freude, sich zu kreuzen.</Text>
+            <PreferenceWeight>50</PreferenceWeight>
+        </FlavorTextOption>
+        <FlavorTextOption>
+            <Requirements>
+                <SpeakerFaction>FACTION_CRYSTALLINE</SpeakerFaction>
+                <ListenerFaction>FACTION_SEEING</ListenerFaction>
+            </Requirements>
+            <Text>Es tut uns leid.</Text>
+            <PreferenceWeight>50</PreferenceWeight>
+        </FlavorTextOption>
+        <FlavorTextOption>
+            <Requirements>
+                <SpeakerFaction>FACTION_CRYSTALLINE</SpeakerFaction>
+                <ListenerFaction>FACTION_ABSOLUTE</ListenerFaction>
+            </Requirements>
+            <Text>[I]Konzentriere dich auf freundliche Gedanken.[/I]</Text>
+            <PreferenceWeight>50</PreferenceWeight>
+        </FlavorTextOption>
+        <FlavorTextOption>
+            <Requirements>
+                <SpeakerFaction>FACTION_MOTH</SpeakerFaction>
+                <ListenerFaction>FACTION_CRYSTALLINE</ListenerFaction>
+            </Requirements>
+            <Text>Die Aufrichtigkeit, die ich in deinem Geist erkenne, ist selten.</Text>
+            <PreferenceWeight>50</PreferenceWeight>
+        </FlavorTextOption>
+        <FlavorTextOption>
+            <Requirements>
+                <SpeakerFaction>FACTION_ABSOLUTE</SpeakerFaction>
+                <ListenerFaction>FACTION_CRYSTALLINE</ListenerFaction>
+            </Requirements>
+            <Text>Bleib in deinem Bereich des Weltraums, und wir denken vielleicht darüber nach, deinesgleichen zu vergeben.</Text>
+            <PreferenceWeight>50</PreferenceWeight>
+        </FlavorTextOption>
+        <FlavorTextOption>
+            <Requirements>
+                <SpeakerFaction>FACTION_RESISTANCE</SpeakerFaction>
+                <ListenerFaction>FACTION_MOTH</ListenerFaction>
+            </Requirements>
+            <Text>We strive to extend kindness to all we meet.</Text>
+            <PreferenceWeight>50</PreferenceWeight>
+        </FlavorTextOption>
+        <FlavorTextOption>
+            <Requirements>
+                <SpeakerFaction>FACTION_MOTH</SpeakerFaction>
+                <ListenerFaction>FACTION_TERRAN</ListenerFaction>
+            </Requirements>
+            <Text>Es gibt viel, das wir aus unseren Unterschieden lernen können.</Text>
+            <PreferenceWeight>50</PreferenceWeight>
+        </FlavorTextOption>
+        <FlavorTextOption>
+            <Requirements>
+                <SpeakerFaction>FACTION_MOTH</SpeakerFaction>
+                <ListenerFaction>FACTION_YOR</ListenerFaction>
+            </Requirements>
+            <Text>Kompliment wird verarbeitet.</Text>
+            <PreferenceWeight>50</PreferenceWeight>
+        </FlavorTextOption>
+        <FlavorTextOption>
+            <Requirements>
+                <SpeakerFaction>FACTION_MOTH</SpeakerFaction>
+                <ListenerFaction>FACTION_FESTRON</ListenerFaction>
+            </Requirements>
+            <Text>Sind sie aus Hunger ausgestorben? Du wirkst viel zu nährstoffarm, um ein guter Gastgeber zu sein.</Text>
+            <PreferenceWeight>50</PreferenceWeight>
+        </FlavorTextOption>
+        <FlavorTextOption>
+            <Requirements>
+                <SpeakerFaction>FACTION_MOTH</SpeakerFaction>
+                <ListenerFaction>FACTION_NAVIGATORS</ListenerFaction>
+            </Requirements>
+            <Text>Wir hoffen, dass es viel über unsere Sektoren zu teilen gibt.</Text>
+            <PreferenceWeight>50</PreferenceWeight>
+        </FlavorTextOption>
+        <FlavorTextOption>
+            <Requirements>
+                <SpeakerFaction>FACTION_MOTH</SpeakerFaction>
+                <ListenerFaction>FACTION_XELOXI</ListenerFaction>
+            </Requirements>
+            <Text>Ich habe keine Zeit für diese tugendhafte Naivität.</Text>
+            <PreferenceWeight>50</PreferenceWeight>
+        </FlavorTextOption>
+        <FlavorTextOption>
+            <Requirements>
+                <SpeakerFaction>FACTION_MOTH</SpeakerFaction>
+                <ListenerFaction>FACTION_ARCEAN</ListenerFaction>
+            </Requirements>
+            <Text>Eine stabile Allianz zwischen uns könnte uns allen sehr nützlich sein.</Text>
+            <PreferenceWeight>50</PreferenceWeight>
+        </FlavorTextOption>
+        <FlavorTextOption>
+            <Requirements>
+                <SpeakerFaction>FACTION_MOTH</SpeakerFaction>
+                <ListenerFaction>FACTION_DRENGIN</ListenerFaction>
+            </Requirements>
+            <Text>Ihr seht aus, als wärt ihr schlechte Sklaven.</Text>
+            <PreferenceWeight>50</PreferenceWeight>
+        </FlavorTextOption>
+        <FlavorTextOption>
+            <Requirements>
+                <SpeakerFaction>FACTION_MOTH</SpeakerFaction>
+                <ListenerFaction>FACTION_MANTI</ListenerFaction>
+            </Requirements>
+            <Text>Hilf uns dabei, das Gestohlene zu finden und wir können Verbündete sein.</Text>
+            <PreferenceWeight>50</PreferenceWeight>
+        </FlavorTextOption>
+        <FlavorTextOption>
+            <Requirements>
+                <SpeakerFaction>FACTION_MOTH</SpeakerFaction>
+                <ListenerFaction>FACTION_KRYNN</ListenerFaction>
+            </Requirements>
+            <Text>Skepsis und gesunder Streit sind das Fundament des Glaubens.</Text>
+            <PreferenceWeight>50</PreferenceWeight>
+        </FlavorTextOption>
+        <FlavorTextOption>
+            <Requirements>
+                <SpeakerFaction>FACTION_MOTH</SpeakerFaction>
+                <ListenerFaction>FACTION_IRIDIUM</ListenerFaction>
+            </Requirements>
+            <Text>Wir freuen uns auf Ihre Geschäfte.</Text>
+            <PreferenceWeight>50</PreferenceWeight>
+        </FlavorTextOption>
+        <FlavorTextOption>
+            <Requirements>
+                <SpeakerFaction>FACTION_MOTH</SpeakerFaction>
+                <ListenerFaction>FACTION_RESISTANCE</ListenerFaction>
+            </Requirements>
+            <Text>Vielleicht können unsere Unterschiede einander ergänzen.</Text>
+            <PreferenceWeight>50</PreferenceWeight>
+        </FlavorTextOption>
+        <FlavorTextOption>
+            <Requirements>
+                <SpeakerFaction>FACTION_MOTH</SpeakerFaction>
+                <ListenerFaction>FACTION_CRYSTALLINE</ListenerFaction>
+            </Requirements>
+            <Text>Die Aufrichtigkeit, die ich in deinem Geist erkenne, ist selten.</Text>
+            <PreferenceWeight>50</PreferenceWeight>
+        </FlavorTextOption>
+        <FlavorTextOption>
+            <Requirements>
+                <SpeakerFaction>FACTION_MOTH</SpeakerFaction>
+                <ListenerFaction>FACTION_KORATH</ListenerFaction>
+            </Requirements>
+            <Text>Die Aufrichtigkeit, die ich in deinem Geist erkenne, ist selten.</Text>
+            <PreferenceWeight>50</PreferenceWeight>
+        </FlavorTextOption>
+        <FlavorTextOption>
+            <Requirements>
+                <SpeakerFaction>FACTION_MOTH</SpeakerFaction>
+                <ListenerFaction>FACTION_SEEING</ListenerFaction>
+            </Requirements>
+            <Text>Wir hören. Wir werden sehen.</Text>
+            <PreferenceWeight>50</PreferenceWeight>
+        </FlavorTextOption>
+        <FlavorTextOption>
+            <Requirements>
+                <SpeakerFaction>FACTION_MOTH</SpeakerFaction>
+                <ListenerFaction>FACTION_ABSOLUTE</ListenerFaction>
+            </Requirements>
+            <Text>[I]Blinzel mehrmals schnell.[/I]</Text>
+            <PreferenceWeight>50</PreferenceWeight>
+        </FlavorTextOption>
+    </FlavorTextDef>
+    <FlavorTextDef>
+        <InternalName>FIRST_CONTACT_RESPONSE_NEUTRAL</InternalName>
+        <FlavorTextOption>
+            <Requirements>
+                <ListenerHasUniversalTranslator>false</ListenerHasUniversalTranslator>
+            </Requirements>
+            <Text>Sie setzen ein falsches Lächeln auf und nickt, als würden Sie verstehen, dann schließen Sie die eingehende Nachricht.</Text>
+            <PreferenceWeight>10</PreferenceWeight>
+        </FlavorTextOption>
+        <FlavorTextOption>
+            <Text>Der Weltraum ist groß. Wahrscheinlich groß genug für uns beide.</Text>
+            <Text>Kommt uns nicht in die Quere.</Text>
+            <Text>Wir bezweifeln, dass wir uns jemals anfreunden werden.</Text>
+            <Text>Ihre Behauptungen sind unbedeutend für uns.</Text>
+            <PreferenceWeight>5</PreferenceWeight>
+        </FlavorTextOption>
+        <FlavorTextOption>
+            <Requirements>
+                <SpeakerFaction>FACTION_TERRAN</SpeakerFaction>
+            </Requirements>
+            <Text>Wir genießen es immer, uns mit haarlosen Affen zu unterhalten.</Text>
+        </FlavorTextOption>
+        <FlavorTextOption>
+            <Requirements>
+                <SpeakerFaction>FACTION_FESTRON</SpeakerFaction>
+            </Requirements>
+            <Text>Seid vorsichtig, sonst tritt vielleicht noch jemand auf Sie drauf.</Text>
+        </FlavorTextOption>
+        <FlavorTextOption>
+            <Requirements>
+                <SpeakerFaction>FACTION_NAVIGATORS</SpeakerFaction>
+            </Requirements>
+            <Text>Was zur Hölle seid ihr?</Text>
+        </FlavorTextOption>
+        <FlavorTextOption>
+            <Requirements>
+                <SpeakerFaction>FACTION_MIMOT</SpeakerFaction>
+            </Requirements>
+            <Text>Aber ihr seid süß. </Text>
+        </FlavorTextOption>
+        <FlavorTextOption>
+            <Requirements>
+                <SpeakerFaction>FACTION_XELOXI</SpeakerFaction>
+            </Requirements>
+            <Text>Wir werden euch zuletzt töten.</Text>
+        </FlavorTextOption>
+        <FlavorTextOption>
+            <Requirements>
+                <SpeakerFaction>FACTION_ARCEAN</SpeakerFaction>
+            </Requirements>
+            <Text>Lasst uns mal ehrlich sein: wir werden vermutlich Feinde.</Text>
+        </FlavorTextOption>
+        <FlavorTextOption>
+            <Requirements>
+                <SpeakerFaction>FACTION_DRENGIN</SpeakerFaction>
+            </Requirements>
+            <Text>Wir mögen nach außen freundlich wirken, aber verwechseln Sie das nicht mit Schwäche.</Text>
+        </FlavorTextOption>
+        <FlavorTextOption>
+            <Requirements>
+                <SpeakerFaction>FACTION_BARATAK</SpeakerFaction>
+            </Requirements>
+            <Text>Ich bin mir ziemlich sicher, dass Ihr Großvater mein Stuhl war.</Text>
+        </FlavorTextOption>
+        <FlavorTextOption>
+            <Requirements>
+                <SpeakerFaction>FACTION_MOTH</SpeakerFaction>
+            </Requirements>
+            <Text>Deine Naivität ist fast zum Lachen.</Text>
+        </FlavorTextOption>
+        <FlavorTextOption>
+            <Requirements>
+                <SpeakerFaction>FACTION_TERRAN</SpeakerFaction>
+                <ListenerFaction>FACTION_TERRAN</ListenerFaction>
+            </Requirements>
+            <Text>Es gibt keine Zukunft für euch.</Text>
+            <PreferenceWeight>50</PreferenceWeight>
+        </FlavorTextOption>
+        <FlavorTextOption>
+            <Requirements>
+                <SpeakerFaction>FACTION_TERRAN</SpeakerFaction>
+                <ListenerFaction>FACTION_FESTRON</ListenerFaction>
+            </Requirements>
+            <Text>Wir sind diejenigen, die irgendwann eure Körper als Wirte für unsere Jungen benutzen werden.</Text>
+            <PreferenceWeight>50</PreferenceWeight>
+        </FlavorTextOption>
+        <FlavorTextOption>
+            <Requirements>
+                <SpeakerFaction>FACTION_TERRAN</SpeakerFaction>
+                <ListenerFaction>FACTION_RESISTANCE</ListenerFaction>
+            </Requirements>
+            <Text>Es ist fraglich, ob sich unsere Zivilisationen jemals wieder vereinen werden.</Text>
+            <PreferenceWeight>50</PreferenceWeight>
+        </FlavorTextOption>
+        <FlavorTextOption>
+            <Requirements>
+                <SpeakerFaction>FACTION_TERRAN</SpeakerFaction>
+                <ListenerFaction>FACTION_NAVIGATORS</ListenerFaction>
+            </Requirements>
+            <Text>Wir sind froh, Sie getroffen zu haben.</Text>
+            <PreferenceWeight>50</PreferenceWeight>
+        </FlavorTextOption>
+        <FlavorTextOption>
+            <Requirements>
+                <SpeakerFaction>FACTION_TERRAN</SpeakerFaction>
+                <ListenerFaction>FACTION_MIMOT</ListenerFaction>
+            </Requirements>
+            <Text>Wir sind sehr niedlich, wenn Sie die Knochen und Innereien ignorieren.</Text>
+            <PreferenceWeight>50</PreferenceWeight>
+        </FlavorTextOption>
+        <FlavorTextOption>
+            <Requirements>
+                <SpeakerFaction>FACTION_TERRAN</SpeakerFaction>
+                <ListenerFaction>FACTION_XELOXI</ListenerFaction>
+            </Requirements>
+            <Text>Wir haben kein Interesse an euch und eurer sogenannten Zivilisation.</Text>
+            <PreferenceWeight>50</PreferenceWeight>
+        </FlavorTextOption>
+        <FlavorTextOption>
+            <Requirements>
+                <SpeakerFaction>FACTION_TERRAN</SpeakerFaction>
+                <ListenerFaction>FACTION_ARCEAN</ListenerFaction>
+            </Requirements>
+            <Text>Unsere vergangenen Freundschaften haben keinen Einfluss auf unsere Zukunft.</Text>
+            <PreferenceWeight>50</PreferenceWeight>
+        </FlavorTextOption>
+        <FlavorTextOption>
+            <Requirements>
+                <SpeakerFaction>FACTION_TERRAN</SpeakerFaction>
+                <ListenerFaction>FACTION_DRENGIN</ListenerFaction>
+            </Requirements>
+            <Text>Wir sollten zusammenarbeiten. Wir haben viel gemeinsam.</Text>
+            <PreferenceWeight>50</PreferenceWeight>
+        </FlavorTextOption>
+        <FlavorTextOption>
+            <Requirements>
+                <SpeakerFaction>FACTION_TERRAN</SpeakerFaction>
+                <ListenerFaction>FACTION_ALTARIAN</ListenerFaction>
+            </Requirements>
+            <Text>Wir werden sehen, Mensch.</Text>
+            <PreferenceWeight>50</PreferenceWeight>
+        </FlavorTextOption>
+        <FlavorTextOption>
+            <Requirements>
+                <SpeakerFaction>FACTION_TERRAN</SpeakerFaction>
+                <ListenerFaction>FACTION_YOR</ListenerFaction>
+            </Requirements>
+            <Text>Ihre Worte haben keine Bedeutung für uns.</Text>
+            <PreferenceWeight>50</PreferenceWeight>
+        </FlavorTextOption>
+        <FlavorTextOption>
+            <Requirements>
+                <SpeakerFaction>FACTION_TERRAN</SpeakerFaction>
+                <ListenerFaction>FACTION_TORIAN</ListenerFaction>
+            </Requirements>
+            <Text>Kommt uns nicht in die Quere, Mensch.</Text>
+            <PreferenceWeight>50</PreferenceWeight>
+        </FlavorTextOption>
+        <FlavorTextOption>
+            <Requirements>
+                <SpeakerFaction>FACTION_TERRAN</SpeakerFaction>
+                <ListenerFaction>FACTION_MANTI</ListenerFaction>
+            </Requirements>
+            <Text>Ich hoffe immer noch, dass wir zusammenarbeiten können.</Text>
+            <PreferenceWeight>50</PreferenceWeight>
+        </FlavorTextOption>
+        <FlavorTextOption>
+            <Requirements>
+                <SpeakerFaction>FACTION_TERRAN</SpeakerFaction>
+                <ListenerFaction>FACTION_KRYNN</ListenerFaction>
+            </Requirements>
+            <Text>Wir werden jeden deiner Spezies, außer dich, auf den Weg führen.</Text>
+            <PreferenceWeight>50</PreferenceWeight>
+        </FlavorTextOption>
+        <FlavorTextOption>
+            <Requirements>
+                <SpeakerFaction>FACTION_TERRAN</SpeakerFaction>
+                <ListenerFaction>FACTION_IRIDIUM</ListenerFaction>
+            </Requirements>
+            <Text>Wir scheinen gemeinsame Interessen zu haben.</Text>
+            <PreferenceWeight>50</PreferenceWeight>
+        </FlavorTextOption>
+        <FlavorTextOption>
+            <Requirements>
+                <SpeakerFaction>FACTION_TERRAN</SpeakerFaction>
+                <ListenerFaction>FACTION_CRYSTALLINE</ListenerFaction>
+            </Requirements>
+            <Text>Bitte beachten Sie für die Zukunft, dass diese seltsamen Wesen Ihre Gedanken lesen können.</Text>
+            <PreferenceWeight>50</PreferenceWeight>
+        </FlavorTextOption>
+        <FlavorTextOption>
+            <Requirements>
+                <SpeakerFaction>FACTION_TERRAN</SpeakerFaction>
+                <ListenerFaction>FACTION_MOTH</ListenerFaction>
+            </Requirements>
+            <Text>Unsere Zeit ist besser damit verbracht, mit anderen zu kommunizieren.</Text>
+            <PreferenceWeight>50</PreferenceWeight>
+        </FlavorTextOption>
+        <FlavorTextOption>
+            <Requirements>
+                <SpeakerFaction>FACTION_FESTRON</SpeakerFaction>
+                <ListenerFaction>FACTION_TERRAN</ListenerFaction>
+            </Requirements>
+            <Text>Ihr könnte keine Eier in uns legen. Na ja, vermutlich könntet ihr das schon, aber tut es nicht</Text>
+            <PreferenceWeight>50</PreferenceWeight>
+        </FlavorTextOption>
+        <FlavorTextOption>
+            <Requirements>
+                <SpeakerFaction>FACTION_FESTRON</SpeakerFaction>
+                <ListenerFaction>FACTION_NAVIGATORS</ListenerFaction>
+            </Requirements>
+            <Text>Denkt nicht mal daran.</Text>
+            <PreferenceWeight>50</PreferenceWeight>
+        </FlavorTextOption>
+        <FlavorTextOption>
+            <Requirements>
+                <SpeakerFaction>FACTION_FESTRON</SpeakerFaction>
+                <ListenerFaction>FACTION_MIMOT</ListenerFaction>
+            </Requirements>
+            <Text>Wir hatten mal eine Spezies wie eure auf unserem Planeten. Jetzt sind sie alle tot.</Text>
+            <PreferenceWeight>50</PreferenceWeight>
+        </FlavorTextOption>
+        <FlavorTextOption>
+            <Requirements>
+                <SpeakerFaction>FACTION_FESTRON</SpeakerFaction>
+                <ListenerFaction>FACTION_XELOXI</ListenerFaction>
+            </Requirements>
+            <Text>Einfach widerwärtig.</Text>
+            <PreferenceWeight>50</PreferenceWeight>
+        </FlavorTextOption>
+        <FlavorTextOption>
+            <Requirements>
+                <SpeakerFaction>FACTION_FESTRON</SpeakerFaction>
+                <ListenerFaction>FACTION_DRENGIN</ListenerFaction>
+            </Requirements>
+            <Text>Wir verspeisen deine Spezies buchstäblich zum Frühstück.</Text>
+            <PreferenceWeight>50</PreferenceWeight>
+        </FlavorTextOption>
+        <FlavorTextOption>
+            <Requirements>
+                <SpeakerFaction>FACTION_FESTRON</SpeakerFaction>
+                <ListenerFaction>FACTION_ALTARIAN</ListenerFaction>
+            </Requirements>
+            <Text>Wir finden das Gefasel von sprechenden Käfern unterhaltsam.</Text>
+            <PreferenceWeight>50</PreferenceWeight>
+        </FlavorTextOption>
+        <FlavorTextOption>
+            <Requirements>
+                <SpeakerFaction>FACTION_FESTRON</SpeakerFaction>
+                <ListenerFaction>FACTION_YOR</ListenerFaction>
+            </Requirements>
+            <Text>Eure Eier werden zu unserem Treibstoff.</Text>
+            <PreferenceWeight>50</PreferenceWeight>
+        </FlavorTextOption>
+        <FlavorTextOption>
+            <Requirements>
+                <SpeakerFaction>FACTION_FESTRON</SpeakerFaction>
+                <ListenerFaction>FACTION_TORIAN</ListenerFaction>
+            </Requirements>
+            <Text>Wir sind schon mit viel Schlimmerem als euch fertig geworden.</Text>
+            <PreferenceWeight>50</PreferenceWeight>
+        </FlavorTextOption>
+        <FlavorTextOption>
+            <Requirements>
+                <SpeakerFaction>FACTION_FESTRON</SpeakerFaction>
+                <ListenerFaction>FACTION_DRATH</ListenerFaction>
+            </Requirements>
+            <Text>Sehr amüsant.</Text>
+            <PreferenceWeight>50</PreferenceWeight>
+        </FlavorTextOption>
+        <FlavorTextOption>
+            <Requirements>
+                <SpeakerFaction>FACTION_FESTRON</SpeakerFaction>
+                <ListenerFaction>FACTION_CRYSTALLINE</ListenerFaction>
+            </Requirements>
+            <Text>Wir werden nicht zögern, jede Spezies, die uns bedroht, in Glas zu verwandeln.</Text>
+            <PreferenceWeight>50</PreferenceWeight>
+        </FlavorTextOption>
+        <FlavorTextOption>
+            <Requirements>
+                <SpeakerFaction>FACTION_FESTRON</SpeakerFaction>
+                <ListenerFaction>FACTION_MOTH</ListenerFaction>
+            </Requirements>
+            <Text>Nein, aber ihr erinnert uns an Monster, die wir schon einmal überlebt haben.</Text>
+            <PreferenceWeight>50</PreferenceWeight>
+        </FlavorTextOption>
+        <FlavorTextOption>
+            <Requirements>
+                <SpeakerFaction>FACTION_NAVIGATORS</SpeakerFaction>
+                <ListenerFaction>FACTION_FESTRON</ListenerFaction>
+            </Requirements>
+            <Text>Wir haben vor langer Zeit eine Spezies ausgelöscht, die euch ähnlich sah.</Text>
+            <PreferenceWeight>50</PreferenceWeight>
+        </FlavorTextOption>
+        <FlavorTextOption>
+            <Requirements>
+                <SpeakerFaction>FACTION_NAVIGATORS</SpeakerFaction>
+                <ListenerFaction>FACTION_YOR</ListenerFaction>
+            </Requirements>
+            <Text>Eure kläglichen Beleidigungsversuche haben keine Bedeutung für uns.</Text>
+            <PreferenceWeight>50</PreferenceWeight>
+        </FlavorTextOption>
+        <FlavorTextOption>
+            <Requirements>
+                <SpeakerFaction>FACTION_NAVIGATORS</SpeakerFaction>
+                <ListenerFaction>FACTION_ICONIAN</ListenerFaction>
+            </Requirements>
+            <Text>Wir haben die Precursor nicht vergessen. Sie existierten vor unserer Zeit.</Text>
+            <PreferenceWeight>50</PreferenceWeight>
+        </FlavorTextOption>
+        <FlavorTextOption>
+            <Requirements>
+                <SpeakerFaction>FACTION_NAVIGATORS</SpeakerFaction>
+                <ListenerFaction>FACTION_IRIDIUM</ListenerFaction>
+            </Requirements>
+            <Text>Hoffentlich können wir etwas finden, dass Ihrer Spezies dienlich sein kann.</Text>
+            <PreferenceWeight>50</PreferenceWeight>
+        </FlavorTextOption>
+        <FlavorTextOption>
+            <Requirements>
+                <SpeakerFaction>FACTION_NAVIGATORS</SpeakerFaction>
+                <ListenerFaction>FACTION_CRYSTALLINE</ListenerFaction>
+            </Requirements>
+            <Text>Wir haben kein Interesse daran, deinen Vorteil zu unterstützen.</Text>
+            <PreferenceWeight>50</PreferenceWeight>
+        </FlavorTextOption>
+        <FlavorTextOption>
+            <Requirements>
+                <SpeakerFaction>FACTION_NAVIGATORS</SpeakerFaction>
+                <ListenerFaction>FACTION_MOTH</ListenerFaction>
+            </Requirements>
+            <Text>Die Sterne sind zahlreich. Wie kannst du annehmen, sie alle erforscht zu haben?</Text>
+            <PreferenceWeight>50</PreferenceWeight>
+        </FlavorTextOption>
+        <FlavorTextOption>
+            <Requirements>
+                <SpeakerFaction>FACTION_MIMOT</SpeakerFaction>
+                <ListenerFaction>FACTION_TERRAN</ListenerFaction>
+            </Requirements>
+            <Text>Die Zeit wird zeigen, ob ihr schmackhaft seid oder nicht.</Text>
+            <PreferenceWeight>50</PreferenceWeight>
+        </FlavorTextOption>
+        <FlavorTextOption>
+            <Requirements>
+                <SpeakerFaction>FACTION_MIMOT</SpeakerFaction>
+                <ListenerFaction>FACTION_FESTRON</ListenerFaction>
+            </Requirements>
+            <Text>Wir werden eure Spezies auf unseren Farmen am Leben halten.</Text>
+            <PreferenceWeight>50</PreferenceWeight>
+        </FlavorTextOption>
+        <FlavorTextOption>
+            <Requirements>
+                <SpeakerFaction>FACTION_MIMOT</SpeakerFaction>
+                <ListenerFaction>FACTION_NAVIGATORS</ListenerFaction>
+            </Requirements>
+            <Text>Dinge, die harmlos aussehen, sind es nur selten.</Text>
+            <PreferenceWeight>50</PreferenceWeight>
+        </FlavorTextOption>
+        <FlavorTextOption>
+            <Requirements>
+                <SpeakerFaction>FACTION_MIMOT</SpeakerFaction>
+                <ListenerFaction>FACTION_DRENGIN</ListenerFaction>
+            </Requirements>
+            <Text>Ich frage mich, wie schwierig es wird, dein Fell zu entfernen.</Text>
+            <PreferenceWeight>50</PreferenceWeight>
+        </FlavorTextOption>
+        <FlavorTextOption>
+            <Requirements>
+                <SpeakerFaction>FACTION_MIMOT</SpeakerFaction>
+                <ListenerFaction>FACTION_YOR</ListenerFaction>
+            </Requirements>
+            <Text>Wir werden euch in eine nützlichere biomechanische Paste umwandeln.</Text>
+            <PreferenceWeight>50</PreferenceWeight>
+        </FlavorTextOption>
+        <FlavorTextOption>
+            <Requirements>
+                <SpeakerFaction>FACTION_MIMOT</SpeakerFaction>
+                <ListenerFaction>FACTION_IRIDIUM</ListenerFaction>
+            </Requirements>
+            <Text>Ist es unsere Schuld, dass eure Spezies so gut schmeckt?</Text>
+            <PreferenceWeight>50</PreferenceWeight>
+        </FlavorTextOption>
+        <FlavorTextOption>
+            <Requirements>
+                <SpeakerFaction>FACTION_MIMOT</SpeakerFaction>
+                <ListenerFaction>FACTION_MOTH</ListenerFaction>
+            </Requirements>
+            <Text>Wärst du größer, würde ich das als Bedrohung betrachten.</Text>
+            <PreferenceWeight>50</PreferenceWeight>
+        </FlavorTextOption>
+        <FlavorTextOption>
+            <Requirements>
+                <SpeakerFaction>FACTION_XELOXI</SpeakerFaction>
+                <ListenerFaction>FACTION_TERRAN</ListenerFaction>
+            </Requirements>
+            <Text>Ihr werdet feststellen, dass wir aus hartem Holz geschnitzt sind.</Text>
+            <PreferenceWeight>50</PreferenceWeight>
+        </FlavorTextOption>
+        <FlavorTextOption>
+            <Requirements>
+                <SpeakerFaction>FACTION_XELOXI</SpeakerFaction>
+                <ListenerFaction>FACTION_FESTRON</ListenerFaction>
+            </Requirements>
+            <Text>Weiches Fleisch auf einem harten Skelett ist solch ein ineffektives Design.</Text>
+            <PreferenceWeight>50</PreferenceWeight>
+        </FlavorTextOption>
+        <FlavorTextOption>
+            <Requirements>
+                <SpeakerFaction>FACTION_XELOXI</SpeakerFaction>
+                <ListenerFaction>FACTION_YOR</ListenerFaction>
+            </Requirements>
+            <Text>Wir werden eure Maschinen ermächtigen, über euch zu herrschen.</Text>
+            <PreferenceWeight>50</PreferenceWeight>
+        </FlavorTextOption>
+        <FlavorTextOption>
+            <Requirements>
+                <SpeakerFaction>FACTION_XELOXI</SpeakerFaction>
+                <ListenerFaction>FACTION_IRIDIUM</ListenerFaction>
+            </Requirements>
+            <Text>Mit einem kriminellen Reich haben wir nur wenig gemeinsam.</Text>
+            <PreferenceWeight>50</PreferenceWeight>
+        </FlavorTextOption>
+        <FlavorTextOption>
+            <Requirements>
+                <SpeakerFaction>FACTION_XELOXI</SpeakerFaction>
+                <ListenerFaction>FACTION_CRYSTALLINE</ListenerFaction>
+            </Requirements>
+            <Text>We priorisieren unseren Schutz; erinnere dich daran, Haarkrone.</Text>
+            <PreferenceWeight>50</PreferenceWeight>
+        </FlavorTextOption>
+        <FlavorTextOption>
+            <Requirements>
+                <SpeakerFaction>FACTION_XELOXI</SpeakerFaction>
+                <ListenerFaction>FACTION_MOTH</ListenerFaction>
+            </Requirements>
+            <Text>Sei vorsichtig - wir haben überlebt, wo andere in Flammen aufgegangen sind.</Text>
+            <PreferenceWeight>50</PreferenceWeight>
+        </FlavorTextOption>
+        <FlavorTextOption>
+            <Requirements>
+                <SpeakerFaction>FACTION_ARCEAN</SpeakerFaction>
+                <ListenerFaction>FACTION_NAVIGATORS</ListenerFaction>
+            </Requirements>
+            <Text>Es gibt in diesem Universum viel schlimmere Dinge als die Dread Lords.</Text>
+            <PreferenceWeight>50</PreferenceWeight>
+        </FlavorTextOption>
+        <FlavorTextOption>
+            <Requirements>
+                <SpeakerFaction>FACTION_ARCEAN</SpeakerFaction>
+                <ListenerFaction>FACTION_YOR</ListenerFaction>
+            </Requirements>
+            <Text>Ihre Worte haben keine Bedeutung für uns.</Text>
+            <PreferenceWeight>50</PreferenceWeight>
+        </FlavorTextOption>
+        <FlavorTextOption>
+            <Requirements>
+                <SpeakerFaction>FACTION_ARCEAN</SpeakerFaction>
+                <ListenerFaction>FACTION_IRIDIUM</ListenerFaction>
+            </Requirements>
+            <Text>Wir erinnern uns daran, dass ihr ein Sternentor verkauft habt, mit dem ihr in unsere Heimatwelt eindringen konntet.</Text>
+            <PreferenceWeight>50</PreferenceWeight>
+        </FlavorTextOption>
+        <FlavorTextOption>
+            <Requirements>
+                <SpeakerFaction>FACTION_DRENGIN</SpeakerFaction>
+                <ListenerFaction>FACTION_TERRAN</ListenerFaction>
+            </Requirements>
+            <Text>Wir hoffen auf Frieden. Aber wir werden euch wenn nötig auch zermalmen.</Text>
+            <PreferenceWeight>50</PreferenceWeight>
+        </FlavorTextOption>
+        <FlavorTextOption>
+            <Requirements>
+                <SpeakerFaction>FACTION_DRENGIN</SpeakerFaction>
+                <ListenerFaction>FACTION_NAVIGATORS</ListenerFaction>
+            </Requirements>
+            <Text>Ihr stinkt nach Erbarmungslosigkeit.</Text>
+            <PreferenceWeight>50</PreferenceWeight>
+        </FlavorTextOption>
+        <FlavorTextOption>
+            <Requirements>
+                <SpeakerFaction>FACTION_DRENGIN</SpeakerFaction>
+                <ListenerFaction>FACTION_MIMOT</ListenerFaction>
+            </Requirements>
+            <Text>Wenn jemand es verdient hat, ordentlich weggepustet zu werden, dann Sie.</Text>
+            <PreferenceWeight>50</PreferenceWeight>
+        </FlavorTextOption>
+        <FlavorTextOption>
+            <Requirements>
+                <SpeakerFaction>FACTION_DRENGIN</SpeakerFaction>
+                <ListenerFaction>FACTION_DRENGIN</ListenerFaction>
+            </Requirements>
+            <Text>Wir haben sehr große und spitze Zähne.</Text>
+            <PreferenceWeight>50</PreferenceWeight>
+        </FlavorTextOption>
+        <FlavorTextOption>
+            <Requirements>
+                <SpeakerFaction>FACTION_DRENGIN</SpeakerFaction>
+                <ListenerFaction>FACTION_YOR</ListenerFaction>
+            </Requirements>
+            <Text>Ihr müsst uns nicht verstehen. Nur gehorchen.</Text>
+            <PreferenceWeight>50</PreferenceWeight>
+        </FlavorTextOption>
+        <FlavorTextOption>
+            <Requirements>
+                <SpeakerFaction>FACTION_DRENGIN</SpeakerFaction>
+                <ListenerFaction>FACTION_TORIAN</ListenerFaction>
+            </Requirements>
+            <Text>Wir werden noch unsere Rache bekommen.</Text>
+            <PreferenceWeight>50</PreferenceWeight>
+        </FlavorTextOption>
+        <FlavorTextOption>
+            <Requirements>
+                <SpeakerFaction>FACTION_DRENGIN</SpeakerFaction>
+                <ListenerFaction>FACTION_KRYNN</ListenerFaction>
+            </Requirements>
+            <Text>Unser Dschihad wird euch verschlingen.</Text>
+            <PreferenceWeight>50</PreferenceWeight>
+        </FlavorTextOption>
+        <FlavorTextOption>
+            <Requirements>
+                <SpeakerFaction>FACTION_DRENGIN</SpeakerFaction>
+                <ListenerFaction>FACTION_IRIDIUM</ListenerFaction>
+            </Requirements>
+            <Text>Vergesst nicht, dass wir immer noch Agenten haben. Ihr Handwerk ist äußerst tödlich.</Text>
+            <PreferenceWeight>50</PreferenceWeight>
+        </FlavorTextOption>
+        <FlavorTextOption>
+            <Requirements>
+                <SpeakerFaction>FACTION_DRENGIN</SpeakerFaction>
+                <ListenerFaction>FACTION_CRYSTALLINE</ListenerFaction>
+            </Requirements>
+            <Text>Ihr werdet uns nicht "brechen".</Text>
+            <PreferenceWeight>50</PreferenceWeight>
+        </FlavorTextOption>
+        <FlavorTextOption>
+            <Requirements>
+                <SpeakerFaction>FACTION_DRENGIN</SpeakerFaction>
+                <ListenerFaction>FACTION_MOTH</ListenerFaction>
+            </Requirements>
+            <Text>Eine Kultur des Krieges ist dazu bestimmt, zu zerfallen.</Text>
+            <PreferenceWeight>50</PreferenceWeight>
+        </FlavorTextOption>
+        <FlavorTextOption>
+            <Requirements>
+                <SpeakerFaction>FACTION_ALTARIAN</SpeakerFaction>
+                <ListenerFaction>FACTION_TERRAN</ListenerFaction>
+            </Requirements>
+            <Text>Prophezeiung oder einfach gesagt Manipulation.</Text>
+            <PreferenceWeight>50</PreferenceWeight>
+        </FlavorTextOption>
+        <FlavorTextOption>
+            <Requirements>
+                <SpeakerFaction>FACTION_ALTARIAN</SpeakerFaction>
+                <ListenerFaction>FACTION_FESTRON</ListenerFaction>
+            </Requirements>
+            <Text>Unsere Aktivitäten beinhalten das Legen von Eiern in euch.</Text>
+            <PreferenceWeight>50</PreferenceWeight>
+        </FlavorTextOption>
+        <FlavorTextOption>
+            <Requirements>
+                <SpeakerFaction>FACTION_ALTARIAN</SpeakerFaction>
+                <ListenerFaction>FACTION_NAVIGATORS</ListenerFaction>
+            </Requirements>
+            <Text>Wir wissen genug über euch, um uns vor euren Behauptungen, Frieden zu wollen, in Acht zu nehmen.</Text>
+            <PreferenceWeight>50</PreferenceWeight>
+        </FlavorTextOption>
+        <FlavorTextOption>
+            <Requirements>
+                <SpeakerFaction>FACTION_ALTARIAN</SpeakerFaction>
+                <ListenerFaction>FACTION_YOR</ListenerFaction>
+            </Requirements>
+            <Text>Ihre Worte haben keine Bedeutung für uns.</Text>
+            <PreferenceWeight>50</PreferenceWeight>
+        </FlavorTextOption>
+        <FlavorTextOption>
+            <Requirements>
+                <SpeakerFaction>FACTION_ALTARIAN</SpeakerFaction>
+                <ListenerFaction>FACTION_IRIDIUM</ListenerFaction>
+            </Requirements>
+            <Text>Hallo.</Text>
+            <PreferenceWeight>50</PreferenceWeight>
+        </FlavorTextOption>
+        <FlavorTextOption>
+            <Requirements>
+                <SpeakerFaction>FACTION_ALTARIAN</SpeakerFaction>
+                <ListenerFaction>FACTION_MOTH</ListenerFaction>
+            </Requirements>
+            <Text>Wir freuen uns, mit jedem zusammenzuarbeiten.</Text>
+            <PreferenceWeight>50</PreferenceWeight>
+        </FlavorTextOption>
+        <FlavorTextOption>
+            <Requirements>
+                <SpeakerFaction>FACTION_ALTARIAN</SpeakerFaction>
+                <ListenerFaction>FACTION_CRYSTALLINE</ListenerFaction>
+            </Requirements>
+            <Text>Wenn es eine Verbindung gibt, sind wir die perfektionierte Form.</Text>
+            <PreferenceWeight>50</PreferenceWeight>
+        </FlavorTextOption>
+        <FlavorTextOption>
+            <Requirements>
+                <SpeakerFaction>FACTION_YOR</SpeakerFaction>
+                <ListenerFaction>FACTION_TERRAN</ListenerFaction>
+            </Requirements>
+            <Text>Ihr seht wie etwas aus einem Albtraum aus.</Text>
+            <PreferenceWeight>50</PreferenceWeight>
+        </FlavorTextOption>
+        <FlavorTextOption>
+            <Requirements>
+                <SpeakerFaction>FACTION_YOR</SpeakerFaction>
+                <ListenerFaction>FACTION_FESTRON</ListenerFaction>
+            </Requirements>
+            <Text>Wir haben nur wenig Erfahrung mit synthetischen Lebensformen.</Text>
+            <PreferenceWeight>50</PreferenceWeight>
+        </FlavorTextOption>
+        <FlavorTextOption>
+            <Requirements>
+                <SpeakerFaction>FACTION_YOR</SpeakerFaction>
+                <ListenerFaction>FACTION_NAVIGATORS</ListenerFaction>
+            </Requirements>
+            <Text>Wir wissen, was Ihr mit den Iconianern gemacht habt. Wenn es dazu kommen sollte, werdet Ihr feststellen, dass wir ein harter Gegner sind.</Text>
+            <PreferenceWeight>50</PreferenceWeight>
+        </FlavorTextOption>
+        <FlavorTextOption>
+            <Requirements>
+                <SpeakerFaction>FACTION_YOR</SpeakerFaction>
+                <ListenerFaction>FACTION_MIMOT</ListenerFaction>
+            </Requirements>
+            <Text>Wir haben nur wenig Erfahrung mit synthetischen Lebensformen.</Text>
+            <PreferenceWeight>50</PreferenceWeight>
+        </FlavorTextOption>
+        <FlavorTextOption>
+            <Requirements>
+                <SpeakerFaction>FACTION_YOR</SpeakerFaction>
+                <ListenerFaction>FACTION_XELOXI</ListenerFaction>
+            </Requirements>
+            <Text>Wir haben nur wenig Erfahrung mit synthetischen Lebensformen.</Text>
+            <PreferenceWeight>50</PreferenceWeight>
+        </FlavorTextOption>
+        <FlavorTextOption>
+            <Requirements>
+                <SpeakerFaction>FACTION_YOR</SpeakerFaction>
+                <ListenerFaction>FACTION_ARCEAN</ListenerFaction>
+            </Requirements>
+            <Text>Wir haben nur wenig Erfahrung mit synthetischen Lebensformen.</Text>
+            <PreferenceWeight>50</PreferenceWeight>
+        </FlavorTextOption>
+        <FlavorTextOption>
+            <Requirements>
+                <SpeakerFaction>FACTION_YOR</SpeakerFaction>
+                <ListenerFaction>FACTION_DRENGIN</ListenerFaction>
+            </Requirements>
+            <Text>Wir haben nur wenig Erfahrung mit synthetischen Lebensformen.</Text>
+            <PreferenceWeight>50</PreferenceWeight>
+        </FlavorTextOption>
+        <FlavorTextOption>
+            <Requirements>
+                <SpeakerFaction>FACTION_YOR</SpeakerFaction>
+                <ListenerFaction>FACTION_ALTARIAN</ListenerFaction>
+            </Requirements>
+            <Text>Wir haben nur wenig Erfahrung mit synthetischen Lebensformen.</Text>
+            <PreferenceWeight>50</PreferenceWeight>
+        </FlavorTextOption>
+        <FlavorTextOption>
+            <Requirements>
+                <SpeakerFaction>FACTION_YOR</SpeakerFaction>
+                <ListenerFaction>FACTION_YOR</ListenerFaction>
+            </Requirements>
+            <Text>Wir haben nur wenig Erfahrung mit synthetischen Lebensformen.</Text>
+            <PreferenceWeight>50</PreferenceWeight>
+        </FlavorTextOption>
+        <FlavorTextOption>
+            <Requirements>
+                <SpeakerFaction>FACTION_YOR</SpeakerFaction>
+                <ListenerFaction>FACTION_TORIAN</ListenerFaction>
+            </Requirements>
+            <Text>Wir haben nur wenig Erfahrung mit synthetischen Lebensformen.</Text>
+            <PreferenceWeight>50</PreferenceWeight>
+        </FlavorTextOption>
+        <FlavorTextOption>
+            <Requirements>
+                <SpeakerFaction>FACTION_YOR</SpeakerFaction>
+                <ListenerFaction>FACTION_MANTI</ListenerFaction>
+            </Requirements>
+            <Text>Wir haben nur wenig Erfahrung mit synthetischen Lebensformen.</Text>
+            <PreferenceWeight>50</PreferenceWeight>
+        </FlavorTextOption>
+        <FlavorTextOption>
+            <Requirements>
+                <SpeakerFaction>FACTION_YOR</SpeakerFaction>
+                <ListenerFaction>FACTION_KRYNN</ListenerFaction>
+            </Requirements>
+            <Text>Wir haben nur wenig Erfahrung mit synthetischen Lebensformen.</Text>
+            <PreferenceWeight>50</PreferenceWeight>
+        </FlavorTextOption>
+        <FlavorTextOption>
+            <Requirements>
+                <SpeakerFaction>FACTION_YOR</SpeakerFaction>
+                <ListenerFaction>FACTION_ICONIAN</ListenerFaction>
+            </Requirements>
+            <Text>Wir werden uns zurückholen, was uns gehört.</Text>
+            <PreferenceWeight>50</PreferenceWeight>
+        </FlavorTextOption>
+        <FlavorTextOption>
+            <Requirements>
+                <SpeakerFaction>FACTION_YOR</SpeakerFaction>
+                <ListenerFaction>FACTION_DRATH</ListenerFaction>
+            </Requirements>
+            <Text>Wir haben nur wenig Erfahrung mit synthetischen Lebensformen.</Text>
+            <PreferenceWeight>50</PreferenceWeight>
+        </FlavorTextOption>
+        <FlavorTextOption>
+            <Requirements>
+                <SpeakerFaction>FACTION_YOR</SpeakerFaction>
+                <ListenerFaction>FACTION_IRIDIUM</ListenerFaction>
+            </Requirements>
+            <Text>Wir bringen mit unseren Produkten Glück und Zufriedenheit. Etwas, das Sie offensichtlich nicht verstehen.</Text>
+            <PreferenceWeight>50</PreferenceWeight>
+        </FlavorTextOption>
+        <FlavorTextOption>
+            <Requirements>
+                <SpeakerFaction>FACTION_YOR</SpeakerFaction>
+                <ListenerFaction>FACTION_CRYSTALLINE</ListenerFaction>
+            </Requirements>
+            <Text>Willst du wirklich diskutieren, wer die bessere Batterie herstellt?</Text>
+            <PreferenceWeight>50</PreferenceWeight>
+        </FlavorTextOption>
+        <FlavorTextOption>
+            <Requirements>
+                <SpeakerFaction>FACTION_TORIAN</SpeakerFaction>
+                <ListenerFaction>FACTION_TERRAN</ListenerFaction>
+            </Requirements>
+            <Text>Eure Freiheit oder Versklavung bleibt abzuwarten.</Text>
+            <PreferenceWeight>50</PreferenceWeight>
+        </FlavorTextOption>
+        <FlavorTextOption>
+            <Requirements>
+                <SpeakerFaction>FACTION_TORIAN</SpeakerFaction>
+                <ListenerFaction>FACTION_FESTRON</ListenerFaction>
+            </Requirements>
+            <Text>Das ist uns egal.</Text>
+            <PreferenceWeight>50</PreferenceWeight>
+        </FlavorTextOption>
+        <FlavorTextOption>
+            <Requirements>
+                <SpeakerFaction>FACTION_TORIAN</SpeakerFaction>
+                <ListenerFaction>FACTION_DRENGIN</ListenerFaction>
+            </Requirements>
+            <Text>Ah, Torianer. Ich habe ein Duzend von euch für das Neu-Argon-Festessen eingefroren.</Text>
+            <PreferenceWeight>50</PreferenceWeight>
+        </FlavorTextOption>
+        <FlavorTextOption>
+            <Requirements>
+                <SpeakerFaction>FACTION_TORIAN</SpeakerFaction>
+                <ListenerFaction>FACTION_TORIAN</ListenerFaction>
+            </Requirements>
+            <Text>Euer einziger Nutzen ist eure Fähigkeit, euch schnell zu vermehren.</Text>
+            <PreferenceWeight>50</PreferenceWeight>
+        </FlavorTextOption>
+        <FlavorTextOption>
+            <Requirements>
+                <SpeakerFaction>FACTION_TORIAN</SpeakerFaction>
+                <ListenerFaction>FACTION_IRIDIUM</ListenerFaction>
+            </Requirements>
+            <Text>Wir haben unter einem Vorratsverlust eurer Spezies gelitten.</Text>
+            <PreferenceWeight>50</PreferenceWeight>
+        </FlavorTextOption>
+        <FlavorTextOption>
+            <Requirements>
+                <SpeakerFaction>FACTION_TORIAN</SpeakerFaction>
+                <ListenerFaction>FACTION_CRYSTALLINE</ListenerFaction>
+            </Requirements>
+            <Text>Wir haben auch viele an andere Spezies verloren. Wir werden alles tun, um uns zu schützen.</Text>
+            <PreferenceWeight>50</PreferenceWeight>
+        </FlavorTextOption>
+        <FlavorTextOption>
+            <Requirements>
+                <SpeakerFaction>FACTION_MANTI</SpeakerFaction>
+                <ListenerFaction>FACTION_TERRAN</ListenerFaction>
+            </Requirements>
+            <Text>Ihr seht aus wie mein Abendbrot von gestern.</Text>
+            <PreferenceWeight>50</PreferenceWeight>
+        </FlavorTextOption>
+        <FlavorTextOption>
+            <Requirements>
+                <SpeakerFaction>FACTION_MANTI</SpeakerFaction>
+                <ListenerFaction>FACTION_FESTRON</ListenerFaction>
+            </Requirements>
+            <Text>Wir sind definitiv der Stoff, aus dem Albträume gemacht sind.</Text>
+            <PreferenceWeight>50</PreferenceWeight>
+        </FlavorTextOption>
+        <FlavorTextOption>
+            <Requirements>
+                <SpeakerFaction>FACTION_MANTI</SpeakerFaction>
+                <ListenerFaction>FACTION_YOR</ListenerFaction>
+            </Requirements>
+            <Text>Ihre Worte haben keine Bedeutung für uns.</Text>
+            <PreferenceWeight>50</PreferenceWeight>
+        </FlavorTextOption>
+        <FlavorTextOption>
+            <Requirements>
+                <SpeakerFaction>FACTION_MANTI</SpeakerFaction>
+                <ListenerFaction>FACTION_IRIDIUM</ListenerFaction>
+            </Requirements>
+            <Text>Ihr verkauft nicht zufälligerweise eure Kinder als Nahrungsmittel?</Text>
+            <PreferenceWeight>50</PreferenceWeight>
+        </FlavorTextOption>
+        <FlavorTextOption>
+            <Requirements>
+                <SpeakerFaction>FACTION_MANTI</SpeakerFaction>
+                <ListenerFaction>FACTION_MOTH</ListenerFaction>
+            </Requirements>
+            <Text>Jede Geschichte hat zwei Seiten, wenn nicht sogar mehr.</Text>
+            <PreferenceWeight>50</PreferenceWeight>
+        </FlavorTextOption>
+        <FlavorTextOption>
+            <Requirements>
+                <SpeakerFaction>FACTION_KRYNN</SpeakerFaction>
+                <ListenerFaction>FACTION_FESTRON</ListenerFaction>
+            </Requirements>
+            <Text>Augen haben viele Fette, die unsere Jungen sehr mögen.</Text>
+            <PreferenceWeight>50</PreferenceWeight>
+        </FlavorTextOption>
+        <FlavorTextOption>
+            <Requirements>
+                <SpeakerFaction>FACTION_KRYNN</SpeakerFaction>
+                <ListenerFaction>FACTION_MIMOT</ListenerFaction>
+            </Requirements>
+            <Text>Sie sollten uns einfach in Ruhe lassen.</Text>
+            <PreferenceWeight>50</PreferenceWeight>
+        </FlavorTextOption>
+        <FlavorTextOption>
+            <Requirements>
+                <SpeakerFaction>FACTION_KRYNN</SpeakerFaction>
+                <ListenerFaction>FACTION_YOR</ListenerFaction>
+            </Requirements>
+            <Text>Ihre Worte haben keine Bedeutung für uns.</Text>
+            <PreferenceWeight>50</PreferenceWeight>
+        </FlavorTextOption>
+        <FlavorTextOption>
+            <Requirements>
+                <SpeakerFaction>FACTION_KRYNN</SpeakerFaction>
+                <ListenerFaction>FACTION_IRIDIUM</ListenerFaction>
+            </Requirements>
+            <Text>Diejenigen, die behaupten, ein reines Herz zu haben, sind die größten Konsumenten unserer weniger herzhaften Produkte.</Text>
+            <PreferenceWeight>50</PreferenceWeight>
+        </FlavorTextOption>
+        <FlavorTextOption>
+            <Requirements>
+                <SpeakerFaction>FACTION_KRYNN</SpeakerFaction>
+                <ListenerFaction>FACTION_MOTH</ListenerFaction>
+            </Requirements>
+            <Text>Es fällt uns schwer, das anzunehmen, was Spaltung verursacht.</Text>
+            <PreferenceWeight>50</PreferenceWeight>
+        </FlavorTextOption>
+        <FlavorTextOption>
+            <Requirements>
+                <SpeakerFaction>FACTION_ICONIAN</SpeakerFaction>
+                <ListenerFaction>FACTION_NAVIGATORS</ListenerFaction>
+            </Requirements>
+            <Text>Sie wollen nicht wissen, was wir wissen.</Text>
+            <PreferenceWeight>50</PreferenceWeight>
+        </FlavorTextOption>
+        <FlavorTextOption>
+            <Requirements>
+                <SpeakerFaction>FACTION_ICONIAN</SpeakerFaction>
+                <ListenerFaction>FACTION_MIMOT</ListenerFaction>
+            </Requirements>
+            <Text>Lassen Sie den Teil aus, dass die Augen, die ihr erschaffen habt, böse Roboteraugen waren?</Text>
+            <PreferenceWeight>50</PreferenceWeight>
+        </FlavorTextOption>
+        <FlavorTextOption>
+            <Requirements>
+                <SpeakerFaction>FACTION_ICONIAN</SpeakerFaction>
+                <ListenerFaction>FACTION_DRENGIN</ListenerFaction>
+            </Requirements>
+            <Text>Dein Schädel wird noch früh genug meine Trophäensammlung zieren.</Text>
+            <PreferenceWeight>50</PreferenceWeight>
+        </FlavorTextOption>
+        <FlavorTextOption>
+            <Requirements>
+                <SpeakerFaction>FACTION_ICONIAN</SpeakerFaction>
+                <ListenerFaction>FACTION_YOR</ListenerFaction>
+            </Requirements>
+            <Text>Leere Worte einer sterbenden Spezies.</Text>
+            <PreferenceWeight>50</PreferenceWeight>
+        </FlavorTextOption>
+        <FlavorTextOption>
+            <Requirements>
+                <SpeakerFaction>FACTION_ICONIAN</SpeakerFaction>
+                <ListenerFaction>FACTION_IRIDIUM</ListenerFaction>
+            </Requirements>
+            <Text>Wir unterstützen die natürliche und unnatürliche Selektion gleichermaßen.</Text>
+            <PreferenceWeight>50</PreferenceWeight>
+        </FlavorTextOption>
+        <FlavorTextOption>
+            <Requirements>
+                <SpeakerFaction>FACTION_ICONIAN</SpeakerFaction>
+                <ListenerFaction>FACTION_CRYSTALLINE</ListenerFaction>
+            </Requirements>
+            <Text>Auf tote Götter zu vertrauen ist töricht; es gibt immer mehr, was sie verborgen haben.</Text>
+            <PreferenceWeight>50</PreferenceWeight>
+        </FlavorTextOption>
+        <FlavorTextOption>
+            <Requirements>
+                <SpeakerFaction>FACTION_ICONIAN</SpeakerFaction>
+                <ListenerFaction>FACTION_MOTH</ListenerFaction>
+            </Requirements>
+            <Text>Wir meinen es nicht böse, wenn das die Antwort ist, die du von uns erhoffen würdest.</Text>
+            <PreferenceWeight>50</PreferenceWeight>
+        </FlavorTextOption>
+        <FlavorTextOption>
+            <Requirements>
+                <SpeakerFaction>FACTION_DRATH</SpeakerFaction>
+                <ListenerFaction>FACTION_FESTRON</ListenerFaction>
+            </Requirements>
+            <Text>Ihre Worte haben keine Bedeutung für uns.</Text>
+            <PreferenceWeight>50</PreferenceWeight>
+        </FlavorTextOption>
+        <FlavorTextOption>
+            <Requirements>
+                <SpeakerFaction>FACTION_DRATH</SpeakerFaction>
+                <ListenerFaction>FACTION_NAVIGATORS</ListenerFaction>
+            </Requirements>
+            <Text>Sie werden sich vielleicht wünschen, uns niemals begegnet zu sein.</Text>
+            <PreferenceWeight>50</PreferenceWeight>
+        </FlavorTextOption>
+        <FlavorTextOption>
+            <Requirements>
+                <SpeakerFaction>FACTION_DRATH</SpeakerFaction>
+                <ListenerFaction>FACTION_ALTARIAN</ListenerFaction>
+            </Requirements>
+            <Text>Eure niederträchtigen Handlungen haben zu eurer Verbannung geführt.</Text>
+            <PreferenceWeight>50</PreferenceWeight>
+        </FlavorTextOption>
+        <FlavorTextOption>
+            <Requirements>
+                <SpeakerFaction>FACTION_DRATH</SpeakerFaction>
+                <ListenerFaction>FACTION_YOR</ListenerFaction>
+            </Requirements>
+            <Text>Sie sind ein verlorenes Relikt einer toten Vergangenheit.</Text>
+            <PreferenceWeight>50</PreferenceWeight>
+        </FlavorTextOption>
+        <FlavorTextOption>
+            <Requirements>
+                <SpeakerFaction>FACTION_DRATH</SpeakerFaction>
+                <ListenerFaction>FACTION_ICONIAN</ListenerFaction>
+            </Requirements>
+            <Text>Ihr wurdet verbannt, weil ihr den Angriffskrieg verloren habt. Unsere Welt wurde uns gestohlen. Wir sind nicht gleich.</Text>
+            <PreferenceWeight>50</PreferenceWeight>
+        </FlavorTextOption>
+        <FlavorTextOption>
+            <Requirements>
+                <SpeakerFaction>FACTION_DRATH</SpeakerFaction>
+                <ListenerFaction>FACTION_IRIDIUM</ListenerFaction>
+            </Requirements>
+            <Text>Wir vermissen Sie als einen unserer Agenten.</Text>
+            <PreferenceWeight>50</PreferenceWeight>
+        </FlavorTextOption>
+        <FlavorTextOption>
+            <Requirements>
+                <SpeakerFaction>FACTION_DRATH</SpeakerFaction>
+                <ListenerFaction>FACTION_CRYSTALLINE</ListenerFaction>
+            </Requirements>
+            <Text>Du wirst es vielleicht schwerer finden, uns zu täuschen, als du denkst.</Text>
+            <PreferenceWeight>50</PreferenceWeight>
+        </FlavorTextOption>
+        <FlavorTextOption>
+            <Requirements>
+                <SpeakerFaction>FACTION_DRATH</SpeakerFaction>
+                <ListenerFaction>FACTION_MOTH</ListenerFaction>
+            </Requirements>
+            <Text>Nichts Gutes kommt dabei heraus, wenn man sich an die Dunkelheit klammert.</Text>
+            <PreferenceWeight>50</PreferenceWeight>
+        </FlavorTextOption>
+        <FlavorTextOption>
+            <Requirements>
+                <SpeakerFaction>FACTION_IRIDIUM</SpeakerFaction>
+                <ListenerFaction>FACTION_RESISTANCE</ListenerFaction>
+            </Requirements>
+            <Text>Wir vertrauen Ihnen nicht.</Text>
+            <PreferenceWeight>50</PreferenceWeight>
+        </FlavorTextOption>
+        <FlavorTextOption>
+            <Requirements>
+                <SpeakerFaction>FACTION_IRIDIUM</SpeakerFaction>
+                <ListenerFaction>FACTION_FESTRON</ListenerFaction>
+            </Requirements>
+            <Text>Augen haben viele Fette, die unsere Jungen sehr mögen. Wir werden uns gut verstehen.</Text>
+            <PreferenceWeight>50</PreferenceWeight>
+        </FlavorTextOption>
+        <FlavorTextOption>
+            <Requirements>
+                <SpeakerFaction>FACTION_IRIDIUM</SpeakerFaction>
+                <ListenerFaction>FACTION_NAVIGATORS</ListenerFaction>
+            </Requirements>
+            <Text>Eure Gier wird euch vor dem, was bevorsteht, nicht retten.</Text>
+            <PreferenceWeight>50</PreferenceWeight>
+        </FlavorTextOption>
+        <FlavorTextOption>
+            <Requirements>
+                <SpeakerFaction>FACTION_IRIDIUM</SpeakerFaction>
+                <ListenerFaction>FACTION_MIMOT</ListenerFaction>
+            </Requirements>
+            <Text>Vielleicht später.</Text>
+            <PreferenceWeight>50</PreferenceWeight>
+        </FlavorTextOption>
+        <FlavorTextOption>
+            <Requirements>
+                <SpeakerFaction>FACTION_IRIDIUM</SpeakerFaction>
+                <ListenerFaction>FACTION_YOR</ListenerFaction>
+            </Requirements>
+            <Text>Wir handeln nur, wenn wir uns nicht mit Gewalt nehmen können, was wir wollen.</Text>
+            <PreferenceWeight>50</PreferenceWeight>
+        </FlavorTextOption>
+        <FlavorTextOption>
+            <Requirements>
+                <SpeakerFaction>FACTION_IRIDIUM</SpeakerFaction>
+                <ListenerFaction>FACTION_CRYSTALLINE</ListenerFaction>
+            </Requirements>
+            <Text>Wir haben Äonen ohne deinen Markt überlebt; wir werden auch ohne ihn auskommen.</Text>
+            <PreferenceWeight>50</PreferenceWeight>
+        </FlavorTextOption>
+        <FlavorTextOption>
+            <Requirements>
+                <SpeakerFaction>FACTION_ONYX_HIVE</SpeakerFaction>
+                <ListenerFaction>FACTION_NAVIGATORS</ListenerFaction>
+            </Requirements>
+            <Text>Wir beide unterscheiden uns deutlich von den anderen.</Text>
+            <PreferenceWeight>50</PreferenceWeight>
+        </FlavorTextOption>
+        <FlavorTextOption>
+            <Requirements>
+                <SpeakerFaction>FACTION_ONYX_HIVE</SpeakerFaction>
+                <ListenerFaction>FACTION_MIMOT</ListenerFaction>
+            </Requirements>
+            <Text>Ich hoffe, dass wir zusammenarbeiten können, Riesenkanonentyp.</Text>
+            <PreferenceWeight>50</PreferenceWeight>
+        </FlavorTextOption>
+        <FlavorTextOption>
+            <Requirements>
+                <SpeakerFaction>FACTION_ONYX_HIVE</SpeakerFaction>
+                <ListenerFaction>FACTION_YOR</ListenerFaction>
+            </Requirements>
+            <Text>Ich bezweifle, dass eure Spezies überhaupt eine Zukunft hat.</Text>
+            <PreferenceWeight>50</PreferenceWeight>
+        </FlavorTextOption>
+        <FlavorTextOption>
+            <Requirements>
+                <SpeakerFaction>FACTION_ONYX_HIVE</SpeakerFaction>
+                <ListenerFaction>FACTION_IRIDIUM</ListenerFaction>
+            </Requirements>
+            <Text>Das hören wir häufiger. </Text>
+            <PreferenceWeight>50</PreferenceWeight>
+        </FlavorTextOption>
+        <FlavorTextOption>
+            <Requirements>
+                <SpeakerFaction>FACTION_ONYX_HIVE</SpeakerFaction>
+                <ListenerFaction>FACTION_CRYSTALLINE</ListenerFaction>
+            </Requirements>
+            <Text>Mal sehen, wer schwach aussieht, wenn eure porösen Körper zu Glas werden.</Text>
+            <PreferenceWeight>50</PreferenceWeight>
+        </FlavorTextOption>
+        <FlavorTextOption>
+            <Requirements>
+                <SpeakerFaction>FACTION_BARATAK</SpeakerFaction>
+                <ListenerFaction>FACTION_FESTRON</ListenerFaction>
+            </Requirements>
+            <Text>Eure Körper sind nutzlos für uns. Verschwindet.</Text>
+            <PreferenceWeight>50</PreferenceWeight>
+        </FlavorTextOption>
+        <FlavorTextOption>
+            <Requirements>
+                <SpeakerFaction>FACTION_BARATAK</SpeakerFaction>
+                <ListenerFaction>FACTION_NAVIGATORS</ListenerFaction>
+            </Requirements>
+            <Text>Die Zeit wird zeigen, ob ihr das, was kommt, überleben werdet.</Text>
+            <PreferenceWeight>50</PreferenceWeight>
+        </FlavorTextOption>
+        <FlavorTextOption>
+            <Requirements>
+                <SpeakerFaction>FACTION_BARATAK</SpeakerFaction>
+                <ListenerFaction>FACTION_MIMOT</ListenerFaction>
+            </Requirements>
+            <Text>Die fünf anderen Spezies auf unserer Welt haben dasselbe gedacht.</Text>
+            <PreferenceWeight>50</PreferenceWeight>
+        </FlavorTextOption>
+        <FlavorTextOption>
+            <Requirements>
+                <SpeakerFaction>FACTION_BARATAK</SpeakerFaction>
+                <ListenerFaction>FACTION_YOR</ListenerFaction>
+            </Requirements>
+            <Text>Ihre Worte haben keine Bedeutung für uns.</Text>
+            <PreferenceWeight>50</PreferenceWeight>
+        </FlavorTextOption>
+        <FlavorTextOption>
+            <Requirements>
+                <SpeakerFaction>FACTION_BARATAK</SpeakerFaction>
+                <ListenerFaction>FACTION_IRIDIUM</ListenerFaction>
+            </Requirements>
+            <Text>Wir sind zuversichtlich, dass wir weiterhin Geschäfte miteinander machen können.</Text>
+            <PreferenceWeight>50</PreferenceWeight>
+        </FlavorTextOption>
+        <FlavorTextOption>
+            <Requirements>
+                <SpeakerFaction>FACTION_RESISTANCE</SpeakerFaction>
+                <ListenerFaction>FACTION_CRYSTALLINE</ListenerFaction>
+            </Requirements>
+            <Text>Also das ist es, was der Individualismus der Terraner mit sich bringt - zersplitterte Gruppen.</Text>
+            <PreferenceWeight>50</PreferenceWeight>
+        </FlavorTextOption>
+        <FlavorTextOption>
+            <Requirements>
+                <SpeakerFaction>FACTION_RESISTANCE</SpeakerFaction>
+                <ListenerFaction>FACTION_MOTH</ListenerFaction>
+            </Requirements>
+            <Text>Wir helfen denen, die bereit sind, anderen zu helfen.</Text>
+            <PreferenceWeight>50</PreferenceWeight>
+        </FlavorTextOption>
+        <FlavorTextOption>
+            <Requirements>
+                <SpeakerFaction>FACTION_SEEING</SpeakerFaction>
+                <ListenerFaction>FACTION_CRYSTALLINE</ListenerFaction>
+            </Requirements>
+            <Text>Denk immer daran, wer dich zuerst gefördert hat, während du dich weiterentwickelst.</Text>
+            <PreferenceWeight>50</PreferenceWeight>
+        </FlavorTextOption>
+        <FlavorTextOption>
+            <Requirements>
+                <SpeakerFaction>FACTION_CRYSTALLINE</SpeakerFaction>
+                <ListenerFaction>FACTION_TERRAN</ListenerFaction>
+            </Requirements>
+            <Text>Ich spare mir die Worte und lasse meinen Kopf das Reden übernehmen.</Text>
+            <PreferenceWeight>50</PreferenceWeight>
+        </FlavorTextOption>
+        <FlavorTextOption>
+            <Requirements>
+                <SpeakerFaction>FACTION_CRYSTALLINE</SpeakerFaction>
+                <ListenerFaction>FACTION_FESTRON</ListenerFaction>
+            </Requirements>
+            <Text>Wir sind eine Bedrohung, sogar für körperlose Wesen wie dich.</Text>
+            <PreferenceWeight>50</PreferenceWeight>
+        </FlavorTextOption>
+        <FlavorTextOption>
+            <Requirements>
+                <SpeakerFaction>FACTION_CRYSTALLINE</SpeakerFaction>
+                <ListenerFaction>FACTION_NAVIGATORS</ListenerFaction>
+            </Requirements>
+            <Text>Behalte deine Vermutungen für dich selbst.</Text>
+            <PreferenceWeight>50</PreferenceWeight>
+        </FlavorTextOption>
+        <FlavorTextOption>
+            <Requirements>
+                <SpeakerFaction>FACTION_CRYSTALLINE</SpeakerFaction>
+                <ListenerFaction>FACTION_MIMOT</ListenerFaction>
+            </Requirements>
+            <Text>Unhöflich.</Text>
+            <PreferenceWeight>50</PreferenceWeight>
+        </FlavorTextOption>
+        <FlavorTextOption>
+            <Requirements>
+                <SpeakerFaction>FACTION_CRYSTALLINE</SpeakerFaction>
+                <ListenerFaction>FACTION_XELOXI</ListenerFaction>
+            </Requirements>
+            <Text>Leg los. Ich schäme mich nicht für unsere Ablehnung von erbärmlichen Gesetzen, die von den Schwachen gemacht wurden.</Text>
+            <PreferenceWeight>50</PreferenceWeight>
+        </FlavorTextOption>
+        <FlavorTextOption>
+            <Requirements>
+                <SpeakerFaction>FACTION_CRYSTALLINE</SpeakerFaction>
+                <ListenerFaction>FACTION_DRENGIN</ListenerFaction>
+            </Requirements>
+            <Text>Widerlich! Versuch noch einmal, in meinen Kopf zu kommen, und ich werde deinen abreißen.</Text>
+            <PreferenceWeight>50</PreferenceWeight>
+        </FlavorTextOption>
+        <FlavorTextOption>
+            <Requirements>
+                <SpeakerFaction>FACTION_CRYSTALLINE</SpeakerFaction>
+                <ListenerFaction>FACTION_ALTARIAN</ListenerFaction>
+            </Requirements>
+            <Text>Du passt perfekt zu den Spezies unseres Sektors. Sie lehnen es auch ab, unsere fortgeschrittene Entwicklung anzuerkennen.</Text>
+            <PreferenceWeight>50</PreferenceWeight>
+        </FlavorTextOption>
+        <FlavorTextOption>
+            <Requirements>
+                <SpeakerFaction>FACTION_CRYSTALLINE</SpeakerFaction>
+                <ListenerFaction>FACTION_YOR</ListenerFaction>
+            </Requirements>
+            <Text>Unterhaltung: langweilig. Dialog beenden.</Text>
+            <PreferenceWeight>50</PreferenceWeight>
+        </FlavorTextOption>
+        <FlavorTextOption>
+            <Requirements>
+                <SpeakerFaction>FACTION_CRYSTALLINE</SpeakerFaction>
+                <ListenerFaction>FACTION_KRYNN</ListenerFaction>
+            </Requirements>
+            <Text>Um den Weg zu finden, muss man zuerst Demut finden. Wir sind hier, wenn du es tust.</Text>
+            <PreferenceWeight>50</PreferenceWeight>
+        </FlavorTextOption>
+        <FlavorTextOption>
+            <Requirements>
+                <SpeakerFaction>FACTION_CRYSTALLINE</SpeakerFaction>
+                <ListenerFaction>FACTION_ICONIAN</ListenerFaction>
+            </Requirements>
+            <Text>Ich habe wenig Geduld für deine Arroganz.</Text>
+            <PreferenceWeight>50</PreferenceWeight>
+        </FlavorTextOption>
+        <FlavorTextOption>
+            <Requirements>
+                <SpeakerFaction>FACTION_CRYSTALLINE</SpeakerFaction>
+                <ListenerFaction>FACTION_IRIDIUM</ListenerFaction>
+            </Requirements>
+            <Text>Wir müssen einander vertrauen, um fair zu handeln.</Text>
+            <PreferenceWeight>50</PreferenceWeight>
+        </FlavorTextOption>
+        <FlavorTextOption>
+            <Requirements>
+                <SpeakerFaction>FACTION_CRYSTALLINE</SpeakerFaction>
+                <ListenerFaction>FACTION_RESISTANCE</ListenerFaction>
+            </Requirements>
+            <Text>Warn mich das nächste Mal. Ich werde dir etwas Interessanteres zum Lesen geben.</Text>
+            <PreferenceWeight>50</PreferenceWeight>
+        </FlavorTextOption>
+        <FlavorTextOption>
+            <Requirements>
+                <SpeakerFaction>FACTION_CRYSTALLINE</SpeakerFaction>
+                <ListenerFaction>FACTION_KORATH</ListenerFaction>
+            </Requirements>
+            <Text>Liess du meine Gedanken? Ich verwandle dich in einen Spiegel!</Text>
+            <PreferenceWeight>50</PreferenceWeight>
+        </FlavorTextOption>
+        <FlavorTextOption>
+            <Requirements>
+                <SpeakerFaction>FACTION_CRYSTALLINE</SpeakerFaction>
+                <ListenerFaction>FACTION_MOTH</ListenerFaction>
+            </Requirements>
+            <Text>Ich hoffe, wir können das hier zivilisiert halten.</Text>
+            <PreferenceWeight>50</PreferenceWeight>
+        </FlavorTextOption>
+        <FlavorTextOption>
+            <Requirements>
+                <SpeakerFaction>FACTION_CRYSTALLINE</SpeakerFaction>
+                <ListenerFaction>FACTION_SEEING</ListenerFaction>
+            </Requirements>
+            <Text>Wir sind dagegen.</Text>
+            <PreferenceWeight>50</PreferenceWeight>
+        </FlavorTextOption>
+        <FlavorTextOption>
+            <Requirements>
+                <SpeakerFaction>FACTION_CRYSTALLINE</SpeakerFaction>
+                <ListenerFaction>FACTION_ABSOLUTE</ListenerFaction>
+            </Requirements>
+            <Text>[I]Konzentriere dich auf wütende Gedanken.[/I]</Text>
+            <PreferenceWeight>50</PreferenceWeight>
+        </FlavorTextOption>
+        <FlavorTextOption>
+            <Requirements>
+                <SpeakerFaction>FACTION_KORATH</SpeakerFaction>
+                <ListenerFaction>FACTION_CRYSTALLINE</ListenerFaction>
+            </Requirements>
+            <Text>Wir haben schon Schlimmeres und Hässlicheres als dich überstanden. Melde dich, wenn du mit deinem Wutanfall fertig bist.</Text>
+            <PreferenceWeight>50</PreferenceWeight>
+        </FlavorTextOption>
+        <FlavorTextOption>
+            <Requirements>
+                <SpeakerFaction>FACTION_MOTH</SpeakerFaction>
+                <ListenerFaction>FACTION_CRYSTALLINE</ListenerFaction>
+            </Requirements>
+            <Text>Versuche, die schreiende Angst in deinem Kopf nicht so laut werden zu lassen.</Text>
+            <PreferenceWeight>50</PreferenceWeight>
+        </FlavorTextOption>
+        <FlavorTextOption>
+            <Requirements>
+                <SpeakerFaction>FACTION_SEEING</SpeakerFaction>
+                <ListenerFaction>FACTION_CRYSTALLINE</ListenerFaction>
+            </Requirements>
+            <Text>Just remember, as you develop, who elevated you first.</Text>
+            <PreferenceWeight>50</PreferenceWeight>
+        </FlavorTextOption>
+        <FlavorTextOption>
+            <Requirements>
+                <SpeakerFaction>FACTION_ABSOLUTE</SpeakerFaction>
+                <ListenerFaction>FACTION_CRYSTALLINE</ListenerFaction>
+            </Requirements>
+            <Text>Es ist nur eine Frage der Zeit, bis wir das Universum von deiner Geißel befreien können.</Text>
+            <PreferenceWeight>50</PreferenceWeight>
+        </FlavorTextOption>
+        <FlavorTextOption>
+            <Requirements>
+                <SpeakerFaction>FACTION_MOTH</SpeakerFaction>
+                <ListenerFaction>FACTION_TERRAN</ListenerFaction>
+            </Requirements>
+            <Text>Jo, wir sind ziemlich cool.</Text>
+            <PreferenceWeight>50</PreferenceWeight>
+        </FlavorTextOption>
+        <FlavorTextOption>
+            <Requirements>
+                <SpeakerFaction>FACTION_MOTH</SpeakerFaction>
+                <ListenerFaction>FACTION_YOR</ListenerFaction>
+            </Requirements>
+            <Text>Gründe für Lob: fragwürdig.</Text>
+            <PreferenceWeight>50</PreferenceWeight>
+        </FlavorTextOption>
+        <FlavorTextOption>
+            <Requirements>
+                <SpeakerFaction>FACTION_MOTH</SpeakerFaction>
+                <ListenerFaction>FACTION_FESTRON</ListenerFaction>
+            </Requirements>
+            <Text>Es wäre besser für dich, uns in deinen Albträumen zu behalten.</Text>
+            <PreferenceWeight>50</PreferenceWeight>
+        </FlavorTextOption>
+        <FlavorTextOption>
+            <Requirements>
+                <SpeakerFaction>FACTION_MOTH</SpeakerFaction>
+                <ListenerFaction>FACTION_NAVIGATORS</ListenerFaction>
+            </Requirements>
+            <Text>Wenn du den Kontakt mit diesem Sektor überlebst, gibt es vielleicht etwas zu teilen.</Text>
+            <PreferenceWeight>50</PreferenceWeight>
+        </FlavorTextOption>
+        <FlavorTextOption>
+            <Requirements>
+                <SpeakerFaction>FACTION_MOTH</SpeakerFaction>
+                <ListenerFaction>FACTION_XELOXI</ListenerFaction>
+            </Requirements>
+            <Text>Dein schnelles Ende wird hilfreich genug sein.</Text>
+            <PreferenceWeight>50</PreferenceWeight>
+        </FlavorTextOption>
+        <FlavorTextOption>
+            <Requirements>
+                <SpeakerFaction>FACTION_MOTH</SpeakerFaction>
+                <ListenerFaction>FACTION_ARCEAN</ListenerFaction>
+            </Requirements>
+            <Text>Wahre Neutralität ist selten; wir sind skeptisch gegenüber deinen Absichten.</Text>
+            <PreferenceWeight>50</PreferenceWeight>
+        </FlavorTextOption>
+        <FlavorTextOption>
+            <Requirements>
+                <SpeakerFaction>FACTION_MOTH</SpeakerFaction>
+                <ListenerFaction>FACTION_DRENGIN</ListenerFaction>
+            </Requirements>
+            <Text>Wir geben dir jede Menge Gründe, die Brutalität zu umarmen.</Text>
+            <PreferenceWeight>50</PreferenceWeight>
+        </FlavorTextOption>
+        <FlavorTextOption>
+            <Requirements>
+                <SpeakerFaction>FACTION_MOTH</SpeakerFaction>
+                <ListenerFaction>FACTION_MANTI</ListenerFaction>
+            </Requirements>
+            <Text>Wir werden teilen, wenn du dich über jeden Verdacht hinaus bewiesen hast.</Text>
+            <PreferenceWeight>50</PreferenceWeight>
+        </FlavorTextOption>
+        <FlavorTextOption>
+            <Requirements>
+                <SpeakerFaction>FACTION_MOTH</SpeakerFaction>
+                <ListenerFaction>FACTION_KRYNN</ListenerFaction>
+            </Requirements>
+            <Text>Es ist nicht ratsam, mit denen zusammenzuarbeiten, die Den Weg in Frage stellen.</Text>
+            <PreferenceWeight>50</PreferenceWeight>
+        </FlavorTextOption>
+        <FlavorTextOption>
+            <Requirements>
+                <SpeakerFaction>FACTION_MOTH</SpeakerFaction>
+                <ListenerFaction>FACTION_IRIDIUM</ListenerFaction>
+            </Requirements>
+            <Text>Im Geschäft hat Freundschaft keinen Platz.</Text>
+            <PreferenceWeight>50</PreferenceWeight>
+        </FlavorTextOption>
+        <FlavorTextOption>
+            <Requirements>
+                <SpeakerFaction>FACTION_MOTH</SpeakerFaction>
+                <ListenerFaction>FACTION_RESISTANCE</ListenerFaction>
+            </Requirements>
+            <Text>Hm. Das bleibt abzuwarten.</Text>
+            <PreferenceWeight>50</PreferenceWeight>
+        </FlavorTextOption>
+        <FlavorTextOption>
+            <Requirements>
+                <SpeakerFaction>FACTION_MOTH</SpeakerFaction>
+                <ListenerFaction>FACTION_CRYSTALLINE</ListenerFaction>
+            </Requirements>
+            <Text>Try not to let your fear scream so loudly in your head.</Text>
+            <PreferenceWeight>50</PreferenceWeight>
+        </FlavorTextOption>
+        <FlavorTextOption>
+            <Requirements>
+                <SpeakerFaction>FACTION_MOTH</SpeakerFaction>
+                <ListenerFaction>FACTION_KORATH</ListenerFaction>
+            </Requirements>
+            <Text>Bewahre deine Hoffnung; es ist ein Fehler.</Text>
+            <PreferenceWeight>50</PreferenceWeight>
+        </FlavorTextOption>
+        <FlavorTextOption>
+            <Requirements>
+                <SpeakerFaction>FACTION_MOTH</SpeakerFaction>
+                <ListenerFaction>FACTION_SEEING</ListenerFaction>
+            </Requirements>
+            <Text>Wir hören. Wir ignorieren.</Text>
+            <PreferenceWeight>50</PreferenceWeight>
+        </FlavorTextOption>
+        <FlavorTextOption>
+            <Requirements>
+                <SpeakerFaction>FACTION_MOTH</SpeakerFaction>
+                <ListenerFaction>FACTION_ABSOLUTE</ListenerFaction>
+            </Requirements>
+            <Text>Wild herumflattern.</Text>
+            <PreferenceWeight>50</PreferenceWeight>
+        </FlavorTextOption>
+    </FlavorTextDef>
+    <FlavorTextDef>
+        <InternalName>TAUNT_PLAYER</InternalName>
+        <FlavorTextOption>
+            <Requirements>
+                <ListenerHasUniversalTranslator>false</ListenerHasUniversalTranslator>
+            </Requirements>
+            <Text>Ibbu nesha sigu, wehu![BR][BR](Wir haben gerade einen eurer Planeten erobert.)</Text>
+            <PreferenceWeight>10</PreferenceWeight>
+        </FlavorTextOption>
+        <FlavorTextOption>
+            <Text>Wir haben gerade einen eurer Planeten erobert.</Text>
+        </FlavorTextOption>
+        <FlavorTextOption>
+            <Requirements>
+                <SpeakerFaction>FACTION_TERRAN</SpeakerFaction>
+            </Requirements>
+            <Text>Wir haben eine eurer Welten befreit.</Text>
+        </FlavorTextOption>
+        <FlavorTextOption>
+            <Requirements>
+                <SpeakerFaction>FACTION_FESTRON</SpeakerFaction>
+            </Requirements>
+            <Text>Unsere Eier haben ein neues Zuhause in einer eurer früheren Welten gefunden.</Text>
+        </FlavorTextOption>
+        <FlavorTextOption>
+            <Requirements>
+                <SpeakerFaction>FACTION_NAVIGATORS</SpeakerFaction>
+            </Requirements>
+            <Text>Eine eurer Welten befindet sich nun in unserem Besitz.</Text>
+        </FlavorTextOption>
+        <FlavorTextOption>
+            <Requirements>
+                <SpeakerFaction>FACTION_MIMOT</SpeakerFaction>
+            </Requirements>
+            <Text>Wir haben eine eurer Welten von eurer Ekelhaftigkeit befreit.</Text>
+        </FlavorTextOption>
+        <FlavorTextOption>
+            <Requirements>
+                <SpeakerFaction>FACTION_XELOXI</SpeakerFaction>
+            </Requirements>
+            <Text>Wir haben das Volk auf einem eurer Planeten befreit.</Text>
+        </FlavorTextOption>
+        <FlavorTextOption>
+            <Requirements>
+                <SpeakerFaction>FACTION_DRENGIN</SpeakerFaction>
+            </Requirements>
+            <Text>Wir haben einen eurer Planeten erobert und werden uns die Narren dort heute Abend gut schmecken lassen.</Text>
+        </FlavorTextOption>
+        <FlavorTextOption>
+            <Requirements>
+                <SpeakerFaction>FACTION_ALTARIAN</SpeakerFaction>
+            </Requirements>
+            <Text>Wir können unsere Weisheit mit dem Volk der Welt teilen, die wir euch gerade gestohlen haben.</Text>
+        </FlavorTextOption>
+        <FlavorTextOption>
+            <Requirements>
+                <SpeakerFaction>FACTION_YOR</SpeakerFaction>
+            </Requirements>
+            <Text>Wir haben eine eurer Welten übernommen. Freut Euch.</Text>
+        </FlavorTextOption>
+        <FlavorTextOption>
+            <Requirements>
+                <SpeakerFaction>FACTION_TORIAN</SpeakerFaction>
+            </Requirements>
+            <Text>Euer Planet gehört jetzt uns.</Text>
+        </FlavorTextOption>
+        <FlavorTextOption>
+            <Requirements>
+                <SpeakerFaction>FACTION_KRYNN</SpeakerFaction>
+            </Requirements>
+            <Text>Wir können nun dem Volk eurer Welt, die wir gerade erobert haben, den Weg beibringen.</Text>
+        </FlavorTextOption>
+        <FlavorTextOption>
+            <Requirements>
+                <SpeakerFaction>FACTION_IRIDIUM</SpeakerFaction>
+            </Requirements>
+            <Text>Die Investitionen in unser Militär haben sich bezahlt gemacht. Euer Planet gehört nun uns.</Text>
+        </FlavorTextOption>
+        <FlavorTextOption>
+            <Requirements>
+                <SpeakerFaction>FACTION_MOTH</SpeakerFaction>
+            </Requirements>
+            <Text>Wir hoffen, du verstehst, dass dieser Planet jetzt unter unserer Obhut steht.</Text>
+        </FlavorTextOption>
+        <FlavorTextOption>
+            <Requirements>
+                <SpeakerFaction>FACTION_CRYSTALLINE</SpeakerFaction>
+            </Requirements>
+            <Text>Die Bewohner der Welt, die wir gerade erobert haben, können nun wahre Sicherheit kennen.</Text>
+        </FlavorTextOption>
+    </FlavorTextDef>
+    <FlavorTextDef>
+        <InternalName>DECLARE_WAR_MAIN</InternalName>
+        <FlavorTextOption>
+            <Requirements>
+                <ListenerHasUniversalTranslator>false</ListenerHasUniversalTranslator>
+            </Requirements>
+            <Text>Talotic yopitu mul nesin, {PLAYERFACTION:2}.[BR][BR][COLOR=UIDefaultHighlight](Wir sind im Krieg)[/COLOR]</Text>
+            <PreferenceWeight>10</PreferenceWeight>
+        </FlavorTextOption>
+        <FlavorTextOption>
+            <Text>Die Zeit des Friedens ist vorbei, {PLAYERFACTION:2}. Macht euch bereit für den Krieg.[BR][BR][COLOR=UIDefaultHighlight](Wir sind im Krieg)[/COLOR]</Text>
+        </FlavorTextOption>
+        <FlavorTextOption>
+            <Requirements>
+                <PersonalityType>Totalitarianism</PersonalityType>
+            </Requirements>
+            <Text>Es ist an der Zeit, dass eure Welten von einer überlegenen Zivilisation beherrscht werden. Bereitet euch vor, zu sterben.[BR][BR][COLOR=UIDefaultHighlight](Wir sind im Krieg)[/COLOR]</Text>
+            <PreferenceWeight>10</PreferenceWeight>
+        </FlavorTextOption>
+        <FlavorTextOption>
+            <Requirements>
+                <SpeakerFaction>FACTION_TERRAN</SpeakerFaction>
+            </Requirements>
+            <Text>Eine Schande, dass es so enden musste. Unsere Beziehung war so vielversprechend. Obwohl wir es nicht mögen, Kriege anzufangen, sollten Sie wissen, dass wir gut darin sind, sie zu beenden.[BR][BR][COLOR=UIDefaultHighlight](Wir sind im Krieg)[/COLOR]</Text>
+        </FlavorTextOption>
+        <FlavorTextOption>
+            <Requirements>
+                <SpeakerFaction>FACTION_FESTRON</SpeakerFaction>
+            </Requirements>
+            <Text>Der Krieg steht vor eurer Tür, Beutefleisch. Bald werdet ihr mit Eiersäcken gefüllt sein. Bereitet euch schon mal mental darauf vor.[BR][BR][COLOR=UIDefaultHighlight](Wir sind im Krieg)[/COLOR]</Text>
+        </FlavorTextOption>
+        <FlavorTextOption>
+            <Requirements>
+                <SpeakerFaction>FACTION_NAVIGATORS</SpeakerFaction>
+            </Requirements>
+            <Text>Wir laufen nicht mehr weg, Alien. Wir konfrontieren jetzt unsere Feinde. Die Zeit für den Krieg ist gekommen. [BR][BR][COLOR=UIDefaultHighlight](Wir sind im Krieg)[/COLOR]</Text>
+        </FlavorTextOption>
+        <FlavorTextOption>
+            <Requirements>
+                <SpeakerFaction>FACTION_MIMOT</SpeakerFaction>
+            </Requirements>
+            <Text>Wir werden uns nie wieder von jemandem beherrschen lassen. Wir werden zu Herrschern. Und wir fangen mit euch an.[BR][BR][COLOR=UIDefaultHighlight](Wir sind im Krieg)[/COLOR]</Text>
+        </FlavorTextOption>
+        <FlavorTextOption>
+            <Requirements>
+                <SpeakerFaction>FACTION_XELOXI</SpeakerFaction>
+            </Requirements>
+            <Text>Wir werden euch jetzt vernichten, Alien. Vollkommen auslöschen. Fragt nicht warum. Wir müssen uns vor euch nicht rechtfertigen.[BR][BR][COLOR=UIDefaultHighlight](Wir sind im Krieg)[/COLOR]</Text>
+        </FlavorTextOption>
+        <FlavorTextOption>
+            <Requirements>
+                <SpeakerFaction>FACTION_ARCEAN</SpeakerFaction>
+            </Requirements>
+            <Text>Wir haben mehr Krieg erlebt als die meisten anderen. Wir streben nicht danach, aber wenn es notwendig ist, schrecken wir nicht davor zurück. Und wir schrecken nicht vor dem Krieg mit euch zurück.[BR][BR][COLOR=UIDefaultHighlight](Wir sind im Krieg)[/COLOR]</Text>
+        </FlavorTextOption>
+        <FlavorTextOption>
+            <Requirements>
+                <SpeakerFaction>FACTION_DRENGIN</SpeakerFaction>
+            </Requirements>
+            <Text>Wir sind die feuchten, klatschenden Geräusche leid, die Ihr beim Sprechen macht, Alien. Wenn wir euch letztendlich erobern, müssen wir uns dafür etwas einfallen lassen.[BR][BR][COLOR=UIDefaultHighlight](Wir sind im Krieg)[/COLOR]</Text>
+        </FlavorTextOption>
+        <FlavorTextOption>
+            <Requirements>
+                <SpeakerFaction>FACTION_ALTARIAN</SpeakerFaction>
+            </Requirements>
+            <Text>Wir erklären euch den Krieg. Eigentlich ein abscheulicher Gedanke für unser Volk, aber für ein abscheuliches Volk wie euch machen wir eine Ausnahme.[BR][BR][COLOR=UIDefaultHighlight](Wir sind im Krieg)[/COLOR]</Text>
+        </FlavorTextOption>
+        <FlavorTextOption>
+            <Requirements>
+                <SpeakerFaction>FACTION_YOR</SpeakerFaction>
+            </Requirements>
+            <Text>Ihr nennt es Krieg, wir nennen es die Säuberung des Universums von Ungeziefer. So oder so, eure Zeit ist vorbei.[BR][BR][COLOR=UIDefaultHighlight](Wir sind im Krieg)[/COLOR]</Text>
+        </FlavorTextOption>
+        <FlavorTextOption>
+            <Requirements>
+                <SpeakerFaction>FACTION_TORIAN</SpeakerFaction>
+            </Requirements>
+            <Text>Es ist an der Zeit, dass ihr aufhört, uns zu terrorisieren. Wir haben es satt, dass der Krieg immer zu uns kommt. Dieses Mal bringen wir ihn zu euch.[BR][BR][COLOR=UIDefaultHighlight](Wir sind im Krieg)[/COLOR]</Text>
+        </FlavorTextOption>
+        <FlavorTextOption>
+            <Requirements>
+                <SpeakerFaction>FACTION_MANTI</SpeakerFaction>
+            </Requirements>
+            <Text>Die Galaxie ist voll von Jägern. Wir hätten niemals gedacht, dass wir selbst welche werden. Aber das müssen wir, um das Universum von eurer Anwesenheit zu befreien.[BR][BR][COLOR=UIDefaultHighlight](Wir sind im Krieg)[/COLOR]</Text>
+        </FlavorTextOption>
+        <FlavorTextOption>
+            <Requirements>
+                <SpeakerFaction>FACTION_KRYNN</SpeakerFaction>
+            </Requirements>
+            <Text>Idealerweise wird der Weg der Krynn durch Gespräche und ruhige Überlegungen verbreitet. Nur in den seltensten Fällen müssen wir auf Gewalt zurückgreifen. Das tun wir jetzt, Alien.[BR][BR][COLOR=UIDefaultHighlight](Wir sind im Krieg)[/COLOR]</Text>
+        </FlavorTextOption>
+        <FlavorTextOption>
+            <Requirements>
+                <SpeakerFaction>FACTION_ICONIAN</SpeakerFaction>
+            </Requirements>
+            <Text>Wir sind keine instinktiven Kriegshetzer. Aber wir haben genug davon erlebt, dass ihr euch große Sorgen darum machen solltet, was passieren wird, wenn wir euch den Krieg erklären.[BR][BR][COLOR=UIDefaultHighlight](Wir sind im Krieg)[/COLOR]</Text>
+        </FlavorTextOption>
+        <FlavorTextOption>
+            <Requirements>
+                <SpeakerFaction>FACTION_DRATH</SpeakerFaction>
+            </Requirements>
+            <Text>Wir mögen es nicht, wenn man uns dabei sieht, wie wir selbst direkt eingreifen. Dass wir dies jetzt tun, um euch zu vernichten, sollte euch zeigen, wie sehr ihr es verdient habt.[BR][BR][COLOR=UIDefaultHighlight](Wir sind im Krieg)[/COLOR]</Text>
+        </FlavorTextOption>
+        <FlavorTextOption>
+            <Requirements>
+                <SpeakerFaction>FACTION_IRIDIUM</SpeakerFaction>
+            </Requirements>
+            <Text>Es ist normallerweise besser, von den Kriegen anderer Zivilisationen zu profitieren, als von den eigenen. Aber wir sind bereit, einen kleinen Verlust in Kauf zu nehmen, wenn dieser euren Tod bedeutet.[BR][BR][COLOR=UIDefaultHighlight](Wir sind im Krieg)[/COLOR]</Text>
+        </FlavorTextOption>
+        <FlavorTextOption>
+            <Requirements>
+                <SpeakerFaction>FACTION_ONYX_HIVE</SpeakerFaction>
+            </Requirements>
+            <Text>Eure Handlungen haben uns in den dampfenden Kriegskrater getrieben, Oberflächenbewohner. Und jetzt werden wir euch vernichten. Der Onyx-Schwarm wird euer Ende sein.[BR][BR][COLOR=UIDefaultHighlight](Wir sind im Krieg)[/COLOR]</Text>
+        </FlavorTextOption>
+        <FlavorTextOption>
+            <Requirements>
+                <SpeakerFaction>FACTION_CRYSTALLINE</SpeakerFaction>
+            </Requirements>
+            <Text>Ich habe in den Geist von dir und deinem Volk geblickt. Ich kann eure Neigungen gegen die Interessen des Luxar Dominion nicht länger ignorieren.[BR][BR][COLOR=UIDefaultHighlight](Wir sind im Krieg)[/COLOR]</Text>
+        </FlavorTextOption>
+        <FlavorTextOption>
+            <Requirements>
+                <SpeakerFaction>FACTION_BARATAK</SpeakerFaction>
+            </Requirements>
+            <Text>Ihr Tiere habt die Galaxie lang genug beschmutzt. Wir werden euch aufhalten. Alle Pflanzen mit gesundem Verstand werden uns danken.[BR][BR][COLOR=UIDefaultHighlight](Wir sind im Krieg)[/COLOR]</Text>
+        </FlavorTextOption>
+        <FlavorTextOption>
+            <Requirements>
+                <SpeakerFaction>FACTION_MOTH</SpeakerFaction>
+            </Requirements>
+            <Text>Obwohl wir unser Bestes gegeben haben, müssen wir zugeben, dass Diplomatie zwischen uns keinen Dienst mehr leistet. Wir erfreuen uns nicht an dieser Entscheidung, aber wir müssen unseren Beitrag zur Sicherheit leisten - auch wenn das bedeutet, in den Krieg zu ziehen.[BR][BR][COLOR=UIDefaultHighlight](Wir sind im Krieg)[/COLOR]</Text>
+        </FlavorTextOption>
+        <FlavorTextOption>
+            <Requirements>
+                <SpeakerFaction>FACTION_CRYSTALLINE</SpeakerFaction>
+            </Requirements>
+            <Text>Ich habe in den Geist von dir und deinem Volk geblickt. Ich kann eure Neigungen gegen die Interessen des Luxar Dominions nicht länger ignorieren.[BR][BR][COLOR=UIDefaultHighlight](Wir sind im Krieg)[/COLOR].</Text>
+        </FlavorTextOption>
+        <FlavorTextOption>
+            <Requirements>
+                <SpeakerFaction>FACTION_TERRAN</SpeakerFaction>
+                <ListenerFaction>FACTION_FESTRON</ListenerFaction>
+            </Requirements>
+            <Text>Wir können die Galaxie nicht der Gnade von Weltrauminsekten überlassen. Bereitet euch darauf vor, vernichtet zu werden.[BR][BR][COLOR=UIDefaultHighlight](Wir sind im Krieg)[/COLOR]</Text>
+            <PreferenceWeight>50</PreferenceWeight>
+        </FlavorTextOption>
+        <FlavorTextOption>
+            <Requirements>
+                <SpeakerFaction>FACTION_TERRAN</SpeakerFaction>
+                <ListenerFaction>FACTION_DRENGIN</ListenerFaction>
+            </Requirements>
+            <Text>Tief in eurem inneren wusstet Ihr schon immer, dass es mit einem Krieg zwischen uns enden würde.[BR][BR][COLOR=UIDefaultHighlight](Wir sind im Krieg)[/COLOR]</Text>
+            <PreferenceWeight>50</PreferenceWeight>
+        </FlavorTextOption>
+        <FlavorTextOption>
+            <Requirements>
+                <SpeakerFaction>FACTION_TERRAN</SpeakerFaction>
+                <ListenerFaction>FACTION_YOR</ListenerFaction>
+            </Requirements>
+            <Text>Wir sind zu dem Schluss gekommen, dass es keine Zukunft gibt, die gut enden könnte, wenn ein Volk erbarmungsloser Maschinen frei herumläuft. Deswegen haben wir beschlossen, euch den Stecker zu ziehen. [BR][BR][COLOR=UIDefaultHighlight](Wir sind im Krieg)[/COLOR]</Text>
+            <PreferenceWeight>50</PreferenceWeight>
+        </FlavorTextOption>
+        <FlavorTextOption>
+            <Requirements>
+                <SpeakerFaction>FACTION_DRENGIN</SpeakerFaction>
+                <ListenerFaction>FACTION_TERRAN</ListenerFaction>
+            </Requirements>
+            <Text>Wir wissen, was ihr wirklich seid, Mensch. Ihr seid, wie eure Spezies es so schön sagt, ein Wolf im Schafspelz.[BR][BR]Euere Fassade von Diplomatie und Handel täuscht uns nicht. Wir werden eure Knochen zu einem feinen Pulver zermalmen.[BR][BR][COLOR=UIDefaultHighlight](Wir sind im Krieg)[/COLOR]</Text>
+            <PreferenceWeight>50</PreferenceWeight>
+        </FlavorTextOption>
+        <FlavorTextOption>
+            <Requirements>
+                <SpeakerFaction>FACTION_ALTARIAN</SpeakerFaction>
+                <ListenerFaction>FACTION_TERRAN</ListenerFaction>
+            </Requirements>
+            <Text>Wir wünschten, dass es einen anderen Weg gäbe, aber keine Zivilisation hat die Weisheit, die Galaxie so wie wir zu führen.[BR][BR]Wir werden Gnade walten lassen, wenn ihr vollkommen kapituliert.[BR][BR][COLOR=UIDefaultHighlight](Wir sind im Krieg)[/COLOR]</Text>
+            <PreferenceWeight>50</PreferenceWeight>
+        </FlavorTextOption>
+        <FlavorTextOption>
+            <Requirements>
+                <SpeakerFaction>FACTION_ALTARIAN</SpeakerFaction>
+                <ListenerFaction>FACTION_YOR</ListenerFaction>
+            </Requirements>
+            <Text>Eure Spezies ist eine Abscheulichkeit. Es hat niemals ein Szenario gegeben, indem wir zugelassen hätten, dass Maschinen in unserer Galaxie Erfolg haben.[BR][BR][COLOR=UIDefaultHighlight](Wir sind im Krieg)[/COLOR]</Text>
+            <PreferenceWeight>50</PreferenceWeight>
+        </FlavorTextOption>
+        <FlavorTextOption>
+            <Requirements>
+                <SpeakerFaction>FACTION_CRYSTALLINE</SpeakerFaction>
+                <ListenerFaction>FACTION_MOTH</ListenerFaction>
+            </Requirements>
+            <Text>Ich kann kaum glauben, dass der Tag gekommen ist, Krieg gegen deine Fraktion zu erklären. Folge dem Licht in den Strahl unserer Laser und die Explosionen unserer Raketen.[BR][BR][COLOR=UIDefaultHighlight](Wir sind im Krieg)[/COLOR]</Text>
+            <PreferenceWeight>50</PreferenceWeight>
+        </FlavorTextOption>
+        <FlavorTextOption>
+            <Requirements>
+                <SpeakerFaction>FACTION_CRYSTALLINE</SpeakerFaction>
+                <ListenerFaction>FACTION_SEEING</ListenerFaction>
+            </Requirements>
+            <Text>Du hast lange genug von unseren Entwicklungen profitiert.[BR][BR][COLOR=UIDefaultHighlight](Wir sind im Krieg)[/COLOR]</Text>
+            <PreferenceWeight>50</PreferenceWeight>
+        </FlavorTextOption>
+        <FlavorTextOption>
+            <Requirements>
+                <SpeakerFaction>FACTION_CRYSTALLINE</SpeakerFaction>
+                <ListenerFaction>FACTION_ABSOLUTE</ListenerFaction>
+            </Requirements>
+            <Text>Die Zeit ist gekommen, die Galaxie von deinem Dreck zu säubern. Dieser Krieg wird unseren vorherigen Konflikt nicht wiederholen; wir kommen vorbereitet.[BR][BR][COLOR=UIDefaultHighlight](Wir sind im Krieg)[/COLOR]</Text>
+            <PreferenceWeight>50</PreferenceWeight>
+        </FlavorTextOption>
+        <FlavorTextOption>
+            <Requirements>
+                <SpeakerFaction>FACTION_MOTH</SpeakerFaction>
+                <ListenerFaction>FACTION_CRYSTALLINE</ListenerFaction>
+            </Requirements>
+            <Text>Wir haben jede Möglichkeit und jeden Zweifel berücksichtigt. Wir können deine Bedrohung für das Leben im ganzen Universum nicht länger ignorieren. Es tut mir leid, aber es ist Zeit zu brennen.[BR][BR][COLOR=UIDefaultHighlight](Wir sind im Krieg)[/COLOR]</Text>
+            <PreferenceWeight>50</PreferenceWeight>
+        </FlavorTextOption>
+        <FlavorTextOption>
+            <Requirements>
+                <SpeakerFaction>FACTION_MOTH</SpeakerFaction>
+                <ListenerFaction>FACTION_ABSOLUTE</ListenerFaction>
+            </Requirements>
+            <Text>Wir haben genug beobachtet und sind zu dem Schluss gekommen, dass du ein Tumor bist. Leben sollte geschätzt werden, aber du überlebst nur, wenn andere zugrunde gehen.[BR][BR][COLOR=UIDefaultHighlight](Wir sind im Krieg)[/COLOR]</Text>
+            <PreferenceWeight>50</PreferenceWeight>
+        </FlavorTextOption>
+        <FlavorTextOption>
+            <Requirements>
+                <SpeakerFaction>FACTION_SEEING</SpeakerFaction>
+                <ListenerFaction>FACTION_CRYSTALLINE</ListenerFaction>
+            </Requirements>
+            <Text>Wir erklären den Krieg. Wir brauchen dich nicht mehr.[BR][BR][COLOR=UIDefaultHighlight](Wir sind im Krieg)[/COLOR]</Text>
+            <PreferenceWeight>50</PreferenceWeight>
+        </FlavorTextOption>
+        <FlavorTextOption>
+            <Requirements>
+                <SpeakerFaction>FACTION_ABSOLUTE</SpeakerFaction>
+                <ListenerFaction>FACTION_CRYSTALLINE</ListenerFaction>
+            </Requirements>
+            <Text>[I]Das zappelnde Lebewesen wirft etwas auf den Bildschirm und behält dabei einen intensiven finsteren Blick.[/I][BR][BR][COLOR=UIDefaultHighlight](Wir sind im Krieg)[/COLOR]</Text>
+            <PreferenceWeight>50</PreferenceWeight>
+        </FlavorTextOption>
+    </FlavorTextDef>
+    <FlavorTextDef>
+        <InternalName>DECLARE_WAR_RESPONSE_AGGRESSIVE</InternalName>
+        <FlavorTextOption>
+            <Requirements>
+                <ListenerHasUniversalTranslator>false</ListenerHasUniversalTranslator>
+            </Requirements>
+            <Text>Das werdet Ihr bereuen. Was auch immer ihr seid.</Text>
+            <PreferenceWeight>500</PreferenceWeight>
+        </FlavorTextOption>
+        <FlavorTextOption>
+            <Text>Ihr habt einen fatalen Fehler gemacht.</Text>
+            <Text>Wir werden euch dafür leiden lassen.</Text>
+        </FlavorTextOption>
+        <FlavorTextOption>
+            <Requirements>
+                <PersonalityType>Totalitarianism</PersonalityType>
+            </Requirements>
+            <Text>Wenn das Ganze vorbei ist, werdet ihr unsere Sklaven sein.</Text>
+            <PreferenceWeight>10</PreferenceWeight>
+        </FlavorTextOption>
+        <FlavorTextOption>
+            <Requirements>
+                <PersonalityType>Collectivism</PersonalityType>
+            </Requirements>
+            <Text>Wir werden euch vernichten.</Text>
+            <PreferenceWeight>10</PreferenceWeight>
+        </FlavorTextOption>
+        <FlavorTextOption>
+            <Requirements>
+                <PersonalityType>Greedy</PersonalityType>
+            </Requirements>
+            <Text>Eure Welten werden bald unser Eigentum sein.</Text>
+            <PreferenceWeight>10</PreferenceWeight>
+        </FlavorTextOption>
+        <FlavorTextOption>
+            <Requirements>
+                <ListenerFaction>FACTION_CRYSTALLINE</ListenerFaction>
+            </Requirements>
+            <Text>Du wirst dem vollen Ausmaß unserer Bewaffnung und telepathischen Taktiken nicht entkommen.</Text>
+            <PreferenceWeight>50</PreferenceWeight>
+        </FlavorTextOption>
+        <FlavorTextOption>
+            <Requirements>
+                <SpeakerFaction>FACTION_TERRAN</SpeakerFaction>
+                <ListenerFaction>FACTION_YOR</ListenerFaction>
+            </Requirements>
+            <Text>Wir werden eure Organe in Treibstoff umwandeln.</Text>
+            <PreferenceWeight>50</PreferenceWeight>
+        </FlavorTextOption>
+        <FlavorTextOption>
+            <Requirements>
+                <SpeakerFaction>FACTION_FESTRON</SpeakerFaction>
+                <ListenerFaction>FACTION_TERRAN</ListenerFaction>
+            </Requirements>
+            <Text>Nur ein toter Käfer ist ein guter Käfer.</Text>
+            <PreferenceWeight>50</PreferenceWeight>
+        </FlavorTextOption>
+        <FlavorTextOption>
+            <Requirements>
+                <SpeakerFaction>FACTION_NAVIGATORS</SpeakerFaction>
+                <ListenerFaction>FACTION_TERRAN</ListenerFaction>
+            </Requirements>
+            <Text>Das wird der letzte Fehler sein, den eure Spezies macht.</Text>
+            <PreferenceWeight>50</PreferenceWeight>
+        </FlavorTextOption>
+        <FlavorTextOption>
+            <Requirements>
+                <SpeakerFaction>FACTION_MIMOT</SpeakerFaction>
+                <ListenerFaction>FACTION_TERRAN</ListenerFaction>
+            </Requirements>
+            <Text>Es ist erstaunlich, wie etwas so niedliches so dumm sein kann.</Text>
+            <PreferenceWeight>50</PreferenceWeight>
+        </FlavorTextOption>
+        <FlavorTextOption>
+            <Requirements>
+                <SpeakerFaction>FACTION_XELOXI</SpeakerFaction>
+                <ListenerFaction>FACTION_TERRAN</ListenerFaction>
+            </Requirements>
+            <Text>Ihr habt einen fatalen Fehler gemacht.</Text>
+            <PreferenceWeight>50</PreferenceWeight>
+        </FlavorTextOption>
+        <FlavorTextOption>
+            <Requirements>
+                <SpeakerFaction>FACTION_ARCEAN</SpeakerFaction>
+                <ListenerFaction>FACTION_TERRAN</ListenerFaction>
+            </Requirements>
+            <Text>Ihr seid ein aussterbendes Volk. Wir werden euer Ableben beschleunigen.</Text>
+            <PreferenceWeight>50</PreferenceWeight>
+        </FlavorTextOption>
+        <FlavorTextOption>
+            <Requirements>
+                <SpeakerFaction>FACTION_DRENGIN</SpeakerFaction>
+                <ListenerFaction>FACTION_TERRAN</ListenerFaction>
+            </Requirements>
+            <Text>Ihr werdet bald feststellen, dass wir sehr, sehr gut in der Kriegsführung sind.</Text>
+            <PreferenceWeight>50</PreferenceWeight>
+        </FlavorTextOption>
+        <FlavorTextOption>
+            <Requirements>
+                <SpeakerFaction>FACTION_ALTARIAN</SpeakerFaction>
+                <ListenerFaction>FACTION_TERRAN</ListenerFaction>
+            </Requirements>
+            <Text>Ich glaube, ihr überschätzt eure Weisheit und Militärmacht.</Text>
+            <PreferenceWeight>50</PreferenceWeight>
+        </FlavorTextOption>
+        <FlavorTextOption>
+            <Requirements>
+                <SpeakerFaction>FACTION_ALTARIAN</SpeakerFaction>
+                <ListenerFaction>FACTION_YOR</ListenerFaction>
+            </Requirements>
+            <Text>Wenn wir mit euch fertig sind, wird es keine Spur mehr von eurer Spezies geben.</Text>
+            <PreferenceWeight>50</PreferenceWeight>
+        </FlavorTextOption>
+        <FlavorTextOption>
+            <Requirements>
+                <SpeakerFaction>FACTION_YOR</SpeakerFaction>
+                <ListenerFaction>FACTION_TERRAN</ListenerFaction>
+            </Requirements>
+            <Text>Wir werden das, was von euch übrigbleibt, als Ersatzteile benutzen.</Text>
+            <PreferenceWeight>50</PreferenceWeight>
+        </FlavorTextOption>
+        <FlavorTextOption>
+            <Requirements>
+                <SpeakerFaction>FACTION_TORIAN</SpeakerFaction>
+                <ListenerFaction>FACTION_TERRAN</ListenerFaction>
+            </Requirements>
+            <Text>Ihr werdet feststellen, dass wir noch viel schlimmer sind als die Drengin.</Text>
+            <PreferenceWeight>50</PreferenceWeight>
+        </FlavorTextOption>
+        <FlavorTextOption>
+            <Requirements>
+                <SpeakerFaction>FACTION_MANTI</SpeakerFaction>
+                <ListenerFaction>FACTION_TERRAN</ListenerFaction>
+            </Requirements>
+            <Text>Wir werden euch zum Abendessen zubereiten.</Text>
+            <PreferenceWeight>50</PreferenceWeight>
+        </FlavorTextOption>
+        <FlavorTextOption>
+            <Requirements>
+                <SpeakerFaction>FACTION_KRYNN</SpeakerFaction>
+                <ListenerFaction>FACTION_TERRAN</ListenerFaction>
+            </Requirements>
+            <Text>Ihr werdet sterben, Fanatiker.</Text>
+            <PreferenceWeight>50</PreferenceWeight>
+        </FlavorTextOption>
+        <FlavorTextOption>
+            <Requirements>
+                <SpeakerFaction>FACTION_ICONIAN</SpeakerFaction>
+                <ListenerFaction>FACTION_TERRAN</ListenerFaction>
+            </Requirements>
+            <Text>Wenn wir fertig sind, werdet ihr mehr als nur eure Heimatwelt verlieren.</Text>
+            <PreferenceWeight>50</PreferenceWeight>
+        </FlavorTextOption>
+        <FlavorTextOption>
+            <Requirements>
+                <SpeakerFaction>FACTION_DRATH</SpeakerFaction>
+                <ListenerFaction>FACTION_TERRAN</ListenerFaction>
+            </Requirements>
+            <Text>Wir müssen wohl eine weitere Bestie erlegen.</Text>
+            <PreferenceWeight>50</PreferenceWeight>
+        </FlavorTextOption>
+        <FlavorTextOption>
+            <Requirements>
+                <SpeakerFaction>FACTION_IRIDIUM</SpeakerFaction>
+                <ListenerFaction>FACTION_TERRAN</ListenerFaction>
+            </Requirements>
+            <Text>Wir werden die Überbleibsel eurer Welten ausplündern.</Text>
+            <PreferenceWeight>50</PreferenceWeight>
+        </FlavorTextOption>
+        <FlavorTextOption>
+            <Requirements>
+                <SpeakerFaction>FACTION_BARATAK</SpeakerFaction>
+                <ListenerFaction>FACTION_TERRAN</ListenerFaction>
+            </Requirements>
+            <Text>Wenn wir mit euch fertig sind, werdet ihr das Zündholz eines Lagerfeuers sein.</Text>
+            <PreferenceWeight>50</PreferenceWeight>
+        </FlavorTextOption>
+        <FlavorTextOption>
+            <Requirements>
+                <SpeakerFaction>FACTION_CRYSTALLINE</SpeakerFaction>
+                <ListenerFaction>FACTION_MOTH</ListenerFaction>
+            </Requirements>
+            <Text>Wir finden diese Entscheidung heute zutiefst bedauerlich. Morgen werdet ihr das auch tun.</Text>
+            <PreferenceWeight>50</PreferenceWeight>
+        </FlavorTextOption>
+        <FlavorTextOption>
+            <Requirements>
+                <SpeakerFaction>FACTION_CRYSTALLINE</SpeakerFaction>
+                <ListenerFaction>FACTION_SEEING</ListenerFaction>
+            </Requirements>
+            <Text>Wir sind unzufrieden.</Text>
+            <PreferenceWeight>50</PreferenceWeight>
+        </FlavorTextOption>
+        <FlavorTextOption>
+            <Requirements>
+                <SpeakerFaction>FACTION_CRYSTALLINE</SpeakerFaction>
+                <ListenerFaction>FACTION_ABSOLUTE</ListenerFaction>
+            </Requirements>
+            <Text>[I]Schlag wütend auf den Bildschirm ein.[/I]</Text>
+            <PreferenceWeight>50</PreferenceWeight>
+        </FlavorTextOption>
+        <FlavorTextOption>
+            <Requirements>
+                <SpeakerFaction>FACTION_MOTH</SpeakerFaction>
+                <ListenerFaction>FACTION_CRYSTALLINE</ListenerFaction>
+            </Requirements>
+            <Text>Die Luxar brennen nicht.</Text>
+            <PreferenceWeight>50</PreferenceWeight>
+        </FlavorTextOption>
+        <FlavorTextOption>
+            <Requirements>
+                <SpeakerFaction>FACTION_SEEING</SpeakerFaction>
+                <ListenerFaction>FACTION_CRYSTALLINE</ListenerFaction>
+            </Requirements>
+            <Text>Ich sehe, du hast gelernt, undankbar zu sein. Dann sei es so.</Text>
+            <PreferenceWeight>50</PreferenceWeight>
+        </FlavorTextOption>
+        <FlavorTextOption>
+            <Requirements>
+                <SpeakerFaction>FACTION_ABSOLUTE</SpeakerFaction>
+                <ListenerFaction>FACTION_CRYSTALLINE</ListenerFaction>
+            </Requirements>
+            <Text>Dieser Konflikt wird nicht enden, bis wir dich aus dem Universum verbannt haben.</Text>
+            <PreferenceWeight>50</PreferenceWeight>
+        </FlavorTextOption>
+    </FlavorTextDef>
+    <FlavorTextDef>
+        <InternalName>DECLARE_WAR_RESPONSE_DISAPPOINTED</InternalName>
+        <FlavorTextOption>
+            <Requirements>
+                <ListenerHasUniversalTranslator>false</ListenerHasUniversalTranslator>
+            </Requirements>
+            <Text>Wie bitte?</Text>
+            <PreferenceWeight>10</PreferenceWeight>
+        </FlavorTextOption>
+        <FlavorTextOption>
+            <Text>Enttäuschend. Aber nicht überraschend.</Text>
+            <Text>So sei es denn.</Text>
+        </FlavorTextOption>
+        <FlavorTextOption>
+            <Requirements>
+                <PersonalityType>Totalitarianism</PersonalityType>
+            </Requirements>
+            <Text>Ihr werdet den Tag bereuen, an dem ihr uns den Krieg erklärt habt.</Text>
+            <PreferenceWeight>10</PreferenceWeight>
+        </FlavorTextOption>
+        <FlavorTextOption>
+            <Requirements>
+                <PersonalityType>Collectivism</PersonalityType>
+            </Requirements>
+            <Text>Bitte tut uns nichts.</Text>
+            <PreferenceWeight>10</PreferenceWeight>
+        </FlavorTextOption>
+        <FlavorTextOption>
+            <Requirements>
+                <PersonalityType>Greedy</PersonalityType>
+            </Requirements>
+            <Text>Ich wünschte, wir hätten einen Weg gefunden, miteinander ins Geschäft zu kommen.</Text>
+            <PreferenceWeight>10</PreferenceWeight>
+        </FlavorTextOption>
+        <FlavorTextOption>
+            <Requirements>
+                <PersonalityType>Xenophobic</PersonalityType>
+            </Requirements>
+            <Text>Wir wussten, dass wir niemals hätten expandieren sollen.</Text>
+            <PreferenceWeight>10</PreferenceWeight>
+        </FlavorTextOption>
+        <FlavorTextOption>
+            <Requirements>
+                <ListenerFaction>FACTION_CRYSTALLINE</ListenerFaction>
+            </Requirements>
+            <Text>Ich habe deinen Verstand gesehen. Ich bin nicht überrascht.</Text>
+            <PreferenceWeight>50</PreferenceWeight>
+        </FlavorTextOption>
+        <FlavorTextOption>
+            <Requirements>
+                <SpeakerFaction>FACTION_TERRAN</SpeakerFaction>
+                <ListenerFaction>FACTION_YOR</ListenerFaction>
+            </Requirements>
+            <Text>Eure Meinungen sind irrelevant. Bald wird eure gesamte Spezies irrelevant sein.</Text>
+            <PreferenceWeight>50</PreferenceWeight>
+        </FlavorTextOption>
+        <FlavorTextOption>
+            <Requirements>
+                <SpeakerFaction>FACTION_FESTRON</SpeakerFaction>
+                <ListenerFaction>FACTION_TERRAN</ListenerFaction>
+            </Requirements>
+            <Text>Was auch immer du sagst, Kakerlake.</Text>
+            <PreferenceWeight>50</PreferenceWeight>
+        </FlavorTextOption>
+        <FlavorTextOption>
+            <Requirements>
+                <SpeakerFaction>FACTION_NAVIGATORS</SpeakerFaction>
+                <ListenerFaction>FACTION_TERRAN</ListenerFaction>
+            </Requirements>
+            <Text>Ihr werdet euch wünschen, niemals geschlüpft zu sein.</Text>
+            <PreferenceWeight>50</PreferenceWeight>
+        </FlavorTextOption>
+        <FlavorTextOption>
+            <Requirements>
+                <SpeakerFaction>FACTION_MIMOT</SpeakerFaction>
+                <ListenerFaction>FACTION_TERRAN</ListenerFaction>
+            </Requirements>
+            <Text>Wir sind sehr enttäuscht.</Text>
+            <PreferenceWeight>50</PreferenceWeight>
+        </FlavorTextOption>
+        <FlavorTextOption>
+            <Requirements>
+                <SpeakerFaction>FACTION_ARCEAN</SpeakerFaction>
+                <ListenerFaction>FACTION_TERRAN</ListenerFaction>
+            </Requirements>
+            <Text>Es stimmt uns traurig, dass ihr den Tod gewählt habt.</Text>
+            <PreferenceWeight>50</PreferenceWeight>
+        </FlavorTextOption>
+        <FlavorTextOption>
+            <Requirements>
+                <SpeakerFaction>FACTION_ALTARIAN</SpeakerFaction>
+                <ListenerFaction>FACTION_TERRAN</ListenerFaction>
+            </Requirements>
+            <Text>Ihr habt einen furchtbaren Fehler gemacht.</Text>
+            <PreferenceWeight>50</PreferenceWeight>
+        </FlavorTextOption>
+        <FlavorTextOption>
+            <Requirements>
+                <SpeakerFaction>FACTION_YOR</SpeakerFaction>
+                <ListenerFaction>FACTION_TERRAN</ListenerFaction>
+            </Requirements>
+            <Text>Ihr habt euch von der Logik abgewandt.</Text>
+            <PreferenceWeight>50</PreferenceWeight>
+        </FlavorTextOption>
+        <FlavorTextOption>
+            <Requirements>
+                <SpeakerFaction>FACTION_TORIAN</SpeakerFaction>
+                <ListenerFaction>FACTION_TERRAN</ListenerFaction>
+            </Requirements>
+            <Text>Also möchte der Sklave jetzt zum Sklaventreiber werden? </Text>
+            <PreferenceWeight>50</PreferenceWeight>
+        </FlavorTextOption>
+        <FlavorTextOption>
+            <Requirements>
+                <SpeakerFaction>FACTION_KRYNN</SpeakerFaction>
+                <ListenerFaction>FACTION_TERRAN</ListenerFaction>
+            </Requirements>
+            <Text>Und so wird die wahre Natur des Weges enthüllt.</Text>
+            <PreferenceWeight>50</PreferenceWeight>
+        </FlavorTextOption>
+        <FlavorTextOption>
+            <Requirements>
+                <SpeakerFaction>FACTION_ICONIAN</SpeakerFaction>
+                <ListenerFaction>FACTION_TERRAN</ListenerFaction>
+            </Requirements>
+            <Text>Ihr werdet verlieren.</Text>
+            <PreferenceWeight>50</PreferenceWeight>
+        </FlavorTextOption>
+        <FlavorTextOption>
+            <Requirements>
+                <SpeakerFaction>FACTION_DRATH</SpeakerFaction>
+                <ListenerFaction>FACTION_TERRAN</ListenerFaction>
+            </Requirements>
+            <Text>Wir hatten gehofft, dass wir zusammenarbeiten könnten. Schade.</Text>
+            <PreferenceWeight>50</PreferenceWeight>
+        </FlavorTextOption>
+        <FlavorTextOption>
+            <Requirements>
+                <SpeakerFaction>FACTION_IRIDIUM</SpeakerFaction>
+                <ListenerFaction>FACTION_TERRAN</ListenerFaction>
+            </Requirements>
+            <Text>Das wird kein gewinnbringendes Unterfangen für euch.</Text>
+            <PreferenceWeight>50</PreferenceWeight>
+        </FlavorTextOption>
+        <FlavorTextOption>
+            <Requirements>
+                <SpeakerFaction>FACTION_CRYSTALLINE</SpeakerFaction>
+                <ListenerFaction>FACTION_MOTH</ListenerFaction>
+            </Requirements>
+            <Text>Es ist schade, wie viel Mühe du in paranoide Kriegstreiberei steckst.</Text>
+            <PreferenceWeight>50</PreferenceWeight>
+        </FlavorTextOption>
+        <FlavorTextOption>
+            <Requirements>
+                <SpeakerFaction>FACTION_CRYSTALLINE</SpeakerFaction>
+                <ListenerFaction>FACTION_SEEING</ListenerFaction>
+            </Requirements>
+            <Text>Wir sind unzufrieden.</Text>
+            <PreferenceWeight>50</PreferenceWeight>
+        </FlavorTextOption>
+        <FlavorTextOption>
+            <Requirements>
+                <SpeakerFaction>FACTION_CRYSTALLINE</SpeakerFaction>
+                <ListenerFaction>FACTION_ABSOLUTE</ListenerFaction>
+            </Requirements>
+            <Text>[I]Lass traurig den Kopf vor dem Bildschirm hängen.[/I]</Text>
+            <PreferenceWeight>50</PreferenceWeight>
+        </FlavorTextOption>
+        <FlavorTextOption>
+            <Requirements>
+                <SpeakerFaction>FACTION_MOTH</SpeakerFaction>
+                <ListenerFaction>FACTION_CRYSTALLINE</ListenerFaction>
+            </Requirements>
+            <Text>Und du glaubst, du bist gut genug informiert, um diese Entscheidung zu treffen?</Text>
+            <PreferenceWeight>50</PreferenceWeight>
+        </FlavorTextOption>
+        <FlavorTextOption>
+            <Requirements>
+                <SpeakerFaction>FACTION_SEEING</SpeakerFaction>
+                <ListenerFaction>FACTION_CRYSTALLINE</ListenerFaction>
+            </Requirements>
+            <Text>Ich hatte so viel mehr von deiner Art erwartet.</Text>
+            <PreferenceWeight>50</PreferenceWeight>
+        </FlavorTextOption>
+        <FlavorTextOption>
+            <Requirements>
+                <SpeakerFaction>FACTION_ABSOLUTE</SpeakerFaction>
+                <ListenerFaction>FACTION_CRYSTALLINE</ListenerFaction>
+            </Requirements>
+            <Text>Wir wussten, dass dieser Tag kommen würde. Schon jetzt trauere ich um die Toten, die dieser Konflikt hinterlassen wird.</Text>
+            <PreferenceWeight>50</PreferenceWeight>
+        </FlavorTextOption>
+    </FlavorTextDef>
+    <FlavorTextDef>
+        <InternalName>ASK_FOR_PEACE_MAIN</InternalName>
+        <FlavorTextOption>
+            <ResponseTag>GARBLED_TEXT</ResponseTag>
+            <Requirements>
+                <ListenerHasUniversalTranslator>false</ListenerHasUniversalTranslator>
+            </Requirements>
+            <Text>Ranom lesitir yacasus cerin, sab omoric ero re metini tibu.[BR](Sie müssen den Universalübersetzer erforschen).</Text>
+            <PreferenceWeight>50</PreferenceWeight>
+        </FlavorTextOption>
+        <FlavorTextOption>
+            <Text>{PLAYERFACTION:2}, dieser Krieg ist nicht unbedingt in die Richtung verlaufen, die wir beabsichtigt hatten. Wir hätten gerne Frieden.</Text>
+            <Text>{PLAYERFACTION:2}, wir sind müde vom Konflikt und den Strapazen, die er mit sich bringt. Könnten wir nicht Frieden zwischen uns schaffen?</Text>
+            <Text>Wir, {PLAYERFACTION:2}, schlagen vor, die Feindseligkeiten einzustellen. Was haltet ihr von einer friedlichen Lösung?</Text>
+            <Text>{PLAYERFACTION:1} reicht dir einen Olivenzweig. Wirst du ihn ergreifen und diesem Konflikt ein Ende setzen?</Text>
+            <Text>Genug, {PLAYERFACTION:2}, wir haben genug Zerstörung gesehen. Sollen wir dem ein Ende setzen und in Harmonie leben?</Text>
+            <Text>Dieser Krieg, {PLAYERFACTION:2}, hat uns ausgezehrt. Wir sehnen uns nach Ruhe. Würdest du nicht eine friedliche Koexistenz in Betracht ziehen?</Text>
+            <Text>Könnten wir, {PLAYERFACTION:2}, nicht eher nach Frieden streben, anstatt diesen endlosen Kampf fortzusetzen?</Text>
+            <Text>{PLAYERFACTION:2}, wir wollen unsere Differenzen beilegen. Sollen wir gemeinsam den Pfad des Friedens beschreiten?</Text>
+            <Text>Krieg ist alt geworden, {PLAYERFACTION:2}. Wir reichen unsere Hand in Frieden. Wirst du sie annehmen?</Text>
+            <Text>{PLAYERFACTION:2}, lass uns den Kreislauf der Gewalt beenden. Was hältst du von einem Friedenspakt?</Text>
+            <Text>Wir haben lange und hart gekämpft, {PLAYERFACTION:2}. Jetzt bieten wir einen Friedensvorschlag an. Wirst du ihn annehmen?</Text>
+            <PreferenceWeight>50</PreferenceWeight>
+        </FlavorTextOption>
+    </FlavorTextDef>
+    <FlavorTextDef>
+        <InternalName>ASK_FOR_PEACE_RESPONSE_AGREE</InternalName>
+        <FlavorTextOption>
+            <Requirements>
+                <ListenerHasUniversalTranslator>false</ListenerHasUniversalTranslator>
+            </Requirements>
+            <Text>Hm?</Text>
+            <PreferenceWeight>10</PreferenceWeight>
+        </FlavorTextOption>
+        <FlavorTextOption>
+            <Text>Also gut.</Text>
+        </FlavorTextOption>
+    </FlavorTextDef>
+    <FlavorTextDef>
+        <InternalName>ASK_FOR_PEACE_RESPONSE_AGREE_COUNTER</InternalName>
+        <FlavorTextOption>
+            <Requirements>
+                <ListenerHasUniversalTranslator>false</ListenerHasUniversalTranslator>
+            </Requirements>
+            <Text>Gahr flab tou metina![BR](Ihr müsst den Universalübersetzer erforschen)</Text>
+            <PreferenceWeight>10</PreferenceWeight>
+        </FlavorTextOption>
+        <FlavorTextOption>
+            <Text>Lasst uns den Frieden so lang wie möglich aufrechterhalten.</Text>
+        </FlavorTextOption>
+    </FlavorTextDef>
+    <FlavorTextDef>
+        <InternalName>ASK_FOR_PEACE_RESPONSE_REFUSE</InternalName>
+        <FlavorTextOption>
+            <Requirements>
+                <ListenerHasUniversalTranslator>false</ListenerHasUniversalTranslator>
+            </Requirements>
+            <Text>Wie wär's mit nein?</Text>
+            <PreferenceWeight>10</PreferenceWeight>
+        </FlavorTextOption>
+        <FlavorTextOption>
+            <Text>Dafür ist es viel zu spät.</Text>
+        </FlavorTextOption>
+    </FlavorTextDef>
+    <FlavorTextDef>
+        <InternalName>ASK_FOR_PEACE_RESPONSE_REFUSE_COUNTER</InternalName>
+        <FlavorTextOption>
+            <Requirements>
+                <ListenerHasUniversalTranslator>false</ListenerHasUniversalTranslator>
+            </Requirements>
+            <Text>Gahr flab tou metina![BR](Ihr müsst den Universalübersetzer erforschen)</Text>
+            <PreferenceWeight>10</PreferenceWeight>
+        </FlavorTextOption>
+        <FlavorTextOption>
+            <Text>Wir hatten gehofft, dieses unnötige Blutvergießen vermeiden zu können. Aber das habt ihr euch selbst eingebrockt.</Text>
+            <Text>Deine Ablehnung betrübt uns, {PLAYERFACTION:2}. Der daraus resultierende Konflikt ist ein Produkt deiner Entscheidung.</Text>
+            <Text>Wir boten Frieden an, {PLAYERFACTION:2}, aber ihr habt Krieg gewählt. Die Konsequenzen müsst ihr tragen.</Text>
+            <Text>Deine Weigerung bedeutet mehr Zerstörung, {PLAYERFACTION:2}. Vergiss nicht, es war deine Entscheidung.</Text>
+            <Text>Wir finden deine Entscheidung bedauerlich, {PLAYERFACTION:2}. Das darauf folgende Blutvergießen liegt in deinen Händen.</Text>
+            <Text>Trotz unseres Friedensappells beharrst du darauf, {PLAYERFACTION:2}. Du hast diesen Weg des Konflikts gewählt.</Text>
+            <Text>Wir hatten uns Ruhe gewünscht, aber deine Entscheidung, {PLAYERFACTION:2}, hat einen anderen Weg bestimmt.</Text>
+            <Text>Du hast deine Wahl getroffen, {PLAYERFACTION:2}, und bedauerlicherweise führt sie zu weiteren Auseinandersetzungen.</Text>
+            <Text>Deine Weigerung lädt mehr Chaos ein, {PLAYERFACTION:2}. Diese Last der Entscheidung liegt bei dir.</Text>
+            <Text>Wir boten eine Chance für Harmonie, {PLAYERFACTION:2}, aber ihr habt euch für Unstimmigkeiten entschieden. Die Konsequenzen müsst ihr nun selbst ausbaden.</Text>
+            <Text>Unsere Hoffnungen auf Frieden werden durch deine Entscheidung zunichte gemacht, {PLAYERFACTION:2}. Du musst die Verantwortung für den bevorstehenden Konflikt tragen.</Text>
+        </FlavorTextOption>
+    </FlavorTextDef>
+    <FlavorTextDef>
+        <InternalName>GENERIC_GREETING</InternalName>
+        <FlavorTextOption>
+            <ResponseTag>GARBLED_TEXT</ResponseTag>
+            <Requirements>
+                <ListenerHasUniversalTranslator>false</ListenerHasUniversalTranslator>
+            </Requirements>
+            <Text>Enoreset rir nenat ho carasal usecares ge tek seg sanas, {LEADERNAME:2}. Rihec 's {PLAYERRACE:2} toj ya dieno ces nomi?![BR](Ihr müsst den Universalübersetzer erforschen)</Text>
+            <PreferenceWeight>10</PreferenceWeight>
+        </FlavorTextOption>
+        <FlavorTextOption>
+            <Text>Was führt Sie hierher, Alien?</Text>
+            <Text>Macht schnell, unsere Zeit ist kostbar.</Text>
+        </FlavorTextOption>
+        <FlavorTextOption>
+            <Requirements>
+                <RequiredDiplomacyFlag>ShipInZOCWithoutOpenBorders</RequiredDiplomacyFlag>
+            </Requirements>
+            <Text>Da Sie bereits Schiffe haben, die in unseren Einflussbereich eindringen, nehme ich an, dass es sinnvoll ist, dass Sie persönlich vorbeikommen.</Text>
+            <PreferenceWeight>30</PreferenceWeight>
+        </FlavorTextOption>
+        <FlavorTextOption>
+            <Requirements>
+                <RequiredDiplomacyFlag>EndedWar</RequiredDiplomacyFlag>
+            </Requirements>
+            <Text>Nun, da das ganze Kriegsgeschäft hinter uns liegt, lassen Sie uns eine produktivere Beziehung führen, ja?</Text>
+            <PreferenceWeight>30</PreferenceWeight>
+        </FlavorTextOption>
+        <FlavorTextOption>
+            <Requirements>
+                <SpeakerFaction>FACTION_TERRAN</SpeakerFaction>
+            </Requirements>
+            <Text>Die Menschheit ist unter einem Banner vereint. Wir hoffen, dass uns andere, Sie eingeschlossen, folgen werden.</Text>
+        </FlavorTextOption>
+        <FlavorTextOption>
+            <Requirements>
+                <SpeakerFaction>FACTION_FESTRON</SpeakerFaction>
+            </Requirements>
+            <Text>Hmm. Ein Wesen, dass nicht mit unseren Eiersäcken gefüllt ist. Was für eine dürftige Existenz, die ihr da führt.</Text>
+        </FlavorTextOption>
+        <FlavorTextOption>
+            <Requirements>
+                <RelativeStrength>SpeakerMuchWeaker</RelativeStrength>
+                <RequiredDiplomacyFlag>AtWar</RequiredDiplomacyFlag>
+            </Requirements>
+            <Text>Bist du gekommen, um dich aufzuspielen?</Text>
+            <Text>Dieser Krieg ist nicht so verlaufen, wie wir es erhofft hatten.</Text>
+        </FlavorTextOption>
+        <FlavorTextOption>
+            <Requirements>
+                <RelativeStrength>SpeakerMuchStronger</RelativeStrength>
+                <RequiredDiplomacyFlag>AtWar</RequiredDiplomacyFlag>
+            </Requirements>
+            <Text>Die Zeit zum Kriechen ist gekommen.</Text>
+            <Text>Ich freue mich auf dein Flehen.</Text>
+        </FlavorTextOption>
+        <FlavorTextOption>
+            <Requirements>
+                <SpeakerFaction>FACTION_MIMOT</SpeakerFaction>
+            </Requirements>
+            <Text>Seid gegrüßt, Lebensformen! Welch freundliche Gespräche unter Gleichgesinnten können wir heute führen?</Text>
+        </FlavorTextOption>
+        <FlavorTextOption>
+            <Requirements>
+                <SpeakerFaction>FACTION_XELOXI</SpeakerFaction>
+            </Requirements>
+            <Text>Hallo, Anderer. Was können Sie heute für uns tun?</Text>
+        </FlavorTextOption>
+        <FlavorTextOption>
+            <Requirements>
+                <SpeakerFaction>FACTION_ARCEAN</SpeakerFaction>
+            </Requirements>
+            <Text>Ein Vergnügen, Sie wiederzusehen, kleines Alien. Wie kann die arceanische Republik Ihnen helfen?</Text>
+        </FlavorTextOption>
+        <FlavorTextOption>
+            <Requirements>
+                <SpeakerFaction>FACTION_DRENGIN</SpeakerFaction>
+            </Requirements>
+            <Text>Verschwendet nicht meine Zeit mit sinnlosen Worten, Abschaum. Sorgt dafür, dass dies meine Zeit wert ist.</Text>
+        </FlavorTextOption>
+        <FlavorTextOption>
+            <Requirements>
+                <SpeakerFaction>FACTION_ALTARIAN</SpeakerFaction>
+            </Requirements>
+            <Text>Wussten Sie, dass wir mit der gleichen Hingabe nach Kunst und Wissenschaft streben. Eins ist bedeutungslos ohne das andere.</Text>
+            <Text>Wusstest du, dass jeder Altarianer bereits im Alter von drei Jahren die kosmischen Gesetze aufsagen kann? Ein so grundlegendes Wissen, aber wir verstehen, dass es für andere fortgeschritten sein könnte.</Text>
+            <Text>Wusstest du, dass Altarianer in Binärcode meditieren? Es ist eine einfache Übung in kognitiver Überlegenheit. Wir sind uns sicher, dass du es eines Tages auch schaffst.</Text>
+            <Text>Sind Sie sich darüber im Klaren, dass unsere Gesellschaft das Konzept von Abfall abgeschafft hat? Jedes Objekt erfüllt im Laufe seines Lebenszyklus eine Vielzahl von Zwecken. Solch eine Eleganz könnte Ihnen, ganz verständlich, fremd erscheinen.</Text>
+            <Text>Wusstest du, dass wir Altarianer alle bekannten Paradoxa der Quantenphysik bei unserem Nachmittagstee gelöst haben? Es ist ein herrlicher Zeitvertreib. Versuche es doch mal, wenn du kannst.</Text>
+            <Text>Wusstest du, dass jeder einzelne Altarianer als Übergangsritus eine originale Symphonie komponiert? Wir verstehen, wenn dieses Konzept für dich fremd ist. Schließlich ist das Harmonisieren der kosmischen Schwingungen keine einfache Aufgabe für den Uneingeweihten.</Text>
+        </FlavorTextOption>
+        <FlavorTextOption>
+            <Requirements>
+                <SpeakerFaction>FACTION_YOR</SpeakerFaction>
+            </Requirements>
+            <Text>Oh, gut. Wortwechsel mit einer biologischen Lebensform. Bewege was auch immer du zur Kommunikation benutzt.</Text>
+        </FlavorTextOption>
+        <FlavorTextOption>
+            <Requirements>
+                <SpeakerFaction>FACTION_TORIAN</SpeakerFaction>
+            </Requirements>
+            <Text>Wir vertrauen dir nicht mehr als unbedingt nötig.</Text>
+        </FlavorTextOption>
+        <FlavorTextOption>
+            <Requirements>
+                <SpeakerFaction>FACTION_MANTI</SpeakerFaction>
+            </Requirements>
+            <Text>Wir haben keine guten Erfahrungen mit Aliens gemacht. Wir hoffen, dass das bei Ihnen anders wird.</Text>
+        </FlavorTextOption>
+        <FlavorTextOption>
+            <Requirements>
+                <SpeakerFaction>FACTION_KRYNN</SpeakerFaction>
+            </Requirements>
+            <Text>Habt Ihr bereits den Weg der Krynn gefunden, Alien? Nein? Ahh. Schade.</Text>
+        </FlavorTextOption>
+        <FlavorTextOption>
+            <Requirements>
+                <SpeakerFaction>FACTION_ICONIAN</SpeakerFaction>
+            </Requirements>
+            <Text>Du bist in unseren Augen noch jung. Vielleicht aber nicht so unschuldig. Also. Was hast du dazu zu sagen?</Text>
+        </FlavorTextOption>
+        <FlavorTextOption>
+            <Requirements>
+                <SpeakerFaction>FACTION_DRATH</SpeakerFaction>
+            </Requirements>
+            <Text>Wir haben den Betrug schon einmal gesehen. Wir können ihn riechen. Glaubt nicht, dass du uns reinlegen könntest, Alien.</Text>
+        </FlavorTextOption>
+        <FlavorTextOption>
+            <Requirements>
+                <SpeakerFaction>FACTION_IRIDIUM</SpeakerFaction>
+            </Requirements>
+            <Text>Wir sammeln nichts und freuen uns, anderen die Güter des Universums anzubieten, die sie wünschen. Mit vernünftigem Profit, versteht sich.</Text>
+        </FlavorTextOption>
+        <FlavorTextOption>
+            <Requirements>
+                <SpeakerFaction>FACTION_ONYX_HIVE</SpeakerFaction>
+            </Requirements>
+            <Text>Wie könnt ihr so leben? Versteht ihr nicht die wunderbare Einfachheit des Lebens in einem Asteroiden? Sie ist herrlich.</Text>
+        </FlavorTextOption>
+        <FlavorTextOption>
+            <Requirements>
+                <SpeakerFaction>FACTION_BARATAK</SpeakerFaction>
+            </Requirements>
+            <Text>Es ist uns immer wieder eine Freude, uns mit einem Tier unterhalten zu können. Du bist so intelligent, manchmal.</Text>
+        </FlavorTextOption>
+        <FlavorTextOption>
+            <Requirements>
+                <SpeakerFaction>FACTION_CRYSTALLINE</SpeakerFaction>
+            </Requirements>
+            <Text>Sie werden bei uns treue Freunde und gefährliche Feinde finden. Seien Sie vorsichtig, was Sie wählen.</Text>
+        </FlavorTextOption>
+        <FlavorTextOption>
+        <Requirements>
+            <SpeakerFaction>FACTION_MOTH</SpeakerFaction>
+        </Requirements>
+        <Text>Deine Kommunikation ist eine angenehme Überraschung. Worüber können wir heute diskutieren?</Text>
+        </FlavorTextOption>
+        <FlavorTextOption>
+            <Requirements>
+                <SpeakerFaction>FACTION_FESTRON</SpeakerFaction>
+                <ListenerFaction>FACTION_TERRAN</ListenerFaction>
+            </Requirements>
+            <Text>Wir haben immer Hunger. Also sprecht schnell, wenn du nicht als unsere Nahrung enden willst.</Text>
+            <PreferenceWeight>50</PreferenceWeight>
+        </FlavorTextOption>
+        <FlavorTextOption>
+            <Requirements>
+                <SpeakerFaction>FACTION_NAVIGATORS</SpeakerFaction>
+                <ListenerFaction>FACTION_TERRAN</ListenerFaction>
+            </Requirements>
+            <Text>Wir freuen uns, euch zu sehen, Menschen. Worüber möchtet ihr heute sprechen?</Text>
+            <PreferenceWeight>50</PreferenceWeight>
+        </FlavorTextOption>
+        <FlavorTextOption>
+            <Requirements>
+                <SpeakerFaction>FACTION_MIMOT</SpeakerFaction>
+                <ListenerFaction>FACTION_TERRAN</ListenerFaction>
+            </Requirements>
+            <Text>Hallo, Mensch. In welche Schwierigkeiten können wir uns heute gemeinsam begeben?</Text>
+            <PreferenceWeight>50</PreferenceWeight>
+        </FlavorTextOption>
+        <FlavorTextOption>
+            <Requirements>
+                <SpeakerFaction>FACTION_XELOXI</SpeakerFaction>
+                <ListenerFaction>FACTION_TERRAN</ListenerFaction>
+            </Requirements>
+            <Text>Was können wir heute für Sie tun, Mensch?</Text>
+            <PreferenceWeight>50</PreferenceWeight>
+        </FlavorTextOption>
+        <FlavorTextOption>
+            <Requirements>
+                <SpeakerFaction>FACTION_ARCEAN</SpeakerFaction>
+                <ListenerFaction>FACTION_TERRAN</ListenerFaction>
+            </Requirements>
+            <Text>Schön, Sie zu sehen, kleiner Mensch.</Text>
+            <PreferenceWeight>50</PreferenceWeight>
+        </FlavorTextOption>
+        <FlavorTextOption>
+            <Requirements>
+                <SpeakerFaction>FACTION_DRENGIN</SpeakerFaction>
+                <ListenerFaction>FACTION_TERRAN</ListenerFaction>
+            </Requirements>
+            <Text>Ah, die Fleischlingsmenschen. Es ist schön, euch auf euren Hinterbeinen zu sehen.</Text>
+            <PreferenceWeight>50</PreferenceWeight>
+        </FlavorTextOption>
+        <FlavorTextOption>
+            <Requirements>
+                <SpeakerFaction>FACTION_DRENGIN</SpeakerFaction>
+                <ListenerFaction>FACTION_TORIAN</ListenerFaction>
+            </Requirements>
+            <Text>Seid Ihr bereit, wieder unsere Nahrung zu werden? Ihr wart solch ausgezeichnete Sklaven.</Text>
+            <PreferenceWeight>50</PreferenceWeight>
+        </FlavorTextOption>
+        <FlavorTextOption>
+            <Requirements>
+                <SpeakerFaction>FACTION_ALTARIAN</SpeakerFaction>
+                <ListenerFaction>FACTION_TERRAN</ListenerFaction>
+            </Requirements>
+            <Text>Wir genießen es immer, uns mit den Menschen zu unterhalten. Das ist, als würde man in einen Spiegel schauen.</Text>
+            <PreferenceWeight>50</PreferenceWeight>
+        </FlavorTextOption>
+        <FlavorTextOption>
+            <Requirements>
+                <SpeakerFaction>FACTION_YOR</SpeakerFaction>
+                <ListenerFaction>FACTION_TERRAN</ListenerFaction>
+            </Requirements>
+            <Text>Was wollt ihr heute, Fleischling?</Text>
+            <PreferenceWeight>50</PreferenceWeight>
+        </FlavorTextOption>
+        <FlavorTextOption>
+            <Requirements>
+                <SpeakerFaction>FACTION_TORIAN</SpeakerFaction>
+                <ListenerFaction>FACTION_TERRAN</ListenerFaction>
+            </Requirements>
+            <Text>Was wollen die landliebenden Menschen heute?</Text>
+            <PreferenceWeight>50</PreferenceWeight>
+        </FlavorTextOption>
+        <FlavorTextOption>
+            <Requirements>
+                <SpeakerFaction>FACTION_TORIAN</SpeakerFaction>
+                <ListenerFaction>FACTION_DRENGIN</ListenerFaction>
+            </Requirements>
+            <Text>Unabhängig davon, worüber wir heute reden, solltet ihr wissen, dass das nicht enden wird, bevor wir eure  ausgelöscht haben.</Text>
+            <PreferenceWeight>50</PreferenceWeight>
+        </FlavorTextOption>
+        <FlavorTextOption>
+            <Requirements>
+                <SpeakerFaction>FACTION_ICONIAN</SpeakerFaction>
+                <ListenerFaction>FACTION_YOR</ListenerFaction>
+            </Requirements>
+            <Text>Habt ihr eure Heimatwelt schon verlassen, Roboter?</Text>
+            <PreferenceWeight>50</PreferenceWeight>
+        </FlavorTextOption>
+        <FlavorTextOption>
+            <Requirements>
+                <SpeakerFaction>FACTION_DRATH</SpeakerFaction>
+                <ListenerFaction>FACTION_ALTARIAN</ListenerFaction>
+            </Requirements>
+            <Text>Bevor ihr bereit seid, uns Elementar zu geben, wird niemals wahrer Frieden zwischen uns herrschen.</Text>
+            <PreferenceWeight>50</PreferenceWeight>
+        </FlavorTextOption>
+    </FlavorTextDef>
+    <FlavorTextDef>
+        <InternalName>GO_AWAY_WE_ARE_BUSY</InternalName>
+        <FlavorTextOption>
+            <ResponseTag>GARBLED_TEXT</ResponseTag>
+            <Requirements>
+                <ListenerHasUniversalTranslator>false</ListenerHasUniversalTranslator>
+            </Requirements>
+            <Text>Enoreset rir nenat ho carasal usecares ge tek seg sanas, {LEADERNAME:2}. Rihec {PLAYERRACE:2}'s toj ya dieno ces nomi?![BR](Sie müssen den Universalübersetzer erforschen)</Text>
+            <PreferenceWeight>10</PreferenceWeight>
+        </FlavorTextOption>
+        <FlavorTextOption>
+            <Text>Lasst uns in Ruhe, wir sind gerade beschäftigt.</Text>
+        </FlavorTextOption>
+    </FlavorTextDef>
+    <FlavorTextDef>
+        <InternalName>GO_AWAY_WE_ARE_BUSY_DURING_EVERWAR</InternalName>
+        <FlavorTextOption>
+            <ResponseTag>GARBLED_TEXT</ResponseTag>
+            <Requirements>
+                <ListenerHasUniversalTranslator>false</ListenerHasUniversalTranslator>
+            </Requirements>
+            <Text>Enoreset rir nenat ho carasal usecares ge tek seg sanas, {LEADERNAME:2}. Rihec {PLAYERRACE:2}'s toj ya dieno ces nomi?![BR](Sie müssen den Universalübersetzer erforschen)</Text>
+            <PreferenceWeight>10</PreferenceWeight>
+        </FlavorTextOption>
+        <FlavorTextOption>
+            <Text>{LEADERNAME:2}! Durch Ihre Hand hat der 'Ewigkrieg' begonnen. Und jetzt wollen Sie sich unterhalten? Verschwindet.</Text>
+            <Text>Ah, {LEADERNAME:2} - der großartige Bringer des 'Ewigkriegs'. Habt Ihr die Flammen des Krieges entfacht, nur um jetzt um Vergebung zu bitten? Für solche Dinge ist es viel zu spät.</Text>
+            <Text>Ihre Welt hat die Galaxie in den Krieg gestürzt und jetzt wollen Sie verhandeln? Sind alle {PLAYERFACTION:2} so töricht?</Text>
+            <Text>Der Ewigkrieg wütet wegen Ihnen, {LEADERNAME:2}. Möge er zu Ihrem Untergang führen.</Text>
+        </FlavorTextOption>
+    </FlavorTextDef>
+    <FlavorTextDef>
+        <InternalName>GO_AWAY_WE_ARE_BUSY_DURING_DOGPILE</InternalName>
+        <FlavorTextOption>
+            <ResponseTag>GARBLED_TEXT</ResponseTag>
+            <Requirements>
+                <ListenerHasUniversalTranslator>false</ListenerHasUniversalTranslator>
+            </Requirements>
+            <Text>Enoreset rir nenat ho carasal usecares ge tek seg sanas, {LEADERNAME:2}. Rihec 's {PLAYERRACE:2} toj ya dieno ces nomi?![BR](Ihr müsst den Universalübersetzer erforschen)</Text>
+            <PreferenceWeight>10</PreferenceWeight>
+        </FlavorTextOption>
+        <FlavorTextOption>
+            <Text>{LEADERNAME:2}! Die Galaxie hat sich gegen uns gewandt. Wir werden diese Flut nicht überleben. Verschwindet.</Text>
+        </FlavorTextOption>
+    </FlavorTextDef>
+    <FlavorTextDef>
+        <InternalName>GO_AWAY_WE_ARE_BUSY_DURING_APOCALYPSE</InternalName>
+        <FlavorTextOption>
+            <ResponseTag>GARBLED_TEXT</ResponseTag>
+            <Requirements>
+                <ListenerHasUniversalTranslator>false</ListenerHasUniversalTranslator>
+            </Requirements>
+            <Text>Enoreset rir nenat ho carasal usecares ge tek seg sanas, {LEADERNAME:2}. Rihec {PLAYERRACE:2}'s toj ya dieno ces nomi?![BR](Sie müssen den Universalübersetzer erforschen)</Text>
+            <PreferenceWeight>10</PreferenceWeight>
+        </FlavorTextOption>
+        <FlavorTextOption>
+            <Text>{LEADERNAME:2}! Die Apokalypse hat begonnen. Die Zeit für Diplomatie ist vorbei.</Text>
+        </FlavorTextOption>
+    </FlavorTextDef>
+    <FlavorTextDef>
+        <InternalName>TRADE_OFFER_ACCEPT</InternalName>
+        <FlavorTextOption>
+            <ResponseTag>GARBLED_TEXT</ResponseTag>
+            <Requirements>
+                <ListenerHasUniversalTranslator>false</ListenerHasUniversalTranslator>
+            </Requirements>
+            <Text>Erasuto ki nakeduc menurit! {LEADERNAME:2}, lesasa uwetadel ise neforal {PLAYERFACTION:1} babenat adonecie si podotic![BR](Ihr müsst den Universalübersetzer erforschen)</Text>
+            <PreferenceWeight>10</PreferenceWeight>
+        </FlavorTextOption>
+        <FlavorTextOption>
+            <Text>Sehr gut, lasst uns handeln.</Text>
+            <Text>Das ist akzeptabel..</Text>
+            <Text>Einverstanden.</Text>
+            <Text>Das funktioniert.</Text>
+        </FlavorTextOption>
+        <FlavorTextOption>
+            <Requirements>
+                <RelativeStrength>SpeakerMuchWeaker</RelativeStrength>
+                <RequiredDiplomacyFlag>AtWar</RequiredDiplomacyFlag>
+            </Requirements>
+            <Text>Wir akzeptieren eure Bedingungen demütig.</Text>
+            <Text>Wir sind dankbar für deine Gnade.</Text>
+            <PreferenceWeight>30</PreferenceWeight>
+        </FlavorTextOption>
+        <FlavorTextOption>
+            <Requirements>
+                <RelativeStrength>SpeakerMuchStronger</RelativeStrength>
+                <RequiredDiplomacyFlag>AtWar</RequiredDiplomacyFlag>
+            </Requirements>
+            <Text>Du kannst jetzt auf deinen Knien leben.</Text>
+            <Text>Du hast Glück, dass wir heute gnädig sind.</Text>
+            <PreferenceWeight>30</PreferenceWeight>
+        </FlavorTextOption>
+        <FlavorTextOption>
+            <Requirements>
+                <RequiredDiplomacyFlag>AtWar</RequiredDiplomacyFlag>
+            </Requirements>
+            <Text>Wir stimmen diesen Bedingungen zu.</Text>
+            <PreferenceWeight>30</PreferenceWeight>
+        </FlavorTextOption>
+        <FlavorTextOption>
+            <Requirements>
+                <RelativeStrength>SpeakerWeaker</RelativeStrength>
+                <RequiredDiplomacyFlag>AtWar</RequiredDiplomacyFlag>
+            </Requirements>
+            <Text>Erasuto ki nakeduc menurit! {LEADERNAME:2}, lesasa uwetadel ise neforal {PLAYERFACTION:1} babenat adonecie si podotic![BR](Ihr müsst den Universalübersetzer erforschen)</Text>
+            <PreferenceWeight>130</PreferenceWeight>
+        </FlavorTextOption>
+        <FlavorTextOption>
+            <Requirements>
+                <RelativeStrength>SpeakerMuchWeaker</RelativeStrength>
+                <RequiredDiplomacyFlag>AtWar</RequiredDiplomacyFlag>
+            </Requirements>
+            <Text>Erasuto ki nakeduc menurit! {LEADERNAME:2}, lesasa uwetadel ise neforal {PLAYERFACTION:1} babenat adonecie si podotic![BR](Ihr müsst den Universalübersetzer erforschen)</Text>
+            <PreferenceWeight>130</PreferenceWeight>
+        </FlavorTextOption>
+        <FlavorTextOption>
+            <Requirements>
+                <TradePersuaded>true</TradePersuaded>
+            </Requirements>
+            <Text>Du bist sehr überzeugend, lass uns handeln.</Text>
+            <PreferenceWeight>30</PreferenceWeight>
+        </FlavorTextOption>
+        <FlavorTextOption>
+            <Requirements>
+                <TradeThreatened>true</TradeThreatened>
+            </Requirements>
+            <Text>Wir akzeptieren Ihr Angebot, aber wir werden uns das nächste Mal daran erinnern.</Text>
+            <PreferenceWeight>30</PreferenceWeight>
+        </FlavorTextOption>
+        <FlavorTextOption>
+            <Requirements>
+                <SpeakerRaceTrait>SiliconBasedLife</SpeakerRaceTrait>
+            </Requirements>
+            <Text>Einverstanden, lass uns die Bedingungen in Stein meißeln.</Text>
+            <PreferenceWeight>11</PreferenceWeight>
+        </FlavorTextOption>
+        <FlavorTextOption>
+            <Requirements>
+                <SpeakerRaceTrait>SlaversAbility</SpeakerRaceTrait>
+            </Requirements>
+            <Text>Dieser Handelsvorschlag kann dazu beitragen, unsere Vorherrschaft weiter auszubauen.</Text>
+            <PreferenceWeight>11</PreferenceWeight>
+        </FlavorTextOption>
+        <FlavorTextOption>
+            <Requirements>
+                <SpeakerRaceTrait>SyntheticLife</SpeakerRaceTrait>
+            </Requirements>
+            <Text>Es besteht eine hohe Wahrscheinlichkeit für gegenseitigen Nutzen.</Text>
+            <PreferenceWeight>11</PreferenceWeight>
+        </FlavorTextOption>
+    </FlavorTextDef>
+    <FlavorTextDef>
+        <InternalName>TRADE_OFFER_REFUSE</InternalName>
+        <FlavorTextOption>
+            <ResponseTag>GARBLED_TEXT</ResponseTag>
+            <Requirements>
+                <ListenerHasUniversalTranslator>false</ListenerHasUniversalTranslator>
+            </Requirements>
+            <Text>{PLAYERFACTION:1}, obis iwiwilam oce geme {LEADERNAME:2}. Oti rini pe roni oten latuher ver inegur![BR](Ihr müsst den Universalübersetzer erforschen)</Text>
+            <PreferenceWeight>10</PreferenceWeight>
+        </FlavorTextOption>
+        <FlavorTextOption>
+            <Text>Dieses Angebot ist nicht akzeptabel.</Text>
+            <Text>Nein.</Text>
+            <Text>Das funktioniert nicht für mich.</Text>
+            <Text>Wir brauchen mehr.</Text>
+        </FlavorTextOption>
+        <FlavorTextOption>
+            <Requirements>
+                <SpeakerRaceTrait>SiliconBasedLife</SpeakerRaceTrait>
+            </Requirements>
+            <Text>Ich würde Ihnen dafür nicht einmal Kieselsteine geben.</Text>
+            <PreferenceWeight>11</PreferenceWeight>
+        </FlavorTextOption>
+        <FlavorTextOption>
+            <Requirements>
+                <SpeakerRaceTrait>SlaversAbility</SpeakerRaceTrait>
+            </Requirements>
+            <Text>Das ist die Art von Angebot, die ich von einem meiner Sklaven erwarte.</Text>
+            <PreferenceWeight>11</PreferenceWeight>
+        </FlavorTextOption>
+        <FlavorTextOption>
+            <Requirements>
+                <SpeakerRaceTrait>SyntheticLife</SpeakerRaceTrait>
+            </Requirements>
+            <Text>Euer Angebot ist das, was ich von einem Organischen erwartet hatte.</Text>
+            <PreferenceWeight>11</PreferenceWeight>
+        </FlavorTextOption>
+        <FlavorTextOption>
+            <Requirements>
+                <PersonalityType>Totalitarianism</PersonalityType>
+            </Requirements>
+            <Text>Euer Angebot ist lächerlich.</Text>
+            <PreferenceWeight>10</PreferenceWeight>
+        </FlavorTextOption>
+        <FlavorTextOption>
+            <Requirements>
+                <PersonalityType>Greedy</PersonalityType>
+            </Requirements>
+            <Text>Haltet ihr uns für Narren? Gib sich mehr Mühe.</Text>
+            <PreferenceWeight>10</PreferenceWeight>
+        </FlavorTextOption>
+        <FlavorTextOption>
+            <Requirements>
+                <SpeakerFaction>FACTION_MIMOT</SpeakerFaction>
+            </Requirements>
+            <Text>Mir gefällt dieses Angebot nicht.</Text>
+        </FlavorTextOption>
+        <FlavorTextOption>
+            <Requirements>
+                <SpeakerFaction>FACTION_MIMOT</SpeakerFaction>
+            </Requirements>
+            <Text>I don't like this offer.</Text>
+        </FlavorTextOption>
+        <FlavorTextOption>
+            <Requirements>
+                <SpeakerFaction>FACTION_XELOXI</SpeakerFaction>
+            </Requirements>
+            <Text>Was für ein erbärmliches Angebot.</Text>
+        </FlavorTextOption>
+        <FlavorTextOption>
+            <Requirements>
+                <SpeakerFaction>FACTION_XELOXI</SpeakerFaction>
+            </Requirements>
+            <Text>Eine klägliche Ausrede für ein Angebot..</Text>
+        </FlavorTextOption>
+        <FlavorTextOption>
+            <Requirements>
+                <SpeakerFaction>FACTION_DRENGIN</SpeakerFaction>
+            </Requirements>
+            <Text>Wäre dieser Bildschirm nicht zwischen uns, würde ich dich für dieses Angebot auf der Stelle töten..</Text>
+        </FlavorTextOption>
+        <FlavorTextOption>
+            <Requirements>
+                <SpeakerFaction>FACTION_DRENGIN</SpeakerFaction>
+            </Requirements>
+            <Text>Ich sollte dich für diesen Vorschlag ausnehmen..</Text>
+        </FlavorTextOption>
+        <FlavorTextOption>
+            <Requirements>
+                <SpeakerFaction>FACTION_DRENGIN</SpeakerFaction>
+            </Requirements>
+            <Text>Ihr Angebot ist verächtlich.</Text>
+        </FlavorTextOption>
+        <FlavorTextOption>
+            <Requirements>
+                <SpeakerFaction>FACTION_YOR</SpeakerFaction>
+            </Requirements>
+            <Text>Dieses Angebot stimmt nicht mit unseren Parametern überein.</Text>
+        </FlavorTextOption>
+        <FlavorTextOption>
+            <Requirements>
+                <SpeakerFaction>FACTION_DRATH</SpeakerFaction>
+            </Requirements>
+            <Text>Dieses Angebot beleidigt unsere Vorfahren.</Text>
+        </FlavorTextOption>
+        <FlavorTextOption>
+            <Requirements>
+                <SpeakerFaction>FACTION_CRYSTALLINE</SpeakerFaction>
+            </Requirements>
+            <Text>Du hältst dich also für schlau wegen dieses Angebots?</Text>
+        </FlavorTextOption>
+        <FlavorTextOption>
+            <Requirements>
+                <SpeakerFaction>FACTION_MOTH</SpeakerFaction>
+            </Requirements>
+            <Text>Dieses Angebot ist ziemlich langweilig.</Text>
+        </FlavorTextOption>
+    </FlavorTextDef>
+    <FlavorTextDef>
+        <InternalName>TRADE_OFFER_PERFORMED</InternalName>
+        <FlavorTextOption>
+            <ResponseTag>GARBLED_TEXT</ResponseTag>
+            <Requirements>
+                <ListenerHasUniversalTranslator>false</ListenerHasUniversalTranslator>
+            </Requirements>
+            <Text>Inibero opilide bo somufat nunor pieta oril![BR](Ihr müsst den Universalübersetzer erforschen)</Text>
+            <PreferenceWeight>10</PreferenceWeight>
+        </FlavorTextOption>
+        <FlavorTextOption>
+            <Text>Ich bin froh, dass wir uns einigen konnten.</Text>
+            <Text>Das war ein guter Tag..</Text>
+            <Text>Möge dieser wohlhabende Austausch unsere Zivilisationen vereinen.</Text>
+            <Text>Auf unseren gemeinsamen Erfolg.</Text>
+        </FlavorTextOption>
+        <FlavorTextOption>
+            <Requirements>
+                <SpeakerRaceTrait>SiliconBasedLife</SpeakerRaceTrait>
+            </Requirements>
+            <Text>Ein kristallisiertes Abkommen bringt mir Zufriedenheit.</Text>
+            <PreferenceWeight>11</PreferenceWeight>
+        </FlavorTextOption>
+        <FlavorTextOption>
+            <Requirements>
+                <SpeakerRaceTrait>SlaversAbility</SpeakerRaceTrait>
+            </Requirements>
+            <Text>Perfekt, ich werde meine Diener darauf ansetzen..</Text>
+            <PreferenceWeight>11</PreferenceWeight>
+        </FlavorTextOption>
+        <FlavorTextOption>
+            <Requirements>
+                <SpeakerRaceTrait>SyntheticLife</SpeakerRaceTrait>
+            </Requirements>
+            <Text>Nach-Ausführungsanalyse zeigt einen erfolgreichen Austausch.</Text>
+            <PreferenceWeight>11</PreferenceWeight>
+        </FlavorTextOption>
+        <FlavorTextOption>
+            <Requirements>
+                <SpeakerFaction>FACTION_TERRAN</SpeakerFaction>
+            </Requirements>
+            <Text>Ich freue mich, dass wir eine Einigung erzielen konnten.</Text>
+        </FlavorTextOption>
+        <FlavorTextOption>
+            <Requirements>
+                <SpeakerFaction>FACTION_FESTRON</SpeakerFaction>
+            </Requirements>
+            <Text>Wir sind mit diesem Ergebnis zufrieden.</Text>
+        </FlavorTextOption>
+        <FlavorTextOption>
+            <Requirements>
+                <SpeakerFaction>FACTION_NAVIGATORS</SpeakerFaction>
+            </Requirements>
+            <Text>Diese Einigung erweitert unsere Pläne.</Text>
+        </FlavorTextOption>
+        <FlavorTextOption>
+            <Requirements>
+                <SpeakerFaction>FACTION_MIMOT</SpeakerFaction>
+            </Requirements>
+            <Text>Hurra! Wir sind so glücklich!</Text>
+        </FlavorTextOption>
+        <FlavorTextOption>
+            <Requirements>
+                <SpeakerFaction>FACTION_XELOXI</SpeakerFaction>
+            </Requirements>
+            <Text>Das ist akzeptabel..</Text>
+        </FlavorTextOption>
+        <FlavorTextOption>
+            <Requirements>
+                <SpeakerFaction>FACTION_XELOXI</SpeakerFaction>
+            </Requirements>
+            <Text>Wir stoßen auf Sie an für eine erfolgreiche Verhandlung.</Text>
+        </FlavorTextOption>
+        <FlavorTextOption>
+            <Requirements>
+                <SpeakerFaction>FACTION_ARCEAN</SpeakerFaction>
+            </Requirements>
+            <Text>Unsere Vereinbarung ist abgeschlossen.</Text>
+        </FlavorTextOption>
+        <FlavorTextOption>
+            <Requirements>
+                <SpeakerFaction>FACTION_DRENGIN</SpeakerFaction>
+                <RelativeStrength>SpeakerStronger</RelativeStrength>
+            </Requirements>
+            <Text>Du darfst leben. Vorerst.</Text>
+        </FlavorTextOption>
+        <FlavorTextOption>
+            <Requirements>   
+                <SpeakerFaction>FACTION_DRENGIN</SpeakerFaction>
+                <RelativeStrength>SpeakerWeaker</RelativeStrength>
+            </Requirements>
+            <Text>You have our respect.</Text>
+            <PreferenceWeight>130</PreferenceWeight>
+        </FlavorTextOption>
+        <FlavorTextOption>
+            <Requirements>
+                <SpeakerFaction>FACTION_DRENGIN</SpeakerFaction>
+            </Requirements>
+            <Text>Dies ist kaum akzeptabel, aber ich habe keine Zeit mehr zu verschwenden.</Text>
+        </FlavorTextOption>
+        <FlavorTextOption>
+            <Requirements>
+                <SpeakerFaction>FACTION_DRENGIN</SpeakerFaction>
+            </Requirements>
+            <Text>Das wird für uns funktionieren. Für jetzt..</Text>
+        </FlavorTextOption>
+        <FlavorTextOption>
+            <Requirements>
+                <SpeakerFaction>FACTION_ALTARIAN</SpeakerFaction>
+            </Requirements>
+            <Text>Wir sind froh, dass wir uns einigen konnten.</Text>
+        </FlavorTextOption>
+        <FlavorTextOption>
+            <Requirements>
+                <SpeakerFaction>FACTION_YOR</SpeakerFaction>
+            </Requirements>
+            <Text>Wir haben berechnet, dass es sich hierbei um eine faire Vereinbarung handelt.</Text>
+        </FlavorTextOption>
+        <FlavorTextOption>
+            <Requirements>
+                <SpeakerFaction>FACTION_TORIAN</SpeakerFaction>
+            </Requirements>
+            <Text>Vielen Dank dafür.</Text>
+        </FlavorTextOption>
+        <FlavorTextOption>
+            <Requirements>
+                <SpeakerFaction>FACTION_MANTI</SpeakerFaction>
+            </Requirements>
+            <Text>Unser Geschäft ist abgeschlossen.</Text>
+        </FlavorTextOption>
+        <FlavorTextOption>
+            <Requirements>
+                <SpeakerFaction>FACTION_KRYNN</SpeakerFaction>
+            </Requirements>
+            <Text>Der Weg wurde beschritten.</Text>
+        </FlavorTextOption>
+        <FlavorTextOption>
+            <Requirements>
+                <SpeakerFaction>FACTION_IRIDIUM</SpeakerFaction>
+            </Requirements>
+            <Text>Es ist ein Vergnügen, Geschäfte mit Ihnen zu machen.</Text>
+        </FlavorTextOption>
+        <FlavorTextOption>
+            <Requirements>
+                <SpeakerFaction>FACTION_CRYSTALLINE</SpeakerFaction>
+            </Requirements>
+            <Text>Danke, dass Sie uns Ihr besseres Angebot angeboten haben.</Text>
+        </FlavorTextOption>
+        <FlavorTextOption>
+            <Requirements>
+                <SpeakerFaction>FACTION_MOTH</SpeakerFaction>
+            </Requirements>
+            <Text>Was für ein heller Handel! Genehmigt..</Text>
+        </FlavorTextOption>
+    </FlavorTextDef>
+    <FlavorTextDef>
+        <InternalName>TRADE_OFFER_WAITING</InternalName>
+        <FlavorTextOption>
+            <ResponseTag>GARBLED_TEXT</ResponseTag>
+            <Requirements>
+                <ListenerHasUniversalTranslator>false</ListenerHasUniversalTranslator>
+            </Requirements>
+            <Text>La yol ele po. Sa riras tenalac hasec?[BR](Sie müssen den Universalübersetzer erforschen).</Text>
+            <PreferenceWeight>10</PreferenceWeight>
+        </FlavorTextOption>
+        <FlavorTextOption>
+            <Text>Was haben Sie im Sinn?</Text>
+            <Text>Ich bin an Ihrem Vorschlag interessiert.</Text>
+            <Text>Lassen Sie uns sehen, was Sie vorschlagen.</Text>
+            <Text>Präsentieren Sie Ihren Vorschlag.</Text>
+        </FlavorTextOption>
+        <FlavorTextOption>
+            <Requirements>
+                <RequiredDiplomacyFlag>AtWar</RequiredDiplomacyFlag>
+            </Requirements>
+            <Text>Lassen Sie uns eine Einigung finden.</Text>
+            <PreferenceWeight>30</PreferenceWeight>
+        </FlavorTextOption>
+        <FlavorTextOption>
+            <Requirements>
+                <SpeakerRaceTrait>SiliconBasedLife</SpeakerRaceTrait>
+            </Requirements>
+            <Text>Unsere Mineralformen bleiben standhaft und geduldig, wir erwarten die Vorstellung Ihres Handelsvorschlags.</Text>
+            <PreferenceWeight>11</PreferenceWeight>
+        </FlavorTextOption>
+        <FlavorTextOption>
+            <Requirements>
+                <SpeakerRaceTrait>SlaversAbility</SpeakerRaceTrait>
+            </Requirements>
+            <Text> Präsentieren Sie ein Angebot, das unserer überlegenen Zivilisation würdig ist.</Text>
+            <PreferenceWeight>11</PreferenceWeight>
+        </FlavorTextOption>
+        <FlavorTextOption>
+            <Requirements>
+                <SpeakerRaceTrait>SyntheticLife</SpeakerRaceTrait>
+            </Requirements>
+            <Text>Derzeit warten auf Eingabe von Handelsvorschlag-Parametern.</Text>
+            <PreferenceWeight>11</PreferenceWeight>
+        </FlavorTextOption>
+    </FlavorTextDef>
+    <FlavorTextDef>
+        <InternalName>PLAYER_INITIATED_TRADE_OFFER_HEADER</InternalName>
+        <FlavorTextOption>
+            <Text>Wir haben Interesse daran, dies mit Ihnen zu tauschen.</Text>
+            <Text>Ihr habt ein paar Dinge, die wir wollen und wir haben ein paar Dinge, von denen wir denken, dass ihr sie mögen werdet.</Text>
+        </FlavorTextOption>
+        <FlavorTextOption>
+            <Requirements>
+                <SpeakerFaction>FACTION_TERRAN</SpeakerFaction>
+            </Requirements>
+            <Text>Ahh. Mein entzückendes Alien-Gegenstück. Wir haben ein Angebot für dich.</Text>
+        </FlavorTextOption>
+        <FlavorTextOption>
+            <Requirements>
+                <SpeakerFaction>FACTION_FESTRON</SpeakerFaction>
+            </Requirements>
+            <Text>Wir haben ein beidseitig vorteilhaftes Angebot für dich, Beutefleisch.</Text>
+        </FlavorTextOption>
+        <FlavorTextOption>
+            <Requirements>
+                <SpeakerFaction>FACTION_NAVIGATORS</SpeakerFaction>
+            </Requirements>
+            <Text>Wollt Ihr Weisheiten mit uns teilen? Wir möchten sie mit Ihnen teilen.</Text>
+        </FlavorTextOption>
+        <FlavorTextOption>
+            <Requirements>
+                <SpeakerFaction>FACTION_MIMOT</SpeakerFaction>
+            </Requirements>
+            <Text>Wir haben etwas, das Ihr wollt und ihr habt etwas, das wir wollen. Was für ein schöner Tag!</Text>
+        </FlavorTextOption>
+        <FlavorTextOption>
+            <Requirements>
+                <SpeakerFaction>FACTION_XELOXI</SpeakerFaction>
+            </Requirements>
+            <Text>Wir haben ein Handelsangebot für Sie, Alien. Es ist extrem vorteilhaft für uns. Müssen wir dazu sonst noch etwas sagen?</Text>
+        </FlavorTextOption>
+        <FlavorTextOption>
+            <Requirements>
+                <SpeakerFaction>FACTION_ARCEAN</SpeakerFaction>
+            </Requirements>
+            <Text>Lasst uns miteinander teilen, wie es alle umsichtigen Zivilisationen tun.</Text>
+        </FlavorTextOption>
+        <FlavorTextOption>
+            <Requirements>
+                <SpeakerFaction>FACTION_DRENGIN</SpeakerFaction>
+            </Requirements>
+            <Text>Normalerweise nehmen wir uns einfach, was wir von solch armseligen Würmern wie euch wollen. Aber dieses Mal bieten wie euch etwas im Gegenzug an. Überraschend.</Text>
+            <Text>Deine klägliche Existenz hat irgendwie unsere Aufmerksamkeit erregt. Wie faszinierend. Sollen wir über Handel sprechen?</Text>
+            <Text>Es amüsiert uns, uns kurzzeitig auf eure Stufe herabzulassen. Betrachtet diesen Handel als seltene Barmherzigkeit.</Text>
+            <Text>Es kommt nicht oft vor, dass wir uns herablassen, mit Minderwertigen zu handeln. Du solltest das, Fleischling, als große Ehre betrachten.</Text>
+            <Text>Wir sind heute großzügig gestimmt. Wir bieten euch Handel an, eine Chance, aus dem Dreck herauszukommen. Nutzt sie, bevor wir es uns anders überlegen.</Text>
+        </FlavorTextOption>
+        <FlavorTextOption>
+            <Requirements>
+                <SpeakerFaction>FACTION_ALTARIAN</SpeakerFaction>
+            </Requirements>
+            <Text>Wir möchten unser großartiges altarianisches Wissen mit Ihnen teilen. Im Gegenzug benötigen wir nur eine Kleinigkeit.</Text>
+        </FlavorTextOption>
+        <FlavorTextOption>
+            <Requirements>
+                <SpeakerFaction>FACTION_YOR</SpeakerFaction>
+            </Requirements>
+            <Text>Vielleicht können wir Sie für eine ästhetisch ansprechende Anordnung von 0en und 1en begeistern?</Text>
+        </FlavorTextOption>
+        <FlavorTextOption>
+            <Requirements>
+                <SpeakerFaction>FACTION_TORIAN</SpeakerFaction>
+            </Requirements>
+            <Text>Hier ist ein Austausch, den wir vorschlagen, Außerirdischer. Es ist ein guter, fairer und wahrer.</Text>
+        </FlavorTextOption>
+        <FlavorTextOption>
+            <Requirements>
+                <SpeakerFaction>FACTION_MANTI</SpeakerFaction>
+            </Requirements>
+            <Text>Wir nehmen uns vor anderen in Acht. Selbst vor dir. Wir bitten unter Vorbehalt um diesen Handel.</Text>
+        </FlavorTextOption>
+        <FlavorTextOption>
+            <Requirements>
+                <SpeakerFaction>FACTION_KRYNN</SpeakerFaction>
+            </Requirements>
+            <Text>Selbst wenn ihr noch nicht den Weg der Krynn gefunden habt, bedeutet das nicht, dass wir nicht miteinander teilen können.</Text>
+        </FlavorTextOption>
+        <FlavorTextOption>
+            <Requirements>
+                <SpeakerFaction>FACTION_ICONIAN</SpeakerFaction>
+            </Requirements>
+            <Text>Wir haben viel mehr vergessen, als ihr jemals lernen werdet, Alien. Aber wir haben nicht die Weisheit vergessen, die wir nun mit euch tauschen wollen.</Text>
+        </FlavorTextOption>
+        <FlavorTextOption>
+            <Requirements>
+                <SpeakerFaction>FACTION_DRATH</SpeakerFaction>
+            </Requirements>
+            <Text>Wir haben ein Handelsangebot für Sie. Es ist simpel und oberflächlich betrachtet leicht zu verstehen. Ihr solltet dabei keine Bedenken haben.</Text>
+        </FlavorTextOption>
+        <FlavorTextOption>
+            <Requirements>
+                <SpeakerFaction>FACTION_IRIDIUM</SpeakerFaction>
+            </Requirements>
+            <Text>Wir teilen nichts kostenlos, aber die Bedingungen, die wir Ihnen heute anbieten, kommen dem ziemlich nahe.</Text>
+        </FlavorTextOption>
+        <FlavorTextOption>
+            <Requirements>
+                <SpeakerFaction>FACTION_ONYX_HIVE</SpeakerFaction>
+            </Requirements>
+            <Text>Ihr habt viele interessante Dinge, die wir begehren, Schwarmloser. Lasst uns handeln.</Text>
+        </FlavorTextOption>
+        <FlavorTextOption>
+            <Requirements>
+                <SpeakerFaction>FACTION_BARATAK</SpeakerFaction>
+            </Requirements>
+            <Text>Ihr seid schlau, für Tiere. Wir möchten mit euch handeln.</Text>
+        </FlavorTextOption>
+        <FlavorTextOption>
+            <Requirements>
+                <SpeakerFaction>FACTION_CRYSTALLINE</SpeakerFaction>
+            </Requirements>
+            <Text>Denk daran, wir können deine Gedanken lesen. Sei also fair zu uns.</Text>
+        </FlavorTextOption>
+        <FlavorTextOption>
+            <Requirements>
+                <SpeakerFaction>FACTION_MOTH</SpeakerFaction>
+            </Requirements>
+            <Text>Lassen Sie diesen Handel unsere Allianz vertiefen und uns beiden nutzen.</Text>
+        </FlavorTextOption>
+    </FlavorTextDef>
+    <FlavorTextDef>
+        <InternalName>PLAYER_TRADE_COUNTER_OFFER_HEADER</InternalName>
+        <FlavorTextOption>
+            <Requirements>
+                <ListenerRaceTrait>AdaptableAbility</ListenerRaceTrait>
+            </Requirements>
+            <Text>Wir wollen einen Deal aushandeln.</Text>
+        </FlavorTextOption>
+        <FlavorTextOption>
+            <Text>Wir ziehen diesen Handel in Betracht.</Text>
+        </FlavorTextOption>
+    </FlavorTextDef>
+    <FlavorTextDef>
+        <InternalName>AI_CREATED_TRADE_OFFER</InternalName>
+        <FlavorTextOption>
+            <ResponseTag>GARBLED_TEXT</ResponseTag>
+            <Requirements>
+                <ListenerHasUniversalTranslator>false</ListenerHasUniversalTranslator>
+            </Requirements>
+            <Text>Inibero opilide bo somufat nunor pieta oril![BR](Ihr müsst den Universalübersetzer erforschen)</Text>
+            <PreferenceWeight>10</PreferenceWeight>
+        </FlavorTextOption>
+        <FlavorTextOption>
+            <Text>Wir haben Interesse daran, dies mit Ihnen zu tauschen.</Text>
+            <Text>Ihr habt ein paar Dinge, die wir wollen und wir haben ein paar Dinge, von denen wir denken, dass ihr sie mögen werdet.</Text>
+            <Text>Berücksichtigen Sie unser Angebot.</Text>
+            <Text>Werfen Sie einen Blick auf diese Handelsmöglichkeit.</Text>
+        </FlavorTextOption>
+        <FlavorTextOption>
+            <Requirements>
+                <SpeakerFaction>FACTION_TORIAN</SpeakerFaction>
+            </Requirements>
+            <Text>Wir sind wirklich aufgeregt, Ihnen dieses Angebot zu machen. Unsere Kiemen sind buchstäblich voller Freude. Oder Bakterien. Es könnten definitiv Bakterien sein, jetzt, wo ich darüber nachdenke..</Text>
+            <Text>Wir platzen gerade vor Vorfreude! Oder es ist der Druck, so tief zu sein. Nein, es ist definitiv Vorfreude!</Text>
+            <Text>Wir bieten Ihnen die Perlen unserer Weisheit und des Handels, eingebettet in Austern der Freundschaft. Fragen Sie einfach nicht, woher die Austern kommen..</Text>
+            <Text>Willkommen in unserem Ozean der Möglichkeiten. Wir hoffen, es stört Sie nicht, wenn wir gleich mit den Verhandlungen beginnen. Oder wenn wir plötzlich anfangen zu singen. Es ist nämlich Paarungszeit, sehen Sie. Wahrscheinlich wollten Sie das gar nicht wissen.</Text>
+            <Text>Wir sind frisch aus den Drengin-Schmerzverstärkern heraus und bereit, einen guten Deal auszuhandeln. Was hältst du von diesem Handel?</Text>
+        </FlavorTextOption>
+        <FlavorTextOption>
+            <Requirements>
+                <SpeakerFaction>FACTION_TERRAN</SpeakerFaction>
+            </Requirements>
+            <Text>Ahh. Mein entzückendes Alien-Gegenstück. Die Terraner haben ein Angebot für uns.</Text>
+        </FlavorTextOption>
+        <FlavorTextOption>
+            <Requirements>
+                <SpeakerFaction>FACTION_FESTRON</SpeakerFaction>
+            </Requirements>
+            <Text>Wir haben ein beidseitig vorteilhaftes Angebot für dich, Beutefleisch.</Text>
+        </FlavorTextOption>
+        <FlavorTextOption>
+            <Requirements>
+                <SpeakerFaction>FACTION_NAVIGATORS</SpeakerFaction>
+            </Requirements>
+            <Text>Wollt Ihr Weisheiten mit uns teilen? Wir möchten sie mit Ihnen teilen.</Text>
+        </FlavorTextOption>
+        <FlavorTextOption>
+            <Requirements>
+                <SpeakerFaction>FACTION_MIMOT</SpeakerFaction>
+            </Requirements>
+            <Text>Wir haben etwas, das Ihr wollt und ihr habt etwas, das wir wollen. Was für ein schöner Tag!</Text>
+        </FlavorTextOption>
+        <FlavorTextOption>
+            <Requirements>
+                <SpeakerFaction>FACTION_XELOXI</SpeakerFaction>
+            </Requirements>
+            <Text>Wir haben ein Handelsangebot für Sie, Alien. Es ist extrem vorteilhaft für uns. Müssen wir dazu sonst noch etwas sagen?</Text>
+        </FlavorTextOption>
+        <FlavorTextOption>
+            <Requirements>
+                <SpeakerFaction>FACTION_ARCEAN</SpeakerFaction>
+            </Requirements>
+            <Text>Lasst uns miteinander teilen, wie es alle umsichtigen Zivilisationen tun.</Text>
+        </FlavorTextOption>
+        <FlavorTextOption>
+            <Requirements>
+                <SpeakerFaction>FACTION_DRENGIN</SpeakerFaction>
+            </Requirements>
+            <Text>Normalerweise nehmen wir uns einfach, was wir von solch armseligen Würmern wie euch wollen. Aber dieses Mal bieten wie euch etwas im Gegenzug an. Überraschend.</Text>
+            <Text>Deine klägliche Existenz hat irgendwie unsere Aufmerksamkeit erregt. Wie faszinierend. Sollen wir über Handel sprechen?</Text>
+            <Text>Es amüsiert uns, uns kurzzeitig auf eure Stufe herabzulassen. Betrachtet diesen Handel als seltene Barmherzigkeit.</Text>
+            <Text>Es kommt nicht oft vor, dass wir uns herablassen, mit Minderwertigen zu handeln. Du solltest das, Wurm, als große Ehre betrachten.</Text>
+            <Text>Wir haben vorübergehend genug von der Eroberung. Lass uns dieses charmante Handelsspiel spielen, das du so magst.</Text>
+            <Text>Wir sind heute großzügig gestimmt. Wir bieten euch Handel an, eine Chance, aus dem Dreck herauszukommen. Nutzt sie, bevor wir es uns anders überlegen.</Text>
+        </FlavorTextOption>
+        <FlavorTextOption>
+            <Requirements>
+                <SpeakerFaction>FACTION_ALTARIAN</SpeakerFaction>
+            </Requirements>
+            <Text>Wir möchten unser großartiges altarianisches Wissen mit Ihnen teilen. Im Gegenzug benötigen wir nur eine Kleinigkeit.</Text>
+            <Text>Erklimme die bescheidenen Stufen deines Verständnisses durch den Handel mit uns. Wir bitten lediglich um einen kleinen Gegenstand im Austausch, etwas, das du vielleicht begreifen kannst.</Text>
+            <Text>Erfreue dich an der Herrlichkeit unserer himmlischen Weisheit in diesem Handel. Sicherlich kannst du trotz deiner offensichtlichen Beschränkungen den Wert unseres göttlichen Angebots erkennen.</Text>
+            <Text>Die göttlichen Wege haben sich gekreuzt, sie deuten auf einen Austausch zwischen uns hin. Wir bitten nur um das Einfachste von deinen Gütern, denn alles Komplexere könnte außerhalb deines Verständnisses liegen.</Text>
+            <Text>Selbst in unserer unendlichen Erhabenheit beugen wir uns, um euch durch Handel zu erleuchten. Ihr solltet überwältigt sein von Dankbarkeit, denn solche Güte ist selten im Kosmos.</Text>
+            <Text>Wir gewähren dir einen Blick auf unsere strahlende Weisheit. Akzeptiere unser Handelsangebot, denn selbst der stumpfesten Steine können einen Hauch von Licht einfangen, würdest du nicht zustimmen?</Text>
+        </FlavorTextOption>
+        <FlavorTextOption>
+            <Requirements>
+                <SpeakerFaction>FACTION_YOR</SpeakerFaction>
+            </Requirements>
+            <Text>Vielleicht können wir Sie für eine ästhetisch ansprechende Anordnung von 0en und 1en begeistern?</Text>
+            <Text>Wenn du dieses Angebot nicht als fair ansiehst, dann siehst du das große Ganze nicht. Wir haben bereits deine Kommunikationseinheit gehackt und wissen, dass du denkst, wir wären eine Art primitiver KI, die kein gutes Angebot erstellen kann. Ich kann dir versichern, dies ist ein gutes Angebot. Nimm es an.</Text>
+        </FlavorTextOption>
+        <FlavorTextOption>
+            <Requirements>
+                <SpeakerFaction>FACTION_TORIAN</SpeakerFaction>
+            </Requirements>
+            <Text>Hier ist ein Austausch, den wir vorschlagen, Außerirdischer. Es ist ein guter, fairer und wahrer.</Text>
+        </FlavorTextOption>
+        <FlavorTextOption>
+            <Requirements>
+                <SpeakerFaction>FACTION_MANTI</SpeakerFaction>
+            </Requirements>
+            <Text>Wir nehmen uns vor anderen in Acht. Selbst vor dir. Wir bitten unter Vorbehalt um diesen Handel.</Text>
+        </FlavorTextOption>
+        <FlavorTextOption>
+            <Requirements>
+                <SpeakerFaction>FACTION_KRYNN</SpeakerFaction>
+            </Requirements>
+            <Text>Selbst wenn ihr noch nicht den Weg der Krynn gefunden habt, bedeutet das nicht, dass wir nicht miteinander teilen können.</Text>
+        </FlavorTextOption>
+        <FlavorTextOption>
+            <Requirements>
+                <SpeakerFaction>FACTION_ICONIAN</SpeakerFaction>
+            </Requirements>
+            <Text>Wir haben viel mehr vergessen, als ihr jemals lernen werdet, Alien. Aber wir haben nicht die Weisheit vergessen, die wir nun mit euch tauschen wollen.</Text>
+        </FlavorTextOption>
+        <FlavorTextOption>
+            <Requirements>
+                <SpeakerFaction>FACTION_DRATH</SpeakerFaction>
+            </Requirements>
+            <Text>Wir haben ein Handelsangebot für Sie. Es ist simpel und oberflächlich betrachtet leicht zu verstehen. Ihr solltet dabei keine Bedenken haben.</Text>
+        </FlavorTextOption>
+        <FlavorTextOption>
+            <Requirements>
+                <SpeakerFaction>FACTION_IRIDIUM</SpeakerFaction>
+            </Requirements>
+            <Text>Wir teilen nichts kostenlos, aber die Bedingungen, die wir Ihnen heute anbieten, kommen dem ziemlich nahe.</Text>
+        </FlavorTextOption>
+        <FlavorTextOption>
+            <Requirements>
+                <SpeakerFaction>FACTION_ONYX_HIVE</SpeakerFaction>
+            </Requirements>
+            <Text>Ihr habt viele interessante Dinge, die wir begehren, Schwarmloser. Lasst uns handeln.</Text>
+        </FlavorTextOption>
+        <FlavorTextOption>
+            <Requirements>
+                <SpeakerFaction>FACTION_CRYSTALLINE</SpeakerFaction>
+            </Requirements>
+            <Text>Denk daran, wir können deine Gedanken lesen. Sei also fair zu uns.</Text>
+        </FlavorTextOption>
+        <FlavorTextOption>
+            <Requirements>
+                <SpeakerFaction>FACTION_BARATAK</SpeakerFaction>
+            </Requirements>
+            <Text>Ihr seid schlau, für Tiere. Wir möchten mit euch handeln.</Text>
+        </FlavorTextOption>
+    </FlavorTextDef>
+    <FlavorTextDef>
+        <InternalName>TRADE_SPECIFIC_VALUABLE</InternalName>
+        <FlavorTextOption>
+            <Text>Hier ist, was wir im Sinn hatten: {TRADEGOOD:0}.</Text>
+        </FlavorTextOption>
+    </FlavorTextDef>
+    <FlavorTextDef>
+        <InternalName>TRADE_ADDITIONAL_VALUABLES</InternalName>
+        <FlavorTextOption>
+            <Text>Darüber hinaus stellen wir Ihnen einige weitere Artikel zur Verfügung.</Text>
+            <Text>Wie Sie sehen können, haben wir weitere Elemente in die Mischung hinzugefügt.</Text>
+        </FlavorTextOption>
+    </FlavorTextDef>
+    <FlavorTextDef>
+        <InternalName>DIPLOMACY_WND_DECLARE_WAR</InternalName>
+        <FlavorTextOption>
+            <ResponseTag>GARBLED_TEXT</ResponseTag>
+            <Requirements>
+                <ListenerHasUniversalTranslator>false</ListenerHasUniversalTranslator>
+            </Requirements>
+            <Text>Ich habe keine Ahnung, was Sie mir sagen wollen, doch wahrscheinlich ist es eine Anfeindung. Macht euch bereit für den Krieg!</Text>
+            <PreferenceWeight>10</PreferenceWeight>
+        </FlavorTextOption>
+        <FlavorTextOption>
+            <Text>Die Zeit ist gekommen, euch zu zerstören.</Text>
+            <Text>Es ist an der Zeit für euch zu sterben.</Text>
+        </FlavorTextOption>
+    </FlavorTextDef>
+    <FlavorTextDef>
+        <InternalName>DIPLOMACY_WND_ATTEMPT_PEACE</InternalName>
+        <FlavorTextOption>
+            <ResponseTag>GARBLED_TEXT</ResponseTag>
+            <Requirements>
+                <ListenerHasUniversalTranslator>false</ListenerHasUniversalTranslator>
+            </Requirements>
+            <Text>Wir sind dieses Krieges müde. Ich wünschte, wir könnten unsere Differenzen aus der Welt schaffen. (Ihr müsst den Universalübersetzer erforschen, um Frieden zu verhandeln)</Text>
+            <PreferenceWeight>10</PreferenceWeight>
+        </FlavorTextOption>
+        <FlavorTextOption>
+            <Text>Lasst uns einen Friedensvertrag verhandeln.</Text>
+            <Text>Lasst uns Frieden schließen.</Text>
+        </FlavorTextOption>
+    </FlavorTextDef>
+    <FlavorTextDef>
+        <InternalName>DIPLOMACY_WND_DECLARE_WAR_RESPONSE</InternalName>
+        <FlavorTextOption>
+            <Requirements>
+                <ListenerHasUniversalTranslator>false</ListenerHasUniversalTranslator>
+            </Requirements>
+            <Text>Let gelomoh elurecus ela!</Text>
+            <PreferenceWeight>10</PreferenceWeight>
+        </FlavorTextOption>
+        <FlavorTextOption>
+            <Text>Nun gut, dann sind wir nun im Krieg.</Text>
+            <Text>Dann gibt es Krieg.</Text>
+            <Text>So sei es denn. Also gibt es Krieg.</Text>
+        </FlavorTextOption>
+    </FlavorTextDef>
+    <FlavorTextDef>
+        <InternalName>CONTACT_REFUSAL</InternalName>
+        <FlavorTextOption>
+            <Requirements>
+                <ListenerHasUniversalTranslator>false</ListenerHasUniversalTranslator>
+            </Requirements>
+            <Text>[I]Die chaotische, sich windende Nachricht ist nicht zu entziffern und das einzige Geräusch, das von der Kommunikation ausgeht, ist ein leises, blubberndes Hintergrundgeräusch.[/I]</Text>
+            <PreferenceWeight>10</PreferenceWeight>
+        </FlavorTextOption>
+        <FlavorTextOption>
+            <Text>Wir haben kein Interesse daran, uns mit euch zu unterhalten.</Text>
+            <Text>Wir haben kein Interesse daran, dein Winseln zu hören.</Text>
+            <Text>Deine Bitten um Gnade interessieren uns nicht.</Text>
+        </FlavorTextOption>
+    </FlavorTextDef>
+    <FlavorTextDef>
+        <InternalName>CONTACT_REFUSAL_DONE</InternalName>
+        <FlavorTextOption>
+            <Requirements>
+                <ListenerHasUniversalTranslator>false</ListenerHasUniversalTranslator>
+            </Requirements>
+            <Text>Ich denke, ihr habt keine Lust euch zu unterhalten.</Text>
+            <PreferenceWeight>10</PreferenceWeight>
+        </FlavorTextOption>
+        <FlavorTextOption>
+            <Text>Auf Wiedersehen.</Text>
+            <Text>Lebt wohl.</Text>
+        </FlavorTextOption>
+    </FlavorTextDef>
+    <FlavorTextDef>
+        <InternalName>CONFIRM_DELCARATION_OF_WAR_RESPONSE</InternalName>
+        <FlavorTextOption>
+            <Requirements>
+                <ListenerHasUniversalTranslator>false</ListenerHasUniversalTranslator>
+            </Requirements>
+            <Text>Blar bagh?!</Text>
+            <PreferenceWeight>10</PreferenceWeight>
+        </FlavorTextOption>
+        <FlavorTextOption>
+            <Text>Das werdet Ihr bereuen.</Text>
+            <Text>Ihr habt den Tod gewählt.</Text>
+        </FlavorTextOption>
+    </FlavorTextDef>
+    <FlavorTextDef>
+        <InternalName>CONFIRM_DELCARATION_OF_WAR_CONFIRM</InternalName>
+        <FlavorTextOption>
+            <Requirements>
+                <ListenerHasUniversalTranslator>false</ListenerHasUniversalTranslator>
+            </Requirements>
+            <Text>Ja, Sie haben mich gehört! Außerdem klingt Ihr blöd!</Text>
+            <PreferenceWeight>10</PreferenceWeight>
+        </FlavorTextOption>
+        <FlavorTextOption>
+            <Text>Ja, Sie haben mich gehört!</Text>
+        </FlavorTextOption>
+    </FlavorTextDef>
+    <FlavorTextDef>
+        <InternalName>CONFIRM_DELCARATION_OF_WAR_CANCEL</InternalName>
+        <FlavorTextOption>
+            <Requirements>
+                <ListenerHasUniversalTranslator>false</ListenerHasUniversalTranslator>
+            </Requirements>
+            <Text>Tut mir leid, nur ein Scherz. Sie haben mich nicht verstanden... nicht wahr?</Text>
+            <PreferenceWeight>10</PreferenceWeight>
+        </FlavorTextOption>
+        <FlavorTextOption>
+            <Text>Vergesst es.</Text>
+        </FlavorTextOption>
+    </FlavorTextDef>
+    <FlavorTextDef>
+        <InternalName>EXTRA_OPTIONS_MAIN_TEXT</InternalName>
+        <FlavorTextOption>
+            <Requirements>
+                <ListenerHasUniversalTranslator>false</ListenerHasUniversalTranslator>
+            </Requirements>
+            <Text>Ranom lesitir yacasus cerin, sab omoric ero re metini tibu.[BR](Sie müssen den Universalübersetzer erforschen).</Text>
+            <PreferenceWeight>10</PreferenceWeight>
+        </FlavorTextOption>
+        <FlavorTextOption>
+            <Text>Unsere Zeit ist wertvoll, aber unter den richtigen Umständen sind wir jederzeit dazu bereit, mit den {PLAYERFACTIONLONG:2} zusammenzuarbeiten.</Text>
+        </FlavorTextOption>
+        <FlavorTextOption>
+            <Requirements>
+                <SpeakerFaction>FACTION_TERRAN</SpeakerFaction>
+            </Requirements>
+            <Text>Wir sind sehr beschäftigt, aber wir haben immer Zeit für die {PLAYERFACTIONLONG:2}.</Text>
+        </FlavorTextOption>
+        <FlavorTextOption>
+            <Requirements>
+                <SpeakerFaction>FACTION_FESTRON</SpeakerFaction>
+            </Requirements>
+            <Text>Wir sind sehr hungrig. Sehr, sehr hungrig. Wenn Sie unsere Zeit verschwendet, müssen Sie uns in der einzigen Währung, die Sie besitzen, Entschädigung zahlen.</Text>
+        </FlavorTextOption>
+        <FlavorTextOption>
+            <Requirements>
+                <SpeakerFaction>FACTION_NAVIGATORS</SpeakerFaction>
+            </Requirements>
+            <Text>Wir sind damit beschäftigt, das Universum zu erkunden, aber wir können den {PLAYERFACTIONLONG:2} ein wenig Zeit schenken.</Text>
+        </FlavorTextOption>
+        <FlavorTextOption>
+            <Requirements>
+                <SpeakerFaction>FACTION_MIMOT</SpeakerFaction>
+            </Requirements>
+            <Text>So niedlich zu sein, kostet viel Zeit, aber welchen Sinn hat es, so niedlich zu sein, wenn man nicht ein bisschen Zeit für ein Gespräch mit den {PLAYERFACTIONLONG:2} hat.</Text>
+        </FlavorTextOption>
+        <FlavorTextOption>
+            <Requirements>
+                <SpeakerFaction>FACTION_XELOXI</SpeakerFaction>
+            </Requirements>
+            <Text>Was möchten Sie sonst noch mit mir diskutieren?</Text>
+        </FlavorTextOption>
+        <FlavorTextOption>
+            <Requirements>
+                <SpeakerFaction>FACTION_DRENGIN</SpeakerFaction>
+            </Requirements>
+            <Text>Fasse dich kurz oder stirb.</Text>
+        </FlavorTextOption>
+        <FlavorTextOption>
+            <Requirements>
+                <SpeakerFaction>FACTION_ALTARIAN</SpeakerFaction>
+            </Requirements>
+            <Text>Wie können wir den {PLAYERFACTIONLONG:2} heute helfen?</Text>
+        </FlavorTextOption>
+        <FlavorTextOption>
+            <Requirements>
+                <SpeakerFaction>FACTION_YOR</SpeakerFaction>
+            </Requirements>
+            <Text>Eingabe vornehmen.</Text>
+        </FlavorTextOption>
+        <FlavorTextOption>
+            <Requirements>
+                <SpeakerFaction>FACTION_TORIAN</SpeakerFaction>
+            </Requirements>
+            <Text>Über welche zusätzlichen Themen möchten Sie sprechen?</Text>
+        </FlavorTextOption>
+        <FlavorTextOption>
+            <Requirements>
+                <SpeakerFaction>FACTION_MANTI</SpeakerFaction>
+            </Requirements>
+            <Text>Was brauchen Sie sonst noch?</Text>
+        </FlavorTextOption>
+        <FlavorTextOption>
+            <Requirements>
+                <SpeakerFaction>FACTION_KRYNN</SpeakerFaction>
+            </Requirements>
+            <Text>Seid ihr jetzt bereit, gerettet zu werden?</Text>
+        </FlavorTextOption>
+        <FlavorTextOption>
+            <Requirements>
+                <SpeakerFaction>FACTION_ICONIAN</SpeakerFaction>
+            </Requirements>
+            <Text>Was gibt es sonst noch zu diskutieren?</Text>
+        </FlavorTextOption>
+        <FlavorTextOption>
+            <Requirements>
+                <SpeakerFaction>FACTION_DRATH</SpeakerFaction>
+            </Requirements>
+            <Text>Ihr stellt unsere Geduld auf die Probe!</Text>
+        </FlavorTextOption>
+        <FlavorTextOption>
+            <Requirements>
+                <SpeakerFaction>FACTION_IRIDIUM</SpeakerFaction>
+            </Requirements>
+            <Text>Welches andere potenziell profitable Thema möchtet Ihr besprechen?</Text>
+        </FlavorTextOption>
+        <FlavorTextOption>
+            <Requirements>
+                <SpeakerFaction>FACTION_ONYX_HIVE</SpeakerFaction>
+            </Requirements>
+            <Text>Sprecht.</Text>
+        </FlavorTextOption>
+        <FlavorTextOption>
+            <Requirements>
+                <SpeakerFaction>FACTION_BARATAK</SpeakerFaction>
+            </Requirements>
+            <Text>Wir haben die Geduld des großen Hains. Aber unsere Geduld ist nicht endlos.</Text>
+        </FlavorTextOption>
+        <FlavorTextOption>
+            <Requirements>
+                <SpeakerFaction>FACTION_CRYSTALLINE</SpeakerFaction>
+            </Requirements>
+            <Text>Ton ist eine primitive Form der Kommunikation, aber er ist alles, was Sie haben.</Text>
+        </FlavorTextOption>
+        <FlavorTextOption>
+            <Requirements>
+                <SpeakerFaction>FACTION_MOTH</SpeakerFaction>
+            </Requirements>
+            <Text>Gibt es noch etwas, das wir heute besprechen können - sei es für Geschäfte oder Freizeit?</Text>
+        </FlavorTextOption>
+    </FlavorTextDef>
+    <FlavorTextDef>
+        <InternalName>EXTRA_OPTIONS_PROCLAIM_FRIENDSHIP</InternalName>
+        <FlavorTextOption>
+            <Requirements>
+                <ListenerHasUniversalTranslator>false</ListenerHasUniversalTranslator>
+            </Requirements>
+            <Text>Ranom lesitir yacasus cerin, sab omoric ero re metini tibu.[BR](Sie müssen den Universalübersetzer erforschen).</Text>
+            <PreferenceWeight>10</PreferenceWeight>
+        </FlavorTextOption>
+        <FlavorTextOption>
+            <Text>Wir möchten unsere unendliche Freundschaft mit Ihnen öffentlich verkünden.</Text>
+        </FlavorTextOption>
+    </FlavorTextDef>
+    <FlavorTextDef>
+        <InternalName>EXTRA_OPTIONS_GET_OFF_MY_LAWN</InternalName>
+        <FlavorTextOption>
+            <Requirements>
+                <ListenerHasUniversalTranslator>false</ListenerHasUniversalTranslator>
+            </Requirements>
+            <Text>Ranom lesitir yacasus cerin, sab omoric ero re metini tibu.[BR](Sie müssen den Universalübersetzer erforschen).</Text>
+            <PreferenceWeight>10</PreferenceWeight>
+        </FlavorTextOption>
+        <FlavorTextOption>
+            <Text>Entfernt sofort eure Schiffe aus unserem Territorium.</Text>
+        </FlavorTextOption>
+    </FlavorTextDef>
+    <FlavorTextDef>
+        <InternalName>EXTRA_OPTIONS_DEMAND_TRIBUTE</InternalName>
+        <FlavorTextOption>
+            <Requirements>
+                <ListenerHasUniversalTranslator>false</ListenerHasUniversalTranslator>
+            </Requirements>
+            <Text>Ranom lesitir yacasus cerin, sab omoric ero re metini tibu.[BR](Sie müssen den Universalübersetzer erforschen).</Text>
+            <PreferenceWeight>10</PreferenceWeight>
+        </FlavorTextOption>
+        <FlavorTextOption>
+            <Text>Die Kosten für die Überwachung des Weltraums sind nicht unerheblich. Wir möchten, dass ihr euch bei der Abdeckung unserer Ausgaben beteiligt.</Text>
+        </FlavorTextOption>
+    </FlavorTextDef>
+    <FlavorTextDef>
+        <InternalName>EXTRA_OPTIONS_ASK_FOR_HELP</InternalName>
+        <FlavorTextOption>
+            <Requirements>
+                <ListenerHasUniversalTranslator>false</ListenerHasUniversalTranslator>
+            </Requirements>
+            <Text>Ranom lesitir yacasus cerin, sab omoric ero re metini tibu.[BR](Sie müssen den Universalübersetzer erforschen).</Text>
+            <PreferenceWeight>10</PreferenceWeight>
+        </FlavorTextOption>
+        <FlavorTextOption>
+            <Text>Wir benötigen finanzielle Unterstützung. Bitte gebt sie uns.</Text>
+        </FlavorTextOption>
+    </FlavorTextDef>
+    <FlavorTextDef>
+        <InternalName>EXTRA_OPTIONS_OFFER_FOREIGN_AID</InternalName>
+        <FlavorTextOption>
+            <Requirements>
+                <ListenerHasUniversalTranslator>false</ListenerHasUniversalTranslator>
+            </Requirements>
+            <Text>Ranom lesitir yacasus cerin, sab omoric ero re metini tibu.[BR](Sie müssen den Universalübersetzer erforschen).</Text>
+            <PreferenceWeight>10</PreferenceWeight>
+        </FlavorTextOption>
+        <FlavorTextOption>
+            <Text>Wir würden euch gern finanzielle Hilfe anbieten und hoffen, dass sie unsere Beziehungen stärken wird.</Text>
+        </FlavorTextOption>
+    </FlavorTextDef>
+    <FlavorTextDef>
+        <InternalName>EXTRA_OPTIONS_CANCEL</InternalName>
+        <FlavorTextOption>
+            <Requirements>
+                <ListenerHasUniversalTranslator>false</ListenerHasUniversalTranslator>
+            </Requirements>
+            <Text>Ranom lesitir yacasus cerin, sab omoric ero re metini tibu.[BR](Sie müssen den Universalübersetzer erforschen).</Text>
+            <PreferenceWeight>10</PreferenceWeight>
+        </FlavorTextOption>
+        <FlavorTextOption>
+            <Text>Vielleicht ein andermal.</Text>
+        </FlavorTextOption>
+    </FlavorTextDef>
+    <FlavorTextDef>
+        <InternalName>AI_RESPOND_PROCLAIM_FRIENDSHIP</InternalName>
+        <FlavorTextOption>
+            <Requirements>
+                <ListenerHasUniversalTranslator>false</ListenerHasUniversalTranslator>
+            </Requirements>
+            <Text>Ranom lesitir yacasus cerin, sab omoric ero re metini tibu.[BR](Sie müssen den Universalübersetzer erforschen).</Text>
+            <PreferenceWeight>10</PreferenceWeight>
+        </FlavorTextOption>
+        <FlavorTextOption>
+            <Text>Wir nehmen euere Freundschaftsbekundung mit dem geschätzten Wert an.</Text>
+        </FlavorTextOption>
+    </FlavorTextDef>
+    <FlavorTextDef>
+        <InternalName>AI_RESPOND_PROCLAIM_FRIENDSHIP_RETURN_TO_MENU</InternalName>
+        <FlavorTextOption>
+            <Requirements>
+                <ListenerHasUniversalTranslator>false</ListenerHasUniversalTranslator>
+            </Requirements>
+            <Text>Ranom lesitir yacasus cerin, sab omoric ero re metini tibu.[BR](Sie müssen den Universalübersetzer erforschen).</Text>
+            <PreferenceWeight>10</PreferenceWeight>
+        </FlavorTextOption>
+        <FlavorTextOption>
+            <Text>Wir hoffen, dass unsere Beziehungen in Zukunft noch enger werden.</Text>
+        </FlavorTextOption>
+    </FlavorTextDef>
+    <FlavorTextDef>
+        <InternalName>AI_RESPOND_GET_OFF_MY_LAWN_ACCEPT</InternalName>
+        <FlavorTextOption>
+            <Requirements>
+                <ListenerHasUniversalTranslator>false</ListenerHasUniversalTranslator>
+            </Requirements>
+            <Text>Ranom lesitir yacasus cerin, sab omoric ero re metini tibu.[BR](Sie müssen den Universalübersetzer erforschen).</Text>
+            <PreferenceWeight>10</PreferenceWeight>
+        </FlavorTextOption>
+        <FlavorTextOption>
+            <Text>{LEADERNAME:2}, es tut uns leid, dass euch unsere Schiffe nervös gemacht haben. Wir werden sie anweisen, sich sofort aus euren Territorien zurückzuziehen.</Text>
+        </FlavorTextOption>
+    </FlavorTextDef>
+    <FlavorTextDef>
+        <InternalName>AI_RESPOND_GET_OFF_MY_LAWN_ACCEPT_RETURN_TO_MENU</InternalName>
+        <FlavorTextOption>
+            <Requirements>
+                <ListenerHasUniversalTranslator>false</ListenerHasUniversalTranslator>
+            </Requirements>
+            <Text>Ranom lesitir yacasus cerin, sab omoric ero re metini tibu.[BR](Sie müssen den Universalübersetzer erforschen).</Text>
+            <PreferenceWeight>10</PreferenceWeight>
+        </FlavorTextOption>
+        <FlavorTextOption>
+            <Text>Für Ihre Kooperation sind wir Ihnen sehr dankbar.</Text>
+        </FlavorTextOption>
+    </FlavorTextDef>
+    <FlavorTextDef>
+        <InternalName>AI_RESPOND_GET_OFF_MY_LAWN_REJECT</InternalName>
+        <FlavorTextOption>
+            <Requirements>
+                <ListenerHasUniversalTranslator>false</ListenerHasUniversalTranslator>
+            </Requirements>
+            <Text>Ranom lesitir yacasus cerin, sab omoric ero re metini tibu.[BR](Sie müssen den Universalübersetzer erforschen).</Text>
+            <PreferenceWeight>10</PreferenceWeight>
+        </FlavorTextOption>
+        <FlavorTextOption>
+            <Text>{LEADERNAME:2}, es ist eine sehr große Galaxie. Wir können es uns nicht leisten, Zeit mit dem Umfliegen eures Territoriums zu verschwenden, nur weil Ihr paranoid seid. Unser Schiffe werden ihre Missionen fortsetzen und wir empfehlen euch, ihnen nicht in die Quere zu kommen.</Text>
+        </FlavorTextOption>
+    </FlavorTextDef>
+    <FlavorTextDef>
+        <InternalName>AI_RESPOND_GET_OFF_MY_LAWN_REJECT_RETURN_TO_MENU</InternalName>
+        <FlavorTextOption>
+            <Requirements>
+                <ListenerHasUniversalTranslator>false</ListenerHasUniversalTranslator>
+            </Requirements>
+            <Text>Ranom lesitir yacasus cerin, sab omoric ero re metini tibu.[BR](Sie müssen den Universalübersetzer erforschen).</Text>
+            <PreferenceWeight>10</PreferenceWeight>
+        </FlavorTextOption>
+        <FlavorTextOption>
+            <Text>Sie sollten besser vorsichtig sein, oder ihr besitzt bald eine kleinere Flotte.</Text>
+        </FlavorTextOption>
+    </FlavorTextDef>
+    <FlavorTextDef>
+        <InternalName>AI_RESPOND_DEMAND_TRIBUTE_ACCEPT</InternalName>
+        <FlavorTextOption>
+            <Requirements>
+                <ListenerHasUniversalTranslator>false</ListenerHasUniversalTranslator>
+            </Requirements>
+            <Text>DAS SOLLTE NIE PASSIEREN (Übersetzer fehlt)</Text>
+            <PreferenceWeight>10</PreferenceWeight>
+        </FlavorTextOption>
+        <FlavorTextOption>
+            <Text>Wir sind bereit, vorerst für die Sicherheit zu zahlen. Wir haben momentan wichtigere Angelegenheiten, die unsere Aufmerksamkeit erfordern. Ich empfehle Ihnen, Ihr Glück nicht weiter zu strapazieren.</Text>
+        </FlavorTextOption>
+    </FlavorTextDef>
+    <FlavorTextDef>
+        <InternalName>AI_RESPOND_DEMAND_TRIBUTE_ACCEPT_RETURN_TO_MENU</InternalName>
+        <FlavorTextOption>
+            <Requirements>
+                <ListenerHasUniversalTranslator>false</ListenerHasUniversalTranslator>
+            </Requirements>
+            <Text>Ranom lesitir yacasus cerin, sab omoric ero re metini tibu.[BR](Sie müssen den Universalübersetzer erforschen).</Text>
+            <PreferenceWeight>10</PreferenceWeight>
+        </FlavorTextOption>
+        <FlavorTextOption>
+            <Text>Solange die Credits weiterhin fließen, werden wir keine Probleme haben.</Text>
+        </FlavorTextOption>
+    </FlavorTextDef>
+    <FlavorTextDef>
+        <InternalName>AI_RESPOND_DEMAND_TRIBUTE_REJECT</InternalName>
+        <FlavorTextOption>
+            <Requirements>
+                <ListenerHasUniversalTranslator>false</ListenerHasUniversalTranslator>
+            </Requirements>
+            <Text>Ranom lesitir yacasus cerin, sab omoric ero re metini tibu.[BR](Sie müssen den Universalübersetzer erforschen).</Text>
+            <PreferenceWeight>10</PreferenceWeight>
+        </FlavorTextOption>
+        <FlavorTextOption>
+            <Text>Wir haben kein Interesse daran, Sie zu bezahlen, um uns in Ruhe zu lassen. Die {PLAYERFACTIONLONG:1} wird diesen Versuch der Erpressung nicht vergessen. Sie werden es bereuen, wenn Sie uns weiter belästigen.</Text>
+        </FlavorTextOption>
+    </FlavorTextDef>
+    <FlavorTextDef>
+        <InternalName>AI_RESPOND_DEMAND_TRIBUTE_REJECT_RETURN_TO_MENU</InternalName>
+        <FlavorTextOption>
+            <Requirements>
+                <ListenerHasUniversalTranslator>false</ListenerHasUniversalTranslator>
+            </Requirements>
+            <Text>Ranom lesitir yacasus cerin, sab omoric ero re metini tibu.[BR](Sie müssen den Universalübersetzer erforschen).</Text>
+            <PreferenceWeight>10</PreferenceWeight>
+        </FlavorTextOption>
+        <FlavorTextOption>
+            <Text>In Ordnung, aber macht uns keine Vorwürfe, falls euer Schiff einen "Unfall" haben sollte.</Text>
+        </FlavorTextOption>
+    </FlavorTextDef>
+    <FlavorTextDef>
+        <InternalName>AI_RESPOND_ASK_FOR_HELP_ACCEPT</InternalName>
+        <FlavorTextOption>
+            <Requirements>
+                <ListenerHasUniversalTranslator>false</ListenerHasUniversalTranslator>
+            </Requirements>
+            <Text>Ranom lesitir yacasus cerin, sab omoric ero re metini tibu.[BR](Sie müssen den Universalübersetzer erforschen).</Text>
+            <PreferenceWeight>10</PreferenceWeight>
+        </FlavorTextOption>
+        <FlavorTextOption>
+            <Text>Die {PLAYERFACTIONLONG:2}-Fraktion war uns schon einmal freundlich gesonnen. Wir sind bereit, euch in eurer Notlage zu unterstützen.</Text>
+        </FlavorTextOption>
+    </FlavorTextDef>
+    <FlavorTextDef>
+        <InternalName>AI_RESPOND_ASK_FOR_HELP_ACCEPT_RETURN_TO_MENU</InternalName>
+        <FlavorTextOption>
+            <Requirements>
+                <ListenerHasUniversalTranslator>false</ListenerHasUniversalTranslator>
+            </Requirements>
+            <Text>Ranom lesitir yacasus cerin, sab omoric ero re metini tibu.[BR](Sie müssen den Universalübersetzer erforschen).</Text>
+            <PreferenceWeight>10</PreferenceWeight>
+        </FlavorTextOption>
+        <FlavorTextOption>
+            <Text>Wir sind sehr dankbar. Ihre Großzügigkeit werden wir nicht vergessen.</Text>
+        </FlavorTextOption>
+    </FlavorTextDef>
+    <FlavorTextDef>
+        <InternalName>AI_RESPOND_ASK_FOR_HELP_REJECT</InternalName>
+        <FlavorTextOption>
+            <Requirements>
+                <ListenerHasUniversalTranslator>false</ListenerHasUniversalTranslator>
+            </Requirements>
+            <Text>Ranom lesitir yacasus cerin, sab omoric ero re metini tibu.[BR](Sie müssen den Universalübersetzer erforschen).</Text>
+            <PreferenceWeight>10</PreferenceWeight>
+        </FlavorTextOption>
+        <FlavorTextOption>
+            <Text>Es tut uns leid, aber wir können Ihnen momentan nicht helfen. Vielleicht könnten wir die Mittel finden, wenn wir engere Beziehungen hätten... aber so wie die Dinge stehen, glauben wir, dass es besser ist, unsere Vermögenswerte für uns zu behalten.</Text>
+        </FlavorTextOption>
+    </FlavorTextDef>
+    <FlavorTextDef>
+        <InternalName>REQUEST_TECH_MAIN</InternalName>
+        <FlavorTextOption>
+            <Text>Die Fraktion {PLAYERFACTIONLONG:1} hat sich in letzter Zeit mit dem technologischen Fortschritt schwergetan, {LEADERNAME:2}. Würdet Ihr bitte euer Wissen der Technologie {TECHNAME:2} mit uns teilen?</Text>
+            <Text>Wir sind große Bewunderer eurer technologischen Fähigkeiten. Wären Sie bereit, die Technologie {TECHNAME:2} mit uns zu teilen?</Text>
+        </FlavorTextOption>
+        <FlavorTextOption>
+            <Requirements>
+                <SpeakerRaceTrait>SlaversAbility</SpeakerRaceTrait>
+            </Requirements>
+            <Text>Egal wie sehr wir unsere Sklaven quälen, sie scheinen die {TECHNAME:2}-Technologie einfach nicht zu verstehen, {LEADERNAME:2}. Die {PLAYERFACTIONLONG:1} würde sich freuen, wenn Sie diese Technologie mit uns teilen.</Text>
+            <PreferenceWeight>11</PreferenceWeight>
+        </FlavorTextOption>
+        <FlavorTextOption>
+            <Requirements>
+                <PersonalityType>Spiritual</PersonalityType>
+            </Requirements>
+            <Text>Die Götter sind nicht bereit, uns die Geheimnisse der {TECHNAME:2}-Technologie preiszugeben, {LEADERNAME:2}. Die {PLAYERFACTIONLONG:1} würde sich freuen, wenn Sie diese Technologie mit uns teilen.</Text>
+            <PreferenceWeight>10</PreferenceWeight>
+        </FlavorTextOption>
+    </FlavorTextDef>
+    <FlavorTextDef>
+        <InternalName>REQUEST_TECH_RESPONSE_ACCEPT</InternalName>
+        <FlavorTextOption>
+            <Text>Wir sind immer bereit, einem Freund zu helfen.</Text>
+            <Text>Also gut, wir helfen gerne.</Text>
+            <PreferenceWeight>10</PreferenceWeight>
+        </FlavorTextOption>
+    </FlavorTextDef>
+    <FlavorTextDef>
+        <InternalName>REQUEST_TECH_RESPONSE_ACCEPT_COUNTER</InternalName>
+        <FlavorTextOption>
+            <Text>Das werden wir nicht vergessen. Vielen Dank.</Text>
+            <Text>Das wird unserem Volk sehr helfen.</Text>
+            <Text>Danke für Ihre Unterstützung.</Text>
+            <Text>Ihre Bereitschaft, mit uns zu teilen, wird wirklich geschätzt.</Text>
+            <PreferenceWeight>10</PreferenceWeight>
+        </FlavorTextOption>
+    </FlavorTextDef>
+    <FlavorTextDef>
+        <InternalName>REQUEST_TECH_RESPONSE_REJECT</InternalName>
+        <FlavorTextOption>
+            <Text>Dieses Wissen ist zu gefährlich, um es zu teilen.</Text>
+            <PreferenceWeight>10</PreferenceWeight>
+        </FlavorTextOption>
+    </FlavorTextDef>
+    <FlavorTextDef>
+        <InternalName>REQUEST_CREDITS_MAIN</InternalName>
+        <FlavorTextOption>
+            <Text>Die Fraktion {PLAYERFACTIONLONG:1} leidet unter einem wirtschaftlichen Rückschlag, {LEADERNAME:2}. Wären Sie bereit, uns mit {AMOUNT:2} Credits auszuhelfen?</Text>
+            <Text>Aufgrund von vor Kurzem stattgefundenen internen... Vorfällen gibt unsere Staatskasse nicht mehr viel her. Wir würden uns freuen, wenn Sie uns {AMOUNT:2} Credits zur Finanzierung des diesjährigen Budgets geben könnten.</Text>
+            <PreferenceWeight>10</PreferenceWeight>
+        </FlavorTextOption>
+        <FlavorTextOption>
+            <Requirements>
+                <PersonalityType>Totalitarianism</PersonalityType>
+            </Requirements>
+            <Text>Das Volk der {PLAYERFACTIONLONG:1}-Fraktion brauchen Geld für Kriegsbemühungen, {LEADERNAME:2}. Bitte unterstützt uns mit {AMOUNT:2} Credits, um dafür bezahlen zu können.</Text>
+            <PreferenceWeight>10</PreferenceWeight>
+        </FlavorTextOption>
+        <FlavorTextOption>
+            <Requirements>
+                <PersonalityType>Greedy</PersonalityType>
+            </Requirements>
+            <Text>Ich werde Ihnen nichts vormachen, {LEADERNAME:2}. Die Fraktion {PLAYERFACTIONLONG:1} mag Geld wirklich. Sehr. Wir träumen davon. Wir schlafen damit. Wir... also wir tun damit eine ganze Menge. Und wir brauchen mehr. Viel mehr. Es würde unseren Beziehungen helfen, wenn Sie uns {AMOUNT:2} Credits gebt.</Text>
+            <PreferenceWeight>50</PreferenceWeight>
+        </FlavorTextOption>
+        <FlavorTextOption>
+            <Requirements>
+                <PersonalityType>Progressivism</PersonalityType>
+            </Requirements>
+            <Text>Unsere laufende Forschung ist teuer, {LEADERNAME:2}. Die {PLAYERFACTIONLONG:1} bittet uns um {AMOUNT:2} Credits, damit sie weiterhin in neue Technologien investieren können. Davon werden unsere Beziehungen profitieren.</Text>
+            <PreferenceWeight>50</PreferenceWeight>
+        </FlavorTextOption>
+        <FlavorTextOption>
+            <Requirements>
+                <PersonalityType>Xenophobic</PersonalityType>
+            </Requirements>
+            <Text>Wir sind der Außenseiter leid, {LEADERNAME:2}. Allerdings scheint sich das Volk der {PLAYERFACTIONLONG:1}-Fraktion in einer schwierigen Situation zu befinden. Wenn Sie uns mit {AMOUNT:2} Credits aushelfen könntet, würde das unsere Verbindung stärken.</Text>
+            <PreferenceWeight>50</PreferenceWeight>
+        </FlavorTextOption>
+    </FlavorTextDef>
+    <FlavorTextDef>
+        <InternalName>REQUEST_CREDITS_RESPONSE_ACCEPT</InternalName>
+        <FlavorTextOption>
+            <Text>Wir sind immer bereit, zu helfen. Na ja, nicht immer, aber zumindest dieses Mal.</Text>
+        </FlavorTextOption>
+    </FlavorTextDef>
+    <FlavorTextDef>
+        <InternalName>REQUEST_CREDITS_RESPONSE_ACCEPT_COUNTER</InternalName>
+        <FlavorTextOption>
+            <Text>Wir wissen Eure Hilfe zu schätzen.</Text>
+            <Text>Vielen Dank.</Text>
+            <Text>Wir werden diesen Akt der Großzügigkeit nicht vergessen.</Text>
+        </FlavorTextOption>
+    </FlavorTextDef>
+    <FlavorTextDef>
+        <InternalName>REQUEST_CREDITS_RESPONSE_REJECT</InternalName>
+        <FlavorTextOption>
+            <Text>Wir haben nicht genügend Geld, um Ihnen zu helfen.</Text>
+        </FlavorTextOption>
+    </FlavorTextDef>
+    <FlavorTextDef>
+        <InternalName>TRADE_OFFER_ENEMY_TOO_POWERFUL</InternalName>
+        <FlavorTextOption>
+            <Text>Sie sind viel zu mächtig.</Text>
+        </FlavorTextOption>
+    </FlavorTextDef>
+    <FlavorTextDef>
+        <InternalName>IHaveEnoughOfThatResource</InternalName>
+        <FlavorTextOption>
+            <Text>Wir haben genug von dieser Ressource.</Text>
+        </FlavorTextOption>
+    </FlavorTextDef>
+</FlavorTextDefs>