--- conflicted
+++ resolved
@@ -1,741 +1,733 @@
-<?xml version='1.0' encoding='UTF-8'?>
-<StringTableList xmlns:xsi="http://www.w3.org/2001/XMLSchema-instance" xsi:noNamespaceSchemaLocation="../../Schema/Lib/StringTable.xsd">
-    <!-- Created with the GC4 editor -->
-    <!-- AbilityText.xml -->
-    <StringTable>
-        <Label>CarbonBasedLife_Name</Label>
-        <String><![CDATA[[ICON=RaceType_CarbonBased_Icon] Carbone]]></String>
-    </StringTable>
-    <StringTable>
-        <Label>CarbonBasedLife_ShortName</Label>
-        <String><![CDATA[Carboniques]]></String>
-    </StringTable>
-    <StringTable>
-        <Label>CarbonBasedLife_Dec</Label>
-        <String><![CDATA[Les espèces carboniques ont une composition chimique à base d'eau et d'hydrocarbures. Leurs populations ont besoin de nourriture pour se développer.]]></String>
-    </StringTable>
-    <StringTable>
-        <Label>AmphibiousAbility_Name</Label>
-        <String><![CDATA[[ICON=RaceType_Aquatic_Icon] Aquatiques]]></String>
-    </StringTable>
-    <StringTable>
-        <Label>AmphibiousAbility_ShortName</Label>
-        <String><![CDATA[Aquatiques]]></String>
-    </StringTable>
-    <StringTable>
-        <Label>AmphibiousAbility_Dec</Label>
-        <String><![CDATA[Les espèces aquatiques passent la plus grande partie de leurs vies dans les profondeurs des océans, ce qui leur donne accès à plusieurs technologies aquatiques uniques. Ils peuvent coloniser des mondes océaniques sans pénalité.]]></String>
-    </StringTable>
-    <StringTable>
-        <Label>SiliconBasedAbility_Name</Label>
-        <String><![CDATA[[ICON=RaceType_SiliconBased_Icon] Siliceux]]></String>
-    </StringTable>
-    <StringTable>
-        <Label>SiliconBasedAbility_ShortName</Label>
-        <String><![CDATA[Silicium]]></String>
-    </StringTable>
-    <StringTable>
-        <Label>SiliconBasedAbility_Dec</Label>
-        <String><![CDATA[Ils n'ont pas besoin de nourriture, bien que leur Croissance soit lente à moins d'avoir accès à de grandes quantités de Prométhion. Les formes de vie à base de silicium sont construites à partir de roches et de minéraux rares.]]></String>
-    </StringTable>
-    <StringTable>
-        <Label>SyntheticLife_Name</Label>
-        <String><![CDATA[[ICON=RaceType_Synthetic_Icon] Synthétiques]]></String>
-    </StringTable>
-    <StringTable>
-        <Label>SyntheticLife_ShortName</Label>
-        <String><![CDATA[Synthétiques]]></String>
-    </StringTable>
-    <StringTable>
-        <Label>SyntheticLife_Dec</Label>
-        <String><![CDATA[Les synthétiques sont des formes de vie robotiques qui n'ont pas besoin de nourriture pour survivre et qui peuvent fonctionner dans divers environnements. À la différence des espèces organiques molles, les synthétiques fabriquent leur population et peuvent croître pratiquement sans entrave.]]></String>
-    </StringTable>
-    <StringTable>
-        <Label>AdaptableAbility_Name</Label>
-        <String><![CDATA[[ICON=RaceTraitSpores] Adaptables]]></String>
-    </StringTable>
-    <StringTable>
-        <Label>AdaptableAbility_ShortName</Label>
-        <String><![CDATA[Adaptables]]></String>
-    </StringTable>
-    <StringTable>
-        <Label>AdaptableAbility_Dec</Label>
-        <String><![CDATA[Peut coloniser des mondes extrêmes.]]></String>
-    </StringTable>
-    <StringTable>
-        <Label>AncientAbility_Name</Label>
-        <String><![CDATA[[ICON=RaceTraitInfluential] Anciens]]></String>
-    </StringTable>
-    <StringTable>
-        <Label>AncientAbility_ShortName</Label>
-        <String><![CDATA[Anciens]]></String>
-    </StringTable>
-    <StringTable>
-        <Label>AncientAbility_Dec</Label>
-        <String><![CDATA[Obtient des technologies des artefacts précurseurs et des anomalies. Commence avec un emplacement de politique supplémentaire.]]></String>
-    </StringTable>
-    <StringTable>
-        <Label>CartographerAbility_Name</Label>
-        <String><![CDATA[[ICON=Cartographer_Icon] Cartographe]]></String>
-    </StringTable>
-    <StringTable>
-        <Label>CartographerAbility_ShortName</Label>
-        <String><![CDATA[Cartographe]]></String>
-    </StringTable>
-    <StringTable>
-        <Label>CartographerAbility_Dec</Label>
-        <String><![CDATA[Commence avec la connaissance de l'emplacement des autres mondes d'origine. Ils reçoivent également 3 charges de la capacité Miroir Dimensionnel qui révèle une portion de l'espace et ils gagnent une charge supplémentaire à chaque fois qu'un Trait de Culture est obtenu.]]></String>
-    </StringTable>
-    <StringTable>
-        <Label>CertainAbility_Name</Label>
-        <String><![CDATA[[ICON=Certain_Icon] Confiants]]></String>
-    </StringTable>
-    <StringTable>
-        <Label>CertainAbility_ShortName</Label>
-        <String><![CDATA[Confiants]]></String>
-    </StringTable>
-    <StringTable>
-        <Label>CertainAbility_Dec</Label>
-        <String><![CDATA[Croyance en une philosophie universelle, augmentation (+2) de l'influence, améliorations spéciales des planètes. 30 [HS=HS_Research]recherches[/HS] chaque fois qu'un trait culturel est déverrouillé.]]></String>
-    </StringTable>
-    <StringTable>
-        <Label>RavenousAbility_Name</Label>
-        <String><![CDATA[[ICON=Ravenous_Icon] Affamé]]></String>
-    </StringTable>
-    <StringTable>
-        <Label>RavenousAbility_ShortName</Label>
-        <String><![CDATA[Affamé]]></String>
-    </StringTable>
-    <StringTable>
-        <Label>RavenousAbility_Dec</Label>
-        <String><![CDATA[Reçois 1000 crédits et +10 % d'approbation pendant 25 mois après avoir conquis une planète. Il accorde également la possibilité de consommer des extraterrestres et d'engendrer de nouveaux citoyens Festron.]]></String>
-    </StringTable>
-    <StringTable>
-        <Label>CyberneticAbility_Name</Label>
-        <String><![CDATA[[ICON=RaceTraitCybernetic] Cybernétiques]]></String>
-    </StringTable>
-    <StringTable>
-        <Label>CyberneticAbility_ShortName</Label>
-        <String><![CDATA[Cybernétiques]]></String>
-    </StringTable>
-    <StringTable>
-        <Label>CyberneticAbility_Dec</Label>
-        <String><![CDATA[Offrent l'accès à des améliorations et des technologies de plus grande puissance aux races n'ayant pas peur de grèfer des technologies supérieures à leurs corps.]]></String>
-    </StringTable>
-    <StringTable>
-        <Label>DevoutAbility_Name</Label>
-        <String><![CDATA[[ICON=Devout_Icon] Pieux]]></String>
-    </StringTable>
-    <StringTable>
-        <Label>DevoutAbility_ShortName</Label>
-        <String><![CDATA[Pieux]]></String>
-    </StringTable>
-    <StringTable>
-        <Label>DevoutAbility_Dec</Label>
-        <String><![CDATA[Commence avec un citoyen clerc et un temple krynniac sur leur monde d'origine. Leur Culture croit chaque fois qu'il avancent dans leur ideologie.]]></String>
-    </StringTable>
-    <StringTable>
-        <Label>EmpathyAbility_Name</Label>
-        <String><![CDATA[[ICON=Empathy_Icon] Empathie]]></String>
-    </StringTable>
-    <StringTable>
-        <Label>EmpathyAbility_ShortName</Label>
-        <String><![CDATA[Empathie]]></String>
-    </StringTable>
-    <StringTable>
-        <Label>EmpathyAbility_Dec</Label>
-        <String><![CDATA[Augmente [HS=HS_Diplomacy]Diplomatie[/HS] de +1, [HS=HS_Persuassion]Persuasion[/HS] de +15%, Réduit [HS=HS_Crime]Criminalité[/HS] de 10%.]]></String>
-    </StringTable>
-    <StringTable>
-        <Label>ArchaeologistAbility_Name</Label>
-        <String><![CDATA[[ICON=Archaeologist_Icon] Archéologue]]></String>
-    </StringTable>
-    <StringTable>
-        <Label>ArchaeologistAbility_ShortName</Label>
-        <String><![CDATA[Archéologue]]></String>
-    </StringTable>
-    <StringTable>
-        <Label>ArchaeologistAbility_Dec</Label>
-        <String><![CDATA[Pour chaque charges d'artefact  gagnée, une charge supplémentaire est obtenue.]]></String>
-    </StringTable>
-    <StringTable>
-        <Label>EngineersAbility_Name</Label>
-        <String><![CDATA[[ICON=Engineers_Icon] Ingénieurs]]></String>
-    </StringTable>
-    <StringTable>
-        <Label>EngineersAbility_ShortName</Label>
-        <String><![CDATA[Ingénieurs]]></String>
-    </StringTable>
-    <StringTable>
-        <Label>EngineersAbility_Dec</Label>
-<<<<<<< HEAD
-        <String><![CDATA[La dégradation de la production de la colonie et de l'astéroïde est réduite de moitié.]]></String>
-=======
-        <String><![CDATA[La production des colonies et des astéroïdes se dégrade à la moitié du taux normal.]]></String>
->>>>>>> 7e06645d
-    </StringTable>
-    <StringTable>
-        <Label>EntrepreneursAbility_Name</Label>
-        <String><![CDATA[[ICON=Traders_Icon] Commerçants]]></String>
-    </StringTable>
-    <StringTable>
-        <Label>EntrepreneursAbility_ShortName</Label>
-        <String><![CDATA[Commerçants]]></String>
-    </StringTable>
-    <StringTable>
-        <Label>EntrepreneursAbility_Dec</Label>
-        <String><![CDATA[Commence avec un vaisseau cargo, bénéficie d'un bonus important en Persuasion et reçoit 3 licences commerciales gratuites.]]></String>
-    </StringTable>
-    <StringTable>
-        <Label>ExperiencedAbility_Name</Label>
-        <String><![CDATA[[ICON=Experienced_Icon] Expérimenté]]></String>
-    </StringTable>
-    <StringTable>
-        <Label>ExperiencedAbility_ShortName</Label>
-        <String><![CDATA[Expérimenté]]></String>
-    </StringTable>
-    <StringTable>
-        <Label>ExperiencedAbility_Dec</Label>
-        <String><![CDATA[Tous les vaisseaux reçoivent 25% de points d'Expérience en plus après une bataille.]]></String>
-    </StringTable>
-    <StringTable>
-        <Label>ExplorersAbility_Name</Label>
-        <String><![CDATA[[ICON=RaceTraitExplorers] Voyageur]]></String>
-    </StringTable>
-    <StringTable>
-        <Label>ExplorersAbility_ShortName</Label>
-        <String><![CDATA[Voyageur]]></String>
-    </StringTable>
-    <StringTable>
-        <Label>ExplorersAbility_Dec</Label>
-        <String><![CDATA[+2 Portée des capteurs du navire.[BR]+1 Déplacement du navire.]]></String>
-    </StringTable>
-    <StringTable>
-        <Label>StarfaringAbility_Name</Label>
-        <String><![CDATA[[ICON=RaceTraitExplorers] Voyageurs]]></String>
-    </StringTable>
-    <StringTable>
-        <Label>StarfaringAbility_ShortName</Label>
-        <String><![CDATA[Voyageurs]]></String>
-    </StringTable>
-    <StringTable>
-        <Label>StarfaringAbility_Dec</Label>
-        <String><![CDATA[+25% d'autonomie pour les navires. Commence avec l'abilité de detecter et d'utiliser les flux subspatiaux.]]></String>
-    </StringTable>
-    <StringTable>
-        <Label>HiveMindAbility_Name</Label>
-        <String><![CDATA[[ICON=HiveMind_Icon] Esprit de ruche]]></String>
-    </StringTable>
-    <StringTable>
-        <Label>HiveMindAbility_ShortName</Label>
-        <String><![CDATA[Esprit de ruche]]></String>
-    </StringTable>
-    <StringTable>
-        <Label>HiveMindAbility_Dec</Label>
-        <String><![CDATA[Les vaisseaux dans votre territoire obtiennent des points de vie supplémentaires par colonie contrôlée.]]></String>
-    </StringTable>
-    <StringTable>
-        <Label>HopefulAbility_Name</Label>
-        <String><![CDATA[[ICON=Hopeful_Icon] Optimistes]]></String>
-    </StringTable>
-    <StringTable>
-        <Label>HopefulAbility_ShortName</Label>
-        <String><![CDATA[Optimistes]]></String>
-    </StringTable>
-    <StringTable>
-        <Label>HopefulAbility_Dec</Label>
-        <String><![CDATA[Sont persuadés que toute civilisation capable de voyager dans l'espace est un ami potentiel. [HS=HS_Approval]Approbation[/HS] Supérieure sur les planètes.]]></String>
-    </StringTable>
-    <StringTable>
-        <Label>InspiredAbility_Name</Label>
-        <String><![CDATA[[ICON=Inspired_Icon] Inspiré]]></String>
-    </StringTable>
-    <StringTable>
-        <Label>InspiredAbility_ShortName</Label>
-        <String><![CDATA[Inspiré]]></String>
-    </StringTable>
-    <StringTable>
-        <Label>InspiredAbility_Dec</Label>
-        <String><![CDATA[Un Chef supplémentaire est disponible pour le recrutement et les Chefs coûtent 25% de moins à recruter.]]></String>
-    </StringTable>
-    <StringTable>
-        <Label>LoyalAbility_Name</Label>
-        <String><![CDATA[[ICON=Loyal_Icon] Loyaux]]></String>
-    </StringTable>
-    <StringTable>
-        <Label>LoyalAbility_ShortName</Label>
-        <String><![CDATA[Loyaux]]></String>
-    </StringTable>
-    <StringTable>
-        <Label>LoyalAbility_Dec</Label>
-        <String><![CDATA[Les chefs ont tous +10 de loyauté et coûtent 25% de moins à recruter. +1 point culturel lorsqu'un chef est affecté à un navire de commandement.]]></String>
-    </StringTable>
-    <StringTable>
-        <Label>IntuitiveAbility_Name</Label>
-        <String><![CDATA[[ICON=Intuitive_Icon] Intuitifs]]></String>
-    </StringTable>
-    <StringTable>
-        <Label>IntuitiveAbility_ShortName</Label>
-        <String><![CDATA[Intuitifs]]></String>
-    </StringTable>
-    <StringTable>
-        <Label>IntuitiveAbility_Dec</Label>
-        <String><![CDATA[Commence avec un accès aux technologies de la Xéno Anthropologie  et un trait de Culture gratuit.]]></String>
-    </StringTable>
-    <StringTable>
-        <Label>ParanoidAbility_Name</Label>
-        <String><![CDATA[[ICON=Paranoid_Icon] Paranoïaques]]></String>
-    </StringTable>
-    <StringTable>
-        <Label>ParanoidAbility_ShortName</Label>
-        <String><![CDATA[Paranoïaques]]></String>
-    </StringTable>
-    <StringTable>
-        <Label>ParanoidAbility_Dec</Label>
-        <String><![CDATA[Les vaisseaux reçoivent +25% de Points de Vie et d'Attaque lorsqu'ils se trouvent à l'intérieur de leurs frontières.]]></String>
-    </StringTable>
-    <StringTable>
-        <Label>PatrioticAbility_Name</Label>
-        <String><![CDATA[[ICON=Bureaucrats_Icon] Bureaucrates]]></String>
-    </StringTable>
-    <StringTable>
-        <Label>PatrioticAbility_ShortName</Label>
-        <String><![CDATA[Bureaucrates]]></String>
-    </StringTable>
-    <StringTable>
-        <Label>PatrioticAbility_Dec</Label>
-        <String><![CDATA[Commence avec 50 [HS=HS_Control]Contrôles[/HS] et un accès aux technologies de coordination.]]></String>
-    </StringTable>
-    <StringTable>
-        <Label>FertileAbility_Name</Label>
-        <String><![CDATA[[ICON=RaceTraitFertile] Fertiles]]></String>
-    </StringTable>
-    <StringTable>
-        <Label>FertileAbility_ShortName</Label>
-        <String><![CDATA[Fertiles]]></String>
-    </StringTable>
-    <StringTable>
-        <Label>FertileAbility_Dec</Label>
-        <String><![CDATA[Commence avec 2 travailleurs supplémentaires et la population augmente 25% plus rapidement.]]></String>
-    </StringTable>
-    <StringTable>
-        <Label>ProliferationAbility_Name</Label>
-        <String><![CDATA[[ICON=Proliferation_Icon] Prolifération]]></String>
-    </StringTable>
-    <StringTable>
-        <Label>ProliferationAbility_ShortName</Label>
-        <String><![CDATA[Prolifération]]></String>
-    </StringTable>
-    <StringTable>
-        <Label>ProliferationAbility_Dec</Label>
-        <String><![CDATA[Lorsqu'un navire est construit, deux navires sont livrés. Mais tous les navires ont -25% de Points de Vie.]]></String>
-    </StringTable>
-    <StringTable>
-        <Label>ResourcefulAbility_Name</Label>
-        <String><![CDATA[[ICON=RaceTraitEconomical] Pleins de ressources]]></String>
-    </StringTable>
-    <StringTable>
-        <Label>ResourcefulAbility_ShortName</Label>
-        <String><![CDATA[Pleins de ressources]]></String>
-    </StringTable>
-    <StringTable>
-        <Label>ResourcefulAbility_Dec</Label>
-        <String><![CDATA[Commencent avec des ressources utiles.]]></String>
-    </StringTable>
-    <StringTable>
-        <Label>PromethionBornAbility_Name</Label>
-        <String><![CDATA[[ICON=RaceTraitEconomical] Né de Prométhion]]></String>
-    </StringTable>
-    <StringTable>
-        <Label>PromethionBornAbility_ShortName</Label>
-        <String><![CDATA[Né de Prométhion]]></String>
-    </StringTable>
-    <StringTable>
-        <Label>PromethionBornAbility_Dec</Label>
-        <String><![CDATA[Les vaisseaux ont le double de [HS=HS_HitPoints]Points de Vie[/HS] habituels, mais ne se régénèrent pas normalement.]]></String>
-    </StringTable>
-    <StringTable>
-        <Label>CrimelordAbility_Name</Label>
-        <String><![CDATA[[ICON=RaceTraitDeceptive] Seigneur du crime]]></String>
-    </StringTable>
-    <StringTable>
-        <Label>CrimelordAbility_ShortName</Label>
-        <String><![CDATA[Seigneur du crime]]></String>
-    </StringTable>
-    <StringTable>
-        <Label>CrimelordAbility_Dec</Label>
-        <String><![CDATA[Commence en allience avec les Pirates. Accorde également l'accès à la politique 'Fermer les Yeux', l'augmentation du [HS=HS_Crime]Crime[/HS] débloque des améliorations et les Décrets Exécutifs permettent de revendiquer des flottes de Pirates et leur mondes.]]></String>
-    </StringTable>
-    <StringTable>
-        <Label>SlaversAbility_Name</Label>
-        <String><![CDATA[[ICON=Slavers_Icon] Esclavagistes]]></String>
-    </StringTable>
-    <StringTable>
-        <Label>SlaversAbility_ShortName</Label>
-        <String><![CDATA[Esclavagistes]]></String>
-    </StringTable>
-    <StringTable>
-        <Label>SlaversAbility_Dec</Label>
-        <String><![CDATA[Obtient la possibilité d'asservir ces citoyens, en réduisant leur approbation, leur production et leur consommation de nourriture. Neanmoins ils ne protestent jamais. Accéde aux technologies d'esclavage.]]></String>
-    </StringTable>
-    <StringTable>
-        <Label>SporesAbility_Name</Label>
-        <String><![CDATA[[ICON=RaceTraitSpores] Spore]]></String>
-    </StringTable>
-    <StringTable>
-        <Label>SporesAbility_ShortName</Label>
-        <String><![CDATA[Spore]]></String>
-    </StringTable>
-    <StringTable>
-        <Label>SporesAbility_Dec</Label>
-        <String><![CDATA[Commence avec la capacité de déployer des spores sur un monde mort pour restaurer la vie. Chaque fois qu'un nouveau trait culturel est acquis, une autre charge est gagnée.]]></String>
-    </StringTable>
-    <StringTable>
-        <Label>ResilientAbility_Name</Label>
-        <String><![CDATA[[ICON=Resilient_Icon] Résilient]]></String>
-    </StringTable>
-    <StringTable>
-        <Label>ResilientAbility_ShortName</Label>
-        <String><![CDATA[Résilient]]></String>
-    </StringTable>
-    <StringTable>
-        <Label>ResilientAbility_Dec</Label>
-        <String><![CDATA[Leurs vaisseaux sont immunisés contre les nébuleuses et ont accès à des améliorations Hypérion spéciales.]]></String>
-    </StringTable>
-    <StringTable>
-        <Label>UnrelentingAbility_Name</Label>
-        <String><![CDATA[[ICON=Unrelenting_Icon] Implacables]]></String>
-    </StringTable>
-    <StringTable>
-        <Label>UnrelentingAbility_ShortName</Label>
-        <String><![CDATA[Implacables]]></String>
-    </StringTable>
-    <StringTable>
-        <Label>UnrelentingAbility_Dec</Label>
-        <String><![CDATA[+10 Contrôle. Les planètes génèrent +1 d'influence par tour.]]></String>
-    </StringTable>
-    <StringTable>
-        <Label>UnwaveringAbility_Name</Label>
-        <String><![CDATA[[ICON=Unwavering_Icon] Inébranlables]]></String>
-    </StringTable>
-    <StringTable>
-        <Label>UnwaveringAbility_ShortName</Label>
-        <String><![CDATA[Inébranlables]]></String>
-    </StringTable>
-    <StringTable>
-        <Label>UnwaveringAbility_Dec</Label>
-        <String><![CDATA[Les colonies sont beaucoup plus dures à basculer vers une autre culture. Ont accès aux technologies d'Esprit indompté.]]></String>
-    </StringTable>
-    <StringTable>
-        <Label>VigilantAbility_Name</Label>
-        <String><![CDATA[[ICON=RaceTraitVigilant] Vigilants]]></String>
-    </StringTable>
-    <StringTable>
-        <Label>VigilantAbility_ShortName</Label>
-        <String><![CDATA[Vigilants]]></String>
-    </StringTable>
-    <StringTable>
-        <Label>VigilantAbility_Dec</Label>
-        <String><![CDATA[Les bases stellaires ont des zones d'effet plus étendues. Les vaisseaux ennemis sont ralentis et les vaisseaux bénéficient d'un bonus d'attaque lorsqu'ils se trouvent dans la zone d'une base stellaire. Met à disposition des technologies qui augmentent la vitesse de déplacement.]]></String>
-    </StringTable>
-    <StringTable>
-        <Label>WarProfiteersAbility_Name</Label>
-        <String><![CDATA[[ICON=RaceTraitWarProfiteers] Profiteurs de guerre]]></String>
-    </StringTable>
-    <StringTable>
-        <Label>WarProfiteersAbility_ShortName</Label>
-        <String><![CDATA[Profiteurs de guerre]]></String>
-    </StringTable>
-    <StringTable>
-        <Label>WarProfiteersAbility_Dec</Label>
-        <String><![CDATA[Reçoit 200 % de bonus de la part des routes commerciales établies entre des races en guerre.]]></String>
-    </StringTable>
-    <StringTable>
-        <Label>WarriorsAbility_Name</Label>
-        <String><![CDATA[[ICON=Warriors_Icon] Guerriers]]></String>
-    </StringTable>
-    <StringTable>
-        <Label>WarriorsAbility_ShortName</Label>
-        <String><![CDATA[Guerriers]]></String>
-    </StringTable>
-    <StringTable>
-        <Label>WarriorsAbility_Dec</Label>
-        <String><![CDATA[Ignore 10% de tous les dégâts subis par leurs vaisseaux. Toutes les armes infligent 10% de dégâts supplémentaires.]]></String>
-    </StringTable>
-    <StringTable>
-        <Label>WealthyAbility_Name</Label>
-        <String><![CDATA[[ICON=Wealthy_Icon] Riches]]></String>
-    </StringTable>
-    <StringTable>
-        <Label>WealthyAbility_ShortName</Label>
-        <String><![CDATA[Riches]]></String>
-    </StringTable>
-    <StringTable>
-        <Label>WealthyAbility_Dec</Label>
-        <String><![CDATA[Commence avec 2000 crédits supplémentaires et la technologie du Traducteur Universel.]]></String>
-    </StringTable>
-    <StringTable>
-        <Label>XenophobicAbility_Name</Label>
-        <String><![CDATA[[ICON=Xenophobic_Icon] Xénophobe]]></String>
-    </StringTable>
-    <StringTable>
-        <Label>XenophobicAbility_ShortName</Label>
-        <String><![CDATA[Xénophobes]]></String>
-    </StringTable>
-    <StringTable>
-        <Label>XenophobicAbility_Dec</Label>
-        <String><![CDATA[+50% Recherche, -75% Influence et -3 en Diplomatie.]]></String>
-    </StringTable>
-    <StringTable>
-        <Label>ColonyStartingFleet_Name</Label>
-        <String><![CDATA[[ICON=ColonyShip_Icon] Flotte Coloniale]]></String>
-    </StringTable>
-    <StringTable>
-        <Label>ColonyStartingFleet_ShortName</Label>
-        <String><![CDATA[Flotte Coloniale]]></String>
-    </StringTable>
-    <StringTable>
-        <Label>ColonyStartingFleet_Dec</Label>
-        <String><![CDATA[Commence avec deux vaisseaux-colonies pour trouver et coloniser rapidement de nouveaux mondes.]]></String>
-    </StringTable>
-    <StringTable>
-        <Label>ColonyStartingShip_Name</Label>
-        <String><![CDATA[[ICON=ColonyShip_Icon] Vaisseau colonisateur]]></String>
-    </StringTable>
-    <StringTable>
-        <Label>ColonyStartingShip_ShortName</Label>
-        <String><![CDATA[Vaisseau colonisateur]]></String>
-    </StringTable>
-    <StringTable>
-        <Label>ColonyStartingShip_Dec</Label>
-        <String><![CDATA[Commence avec un vaisseau-colonie et une sonde pour trouver et coloniser rapidement de nouveaux mondes.]]></String>
-    </StringTable>
-    <StringTable>
-        <Label>ConstructorsStartingShip_Name</Label>
-        <String><![CDATA[[ICON=Constructor_Icon] Constructeurs]]></String>
-    </StringTable>
-    <StringTable>
-        <Label>ConstructorsStartingShip_ShortName</Label>
-        <String><![CDATA[Constructeurs]]></String>
-    </StringTable>
-    <StringTable>
-        <Label>ConstructorsStartingShip_Dec</Label>
-        <String><![CDATA[Commencent avec deux vaisseaux constructeurs pouvant commencer rapidement à exploiter les ressources galactiques.]]></String>
-    </StringTable>
-    <StringTable>
-        <Label>ScoutsStartingShip_Name</Label>
-        <String><![CDATA[[ICON=Scout_Icon] Éclaireurs]]></String>
-    </StringTable>
-    <StringTable>
-        <Label>ScoutsStartingShip_ShortName</Label>
-        <String><![CDATA[Éclaireurs]]></String>
-    </StringTable>
-    <StringTable>
-        <Label>ScoutsStartingShip_Dec</Label>
-        <String><![CDATA[Commencent avec trois petits vaisseaux d'éclairage pouvant rapidement explorer la galaxie.]]></String>
-    </StringTable>
-    <StringTable>
-        <Label>SurveyStartingShip_Name</Label>
-        <String><![CDATA[[ICON=SurveyShip_Icon] Vaisseau Amiral]]></String>
-    </StringTable>
-    <StringTable>
-        <Label>SurveyStartingShip_ShortName</Label>
-        <String><![CDATA[Vaisseau amiral]]></String>
-    </StringTable>
-    <StringTable>
-        <Label>SurveyStartingShip_Dec</Label>
-<<<<<<< HEAD
-        <String><![CDATA[Commencent avec un vaisseau Amiral pouvant explorer la galaxie et examiner les anomalies.]]></String>
-=======
-        <String><![CDATA[Commencent avec un vaisseau amiral pouvant explorer la galaxie et examiner les anomalies.]]></String>
->>>>>>> 7e06645d
-    </StringTable>
-    <StringTable>
-        <Label>DisableRepairAbility_Name</Label>
-        <String><![CDATA[Désactiver Réparation]]></String>
-    </StringTable>
-    <StringTable>
-        <Label>DisableRepairAbility_ShortName</Label>
-        <String><![CDATA[Désactiver Réparation]]></String>
-    </StringTable>
-    <StringTable>
-        <Label>DisableRepairAbility_Dec</Label>
-        <String><![CDATA[Cette civilisation ne se répare pas normalement.]]></String>
-    </StringTable>
-    <StringTable>
-        <Label>StartingIdeology_Totalitarianism_Name</Label>
-        <String><![CDATA[[ICON=Authority_Icon] Totalitarisme]]></String>
-    </StringTable>
-    <StringTable>
-        <Label>StartingIdeology_Totalitarianism_ShortName</Label>
-        <String><![CDATA[Totalitarisme]]></String>
-    </StringTable>
-    <StringTable>
-        <Label>StartingIdeology_Totalitarianism_Dec</Label>
-        <String><![CDATA[Croît en un pouvoir absolu et un contrôle exercé par l'État, avec tous les aspects de la vie publique et privée sous la gouvernance d'une seule autorité.]]></String>
-    </StringTable>
-    <StringTable>
-        <Label>StartingIdeology_Pacifism_Name</Label>
-        <String><![CDATA[[ICON=Calm_Icon] Pacifisme]]></String>
-    </StringTable>
-    <StringTable>
-        <Label>StartingIdeology_Pacifism_ShortName</Label>
-        <String><![CDATA[Pacifisme]]></String>
-    </StringTable>
-    <StringTable>
-        <Label>StartingIdeology_Pacifism_Dec</Label>
-        <String><![CDATA[S'oppose à la guerre et à la violence et préconise la résolution des conflits par des négociations pacifiques et le respect mutuel.]]></String>
-    </StringTable>
-    <StringTable>
-        <Label>StartingIdeology_Collectivism_Name</Label>
-        <String><![CDATA[[ICON=Harmony_Icon] Collectivisme]]></String>
-    </StringTable>
-    <StringTable>
-        <Label>StartingIdeology_Collectivism_ShortName</Label>
-        <String><![CDATA[Collectivisme]]></String>
-    </StringTable>
-    <StringTable>
-        <Label>StartingIdeology_Collectivism_Dec</Label>
-        <String><![CDATA[Croît en la priorité du groupe, de la communauté ou de la société par rapport aux intérêts individuels, souvent en mettant l'accent sur la responsabilité partagée et l'action collective.]]></String>
-    </StringTable>
-    <StringTable>
-        <Label>StartingIdeology_Progressivism_Name</Label>
-        <String><![CDATA[[ICON=Innovation_Icon] Progressisme]]></String>
-    </StringTable>
-    <StringTable>
-        <Label>StartingIdeology_Progressivism_ShortName</Label>
-        <String><![CDATA[Progrèsisme]]></String>
-    </StringTable>
-    <StringTable>
-        <Label>StartingIdeology_Progressivism_Dec</Label>
-        <String><![CDATA[Partisans de la réforme sociale et des nouvelles idées. Les progressistes sont souvent ouverts au changement et cherchent à résoudre les inégalités et injustices sociales grâce à l'innovation et à la réforme.]]></String>
-    </StringTable>
-    <StringTable>
-        <Label>StartingIdeology_Individualism_Name</Label>
-        <String><![CDATA[[ICON=Liberty_Icon] Individualisme]]></String>
-    </StringTable>
-    <StringTable>
-        <Label>StartingIdeology_Individualism_ShortName</Label>
-        <String><![CDATA[Individualisme]]></String>
-    </StringTable>
-    <StringTable>
-        <Label>StartingIdeology_Individualism_Dec</Label>
-        <String><![CDATA[Croît en la primauté des droits individuels, de la liberté personnelle et de l'autonomie, souvent au détriment des besoins et des intérêts de la communauté ou de la société.]]></String>
-    </StringTable>
-    <StringTable>
-        <Label>StartingIdeology_Nihilism_Name</Label>
-        <String><![CDATA[[ICON=Secrecy_Icon] Nihilisme]]></String>
-    </StringTable>
-    <StringTable>
-        <Label>StartingIdeology_Nihilism_ShortName</Label>
-        <String><![CDATA[Nihilisme]]></String>
-    </StringTable>
-    <StringTable>
-        <Label>StartingIdeology_Nihilism_Dec</Label>
-        <String><![CDATA[Croît en le rejet ou la négation de la signification ou de la valeur inhérente à la vie. Infliger de la douleur aux autres est la récompense. Causer de la douleur aux autres est un but valide.]]></String>
-    </StringTable>
-    <StringTable>
-        <Label>StartingIdeology_Traditionalism_Name</Label>
-        <String><![CDATA[[ICON=Tradition_Icon] Traditionalisme]]></String>
-    </StringTable>
-    <StringTable>
-        <Label>StartingIdeology_Traditionalism_ShortName</Label>
-        <String><![CDATA[Traditionalisme]]></String>
-    </StringTable>
-    <StringTable>
-        <Label>StartingIdeology_Traditionalism_Dec</Label>
-        <String><![CDATA[Cette philosophie valorise la continuité historique et souligne l'importance des coutumes, des pratiques et des institutions qui ont perduré dans le temps. Les traditionalistes résistent souvent aux changements sociaux rapides et conservent une profonde révérence pour le patrimoine culturel.]]></String>
-    </StringTable>
-    <StringTable>
-        <Label>StartingIdeology_Egalitarianism_Name</Label>
-        <String><![CDATA[[ICON=Egalitarianism_Icon] Égalitarisme]]></String>
-    </StringTable>
-    <StringTable>
-        <Label>StartingIdeology_Egalitarianism_ShortName</Label>
-        <String><![CDATA[Égalitarisme]]></String>
-    </StringTable>
-    <StringTable>
-        <Label>StartingIdeology_Egalitarianism_Dec</Label>
-        <String><![CDATA[Croît en l'égalité fondamentale de tous les êtres doués de raison, prônant des droits et des opportunités égaux, quelles que soient l'espèce, la planète d'origine ou d'autres caractéristiques.]]></String>
-    </StringTable>
-    <StringTable>
-        <Label>CraftsmanAbility_Name</Label>
-        <String><![CDATA[[ICON=Craftsman_Icon] Artisan]]></String>
-    </StringTable>
-    <StringTable>
-        <Label>CraftsmanAbility_ShortName</Label>
-        <String><![CDATA[Artisan]]></String>
-    </StringTable>
-    <StringTable>
-        <Label>CraftsmanAbility_Dec</Label>
-        <String><![CDATA[+50% de revenus provenant des routes commerciales]]></String>
-    </StringTable>
-    <StringTable>
-        <Label>TelepathyAbility_Name</Label>
-        <String><![CDATA[[ICON=Intuitive_Icon] Télépathie]]></String>
-    </StringTable>
-    <StringTable>
-        <Label>TelepathyAbility_ShortName</Label>
-        <String><![CDATA[Télépathie]]></String>
-    </StringTable>
-    <StringTable>
-        <Label>TelepathyAbility_Dec</Label>
-        <String><![CDATA[Peut utiliser des ordres exécutifs télépathiques pour placer des pensées dans l'esprit de tous les citoyens d'une planète, en bien ou en mal.]]></String>
-    </StringTable>
-	  <StringTable>
-		  <Label>AmmoniaBasedAbility_Name</Label>
-		  <String><![CDATA[[ICON=RaceType_AmmoniaBased_Icon] Basé sur l'Ammoniac]]></String>
-	  </StringTable>
-	  <StringTable>
-		  <Label>AmmoniaBasedAbility_ShortName</Label>
-		  <String><![CDATA[Ammoniac]]></String>
-	  </StringTable>
-	  <StringTable>
-		  <Label>AmmoniaBasedAbility_Dec</Label>
-		  <String><![CDATA[Les formes de vie à base d'ammoniac prospèrent sur les gaz volatils et les composés azotés complexes. Bien qu'elles consomment de la nourriture, leur taux de croissance accélère considérablement dans les environnements riches en polluants.]]></String>
-	  </StringTable>
-    <StringTable>
-        <Label>WatcherAbility_Name</Label>
-        <String><![CDATA[[ICON=Watcher_Icon] Vigile]]></String>
-    </StringTable>
-    <StringTable>
-        <Label>WatcherAbility_ShortName</Label>
-        <String><![CDATA[Vigile]]></String>
-    </StringTable>
-    <StringTable>
-        <Label>WatcherAbility_Dec</Label>
-        <String><![CDATA[+7 [HS=HS_SensorRange]Portée des Détecteurs[/HS] pour les Planètes. +2 [HS=HS_SensorRange]Portée des Détecteurs[/HS] pour les vaisseaux et les Bases Stellaires. Commence avec trois sondes gratuites.]]></String>
-    </StringTable>
-    <StringTable>
-        <Label>RadiatedAbility_Name</Label>
-        <String><![CDATA[[ICON=Radiated_Icon] Irradié]]></String>
-    </StringTable>
-    <StringTable>
-        <Label>RadiatedAbility_ShortName</Label>
-        <String><![CDATA[Irradié]]></String>
-    </StringTable>
-    <StringTable>
-        <Label>RadiatedAbility_Dec</Label>
-        <String><![CDATA[Peut coloniser des mondes radioactifs. Obtient le décret sur l' [HS=HS_ArtifactPollutionBomb]infection abhorrante[/HS] après plusieurs mois.[BR][BR][HS=HS_ArtifactPollutionBomb]L'infection abhorrante[/HS]  augmente le niveau de [HS=HS_Pollution]pollution[/HS] sur une planète cible.]]></String>
-    </StringTable>
-    <StringTable>
-        <Label>NocturnalAbility_Name</Label>
-        <String><![CDATA[[ICON=Nocturnal_Icon] Nocturne]]></String>
-    </StringTable>
-    <StringTable>
-        <Label>NocturnalAbility_ShortName</Label>
-        <String><![CDATA[Nocturne]]></String>
-    </StringTable>
-    <StringTable>
-        <Label>NocturnalAbility_Dec</Label>
-        <String><![CDATA[Développé pour fonctionner par cycles, chacun durant 15 mois.[BR][BR]Saison d'éveil : La [HS=HS_Manufacturing]Fabrication[/HS] et la [HS=HS_Growth]Croissance[/HS] sont renforcées.[BR]Saison de rêve : La [HS=HS_Research]Recherche[/HS] et l' [HS=HS_Influence]influence[/HS] sont renforcées.]]></String>
-    </StringTable>
-    <StringTable>
-        <Label>NocturnalAbility_SeasonOfWakingTitle</Label>
-        <String><![CDATA[Saison de réveil]]></String>
-    </StringTable>
-    <StringTable>
-        <Label>NocturnalAbility_SeasonOfDreamingTitle</Label>
-        <String><![CDATA[Saison des rêves]]></String>
-    </StringTable>
-</StringTableList>
+<?xml version='1.0' encoding='UTF-8'?>
+<StringTableList xmlns:xsi="http://www.w3.org/2001/XMLSchema-instance" xsi:noNamespaceSchemaLocation="../../Schema/Lib/StringTable.xsd">
+    <!-- Created with the GC4 editor -->
+    <!-- AbilityText.xml -->
+    <StringTable>
+        <Label>CarbonBasedLife_Name</Label>
+        <String><![CDATA[[ICON=RaceType_CarbonBased_Icon] Carbone]]></String>
+    </StringTable>
+    <StringTable>
+        <Label>CarbonBasedLife_ShortName</Label>
+        <String><![CDATA[Carboniques]]></String>
+    </StringTable>
+    <StringTable>
+        <Label>CarbonBasedLife_Dec</Label>
+        <String><![CDATA[Les espèces carboniques ont une composition chimique à base d'eau et d'hydrocarbures. Leurs populations ont besoin de nourriture pour se développer.]]></String>
+    </StringTable>
+    <StringTable>
+        <Label>AmphibiousAbility_Name</Label>
+        <String><![CDATA[[ICON=RaceType_Aquatic_Icon] Aquatiques]]></String>
+    </StringTable>
+    <StringTable>
+        <Label>AmphibiousAbility_ShortName</Label>
+        <String><![CDATA[Aquatiques]]></String>
+    </StringTable>
+    <StringTable>
+        <Label>AmphibiousAbility_Dec</Label>
+        <String><![CDATA[Les espèces aquatiques passent la plus grande partie de leurs vies dans les profondeurs des océans, ce qui leur donne accès à plusieurs technologies aquatiques uniques. Ils peuvent coloniser des mondes océaniques sans pénalité.]]></String>
+    </StringTable>
+    <StringTable>
+        <Label>SiliconBasedAbility_Name</Label>
+        <String><![CDATA[[ICON=RaceType_SiliconBased_Icon] Siliceux]]></String>
+    </StringTable>
+    <StringTable>
+        <Label>SiliconBasedAbility_ShortName</Label>
+        <String><![CDATA[Silicium]]></String>
+    </StringTable>
+    <StringTable>
+        <Label>SiliconBasedAbility_Dec</Label>
+        <String><![CDATA[Ils n'ont pas besoin de nourriture, bien que leur Croissance soit lente à moins d'avoir accès à de grandes quantités de Prométhion. Les formes de vie à base de silicium sont construites à partir de roches et de minéraux rares.]]></String>
+    </StringTable>
+    <StringTable>
+        <Label>SyntheticLife_Name</Label>
+        <String><![CDATA[[ICON=RaceType_Synthetic_Icon] Synthétiques]]></String>
+    </StringTable>
+    <StringTable>
+        <Label>SyntheticLife_ShortName</Label>
+        <String><![CDATA[Synthétiques]]></String>
+    </StringTable>
+    <StringTable>
+        <Label>SyntheticLife_Dec</Label>
+        <String><![CDATA[Les synthétiques sont des formes de vie robotiques qui n'ont pas besoin de nourriture pour survivre et qui peuvent fonctionner dans divers environnements. À la différence des espèces organiques molles, les synthétiques fabriquent leur population et peuvent croître pratiquement sans entrave.]]></String>
+    </StringTable>
+    <StringTable>
+        <Label>AdaptableAbility_Name</Label>
+        <String><![CDATA[[ICON=RaceTraitSpores] Adaptables]]></String>
+    </StringTable>
+    <StringTable>
+        <Label>AdaptableAbility_ShortName</Label>
+        <String><![CDATA[Adaptables]]></String>
+    </StringTable>
+    <StringTable>
+        <Label>AdaptableAbility_Dec</Label>
+        <String><![CDATA[Peut coloniser des mondes extrêmes.]]></String>
+    </StringTable>
+    <StringTable>
+        <Label>AncientAbility_Name</Label>
+        <String><![CDATA[[ICON=RaceTraitInfluential] Anciens]]></String>
+    </StringTable>
+    <StringTable>
+        <Label>AncientAbility_ShortName</Label>
+        <String><![CDATA[Anciens]]></String>
+    </StringTable>
+    <StringTable>
+        <Label>AncientAbility_Dec</Label>
+        <String><![CDATA[Obtient des technologies des artefacts précurseurs et des anomalies. Commence avec un emplacement de politique supplémentaire.]]></String>
+    </StringTable>
+    <StringTable>
+        <Label>CartographerAbility_Name</Label>
+        <String><![CDATA[[ICON=Cartographer_Icon] Cartographe]]></String>
+    </StringTable>
+    <StringTable>
+        <Label>CartographerAbility_ShortName</Label>
+        <String><![CDATA[Cartographe]]></String>
+    </StringTable>
+    <StringTable>
+        <Label>CartographerAbility_Dec</Label>
+        <String><![CDATA[Commence avec la connaissance de l'emplacement des autres mondes d'origine. Ils reçoivent également 3 charges de la capacité Miroir Dimensionnel qui révèle une portion de l'espace et ils gagnent une charge supplémentaire à chaque fois qu'un Trait de Culture est obtenu.]]></String>
+    </StringTable>
+    <StringTable>
+        <Label>CertainAbility_Name</Label>
+        <String><![CDATA[[ICON=Certain_Icon] Confiants]]></String>
+    </StringTable>
+    <StringTable>
+        <Label>CertainAbility_ShortName</Label>
+        <String><![CDATA[Confiants]]></String>
+    </StringTable>
+    <StringTable>
+        <Label>CertainAbility_Dec</Label>
+        <String><![CDATA[Croyance en une philosophie universelle, augmentation (+2) de l'influence, améliorations spéciales des planètes. 30 [HS=HS_Research]recherches[/HS] chaque fois qu'un trait culturel est déverrouillé.]]></String>
+    </StringTable>
+    <StringTable>
+        <Label>RavenousAbility_Name</Label>
+        <String><![CDATA[[ICON=Ravenous_Icon] Affamé]]></String>
+    </StringTable>
+    <StringTable>
+        <Label>RavenousAbility_ShortName</Label>
+        <String><![CDATA[Affamé]]></String>
+    </StringTable>
+    <StringTable>
+        <Label>RavenousAbility_Dec</Label>
+        <String><![CDATA[Reçois 1000 crédits et +10 % d'approbation pendant 25 mois après avoir conquis une planète. Il accorde également la possibilité de consommer des extraterrestres et d'engendrer de nouveaux citoyens Festron.]]></String>
+    </StringTable>
+    <StringTable>
+        <Label>CyberneticAbility_Name</Label>
+        <String><![CDATA[[ICON=RaceTraitCybernetic] Cybernétiques]]></String>
+    </StringTable>
+    <StringTable>
+        <Label>CyberneticAbility_ShortName</Label>
+        <String><![CDATA[Cybernétiques]]></String>
+    </StringTable>
+    <StringTable>
+        <Label>CyberneticAbility_Dec</Label>
+        <String><![CDATA[Offrent l'accès à des améliorations et des technologies de plus grande puissance aux races n'ayant pas peur de grèfer des technologies supérieures à leurs corps.]]></String>
+    </StringTable>
+    <StringTable>
+        <Label>DevoutAbility_Name</Label>
+        <String><![CDATA[[ICON=Devout_Icon] Pieux]]></String>
+    </StringTable>
+    <StringTable>
+        <Label>DevoutAbility_ShortName</Label>
+        <String><![CDATA[Pieux]]></String>
+    </StringTable>
+    <StringTable>
+        <Label>DevoutAbility_Dec</Label>
+        <String><![CDATA[Commence avec un citoyen clerc et un temple krynniac sur leur monde d'origine. Leur Culture croit chaque fois qu'il avancent dans leur ideologie.]]></String>
+    </StringTable>
+    <StringTable>
+        <Label>EmpathyAbility_Name</Label>
+        <String><![CDATA[[ICON=Empathy_Icon] Empathie]]></String>
+    </StringTable>
+    <StringTable>
+        <Label>EmpathyAbility_ShortName</Label>
+        <String><![CDATA[Empathie]]></String>
+    </StringTable>
+    <StringTable>
+        <Label>EmpathyAbility_Dec</Label>
+        <String><![CDATA[Augmente [HS=HS_Diplomacy]Diplomatie[/HS] de +1, [HS=HS_Persuassion]Persuasion[/HS] de +15%, Réduit [HS=HS_Crime]Criminalité[/HS] de 10%.]]></String>
+    </StringTable>
+    <StringTable>
+        <Label>ArchaeologistAbility_Name</Label>
+        <String><![CDATA[[ICON=Archaeologist_Icon] Archéologue]]></String>
+    </StringTable>
+    <StringTable>
+        <Label>ArchaeologistAbility_ShortName</Label>
+        <String><![CDATA[Archéologue]]></String>
+    </StringTable>
+    <StringTable>
+        <Label>ArchaeologistAbility_Dec</Label>
+        <String><![CDATA[Pour chaque charges d'artefact  gagnée, une charge supplémentaire est obtenue.]]></String>
+    </StringTable>
+    <StringTable>
+        <Label>EngineersAbility_Name</Label>
+        <String><![CDATA[[ICON=Engineers_Icon] Ingénieurs]]></String>
+    </StringTable>
+    <StringTable>
+        <Label>EngineersAbility_ShortName</Label>
+        <String><![CDATA[Ingénieurs]]></String>
+    </StringTable>
+    <StringTable>
+        <Label>EngineersAbility_Dec</Label>
+        <String><![CDATA[La production des colonies et des astéroïdes se dégrade à la moitié du taux normal.]]></String>
+    </StringTable>
+    <StringTable>
+        <Label>EntrepreneursAbility_Name</Label>
+        <String><![CDATA[[ICON=Traders_Icon] Commerçants]]></String>
+    </StringTable>
+    <StringTable>
+        <Label>EntrepreneursAbility_ShortName</Label>
+        <String><![CDATA[Commerçants]]></String>
+    </StringTable>
+    <StringTable>
+        <Label>EntrepreneursAbility_Dec</Label>
+        <String><![CDATA[Commence avec un vaisseau cargo, bénéficie d'un bonus important en Persuasion et reçoit 3 licences commerciales gratuites.]]></String>
+    </StringTable>
+    <StringTable>
+        <Label>ExperiencedAbility_Name</Label>
+        <String><![CDATA[[ICON=Experienced_Icon] Expérimenté]]></String>
+    </StringTable>
+    <StringTable>
+        <Label>ExperiencedAbility_ShortName</Label>
+        <String><![CDATA[Expérimenté]]></String>
+    </StringTable>
+    <StringTable>
+        <Label>ExperiencedAbility_Dec</Label>
+        <String><![CDATA[Tous les vaisseaux reçoivent 25% de points d'Expérience en plus après une bataille.]]></String>
+    </StringTable>
+    <StringTable>
+        <Label>ExplorersAbility_Name</Label>
+        <String><![CDATA[[ICON=RaceTraitExplorers] Voyageur]]></String>
+    </StringTable>
+    <StringTable>
+        <Label>ExplorersAbility_ShortName</Label>
+        <String><![CDATA[Voyageur]]></String>
+    </StringTable>
+    <StringTable>
+        <Label>ExplorersAbility_Dec</Label>
+        <String><![CDATA[+2 Portée des capteurs du navire.[BR]+1 Déplacement du navire.]]></String>
+    </StringTable>
+    <StringTable>
+        <Label>StarfaringAbility_Name</Label>
+        <String><![CDATA[[ICON=RaceTraitExplorers] Voyageurs]]></String>
+    </StringTable>
+    <StringTable>
+        <Label>StarfaringAbility_ShortName</Label>
+        <String><![CDATA[Voyageurs]]></String>
+    </StringTable>
+    <StringTable>
+        <Label>StarfaringAbility_Dec</Label>
+        <String><![CDATA[+25% d'autonomie pour les navires. Commence avec l'abilité de detecter et d'utiliser les flux subspatiaux.]]></String>
+    </StringTable>
+    <StringTable>
+        <Label>HiveMindAbility_Name</Label>
+        <String><![CDATA[[ICON=HiveMind_Icon] Esprit de ruche]]></String>
+    </StringTable>
+    <StringTable>
+        <Label>HiveMindAbility_ShortName</Label>
+        <String><![CDATA[Esprit de ruche]]></String>
+    </StringTable>
+    <StringTable>
+        <Label>HiveMindAbility_Dec</Label>
+        <String><![CDATA[Les vaisseaux dans votre territoire obtiennent des points de vie supplémentaires par colonie contrôlée.]]></String>
+    </StringTable>
+    <StringTable>
+        <Label>HopefulAbility_Name</Label>
+        <String><![CDATA[[ICON=Hopeful_Icon] Optimistes]]></String>
+    </StringTable>
+    <StringTable>
+        <Label>HopefulAbility_ShortName</Label>
+        <String><![CDATA[Optimistes]]></String>
+    </StringTable>
+    <StringTable>
+        <Label>HopefulAbility_Dec</Label>
+        <String><![CDATA[Sont persuadés que toute civilisation capable de voyager dans l'espace est un ami potentiel. [HS=HS_Approval]Approbation[/HS] Supérieure sur les planètes.]]></String>
+    </StringTable>
+    <StringTable>
+        <Label>InspiredAbility_Name</Label>
+        <String><![CDATA[[ICON=Inspired_Icon] Inspiré]]></String>
+    </StringTable>
+    <StringTable>
+        <Label>InspiredAbility_ShortName</Label>
+        <String><![CDATA[Inspiré]]></String>
+    </StringTable>
+    <StringTable>
+        <Label>InspiredAbility_Dec</Label>
+        <String><![CDATA[Un Chef supplémentaire est disponible pour le recrutement et les Chefs coûtent 25% de moins à recruter.]]></String>
+    </StringTable>
+    <StringTable>
+        <Label>LoyalAbility_Name</Label>
+        <String><![CDATA[[ICON=Loyal_Icon] Loyaux]]></String>
+    </StringTable>
+    <StringTable>
+        <Label>LoyalAbility_ShortName</Label>
+        <String><![CDATA[Loyaux]]></String>
+    </StringTable>
+    <StringTable>
+        <Label>LoyalAbility_Dec</Label>
+        <String><![CDATA[Les chefs ont tous +10 de loyauté et coûtent 25% de moins à recruter. +1 point culturel lorsqu'un chef est affecté à un navire de commandement.]]></String>
+    </StringTable>
+    <StringTable>
+        <Label>IntuitiveAbility_Name</Label>
+        <String><![CDATA[[ICON=Intuitive_Icon] Intuitifs]]></String>
+    </StringTable>
+    <StringTable>
+        <Label>IntuitiveAbility_ShortName</Label>
+        <String><![CDATA[Intuitifs]]></String>
+    </StringTable>
+    <StringTable>
+        <Label>IntuitiveAbility_Dec</Label>
+        <String><![CDATA[Commence avec un accès aux technologies de la Xéno Anthropologie  et un trait de Culture gratuit.]]></String>
+    </StringTable>
+    <StringTable>
+        <Label>ParanoidAbility_Name</Label>
+        <String><![CDATA[[ICON=Paranoid_Icon] Paranoïaques]]></String>
+    </StringTable>
+    <StringTable>
+        <Label>ParanoidAbility_ShortName</Label>
+        <String><![CDATA[Paranoïaques]]></String>
+    </StringTable>
+    <StringTable>
+        <Label>ParanoidAbility_Dec</Label>
+        <String><![CDATA[Les vaisseaux reçoivent +25% de Points de Vie et d'Attaque lorsqu'ils se trouvent à l'intérieur de leurs frontières.]]></String>
+    </StringTable>
+    <StringTable>
+        <Label>PatrioticAbility_Name</Label>
+        <String><![CDATA[[ICON=Bureaucrats_Icon] Bureaucrates]]></String>
+    </StringTable>
+    <StringTable>
+        <Label>PatrioticAbility_ShortName</Label>
+        <String><![CDATA[Bureaucrates]]></String>
+    </StringTable>
+    <StringTable>
+        <Label>PatrioticAbility_Dec</Label>
+        <String><![CDATA[Commence avec 50 [HS=HS_Control]Contrôles[/HS] et un accès aux technologies de coordination.]]></String>
+    </StringTable>
+    <StringTable>
+        <Label>FertileAbility_Name</Label>
+        <String><![CDATA[[ICON=RaceTraitFertile] Fertiles]]></String>
+    </StringTable>
+    <StringTable>
+        <Label>FertileAbility_ShortName</Label>
+        <String><![CDATA[Fertiles]]></String>
+    </StringTable>
+    <StringTable>
+        <Label>FertileAbility_Dec</Label>
+        <String><![CDATA[Commence avec 2 travailleurs supplémentaires et la population augmente 25% plus rapidement.]]></String>
+    </StringTable>
+    <StringTable>
+        <Label>ProliferationAbility_Name</Label>
+        <String><![CDATA[[ICON=Proliferation_Icon] Prolifération]]></String>
+    </StringTable>
+    <StringTable>
+        <Label>ProliferationAbility_ShortName</Label>
+        <String><![CDATA[Prolifération]]></String>
+    </StringTable>
+    <StringTable>
+        <Label>ProliferationAbility_Dec</Label>
+        <String><![CDATA[Lorsqu'un navire est construit, deux navires sont livrés. Mais tous les navires ont -25% de Points de Vie.]]></String>
+    </StringTable>
+    <StringTable>
+        <Label>ResourcefulAbility_Name</Label>
+        <String><![CDATA[[ICON=RaceTraitEconomical] Pleins de ressources]]></String>
+    </StringTable>
+    <StringTable>
+        <Label>ResourcefulAbility_ShortName</Label>
+        <String><![CDATA[Pleins de ressources]]></String>
+    </StringTable>
+    <StringTable>
+        <Label>ResourcefulAbility_Dec</Label>
+        <String><![CDATA[Commencent avec des ressources utiles.]]></String>
+    </StringTable>
+    <StringTable>
+        <Label>PromethionBornAbility_Name</Label>
+        <String><![CDATA[[ICON=RaceTraitEconomical] Né de Prométhion]]></String>
+    </StringTable>
+    <StringTable>
+        <Label>PromethionBornAbility_ShortName</Label>
+        <String><![CDATA[Né de Prométhion]]></String>
+    </StringTable>
+    <StringTable>
+        <Label>PromethionBornAbility_Dec</Label>
+        <String><![CDATA[Les vaisseaux ont le double de [HS=HS_HitPoints]Points de Vie[/HS] habituels, mais ne se régénèrent pas normalement.]]></String>
+    </StringTable>
+    <StringTable>
+        <Label>CrimelordAbility_Name</Label>
+        <String><![CDATA[[ICON=RaceTraitDeceptive] Seigneur du crime]]></String>
+    </StringTable>
+    <StringTable>
+        <Label>CrimelordAbility_ShortName</Label>
+        <String><![CDATA[Seigneur du crime]]></String>
+    </StringTable>
+    <StringTable>
+        <Label>CrimelordAbility_Dec</Label>
+        <String><![CDATA[Commence en allience avec les Pirates. Accorde également l'accès à la politique 'Fermer les Yeux', l'augmentation du [HS=HS_Crime]Crime[/HS] débloque des améliorations et les Décrets Exécutifs permettent de revendiquer des flottes de Pirates et leur mondes.]]></String>
+    </StringTable>
+    <StringTable>
+        <Label>SlaversAbility_Name</Label>
+        <String><![CDATA[[ICON=Slavers_Icon] Esclavagistes]]></String>
+    </StringTable>
+    <StringTable>
+        <Label>SlaversAbility_ShortName</Label>
+        <String><![CDATA[Esclavagistes]]></String>
+    </StringTable>
+    <StringTable>
+        <Label>SlaversAbility_Dec</Label>
+        <String><![CDATA[Obtient la possibilité d'asservir ces citoyens, en réduisant leur approbation, leur production et leur consommation de nourriture. Neanmoins ils ne protestent jamais. Accéde aux technologies d'esclavage.]]></String>
+    </StringTable>
+    <StringTable>
+        <Label>SporesAbility_Name</Label>
+        <String><![CDATA[[ICON=RaceTraitSpores] Spore]]></String>
+    </StringTable>
+    <StringTable>
+        <Label>SporesAbility_ShortName</Label>
+        <String><![CDATA[Spore]]></String>
+    </StringTable>
+    <StringTable>
+        <Label>SporesAbility_Dec</Label>
+        <String><![CDATA[Commence avec la capacité de déployer des spores sur un monde mort pour restaurer la vie. Chaque fois qu'un nouveau trait culturel est acquis, une autre charge est gagnée.]]></String>
+    </StringTable>
+    <StringTable>
+        <Label>ResilientAbility_Name</Label>
+        <String><![CDATA[[ICON=Resilient_Icon] Résilient]]></String>
+    </StringTable>
+    <StringTable>
+        <Label>ResilientAbility_ShortName</Label>
+        <String><![CDATA[Résilient]]></String>
+    </StringTable>
+    <StringTable>
+        <Label>ResilientAbility_Dec</Label>
+        <String><![CDATA[Leurs vaisseaux sont immunisés contre les nébuleuses et ont accès à des améliorations Hypérion spéciales.]]></String>
+    </StringTable>
+    <StringTable>
+        <Label>UnrelentingAbility_Name</Label>
+        <String><![CDATA[[ICON=Unrelenting_Icon] Implacables]]></String>
+    </StringTable>
+    <StringTable>
+        <Label>UnrelentingAbility_ShortName</Label>
+        <String><![CDATA[Implacables]]></String>
+    </StringTable>
+    <StringTable>
+        <Label>UnrelentingAbility_Dec</Label>
+        <String><![CDATA[+10 Contrôle. Les planètes génèrent +1 d'influence par tour.]]></String>
+    </StringTable>
+    <StringTable>
+        <Label>UnwaveringAbility_Name</Label>
+        <String><![CDATA[[ICON=Unwavering_Icon] Inébranlables]]></String>
+    </StringTable>
+    <StringTable>
+        <Label>UnwaveringAbility_ShortName</Label>
+        <String><![CDATA[Inébranlables]]></String>
+    </StringTable>
+    <StringTable>
+        <Label>UnwaveringAbility_Dec</Label>
+        <String><![CDATA[Les colonies sont beaucoup plus dures à basculer vers une autre culture. Ont accès aux technologies d'Esprit indompté.]]></String>
+    </StringTable>
+    <StringTable>
+        <Label>VigilantAbility_Name</Label>
+        <String><![CDATA[[ICON=RaceTraitVigilant] Vigilants]]></String>
+    </StringTable>
+    <StringTable>
+        <Label>VigilantAbility_ShortName</Label>
+        <String><![CDATA[Vigilants]]></String>
+    </StringTable>
+    <StringTable>
+        <Label>VigilantAbility_Dec</Label>
+        <String><![CDATA[Les bases stellaires ont des zones d'effet plus étendues. Les vaisseaux ennemis sont ralentis et les vaisseaux bénéficient d'un bonus d'attaque lorsqu'ils se trouvent dans la zone d'une base stellaire. Met à disposition des technologies qui augmentent la vitesse de déplacement.]]></String>
+    </StringTable>
+    <StringTable>
+        <Label>WarProfiteersAbility_Name</Label>
+        <String><![CDATA[[ICON=RaceTraitWarProfiteers] Profiteurs de guerre]]></String>
+    </StringTable>
+    <StringTable>
+        <Label>WarProfiteersAbility_ShortName</Label>
+        <String><![CDATA[Profiteurs de guerre]]></String>
+    </StringTable>
+    <StringTable>
+        <Label>WarProfiteersAbility_Dec</Label>
+        <String><![CDATA[Reçoit 200 % de bonus de la part des routes commerciales établies entre des races en guerre.]]></String>
+    </StringTable>
+    <StringTable>
+        <Label>WarriorsAbility_Name</Label>
+        <String><![CDATA[[ICON=Warriors_Icon] Guerriers]]></String>
+    </StringTable>
+    <StringTable>
+        <Label>WarriorsAbility_ShortName</Label>
+        <String><![CDATA[Guerriers]]></String>
+    </StringTable>
+    <StringTable>
+        <Label>WarriorsAbility_Dec</Label>
+        <String><![CDATA[Ignore 10% de tous les dégâts subis par leurs vaisseaux. Toutes les armes infligent 10% de dégâts supplémentaires.]]></String>
+    </StringTable>
+    <StringTable>
+        <Label>WealthyAbility_Name</Label>
+        <String><![CDATA[[ICON=Wealthy_Icon] Riches]]></String>
+    </StringTable>
+    <StringTable>
+        <Label>WealthyAbility_ShortName</Label>
+        <String><![CDATA[Riches]]></String>
+    </StringTable>
+    <StringTable>
+        <Label>WealthyAbility_Dec</Label>
+        <String><![CDATA[Commence avec 2000 crédits supplémentaires et la technologie du Traducteur Universel.]]></String>
+    </StringTable>
+    <StringTable>
+        <Label>XenophobicAbility_Name</Label>
+        <String><![CDATA[[ICON=Xenophobic_Icon] Xénophobe]]></String>
+    </StringTable>
+    <StringTable>
+        <Label>XenophobicAbility_ShortName</Label>
+        <String><![CDATA[Xénophobes]]></String>
+    </StringTable>
+    <StringTable>
+        <Label>XenophobicAbility_Dec</Label>
+        <String><![CDATA[+50% Recherche, -75% Influence et -3 en Diplomatie.]]></String>
+    </StringTable>
+    <StringTable>
+        <Label>ColonyStartingFleet_Name</Label>
+        <String><![CDATA[[ICON=ColonyShip_Icon] Flotte Coloniale]]></String>
+    </StringTable>
+    <StringTable>
+        <Label>ColonyStartingFleet_ShortName</Label>
+        <String><![CDATA[Flotte Coloniale]]></String>
+    </StringTable>
+    <StringTable>
+        <Label>ColonyStartingFleet_Dec</Label>
+        <String><![CDATA[Commence avec deux vaisseaux-colonies pour trouver et coloniser rapidement de nouveaux mondes.]]></String>
+    </StringTable>
+    <StringTable>
+        <Label>ColonyStartingShip_Name</Label>
+        <String><![CDATA[[ICON=ColonyShip_Icon] Vaisseau colonisateur]]></String>
+    </StringTable>
+    <StringTable>
+        <Label>ColonyStartingShip_ShortName</Label>
+        <String><![CDATA[Vaisseau colonisateur]]></String>
+    </StringTable>
+    <StringTable>
+        <Label>ColonyStartingShip_Dec</Label>
+        <String><![CDATA[Commence avec un vaisseau-colonie et une sonde pour trouver et coloniser rapidement de nouveaux mondes.]]></String>
+    </StringTable>
+    <StringTable>
+        <Label>ConstructorsStartingShip_Name</Label>
+        <String><![CDATA[[ICON=Constructor_Icon] Constructeurs]]></String>
+    </StringTable>
+    <StringTable>
+        <Label>ConstructorsStartingShip_ShortName</Label>
+        <String><![CDATA[Constructeurs]]></String>
+    </StringTable>
+    <StringTable>
+        <Label>ConstructorsStartingShip_Dec</Label>
+        <String><![CDATA[Commencent avec deux vaisseaux constructeurs pouvant commencer rapidement à exploiter les ressources galactiques.]]></String>
+    </StringTable>
+    <StringTable>
+        <Label>ScoutsStartingShip_Name</Label>
+        <String><![CDATA[[ICON=Scout_Icon] Éclaireurs]]></String>
+    </StringTable>
+    <StringTable>
+        <Label>ScoutsStartingShip_ShortName</Label>
+        <String><![CDATA[Éclaireurs]]></String>
+    </StringTable>
+    <StringTable>
+        <Label>ScoutsStartingShip_Dec</Label>
+        <String><![CDATA[Commencent avec trois petits vaisseaux d'éclairage pouvant rapidement explorer la galaxie.]]></String>
+    </StringTable>
+    <StringTable>
+        <Label>SurveyStartingShip_Name</Label>
+        <String><![CDATA[[ICON=SurveyShip_Icon] Vaisseau Amiral]]></String>
+    </StringTable>
+    <StringTable>
+        <Label>SurveyStartingShip_ShortName</Label>
+        <String><![CDATA[Vaisseau amiral]]></String>
+    </StringTable>
+    <StringTable>
+        <Label>SurveyStartingShip_Dec</Label>
+        <String><![CDATA[Commencent avec un vaisseau Amiral pouvant explorer la galaxie et examiner les anomalies.]]></String>
+    </StringTable>
+    <StringTable>
+        <Label>DisableRepairAbility_Name</Label>
+        <String><![CDATA[Désactiver Réparation]]></String>
+    </StringTable>
+    <StringTable>
+        <Label>DisableRepairAbility_ShortName</Label>
+        <String><![CDATA[Désactiver Réparation]]></String>
+    </StringTable>
+    <StringTable>
+        <Label>DisableRepairAbility_Dec</Label>
+        <String><![CDATA[Cette civilisation ne se répare pas normalement.]]></String>
+    </StringTable>
+    <StringTable>
+        <Label>StartingIdeology_Totalitarianism_Name</Label>
+        <String><![CDATA[[ICON=Authority_Icon] Totalitarisme]]></String>
+    </StringTable>
+    <StringTable>
+        <Label>StartingIdeology_Totalitarianism_ShortName</Label>
+        <String><![CDATA[Totalitarisme]]></String>
+    </StringTable>
+    <StringTable>
+        <Label>StartingIdeology_Totalitarianism_Dec</Label>
+        <String><![CDATA[Croît en un pouvoir absolu et un contrôle exercé par l'État, avec tous les aspects de la vie publique et privée sous la gouvernance d'une seule autorité.]]></String>
+    </StringTable>
+    <StringTable>
+        <Label>StartingIdeology_Pacifism_Name</Label>
+        <String><![CDATA[[ICON=Calm_Icon] Pacifisme]]></String>
+    </StringTable>
+    <StringTable>
+        <Label>StartingIdeology_Pacifism_ShortName</Label>
+        <String><![CDATA[Pacifisme]]></String>
+    </StringTable>
+    <StringTable>
+        <Label>StartingIdeology_Pacifism_Dec</Label>
+        <String><![CDATA[S'oppose à la guerre et à la violence et préconise la résolution des conflits par des négociations pacifiques et le respect mutuel.]]></String>
+    </StringTable>
+    <StringTable>
+        <Label>StartingIdeology_Collectivism_Name</Label>
+        <String><![CDATA[[ICON=Harmony_Icon] Collectivisme]]></String>
+    </StringTable>
+    <StringTable>
+        <Label>StartingIdeology_Collectivism_ShortName</Label>
+        <String><![CDATA[Collectivisme]]></String>
+    </StringTable>
+    <StringTable>
+        <Label>StartingIdeology_Collectivism_Dec</Label>
+        <String><![CDATA[Croît en la priorité du groupe, de la communauté ou de la société par rapport aux intérêts individuels, souvent en mettant l'accent sur la responsabilité partagée et l'action collective.]]></String>
+    </StringTable>
+    <StringTable>
+        <Label>StartingIdeology_Progressivism_Name</Label>
+        <String><![CDATA[[ICON=Innovation_Icon] Progressisme]]></String>
+    </StringTable>
+    <StringTable>
+        <Label>StartingIdeology_Progressivism_ShortName</Label>
+        <String><![CDATA[Progrèsisme]]></String>
+    </StringTable>
+    <StringTable>
+        <Label>StartingIdeology_Progressivism_Dec</Label>
+        <String><![CDATA[Partisans de la réforme sociale et des nouvelles idées. Les progressistes sont souvent ouverts au changement et cherchent à résoudre les inégalités et injustices sociales grâce à l'innovation et à la réforme.]]></String>
+    </StringTable>
+    <StringTable>
+        <Label>StartingIdeology_Individualism_Name</Label>
+        <String><![CDATA[[ICON=Liberty_Icon] Individualisme]]></String>
+    </StringTable>
+    <StringTable>
+        <Label>StartingIdeology_Individualism_ShortName</Label>
+        <String><![CDATA[Individualisme]]></String>
+    </StringTable>
+    <StringTable>
+        <Label>StartingIdeology_Individualism_Dec</Label>
+        <String><![CDATA[Croît en la primauté des droits individuels, de la liberté personnelle et de l'autonomie, souvent au détriment des besoins et des intérêts de la communauté ou de la société.]]></String>
+    </StringTable>
+    <StringTable>
+        <Label>StartingIdeology_Nihilism_Name</Label>
+        <String><![CDATA[[ICON=Secrecy_Icon] Nihilisme]]></String>
+    </StringTable>
+    <StringTable>
+        <Label>StartingIdeology_Nihilism_ShortName</Label>
+        <String><![CDATA[Nihilisme]]></String>
+    </StringTable>
+    <StringTable>
+        <Label>StartingIdeology_Nihilism_Dec</Label>
+        <String><![CDATA[Croît en le rejet ou la négation de la signification ou de la valeur inhérente à la vie. Infliger de la douleur aux autres est la récompense. Causer de la douleur aux autres est un but valide.]]></String>
+    </StringTable>
+    <StringTable>
+        <Label>StartingIdeology_Traditionalism_Name</Label>
+        <String><![CDATA[[ICON=Tradition_Icon] Traditionalisme]]></String>
+    </StringTable>
+    <StringTable>
+        <Label>StartingIdeology_Traditionalism_ShortName</Label>
+        <String><![CDATA[Traditionalisme]]></String>
+    </StringTable>
+    <StringTable>
+        <Label>StartingIdeology_Traditionalism_Dec</Label>
+        <String><![CDATA[Cette philosophie valorise la continuité historique et souligne l'importance des coutumes, des pratiques et des institutions qui ont perduré dans le temps. Les traditionalistes résistent souvent aux changements sociaux rapides et conservent une profonde révérence pour le patrimoine culturel.]]></String>
+    </StringTable>
+    <StringTable>
+        <Label>StartingIdeology_Egalitarianism_Name</Label>
+        <String><![CDATA[[ICON=Egalitarianism_Icon] Égalitarisme]]></String>
+    </StringTable>
+    <StringTable>
+        <Label>StartingIdeology_Egalitarianism_ShortName</Label>
+        <String><![CDATA[Égalitarisme]]></String>
+    </StringTable>
+    <StringTable>
+        <Label>StartingIdeology_Egalitarianism_Dec</Label>
+        <String><![CDATA[Croît en l'égalité fondamentale de tous les êtres doués de raison, prônant des droits et des opportunités égaux, quelles que soient l'espèce, la planète d'origine ou d'autres caractéristiques.]]></String>
+    </StringTable>
+    <StringTable>
+        <Label>CraftsmanAbility_Name</Label>
+        <String><![CDATA[[ICON=Craftsman_Icon] Artisan]]></String>
+    </StringTable>
+    <StringTable>
+        <Label>CraftsmanAbility_ShortName</Label>
+        <String><![CDATA[Artisan]]></String>
+    </StringTable>
+    <StringTable>
+        <Label>CraftsmanAbility_Dec</Label>
+        <String><![CDATA[+50% de revenus provenant des routes commerciales]]></String>
+    </StringTable>
+    <StringTable>
+        <Label>TelepathyAbility_Name</Label>
+        <String><![CDATA[[ICON=Intuitive_Icon] Télépathie]]></String>
+    </StringTable>
+    <StringTable>
+        <Label>TelepathyAbility_ShortName</Label>
+        <String><![CDATA[Télépathie]]></String>
+    </StringTable>
+    <StringTable>
+        <Label>TelepathyAbility_Dec</Label>
+        <String><![CDATA[Peut utiliser des ordres exécutifs télépathiques pour placer des pensées dans l'esprit de tous les citoyens d'une planète, en bien ou en mal.]]></String>
+    </StringTable>
+	  <StringTable>
+		  <Label>AmmoniaBasedAbility_Name</Label>
+		  <String><![CDATA[[ICON=RaceType_AmmoniaBased_Icon] Basé sur l'Ammoniac]]></String>
+	  </StringTable>
+	  <StringTable>
+		  <Label>AmmoniaBasedAbility_ShortName</Label>
+		  <String><![CDATA[Ammoniac]]></String>
+	  </StringTable>
+	  <StringTable>
+		  <Label>AmmoniaBasedAbility_Dec</Label>
+		  <String><![CDATA[Les formes de vie à base d'ammoniac prospèrent sur les gaz volatils et les composés azotés complexes. Bien qu'elles consomment de la nourriture, leur taux de croissance accélère considérablement dans les environnements riches en polluants.]]></String>
+	  </StringTable>
+    <StringTable>
+        <Label>WatcherAbility_Name</Label>
+        <String><![CDATA[[ICON=Watcher_Icon] Vigile]]></String>
+    </StringTable>
+    <StringTable>
+        <Label>WatcherAbility_ShortName</Label>
+        <String><![CDATA[Vigile]]></String>
+    </StringTable>
+    <StringTable>
+        <Label>WatcherAbility_Dec</Label>
+        <String><![CDATA[+7 [HS=HS_SensorRange]Portée des Détecteurs[/HS] pour les Planètes. +2 [HS=HS_SensorRange]Portée des Détecteurs[/HS] pour les vaisseaux et les Bases Stellaires. Commence avec trois sondes gratuites.]]></String>
+    </StringTable>
+    <StringTable>
+        <Label>RadiatedAbility_Name</Label>
+        <String><![CDATA[[ICON=Radiated_Icon] Irradié]]></String>
+    </StringTable>
+    <StringTable>
+        <Label>RadiatedAbility_ShortName</Label>
+        <String><![CDATA[Irradié]]></String>
+    </StringTable>
+    <StringTable>
+        <Label>RadiatedAbility_Dec</Label>
+        <String><![CDATA[Peut coloniser des mondes radioactifs. Obtient le décret sur l' [HS=HS_ArtifactPollutionBomb]infection abhorrante[/HS] après plusieurs mois.[BR][BR][HS=HS_ArtifactPollutionBomb]L'infection abhorrante[/HS]  augmente le niveau de [HS=HS_Pollution]pollution[/HS] sur une planète cible.]]></String>
+    </StringTable>
+    <StringTable>
+        <Label>NocturnalAbility_Name</Label>
+        <String><![CDATA[[ICON=Nocturnal_Icon] Nocturne]]></String>
+    </StringTable>
+    <StringTable>
+        <Label>NocturnalAbility_ShortName</Label>
+        <String><![CDATA[Nocturne]]></String>
+    </StringTable>
+    <StringTable>
+        <Label>NocturnalAbility_Dec</Label>
+        <String><![CDATA[Développé pour fonctionner par cycles, chacun durant 15 mois.[BR][BR]Saison d'éveil : La [HS=HS_Manufacturing]Fabrication[/HS] et la [HS=HS_Growth]Croissance[/HS] sont renforcées.[BR]Saison de rêve : La [HS=HS_Research]Recherche[/HS] et l' [HS=HS_Influence]influence[/HS] sont renforcées.]]></String>
+    </StringTable>
+    <StringTable>
+        <Label>NocturnalAbility_SeasonOfWakingTitle</Label>
+        <String><![CDATA[Saison de réveil]]></String>
+    </StringTable>
+    <StringTable>
+        <Label>NocturnalAbility_SeasonOfDreamingTitle</Label>
+        <String><![CDATA[Saison des rêves]]></String>
+    </StringTable>
+</StringTableList>